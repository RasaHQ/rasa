--- conflicted
+++ resolved
@@ -13,16 +13,10 @@
 
 jobs:
   test:
-<<<<<<< HEAD
     name: Run Tests
     runs-on: ubuntu-22.04
     #missing matrix
     strategy: 
-=======
-    name: Run Actions Tests
-    runs-on: ubuntu-20.04
-    strategy:
->>>>>>> 331d73df
       fail-fast: false
 
     steps:
