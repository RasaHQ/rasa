name: Release artifacts workflow

on:
  push:
    tags:
      - '[0-9]+.[0-9]+.[0-9]*'
  workflow_dispatch:
    inputs:
      tag_version:
        description: 'Tag version:'
        required: true

# SECRETS
# - SLACK_BOT_TOKEN: token to post to RasaHQ slack account
# - RASA_TELEMETRY_WRITE_KEY: key to write to segment. Used to report telemetry.
#                                 The key will be added to the distributions
# - RASA_EXCEPTION_WRITE_KEY: key to write to sentry. Used to report exceptions.
#                                 The key will be added to the distributions.
#                                 Key can be found at https://sentry.io/settings/rasahq/projects/rasa-open-source/install/python/
# - SENTRY_AUTH_TOKEN: authentication used to tell Sentry about any new releases
#                      created at https://sentry.io/settings/account/api/auth-tokens/

env:
  TARGET_IMAGE_REGISTRY: "europe-west3-docker.pkg.dev/rasa-releases/rasa-pro"

permissions:
  id-token: write # This is required for requesting the JWT
  contents: read # This is required for actions/checkout

jobs:
  release-artifacts-workflow:
    name: release-artifacts-workflow
    # Run this workflow on a large runner because ARM64 build consumes disk space
    # ubuntu-22.04-4core - 4 cores, 16GB of RAM and 150 GB SSD
    runs-on: ubuntu-22.04-4core

    steps:
      - name: Set tag version
        run: |
          if [[ -n "$GITHUB_REF" && "$GITHUB_REF" == refs/tags/* ]]; then
            echo "TAG_VERSION=${GITHUB_REF#refs/tags/}" >> $GITHUB_ENV
          elif [[ -n "$INPUT_TAG_VERSION" ]]; then
            echo "TAG_VERSION=$INPUT_TAG_VERSION" >> $GITHUB_ENV
          else
            echo "No tag version found."
            exit 1
          fi
        env:
          INPUT_TAG_VERSION: ${{ github.event.inputs.tag_version }}

      - name: Check out code
        uses: actions/checkout@b4ffde65f46336ab88eb53be808477a3936bae11 # v4.1.1
        with:
          ref: ${{ env.TAG_VERSION }}

      - name: Set up QEMU
        uses: docker/setup-qemu-action@68827325e0b33c7199eb31dd4e31fbe9023e06e3 # v3.0.0

      - name: Set up Docker Buildx
        uses: docker/setup-buildx-action@0d103c3126aa41d772a8362f6aa67afac040f80c  # v3.1.0

      - name: Read Poetry Version 🔢
        run: |
           echo "POETRY_VERSION=$(scripts/poetry-version.sh)" >> $GITHUB_ENV
        shell: bash

      - name: Authenticate with Google Cloud
        id: auth
        uses: google-github-actions/auth@55bd3a7c6e2ae7cf1877fd1ccb9d54c0503c457c # v2.1.2
        with:
           workload_identity_provider: ${{ secrets.GCP_WORKLOAD_IDENTITY_PROVIDER_OIDC}}
           service_account: "github-actions-oidc-atom@rasa-releases.iam.gserviceaccount.com"

      - name: Set up Cloud SDK
        uses: google-github-actions/setup-gcloud@98ddc00a17442e89a24bbf282954a3b65ce6d200 # v2.1.0

      - name: Authenticate docker for release registry 🎫
        run: |
           gcloud auth configure-docker europe-west3-docker.pkg.dev

      - name: Check if base images exists
        id: check_image
        env:
           DOCKER_CLI_EXPERIMENTAL: enabled
        run: |
           # Base image
           BASE_IMAGE_HASH=${{ hashFiles('docker/Dockerfile.base') }}
           echo "base_image_hash=${BASE_IMAGE_HASH}" >> $GITHUB_OUTPUT

           BASE_IMAGE_EXISTS=$((docker manifest inspect ${{ env.TARGET_IMAGE_REGISTRY }}/rasa:base-${BASE_IMAGE_HASH} &> /dev/null && echo true || echo false) || true)
           echo "base_exists=${BASE_IMAGE_EXISTS}" >> $GITHUB_OUTPUT

           # Base builder image
           BASE_BUILDER_IMAGE_HASH=${{ hashFiles('docker/Dockerfile.base-builder') }}
           echo "base_builder_image_hash=${BASE_BUILDER_IMAGE_HASH}" >> $GITHUB_OUTPUT

           BASE_BUILDER_IMAGE_EXISTS=$((docker manifest inspect ${{ env.TARGET_IMAGE_REGISTRY }}/rasa:base-builder-${BASE_BUILDER_IMAGE_HASH} &> /dev/null && echo true || echo false) || true)
           echo "base_builder_exists=${BASE_BUILDER_IMAGE_EXISTS}" >> $GITHUB_OUTPUT
<<<<<<< HEAD

           # Rasa deps image
           RASA_DEPS_IMAGE_HASH=${{ hashFiles('docker/Dockerfile.rasa-deps') }}
           echo "rasa_deps_image_hash=${RASA_DEPS_IMAGE_HASH}" >> $GITHUB_OUTPUT

=======

           # Rasa deps image
           RASA_DEPS_IMAGE_HASH=${{ hashFiles('docker/Dockerfile.rasa-deps') }}
           echo "rasa_deps_image_hash=${RASA_DEPS_IMAGE_HASH}" >> $GITHUB_OUTPUT

>>>>>>> 855278b3
           RASA_DEPS_IMAGE_EXISTS=$((docker manifest inspect ${{ env.TARGET_IMAGE_REGISTRY }}/rasa:rasa-deps-${RASA_DEPS_IMAGE_HASH} &> /dev/null && echo true || echo false) || true)
           echo "rasa_deps_exists=${RASA_DEPS_IMAGE_EXISTS}" >> $GITHUB_OUTPUT

      - name: Build Docker base image 🛠
        if: steps.check_image.outputs.base_exists == 'false'
        run: |
           export IMAGE_TAG=${{ steps.check_image.outputs.base_image_hash }}
           export TARGET_IMAGE_REGISTRY=${{ env.TARGET_IMAGE_REGISTRY }}
           docker buildx bake --set *.platform=linux/amd64,linux/arm64 -f docker/docker-bake.hcl base --push

      - name: Build Docker builder base image 🛠
        if: steps.check_image.outputs.base_builder_exists == 'false' || steps.check_image.outputs.base_exists == 'false'
        run: |
           export IMAGE_TAG=${{ steps.check_image.outputs.base_image_hash }}
           export TARGET_IMAGE_REGISTRY=${{ env.TARGET_IMAGE_REGISTRY }}
           docker buildx bake --set *.platform=linux/amd64,linux/arm64 -f docker/docker-bake.hcl base-builder --push

<<<<<<< HEAD
      - name: Build Docker rasa deps image 🛠
=======
      - name: Build Docker Rasa dependencies image 🛠
>>>>>>> 855278b3
        if: steps.check_image.outputs.rasa_deps_exists == 'false' || steps.check_image.outputs.base_builder_exists == 'false'
        run: |
          export IMAGE_TAG=${{ steps.check_image.outputs.base_image_hash }}
          export TARGET_IMAGE_REGISTRY=${{ env.TARGET_IMAGE_REGISTRY }}
          docker buildx bake --set *.platform=linux/amd64,linux/arm64 -f docker/docker-bake.hcl rasa-deps --push

      - name: Copy Segment write key to the package
        env:
           RASA_TELEMETRY_WRITE_KEY: ${{ secrets.RASA_OSS_TELEMETRY_WRITE_KEY }}
           RASA_EXCEPTION_WRITE_KEY: ${{ secrets.RASA_OSS_EXCEPTION_WRITE_KEY }}
        run: |
           ./scripts/write_keys_file.sh

      - name: Build and push rasa-pro docker image
        run: |
           IMAGE_TAG=${TAG_VERSION} docker buildx bake --set *.platform=linux/amd64,linux/arm64 -f docker/docker-bake.hcl default --push
        env:
           BASE_IMAGE_HASH: ${{ steps.check_image.outputs.base_image_hash }}
           RASA_DEPS_IMAGE_HASH: ${{ steps.check_image.outputs.rasa_deps_image_hash }}
<<<<<<< HEAD

=======
      
>>>>>>> 855278b3
      - name: Set up Python 3.9 🐍
        uses: actions/setup-python@0a5c61591373683505ea898e09a3ea4f39ef2b9c # v5.0.0
        with:
           python-version: 3.9

      - name: Install poetry 🦄
        uses: Gr1N/setup-poetry@15821dc8a61bc630db542ae4baf6a7c19a994844 # v8
        with:
           poetry-version: ${{ env.POETRY_VERSION }}

      - name: Build ⚒️ Distributions
        run: poetry build

      # Push to the internal release registry
      - name: Publish to internal PyPI 📦
        uses: pypa/gh-action-pypi-publish@e53eb8b103ffcb59469888563dc324e3c8ba6f06
        with:
           user: "github-ci"
           password: ${{ secrets.PYPI_PASSWORD }}
           repository_url: "https://pypi.rasa.com/simple/"
           packages_dir: ${{ format('{0}/dist', github.workspace) }}

      # Push library to GCP Artifact Registry rasa-plus-py
      - name: Release via GCP Artifact Registry
        run: |
           pip install keyring
           pip install keyrings.google-artifactregistry-auth
           pip install twine
           gcloud artifacts print-settings python --project=rasa-releases --repository=rasa-pro-python --location=europe-west3 > ~/.pypirc
           twine upload --verbose --repository-url https://europe-west3-python.pkg.dev/rasa-releases/rasa-pro-python/ ${{ format('{0}/dist/*', github.workspace) }}

      - name: Notify Sentry about the release
        env:
           GITHUB_TAG: ${{ env.GITHUB_TAG }}
           SENTRY_ORG: rasahq
           SENTRY_AUTH_TOKEN: ${{ secrets.SENTRY_AUTH_TOKEN }}
        run: |
           curl -sL https://sentry.io/get-cli/ | bash
           GITHUB_TAG=${GITHUB_TAG/refs\/tags\//}
           sentry-cli releases new -p rasa-open-source "rasa-$GITHUB_TAG"
           sentry-cli releases set-commits "rasa-$GITHUB_TAG" --auto --ignore-missing
           sentry-cli releases finalize "rasa-$GITHUB_TAG"

      - name: Publish Release Notes 🗞
        env:
          GH_RELEASE_NOTES_TOKEN: ${{ secrets.GH_RELEASE_NOTES_TOKEN }}
          GITHUB_TAG: ${{ env.TAG_VERSION }}
          GITHUB_REPO_SLUG: ${{ github.repository }}
          GITHUB_TOKEN: ${{ secrets.RELEASE_GITHUB_TOKEN }}
        run: |
          GITHUB_TAG=$GITHUB_TAG
          pip install -U github3.py pep440-version-utils
          python3 scripts/publish_gh_release_notes.py

      - name: Update CMS with new release record
        uses: RasaHQ/push-release-record-to-datocms-gha@1be87116d0a2b555bd5b291ea5923ce5b7aeb83e
        # this step only has an effect for new majors and minors; the action skips other versions
        with:
          dato-cms-api-key: ${{ secrets.DATO_CMS_API_KEY }}
          product-name: "Rasa Pro"
          build-trigger-id: ${{ vars.DATO_CMS_BUILD_TRIGGER_ID }}

      - name: Notify Slack of successful release 💬
        if: success()
        uses: slackapi/slack-github-action@6c661ce58804a1a20f6dc5fbee7f0381b469e001 #v 1.25.0
        with:
          # Send notication to #release slack channel
          channel-id: "C024Z61K9QU"
          slack-message: ":rocket: New *Rasa Private* version `${{ env.TAG_VERSION }}` has been released! More information can be found <https://github.com/RasaHQ/rasa-private/releases/tag/${{ env.TAG_VERSION }}|here>."
        env:
          SLACK_BOT_TOKEN: ${{ secrets.SLACK_BOT_TOKEN }}

      - name: Notify Slack of unsuccessful release ⛔️
        if: failure()
        uses: slackapi/slack-github-action@6c661ce58804a1a20f6dc5fbee7f0381b469e001 #v 1.25.0
        with:
           # Send notication to #devtribe slack channel
           channel-id: "C061J0LGHU0"
           slack-message: ":broken_heart: *Rasa Private* release version `${{ env.TAG_VERSION }}` has failed! More information can be found <https://github.com/${{ github.repository }}/actions/runs/${{ github.run_id }}|here>."
        env:
           SLACK_BOT_TOKEN: ${{ secrets.SLACK_BOT_TOKEN }}<|MERGE_RESOLUTION|>--- conflicted
+++ resolved
@@ -52,7 +52,7 @@
         uses: actions/checkout@b4ffde65f46336ab88eb53be808477a3936bae11 # v4.1.1
         with:
           ref: ${{ env.TAG_VERSION }}
-
+          
       - name: Set up QEMU
         uses: docker/setup-qemu-action@68827325e0b33c7199eb31dd4e31fbe9023e06e3 # v3.0.0
 
@@ -96,19 +96,11 @@
 
            BASE_BUILDER_IMAGE_EXISTS=$((docker manifest inspect ${{ env.TARGET_IMAGE_REGISTRY }}/rasa:base-builder-${BASE_BUILDER_IMAGE_HASH} &> /dev/null && echo true || echo false) || true)
            echo "base_builder_exists=${BASE_BUILDER_IMAGE_EXISTS}" >> $GITHUB_OUTPUT
-<<<<<<< HEAD
 
            # Rasa deps image
            RASA_DEPS_IMAGE_HASH=${{ hashFiles('docker/Dockerfile.rasa-deps') }}
            echo "rasa_deps_image_hash=${RASA_DEPS_IMAGE_HASH}" >> $GITHUB_OUTPUT
 
-=======
-
-           # Rasa deps image
-           RASA_DEPS_IMAGE_HASH=${{ hashFiles('docker/Dockerfile.rasa-deps') }}
-           echo "rasa_deps_image_hash=${RASA_DEPS_IMAGE_HASH}" >> $GITHUB_OUTPUT
-
->>>>>>> 855278b3
            RASA_DEPS_IMAGE_EXISTS=$((docker manifest inspect ${{ env.TARGET_IMAGE_REGISTRY }}/rasa:rasa-deps-${RASA_DEPS_IMAGE_HASH} &> /dev/null && echo true || echo false) || true)
            echo "rasa_deps_exists=${RASA_DEPS_IMAGE_EXISTS}" >> $GITHUB_OUTPUT
 
@@ -126,11 +118,7 @@
            export TARGET_IMAGE_REGISTRY=${{ env.TARGET_IMAGE_REGISTRY }}
            docker buildx bake --set *.platform=linux/amd64,linux/arm64 -f docker/docker-bake.hcl base-builder --push
 
-<<<<<<< HEAD
-      - name: Build Docker rasa deps image 🛠
-=======
       - name: Build Docker Rasa dependencies image 🛠
->>>>>>> 855278b3
         if: steps.check_image.outputs.rasa_deps_exists == 'false' || steps.check_image.outputs.base_builder_exists == 'false'
         run: |
           export IMAGE_TAG=${{ steps.check_image.outputs.base_image_hash }}
@@ -150,11 +138,7 @@
         env:
            BASE_IMAGE_HASH: ${{ steps.check_image.outputs.base_image_hash }}
            RASA_DEPS_IMAGE_HASH: ${{ steps.check_image.outputs.rasa_deps_image_hash }}
-<<<<<<< HEAD
-
-=======
       
->>>>>>> 855278b3
       - name: Set up Python 3.9 🐍
         uses: actions/setup-python@0a5c61591373683505ea898e09a3ea4f39ef2b9c # v5.0.0
         with:
@@ -164,7 +148,7 @@
         uses: Gr1N/setup-poetry@15821dc8a61bc630db542ae4baf6a7c19a994844 # v8
         with:
            poetry-version: ${{ env.POETRY_VERSION }}
-
+      
       - name: Build ⚒️ Distributions
         run: poetry build
 
@@ -176,7 +160,7 @@
            password: ${{ secrets.PYPI_PASSWORD }}
            repository_url: "https://pypi.rasa.com/simple/"
            packages_dir: ${{ format('{0}/dist', github.workspace) }}
-
+    
       # Push library to GCP Artifact Registry rasa-plus-py
       - name: Release via GCP Artifact Registry
         run: |
