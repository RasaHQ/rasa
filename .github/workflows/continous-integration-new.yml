name: Continuous Integration New

on:
  push:
    branches:
      - main
  pull_request:
    branches:
        - main
        - 3.7.x
        - 3.8.x
        # Skip any PR created by dependabot to avoid permission issues
        - '!dependabot/**'

env:
  AWS_REGION: us-east-1
  REPOSITORY: 329710836760.dkr.ecr.us-east-1.amazonaws.com/rasa-private-dev
  DEFAULT_PYTHON_VERSION: "3.10"
  
permissions:
  checks: write
  id-token: write
  pull-requests: write
  contents: read
  issues: read
  
jobs:
  rasa-private-dev-docker-image:
    name: rasa-private dev docker image
    runs-on: ubuntu-22.04

    steps:
      - name: Check out code
        uses: actions/checkout@b4ffde65f46336ab88eb53be808477a3936bae11 # v4.1.1

      - name: Read Poetry Version 🔢
        run: |
          echo "POETRY_VERSION=$(scripts/poetry-version.sh)" >> $GITHUB_ENV
        shell: bash

      - name: Configure AWS credentials
        uses: aws-actions/configure-aws-credentials@8c3f20df09ac63af7b3ae3d7c91f105f857d8497 # v3.0.1
        with:
          role-to-assume: ${{ secrets.AWS_ASSUME_ROLE_SESSION_TOKEN }}
          aws-region: ${{ env.AWS_REGION }}

      - name: Login to Amazon ECR
        id: login-ecr
        uses: aws-actions/amazon-ecr-login@062b18b96a7aff071d4dc91bc00c4c1a7945b076 # v2.0.1
        with:
          mask-password: "true"

      # Tag in format: pr_number-shortSHA or branch_name-shortSHA
      - name: Set image tag
        run: |
          if [[ "$GITHUB_EVENT_NAME" == "pull_request" ]]; then
            echo "IMAGE_TAG=pr${{ github.event.number }}-$(git rev-parse --short $(cat $GITHUB_EVENT_PATH | jq -r .pull_request.head.sha))" >> $GITHUB_ENV
          else
          echo "IMAGE_TAG=$(echo "${GITHUB_REF##*/}" | tr '[:upper:]' '[:lower:]')-$(git rev-parse --short HEAD)" >> $GITHUB_ENV
          fi

      - name: Build base image
        run: |
          docker build . -t rasa-private:base-localdev -f docker/Dockerfile.base --platform=linux/amd64
      
      - name: Build base poetry image
        run: |
          docker build . -t rasa-private:base-poetry-localdev -f docker/Dockerfile.base-poetry --build-arg IMAGE_BASE_NAME=rasa-private --build-arg BASE_IMAGE_HASH=localdev --build-arg POETRY_VERSION=$POETRY_VERSION --platform=linux/amd64
        env:
          POETRY_VERSION: ${{ env.POETRY_VERSION }}

      - name: Build base builder image
        run: |
          docker build . -t rasa-private:base-builder-localdev -f docker/Dockerfile.base-builder --build-arg IMAGE_BASE_NAME=rasa-private --build-arg POETRY_VERSION=localdev --platform=linux/amd64

      - name: Build, tag, and push image to Amazon ECR
        env:
          IMAGE_TAG: ${{ env.IMAGE_TAG }}
        run: |
          docker build . -t $IMAGE_TAG -f Dockerfile --build-arg IMAGE_BASE_NAME=rasa-private --build-arg BASE_IMAGE_HASH=localdev --build-arg BASE_BUILDER_IMAGE_HASH=localdev --platform=linux/amd64
          docker tag $IMAGE_TAG $REPOSITORY:$IMAGE_TAG
          docker push $REPOSITORY:$IMAGE_TAG

  tracing-integration-test:
    name: Tracing Integration Tests
    needs: rasa-private-dev-docker-image
    runs-on: ubuntu-22.04-4core
    steps:
      - name: Check out code
        uses: actions/checkout@b4ffde65f46336ab88eb53be808477a3936bae11 # v4.1.1

        # Tag in format: pr_number-shortSHA or branch_name-shortSHA
      - name: Configure image tag
        run: |
            if [[ "$GITHUB_EVENT_NAME" == "pull_request" ]]; then
              echo "IMAGE_TAG=pr${{ github.event.number }}-$(git rev-parse --short $(cat $GITHUB_EVENT_PATH | jq -r .pull_request.head.sha))" >> $GITHUB_ENV
            else
              echo "IMAGE_TAG=$(echo "${GITHUB_REF##*/}" | tr '[:upper:]' '[:lower:]')-$(git rev-parse --short HEAD)" >> $GITHUB_ENV
            fi

      - name: Prepare the job for integration tests
        uses: ./.github/actions/test-prerequisites
        with:
            DEFAULT_PYTHON_VERSION: ${{ env.DEFAULT_PYTHON_VERSION }}
            POETRY_CACHE_VERSION: ${{ secrets.POETRY_CACHE_VERSION }}

      - name: Setup buildx
        uses: ./.github/actions/setup-build-x

      - name: Pull rasa-private dev image
        uses: ./.github/actions/pull-from-ecr
        with:
            IMAGE_TAG: ${{ env.IMAGE_TAG }}
            AWS_REGION: ${{ env.AWS_REGION }}
            AWS_ARN_ROLE_TO_ASSUME: ${{ secrets.AWS_ASSUME_ROLE_SESSION_TOKEN }}
            REPOSITORY: ${{ env.REPOSITORY }}

      - name: Build action server docker container
        run: |
          docker buildx use default
          docker buildx build $ACTION_SERVER_DIR -t action_server:latest -f $ACTION_SERVER_DIR/Dockerfile --build-arg TARGET_IMAGE_REGISTRY=$REPOSITORY --build-arg IMAGE_TAG=$IMAGE_TAG --load
        env:
          ACTION_SERVER_DIR: tests_deployment/integration_tests_tracing_deployment/action_server
          IMAGE_TAG: ${{ env.IMAGE_TAG }}

      - name: Tracing integration testing - Run docker containers
        run: |
          make run-tracing-integration-containers
        env:
          RASA_PRO_LICENSE: ${{ secrets.RASA_PRO_LICENSE }}
          TARGET_IMAGE_REGISTRY: ${{ env.REPOSITORY }}
          IMAGE_TAG: ${{ env.IMAGE_TAG }}

      - name: Tracing integration testing -  Wait for container startup ⏳
        timeout-minutes: 15
        run: |
          bash $CHECK_CONNECTION_SCRIPT http://localhost:5006
          bash $CHECK_CONNECTION_SCRIPT http://localhost:5007
        env:
          CHECK_CONNECTION_SCRIPT: tests_deployment/integration_tests_tracing_deployment/check_connection.sh

      - name: Tracing integration testing - Test Code with Services 🩺
        env:
          PYTHONIOENCODING: "utf-8"
          RASA_TELEMETRY_WRITE_KEY: ${{ secrets.SEGMENT_WRITE_DEV_KEY }}
        run: |
          make test-tracing-integration
      
      - name: Show container logs
        if: always()
        uses: ./.github/actions/debug-tracing-tests
        with:
          COMPOSE_FILE_PATH: tests_deployment/integration_tests_tracing_deployment/docker-compose.intg.yml

      - name: Show container logs
        if: always()
        uses: ./.github/actions/debug-tracing-tests
        with:
          COMPOSE_FILE_PATH: tests_deployment/integration_tests_tracing_deployment/docker-compose.intg.yml

      - name: Tracing integration testing - Stop docker containers
        run: |
          make stop-tracing-integration-containers

      - name: Save Test Results
        if: always()
        uses: actions/upload-artifact@5d5d22a31266ced268874388b861e4b58bb5c2f3 #v4.3.1
        with:
          name: Tracing Integration Test Results
          path: report_tracing.xml

  metric-integration-test:
    name: Metric Integration Tests
    needs: rasa-private-dev-docker-image
    runs-on: ubuntu-22.04-4core
    steps:
      - name: Check out code
        uses: actions/checkout@b4ffde65f46336ab88eb53be808477a3936bae11 # v4.1.1

      - name: Read Poetry Version 🔢
        run: |
          echo "POETRY_VERSION=$(scripts/poetry-version.sh)" >> $GITHUB_ENV
        shell: bash

    #   # Tag in format: pr_number-shortSHA or branch_name-shortSHA
      - name: Configure image tag
        run: |
            if [[ "$GITHUB_EVENT_NAME" == "pull_request" ]]; then
              echo "IMAGE_TAG=pr${{ github.event.number }}-$(git rev-parse --short $(cat $GITHUB_EVENT_PATH | jq -r .pull_request.head.sha))" >> $GITHUB_ENV
            else
              echo "IMAGE_TAG=$(echo "${GITHUB_REF##*/}" | tr '[:upper:]' '[:lower:]')-$(git rev-parse --short HEAD)" >> $GITHUB_ENV
            fi

      - name: Prepare the job for integration tests
        uses: ./.github/actions/test-prerequisites
        with:
            DEFAULT_PYTHON_VERSION: ${{ env.DEFAULT_PYTHON_VERSION }}
            POETRY_CACHE_VERSION: ${{ secrets.POETRY_CACHE_VERSION }}

      - name: Setup buildx
        uses: ./.github/actions/setup-build-x

      - name: Pull rasa-private dev image
        uses: ./.github/actions/pull-from-ecr
        with:
            IMAGE_TAG: ${{ env.IMAGE_TAG }}
            AWS_REGION: ${{ env.AWS_REGION }}
            AWS_ARN_ROLE_TO_ASSUME: ${{ secrets.AWS_ASSUME_ROLE_SESSION_TOKEN }}
            REPOSITORY: ${{ env.REPOSITORY }}

      - name: Metric Integration Testing - Run docker containers
        run: |
          make run-metrics-integration-containers
        env:
          RASA_PRO_LICENSE: ${{ secrets.RASA_PRO_LICENSE }}
          OPENAI_API_KEY: ${{ secrets.OPENAI_API_KEY }}
          TARGET_IMAGE_REGISTRY: ${{ env.REPOSITORY }}
          IMAGE_TAG: ${{ env.IMAGE_TAG }}

      - name: Metric Integration Testing - Wait for container startup ⏳
        timeout-minutes: 15
        run: |
          bash $CHECK_CONNECTION_SCRIPT http://localhost:5005
        env:
          CHECK_CONNECTION_SCRIPT: tests_deployment/integration_tests_tracing_deployment/check_connection.sh

      - name: Metric Integration Testing -  Test Code with Services 🩺
        run: |
          make test-metrics-integration
        env:
          PYTHONIOENCODING: "utf-8"
          RASA_TELEMETRY_WRITE_KEY: ${{ secrets.SEGMENT_WRITE_DEV_KEY }}

      - name: Show container logs
        if: always()
        uses: ./.github/actions/debug-metric-tests
        with:
          COMPOSE_FILE_PATH: tests_deployment/integration_tests_tracing_deployment/metrics_setup/docker-compose.yml

      - name: Metric Integration Testing - Stop docker containers
        run: |
          make stop-metrics-integration-containers

      - name: Save Test Results
        if: always()
        uses: actions/upload-artifact@5d5d22a31266ced268874388b861e4b58bb5c2f3 #v4.3.1
        with:
          name: Metric Integration Test Results
          path: report_metric.xml

  sequential-integration-test:
      name: Run Sequential Integration Tests
      runs-on: ubuntu-20.04
      timeout-minutes: 60
      env:
        POSTGRES_HOST: localhost
        POSTGRES_PORT: 5432
        POSTGRES_USER: postgres
        POSTGRES_PASSWORD: postgres

      services:
        postgres:
          image: postgres:13
          # Set health checks to wait until postgres has started
          options: >-
            --health-cmd pg_isready
            --health-interval 10s
            --health-timeout 5s
            --health-retries 5
          env:
            # postgres image requires password to be set
            POSTGRES_PASSWORD: ${{ env.POSTGRES_PASSWORD }}
          ports:
            # FIXME: cannot use ${{ env.POSTGRES_PORT }} here
            # mapping container ports to the host
            - 5432:5432
      steps:
        - name: Check out code
          uses: actions/checkout@b4ffde65f46336ab88eb53be808477a3936bae11 # v4.1.1

        - name: Prepare the job for integration tests
          uses: ./.github/actions/test-prerequisites
          with:
              DEFAULT_PYTHON_VERSION: ${{ env.DEFAULT_PYTHON_VERSION }}
              POETRY_CACHE_VERSION: ${{ secrets.POETRY_CACHE_VERSION }}

        # these integration tests need to be ran in a sequential fashion,
        # due to environment constraints, so we're running them in a single process.
        - name: Test Code with Services 🩺 (sequential)
          env:
            JOBS: 1
            INTEGRATION_TEST_PYTEST_MARKERS: "sequential"
            PYTHONIOENCODING: "utf-8"
          run: |
            make test-integration

        - name: Prepare test results
          if: always()
          run: mv report_integration.xml sequential_report_integration.xml

        - name: Save Test Results
          if: always()
          uses: actions/upload-artifact@5d5d22a31266ced268874388b861e4b58bb5c2f3 #v4.3.1
          with:
            name: Sequential Integration Test Results
            path: sequential_report_integration.xml

  non-sequential-integration-test:
    name: Run Non-Sequential Integration Tests
    runs-on: ubuntu-22.04-8core
    timeout-minutes: 60
    env:
      REDIS_HOST: localhost
      REDIS_PORT: 6379
      POSTGRES_HOST: localhost
      POSTGRES_PORT: 5432
      POSTGRES_USER: postgres
      POSTGRES_PASSWORD: postgres

    services:
      redis:
        image: redis:6
        # Set health checks to wait until redis has started
        options: >-
          --health-cmd "redis-cli ping"
          --health-interval 10s
          --health-timeout 5s
          --health-retries 5
        ports:
          # FIXME: cannot use ${{ env.REDIS_PORT }} here
          # mapping container ports to the host
          - 6379:6379

      postgres:
        image: postgres:13
        # Set health checks to wait until postgres has started
        options: >-
          --health-cmd pg_isready
          --health-interval 10s
          --health-timeout 5s
          --health-retries 5
        env:
          # postgres image requires password to be set
          POSTGRES_PASSWORD: ${{ env.POSTGRES_PASSWORD }}
        ports:
          # FIXME: cannot use ${{ env.POSTGRES_PORT }} here
          # mapping container ports to the host
          - 5432:5432

      mongodb:
        image: mongodb/mongodb-community-server:6.0.4-ubuntu2204
        options: >-
          --health-cmd "echo 'db.runCommand("ping").ok' | mongosh --quiet"
          --health-interval 10s
          --health-timeout 5s
          --health-retries 5
        ports:
          - 27017:27017

    steps:
      - name: Check out code
        uses: actions/checkout@b4ffde65f46336ab88eb53be808477a3936bae11 # v4.1.1

      - name: Prepare the job for integration tests
        uses: ./.github/actions/test-prerequisites
        with:
            DEFAULT_PYTHON_VERSION: ${{ env.DEFAULT_PYTHON_VERSION }}
            POETRY_CACHE_VERSION: ${{ secrets.POETRY_CACHE_VERSION }}

      - name: Test Code with Services 🩺
        env:
          JOBS: 6
          INTEGRATION_TEST_PYTEST_MARKERS: '"(not sequential) and (not broker) and (not concurrent_lock_store)"'
          PYTHONIOENCODING: "utf-8"
          INTEGRATION_TESTS_STUDIO_LICENSE: ${{ secrets.INTEGRATION_TESTS_STUDIO_LICENSE }}
          INTEGRATION_TESTS_PRO_LICENSE: ${{ secrets.INTEGRATION_TESTS_PRO_LICENSE }}
          INTEGRATION_TESTS_PRO_LICENSE_ALL_FEATURES: ${{ secrets.INTEGRATION_TESTS_PRO_LICENSE_ALL_FEATURES }}
          RASA_PRO_LICENSE: ${{ secrets.RASA_PRO_LICENSE }}
        run: |
          make prepare-tests-ubuntu
          make prepare-spacy
          make test-integration

      - name: Prepare test results
        if: always()
        run: mv report_integration.xml non-sequential_report_integration.xml

      - name: Save Test Results
        if: always()
        uses: actions/upload-artifact@5d5d22a31266ced268874388b861e4b58bb5c2f3 #v4.3.1
        with:
          name: Non-Sequential Integration Test Results
          path: non-sequential_report_integration.xml

  concurrent-lockstore-integration-test:
    name: Run Concurrent LockStore Integration Tests
    runs-on: ubuntu-20.04
    timeout-minutes: 60
    env:
      REDIS_HOST: localhost
      REDIS_PORT: 6379

    services:
      redis:
        image: redis:6
        # Set health checks to wait until redis has started
        options: >-
          --health-cmd "redis-cli ping"
          --health-interval 10s
          --health-timeout 5s
          --health-retries 5
        ports:
          # FIXME: cannot use ${{ env.REDIS_PORT }} here
          # mapping container ports to the host
          - 6379:6379

    steps:
      - name: Check out code
        uses: actions/checkout@b4ffde65f46336ab88eb53be808477a3936bae11 # v4.1.1

      - name: Prepare the job for integration tests
        uses: ./.github/actions/test-prerequisites
        with:
            DEFAULT_PYTHON_VERSION: ${{ env.DEFAULT_PYTHON_VERSION }}
            POETRY_CACHE_VERSION: ${{ secrets.POETRY_CACHE_VERSION }}

      # these integration tests need to be run separately
      - name: Test Code with Services 🩺 (concurrent_lock_store)
        env:
          JOBS: 1
          INTEGRATION_TEST_PYTEST_MARKERS: "concurrent_lock_store"
          PYTHONIOENCODING: "utf-8"
        run: |
          make test-integration

      - name: Prepare test results
        if: always()
        run: mv report_integration.xml concurrent-lockstore_report_integration.xml

      - name: Save Test Results
        if: always()
        uses: actions/upload-artifact@5d5d22a31266ced268874388b861e4b58bb5c2f3 #v4.3.1
        with:
          name: Concurrent LockStore Integration Test Results
          path: concurrent-lockstore_report_integration.xml

  test-flaky:
    name: Run Flaky Tests
    runs-on: ubuntu-22.04-8core
    timeout-minutes: 60
    strategy:
      fail-fast: false
      matrix:
        python-version: [3.8, 3.9, "3.10"]

    steps:
      - name: Check out code
        uses: actions/checkout@b4ffde65f46336ab88eb53be808477a3936bae11 # v4.1.1

      - name: Prepare the job for integration tests
        uses: ./.github/actions/test-prerequisites
        with:
            DEFAULT_PYTHON_VERSION: ${{ env.DEFAULT_PYTHON_VERSION }}
            POETRY_CACHE_VERSION: ${{ secrets.POETRY_CACHE_VERSION }}

      - name: Add github workflow problem matchers
        if: matrix.python-version == 3.7
        # only annotate based on test runs on ubuntu: otherwise
        # all errors will be duplicated for each python / os combination
        # therefore, we only enable for the one where most tests are run
        # (tests will still run in other envs, they will just not create annotations)
        run: pip install pytest-github-actions-annotate-failures

      - name: Install Dependencies (Linux) 📦
        run: |
          sudo apt-get -y install libpq-dev
          make install-full | tee .output
          if grep 'The lock file is not up to date' .output; then exit 1; fi
          make prepare-tests-ubuntu
<<<<<<< HEAD

=======
          
>>>>>>> e021ec86
      - name: Install ddtrace on Linux
        run: poetry run pip install -U 'ddtrace<2.0.0'

      - name: Test Code 🔍 (multi-process)
        env:
          JOBS: 6
          PYTHONIOENCODING: "utf-8"
          DD_ENV: test-flaky
          DD_SERVICE: rasa
          DD_ARGS: --ddtrace --ddtrace-patch-all
          RASA_PRO_LICENSE: ${{ secrets.RASA_PRO_LICENSE }}
        run: |
          make test-flaky
          mv .coverage ${{ github.workspace }}/test-flaky-coverage
        shell: bash # bash shell is a way to make code run for both Linux and Windows

      - name: Store coverage reports
        uses: actions/upload-artifact@5d5d22a31266ced268874388b861e4b58bb5c2f3 #v4.3.1
        with:
          name: test-flaky-coverage-python-${{ matrix.python-version }}
          path: |
            ${{ github.workspace }}/test-flaky-coverage

<<<<<<< HEAD
  broker_integration_test:
    name: Run Broker Integration Tests
    runs-on: ubuntu-22.04
    timeout-minutes: 60
    env:
      RABBITMQ_HOST: localhost
      RABBITMQ_PORT: 5672
      RABBITMQ_USER: guest
      RABBITMQ_PASSWORD: guest

    services:
      rabbitmq:
        # see https://github.com/docker-library/healthcheck/blob/master/rabbitmq/docker-healthcheck
        image: healthcheck/rabbitmq
        ports:
          - 5672:5672

    steps:
      - name: Check out code
        uses: actions/checkout@b4ffde65f46336ab88eb53be808477a3936bae11 # v4.1.1

      - name: Prepare the job for integration tests
        uses: ./.github/actions/integration-test-prerequisites
        with:
          DEFAULT_PYTHON_VERSION: ${{ env.DEFAULT_PYTHON_VERSION }}
          POETRY_CACHE_VERSION: ${{ secrets.POETRY_CACHE_VERSION }}

      - name: Install Dependencies Full (Linux) 📦
        run: |
          sudo apt-get -y install libpq-dev
          make install-full | tee .output
          if grep 'The lock file is not up to date' .output; then exit 1; fi
          make prepare-tests-ubuntu
          make prepare-spacy
      - name: Run kafka and zookeeper containers for integration testing
        run: |
          docker-compose -f tests_deployment/docker-compose.kafka.yml up -d

      - name: Test Code with Services 🩺(broker_integration_test)
        env:
          JOBS: 1
          INTEGRATION_TEST_PYTEST_MARKERS: "broker_integration_test"
          PYTHONIOENCODING: "utf-8"
        run: |
            make test-integration

      - name: Prepare test results
        if: always()
        run: mv report_integration.xml broker_integration_report_integration.xml

      - name: Save Test Results
        if: always()
        uses: actions/upload-artifact@5d5d22a31266ced268874388b861e4b58bb5c2f3 #v4.3.1
        with:
            name: Broker Integration Test Results
            path: broker_integration_report_integration.xml

      - name: Stop kafka and zookeeper containers for integration testing
        run: |
          docker-compose -f tests_deployment/docker-compose.kafka.yml down

=======
>>>>>>> e021ec86
  publish-test-results:
    runs-on: ubuntu-20.04
    needs: [ tracing-integration-test, metric-integration-test,
             sequential-integration-test, non-sequential-integration-test,
             concurrent-lockstore-integration-test, broker_integration_test ]
    if: always()
    steps:
      - name: Download test reports
        uses: actions/download-artifact@c850b930e6ba138125429b7e5c93fc707a7f8427 #v4.1.4
        with:
          path: artifacts

      - name: Publish test results
        if: always()
        uses: EnricoMi/publish-unit-test-result-action@30eadd5010312f995f0d3b3cff7fe2984f69409e # v2.16.1
        with:
          files: "artifacts/**/*.xml"
          json_test_case_results: true
          check_name: "Integration Test Results"
          comment_mode: ${{ (github.event.workflow_run.event == 'pull_request' || github.event_name == 'pull_request') && 'always' || 'off' }}<|MERGE_RESOLUTION|>--- conflicted
+++ resolved
@@ -477,11 +477,7 @@
           make install-full | tee .output
           if grep 'The lock file is not up to date' .output; then exit 1; fi
           make prepare-tests-ubuntu
-<<<<<<< HEAD
-
-=======
-          
->>>>>>> e021ec86
+
       - name: Install ddtrace on Linux
         run: poetry run pip install -U 'ddtrace<2.0.0'
 
@@ -505,7 +501,6 @@
           path: |
             ${{ github.workspace }}/test-flaky-coverage
 
-<<<<<<< HEAD
   broker_integration_test:
     name: Run Broker Integration Tests
     runs-on: ubuntu-22.04
@@ -567,8 +562,6 @@
         run: |
           docker-compose -f tests_deployment/docker-compose.kafka.yml down
 
-=======
->>>>>>> e021ec86
   publish-test-results:
     runs-on: ubuntu-20.04
     needs: [ tracing-integration-test, metric-integration-test,
