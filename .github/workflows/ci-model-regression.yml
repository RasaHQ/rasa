--- conflicted
+++ resolved
@@ -621,11 +621,7 @@
         if: steps.set_dataset_config_vars.outputs.is_dataset_exists == 'true' && steps.set_dataset_config_vars.outputs.is_config_exists == 'true'
         run: poetry run pip install -U datadog-api-client ddtrace
 
-<<<<<<< HEAD
-      - name: "CPU run: Validate that no GPUs are available"
-=======
       - name: CPU run - Validate that no GPUs are available
->>>>>>> 5c3876c5
         if: steps.set_dataset_config_vars.outputs.is_dataset_exists == 'true' && steps.set_dataset_config_vars.outputs.is_config_exists == 'true'
         run: |-
           poetry run python .github/scripts/validate_cpu.py
