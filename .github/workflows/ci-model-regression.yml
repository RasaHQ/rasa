# The docs: https://www.notion.so/rasa/The-CI-for-model-regression-tests-92af7185e08e4fb2a0c764770a8e9095
name: CI - Model Regression

on:
  push:
    branches:
    - '[0-9]+.[0-9]+.x'
    tags:
    - '**'
  pull_request:
    types: [opened, synchronize, labeled]

concurrency:
  group: ci-model-regression-${{ github.ref }}  # branch or tag name
  cancel-in-progress: true

env:
  GKE_ZONE: us-central1
  GCLOUD_VERSION: "318.0.0"

jobs:
  read_test_configuration:
    name: Reads tests configuration
    if: "github.repository == 'RasaHQ/rasa' && contains(github.event.pull_request.labels.*.name, 'status:model-regression-tests')"
    runs-on: ubuntu-latest
    outputs:
      matrix: ${{ steps.set-matrix.outputs.matrix }}
      configuration_id: ${{ steps.fc_config.outputs.comment-id }}

    steps:
    - name: Checkout main
      uses: actions/checkout@v2

    - name: Checkout dataset
      uses: actions/checkout@v2
      with:
        repository: ${{ secrets.DATASET_REPOSITORY }}
        token: ${{ secrets.ML_TEST_SA_PAT }}
        path: 'dataset'
        ref: "main"

    - name: Download gomplate
      run: |-
        sudo curl -o /usr/local/bin/gomplate -sSL https://github.com/hairyhenderson/gomplate/releases/download/v3.9.0/gomplate_linux-amd64
        sudo chmod +x /usr/local/bin/gomplate

    - name: Find a comment with configuration
      uses: tczekajlo/find-comment@master
      id: fc_config
      with:
        token: ${{ secrets.GITHUB_TOKEN }}
        issue-number: ${{ github.event.number }}
        body-includes: "^/modeltest"

    - run: echo ${{ steps.fc_config.outputs.comment-id }}

    - name: Render help description from template
      id: get_help_description
      run: |
        OUTPUT=$(gomplate -d mapping=./dataset/dataset_config_mapping.json -f .github/templates/model_regression_test_config_comment.tmpl)
        OUTPUT="${OUTPUT//$'\n'/'%0A'}"
        OUTPUT="${OUTPUT//$'\r'/'%0D'}"
        echo "::set-output name=help_description::$OUTPUT"

    - name: Create a comment with help description
      uses: RasaHQ/create-comment@v1
      with:
        mode: 'delete-previous'
        id: comment_help_description
        github-token: ${{ secrets.GITHUB_TOKEN }}
        body: |
          ${{ steps.get_help_description.outputs.help_description }}

    - if: steps.fc_config.outputs.comment-id == ''
      run: echo "::error::Cannot find a comment with the configuration"
      name: Log a warning message if a configuration cannot be found

    - name: Read configuration from a PR comment
      if: steps.fc_config.outputs.comment-id != ''
      id: set-matrix
      run: |-
          echo "::set-output name=matrix::$(gomplate -d mapping=./dataset/dataset_config_mapping.json -d github=https://api.github.com/repos/${{ github.repository }}/issues/comments/${{ steps.fc_config.outputs.comment-id }} -H 'github=Authorization:token ${{ secrets.GITHUB_TOKEN }}' -f .github/templates/model_regression_test_config_to_json.tmpl)"

    - name: Update the comment with the configuration
      uses: peter-evans/create-or-update-comment@v1
      if: steps.fc_config.outputs.comment-id != ''
      with:
        comment-id: ${{ steps.fc_config.outputs.comment-id }}
        body: |
          <!-- comment-id:comment_configuration -->
        reactions: eyes

    - name: Re-create the comment with the configuration
      uses: RasaHQ/create-comment@v1
      if: steps.fc_config.outputs.comment-id != '' && steps.fc_config.outputs.comment-body != ''
      with:
        mode: 'delete-previous'
        id: comment_configuration
        github-token: ${{ secrets.GITHUB_TOKEN }}
        body: ${{ steps.fc_config.outputs.comment-body }}

    - name: Find a comment with configuration - update
      uses: tczekajlo/find-comment@master
      id: fc_config_update
      with:
        token: ${{ secrets.GITHUB_TOKEN }}
        issue-number: ${{ github.event.number }}
        body-includes: "^/modeltest"

    - name: Add reaction
      uses: peter-evans/create-or-update-comment@v1
      if: steps.fc_config_update.outputs.comment-id != ''
      with:
        edit-mode: 'replace'
        comment-id: ${{ steps.fc_config_update.outputs.comment-id }}
        reactions: heart, hooray, rocket

    - name: Add a comment that the tests are in progress
      uses: RasaHQ/create-comment@v1
      if: steps.fc_config_update.outputs.comment-id != ''
      with:
        mode: 'delete-previous'
        id: comment_tests_in_progress
        github-token: ${{ secrets.GITHUB_TOKEN }}
        body: |
          The model regression tests have started. It might take a while, please be patient.
          As soon as results are ready you'll see a new comment with the results.

          Used configuration can be found in [the comment.](https://github.com/${{ github.repository }}/pull/${{ github.event.number}}#issuecomment-${{ steps.fc_config_update.outputs.comment-id }})

  deploy_runner_gpu:
    name: Deploy Github Runner - GPU
    needs: read_test_configuration
    runs-on: ubuntu-latest
    if: "contains(github.event.pull_request.labels.*.name, 'runner:gpu') && github.repository == 'RasaHQ/rasa' && contains(github.event.pull_request.labels.*.name, 'status:model-regression-tests') && needs.read_test_configuration.outputs.configuration_id != ''"

    steps:
      - name: Checkout
        uses: actions/checkout@v2

      - name: Download gomplate
        run: |-
          sudo curl -o /usr/local/bin/gomplate -sSL https://github.com/hairyhenderson/gomplate/releases/download/v3.9.0/gomplate_linux-amd64
          sudo chmod +x /usr/local/bin/gomplate

      - name: Get TensorFlow version
        run: |-
          # Read TF version from poetry.lock file
          pip install toml
          TF_VERSION=$(scripts/read_tensorflow_version.sh)
          # Keep the first 3 characters, e.g. we keep 2.3 if TF_VERSION is 2.3.4
          TF_VERSION=${TF_VERSION::3}
          echo "TensorFlow version: $TF_VERSION"
          echo TF_VERSION=$TF_VERSION >> $GITHUB_ENV

      # Use compatible CUDA/cuDNN with the given TF version
      - name: Prepare GitHub runner image tag
        run: |-
          GH_RUNNER_IMAGE_TAG=$(jq -r 'if (.config | any(.TF == "${{ env.TF_VERSION }}" )) then (.config[] | select(.TF == "${{ env.TF_VERSION }}") | .IMAGE_TAG) else .default_image_tag end' .github/configs/tf-cuda.json)
          echo "GitHub runner image tag for TensorFlow ${{ env.TF_VERSION }} is ${GH_RUNNER_IMAGE_TAG}"
          echo GH_RUNNER_IMAGE_TAG=$GH_RUNNER_IMAGE_TAG >> $GITHUB_ENV

      - name: Render deployment template
        run: |-
          export GH_RUNNER_IMAGE_TAG=${{ env.GH_RUNNER_IMAGE_TAG }}
          export GH_RUNNER_IMAGE=${{ secrets.GH_RUNNER_IMAGE }}
          gomplate -f .github/runner/github-runner-deployment.yaml.tmpl -o runner_deployment.yaml

      # Setup gcloud CLI
      - uses: google-github-actions/setup-gcloud@daadedc81d5f9d3c06d2c92f49202a3cc2b919ba
        with:
          version: "${{ env.GCLOUD_VERSION }}"
          service_account_key: ${{ secrets.GKE_SA_RASA_CI_CD_GPU_RASA_CI_CD }}
          service_account_email: ${{ secrets.GKE_RASA_CI_GPU_SA_NAME_RASA_CI_CD }}

      # Get the GKE credentials so we can deploy to the cluster
      - run: |-
          gcloud container clusters get-credentials "${{ secrets.GKE_GPU_CLUSTER_RASA_CI_CD }}" --zone "$GKE_ZONE" --project "${{ secrets.GKE_SA_RASA_CI_GPU_PROJECT_RASA_CI_CD }}"

      - name: Deploy Github Runner
        run: |-
          kubectl apply -f runner_deployment.yaml
          kubectl -n github-runner rollout status --timeout=15m deployment/github-runner-$GITHUB_RUN_ID

  model_regression_test_gpu:
    name: Model Regression Tests - GPU
    continue-on-error: true
    needs:
      - deploy_runner_gpu
      - read_test_configuration
    env:
      # Determine where CUDA and Nvidia libraries are located. TensorFlow looks for libraries in the given paths
      LD_LIBRARY_PATH: "/usr/local/cuda/extras/CUPTI/lib64:/usr/local/cuda/lib64:/usr/local/nvidia/lib:/usr/local/nvidia/lib64"
      ACCELERATOR_TYPE: "GPU"
    runs-on: [self-hosted, gpu]
    strategy:
      max-parallel: 3
      matrix: ${{fromJson(needs.read_test_configuration.outputs.matrix)}}
    if: "contains(github.event.pull_request.labels.*.name, 'runner:gpu') && github.repository == 'RasaHQ/rasa' && contains(github.event.pull_request.labels.*.name, 'status:model-regression-tests') && needs.read_test_configuration.outputs.configuration_id != ''"

    steps:
      - name: Checkout
        uses: actions/checkout@v2

      - name: Checkout dataset
        uses: actions/checkout@v2
        with:
          repository: ${{ secrets.DATASET_REPOSITORY }}
          token: ${{ secrets.ML_TEST_SA_PAT }}
          path: 'dataset'
          ref: ${{ matrix.dataset_branch }}

      - name: Set env variables
        id: set_dataset_config_vars
        env:
          DATASET_NAME: "${{ matrix.dataset }}"
          CONFIG_NAME: "${{ matrix.config }}"
        run: |-
          # determine extra environment variables
          # - CONFIG
          # - DATASET
          # - IS_EXTERNAL
          # - EXTERNAL_DATASET_REPOSITORY_BRANCH
          # - TRAIN_DIR
          # - TEST_DIR
          # - DOMAIN_FILE
          source <(gomplate -d mapping=./dataset/dataset_config_mapping.json -f .github/templates/configuration_variables.tmpl)

          # Not all configurations are available for all datasets.
          # The job will fail and the workflow continues, if the configuration file doesn't exist
          # for a given dataset

          echo "::set-output name=is_dataset_exists::true"
          echo "::set-output name=is_config_exists::true"
          echo "::set-output name=is_external::${IS_EXTERNAL}"

          # Warn about job if dataset is Hermit and config is BERT + DIET(seq) + ResponseSelector(t2t) or Sparse + BERT + DIET(seq) + ResponseSelector(t2t)
          if [[ "${{ matrix.dataset }}" == "Hermit" && "${{ matrix.config }}" =~ "BERT + DIET(seq) + ResponseSelector(t2t)" ]]; then
            echo "::warning::This ${{ matrix.dataset }} dataset / ${{ matrix.config }} config is currently being skipped on scheduled tests due to OOM associated with the upgrade to TF 2.6. You may see OOM here."
          fi

          if [[ "${IS_EXTERNAL}" == "true" ]]; then
            echo "DATASET_DIR=dataset_external" >> $GITHUB_ENV
          else
            echo "DATASET_DIR=dataset" >> $GITHUB_ENV
            test -d dataset/$DATASET || (echo "::warning::The ${{ matrix.dataset }} dataset doesn't exist. Skipping the job." \
              && echo "::set-output name=is_config_exists::false" && exit 0)
          fi

          # Skip job if a given type is not available for a given dataset
          if [[ -z "${DOMAIN_FILE}" && "${{ matrix.type }}" == "core" ]]; then
            echo "::warning::The ${{ matrix.dataset }} dataset doesn't include core type. Skipping the job." \
              && echo "::set-output name=is_config_exists::false" && exit 0
          fi

          test -f dataset/configs/$CONFIG || (echo "::warning::The ${{ matrix.config }} configuration file doesn't exist. Skipping the job." \
              && echo "::set-output name=is_dataset_exists::false" && exit 0)

          echo "DATASET=${DATASET}" >> $GITHUB_ENV
          echo "CONFIG=${CONFIG}" >> $GITHUB_ENV
          echo "DOMAIN_FILE=${DOMAIN_FILE}" >> $GITHUB_ENV
          echo "EXTERNAL_DATASET_REPOSITORY_BRANCH=${EXTERNAL_DATASET_REPOSITORY_BRANCH}" >> $GITHUB_ENV
          echo "IS_EXTERNAL=${IS_EXTERNAL}" >> $GITHUB_ENV

          if [[ -z "${TRAIN_DIR}" ]]; then
            echo "TRAIN_DIR=train" >> $GITHUB_ENV
          else
            echo "TRAIN_DIR=${TRAIN_DIR}" >> $GITHUB_ENV
          fi

          if [[ -z "${TEST_DIR}" ]]; then
            echo "TEST_DIR=test" >> $GITHUB_ENV
          else
            echo "TEST_DIR=${TEST_DIR}" >> $GITHUB_ENV
          fi

      - name: Checkout dataset - external
        uses: actions/checkout@v2
        if: steps.set_dataset_config_vars.outputs.is_external == 'true'
        with:
          repository: ${{ env.DATASET }}
          token: ${{ secrets.ML_TEST_SA_PAT }}
          path: 'dataset_external'
          ref: ${{ env.EXTERNAL_DATASET_REPOSITORY_BRANCH }}

      - name: Set dataset commit
        id: set-dataset-commit
        working-directory: ${{ env.DATASET_DIR }}
        run: |
          DATASET_COMMIT=$(git rev-parse HEAD)
          echo $DATASET_COMMIT
          echo "::set-output name=dataset_commit::$DATASET_COMMIT"

      - name: Start Datadog Agent
        if: steps.set_dataset_config_vars.outputs.is_dataset_exists == 'true' && steps.set_dataset_config_vars.outputs.is_config_exists == 'true'
        env:
          DATASET: "${{ matrix.dataset }}"
          CONFIG: "${{ matrix.config }}"
          DATASET_COMMIT: "${{ steps.set-dataset-commit.outputs.dataset_commit }}"
          BRANCH: ${{ github.head_ref }}
          GIT_SHA: "${{ github.sha }}"
          PR_ID: "${{ github.event.number }}"
        run: |
          .github/scripts/start_dd_agent.sh "${{ secrets.DD_API_KEY }}" "${{ env.ACCELERATOR_TYPE }}"

      - name: Set up Python 3.8 🐍
        uses: actions/setup-python@dc73133d4da04e56a135ae2246682783cc7c7cb6  # v2.2.2
        if: steps.set_dataset_config_vars.outputs.is_dataset_exists == 'true' && steps.set_dataset_config_vars.outputs.is_config_exists == 'true'
        with:
          python-version: 3.8

      - name: Read Poetry Version 🔢
        if: steps.set_dataset_config_vars.outputs.is_dataset_exists == 'true' && steps.set_dataset_config_vars.outputs.is_config_exists == 'true'
        run: |
          echo "POETRY_VERSION=$(scripts/poetry-version.sh)" >> $GITHUB_ENV
        shell: bash

      - name: Install poetry 🦄
        uses: Gr1N/setup-poetry@v7
        if: steps.set_dataset_config_vars.outputs.is_dataset_exists == 'true' && steps.set_dataset_config_vars.outputs.is_config_exists == 'true'
        with:
          poetry-version: ${{ env.POETRY_VERSION }}

      - name: Load Poetry Cached Libraries ⬇
        uses: actions/cache@v1
        if: steps.set_dataset_config_vars.outputs.is_dataset_exists == 'true' && steps.set_dataset_config_vars.outputs.is_config_exists == 'true'
        with:
          path: ~/.cache/pypoetry/virtualenvs
          key: ${{ runner.os }}-poetry-${{ env.POETRY_VERSION }}-3.8-${{ hashFiles('**/poetry.lock') }}-${{ secrets.POETRY_CACHE_VERSION }}

      - name: Install Dependencies 📦
        if: steps.set_dataset_config_vars.outputs.is_dataset_exists == 'true' && steps.set_dataset_config_vars.outputs.is_config_exists == 'true'
        run: |
          poetry install --extras full
          make install
          poetry run python -m spacy download de_core_news_md

      - name: Install datadog-api-client
        if: steps.set_dataset_config_vars.outputs.is_dataset_exists == 'true' && steps.set_dataset_config_vars.outputs.is_config_exists == 'true'
        run: poetry run pip install -U datadog-api-client

      - name: Validate that GPUs are working
        if: steps.set_dataset_config_vars.outputs.is_dataset_exists == 'true' && steps.set_dataset_config_vars.outputs.is_config_exists == 'true'
        run: |-
          poetry run python -c 'from tensorflow.python.client import device_lib; print(device_lib.list_local_devices())' || true

      - name: Run test
        id: run_test
        if: steps.set_dataset_config_vars.outputs.is_dataset_exists == 'true' && steps.set_dataset_config_vars.outputs.is_config_exists == 'true'
        env:
          TFHUB_CACHE_DIR: ~/.tfhub_cache/
          OMP_NUM_THREADS: 1
        run: |-
          poetry run rasa --version

          export NOW_TRAIN=$(gomplate -i '{{ (time.Now).Format time.RFC3339}}');
          cd ${{ github.workspace }}

          if [[ "${{ steps.set_dataset_config_vars.outputs.is_external }}" == "true" ]]; then
            export DATASET=.
          fi

          if [[ "${{ matrix.type }}" == "nlu" ]]; then
            poetry run rasa train nlu --quiet -u ${DATASET_DIR}/${DATASET}/${TRAIN_DIR} -c dataset/configs/${CONFIG} --out ${DATASET_DIR}/models/${DATASET}/${CONFIG}
            echo "::set-output name=train_run_time::$(gomplate -i '{{ $t := time.Parse time.RFC3339 (getenv "NOW_TRAIN") }}{{ (time.Since $t).Round (time.Second 1) }}')"

            export NOW_TEST=$(gomplate -i '{{ (time.Now).Format time.RFC3339}}');
            poetry run rasa test nlu --quiet -u ${DATASET_DIR}/$DATASET/${TEST_DIR} -m ${DATASET_DIR}/models/$DATASET/$CONFIG --out ${{ github.workspace }}/results/$DATASET/$CONFIG

            echo "::set-output name=test_run_time::$(gomplate -i '{{ $t := time.Parse time.RFC3339 (getenv "NOW_TEST") }}{{ (time.Since $t).Round (time.Second 1) }}')"
            echo "::set-output name=total_run_time::$(gomplate -i '{{ $t := time.Parse time.RFC3339 (getenv "NOW_TRAIN") }}{{ (time.Since $t).Round (time.Second 1) }}')"

          elif [[ "${{ matrix.type }}" == "core" ]]; then
            poetry run rasa train core --quiet -s ${DATASET_DIR}/$DATASET/$TRAIN_DIR -c dataset/configs/$CONFIG -d ${DATASET_DIR}/${DATASET}/${DOMAIN_FILE}
            echo "::set-output name=train_run_time::$(gomplate -i '{{ $t := time.Parse time.RFC3339 (getenv "NOW_TRAIN") }}{{ (time.Since $t).Round (time.Second 1) }}')"

            export NOW_TEST=$(gomplate -i '{{ (time.Now).Format time.RFC3339}}');
            poetry run rasa test core -s ${DATASET_DIR}/${DATASET}/${TEST_DIR} --out ${{ github.workspace }}/results/${{ matrix.dataset }}/${CONFIG}

            echo "::set-output name=test_run_time::$(gomplate -i '{{ $t := time.Parse time.RFC3339 (getenv "NOW_TEST") }}{{ (time.Since $t).Round (time.Second 1) }}')"
            echo "::set-output name=total_run_time::$(gomplate -i '{{ $t := time.Parse time.RFC3339 (getenv "NOW_TRAIN") }}{{ (time.Since $t).Round (time.Second 1) }}')"
          fi

      # Download the results of the previous runs
      # The report file is extended with new results every next job run
      - name: Download artifact
        uses: actions/download-artifact@v2
        if: steps.set_dataset_config_vars.outputs.is_dataset_exists == 'true' && steps.set_dataset_config_vars.outputs.is_config_exists == 'true'
        continue-on-error: true
        with:
          name: report.json

      - name: Generate a JSON file with a report / Publish results to Segment
        if: steps.set_dataset_config_vars.outputs.is_dataset_exists == 'true' && steps.set_dataset_config_vars.outputs.is_config_exists == 'true'
        env:
          SUMMARY_FILE: "./report.json"
          SEGMENT_TOKEN: ${{ secrets.SEGMENT_TOKEN }}
          DATASET_NAME: ${{ matrix.dataset }}
          RESULT_DIR: "${{ github.workspace }}/results"
          CONFIG: ${{ matrix.config }}
          TEST_RUN_TIME: ${{ steps.run_test.outputs.test_run_time }}
          TRAIN_RUN_TIME: ${{ steps.run_test.outputs.train_run_time }}
          TOTAL_RUN_TIME: ${{ steps.run_test.outputs.total_run_time }}
          DATASET_REPOSITORY_BRANCH: ${{ matrix.dataset_branch }}
          TYPE: ${{ matrix.type }}
          DATASET_COMMIT: ${{ steps.set-dataset-commit.outputs.dataset_commit }}
          BRANCH: ${{ github.head_ref }}
          DD_APP_KEY: ${{ secrets.DD_APP_KEY_PERF_TEST }}
          DD_API_KEY: ${{ secrets.DD_API_KEY }}
          DD_SITE: datadoghq.eu
        run: |-
          export PR_URL="https://github.com/${GITHUB_REPOSITORY}/pull/${{ github.event.number }}"
          poetry run pip install analytics-python
          poetry run python .github/scripts/mr_publish_results.py
          cat $SUMMARY_FILE

      - name: Upload an artifact with the report
        uses: actions/upload-artifact@v2
        if: steps.set_dataset_config_vars.outputs.is_dataset_exists == 'true' && steps.set_dataset_config_vars.outputs.is_config_exists == 'true'
        with:
          name: report-${{ matrix.dataset }}-${{ matrix.config }}
          path: report.json

      - name: Stop Datadog Agent
        if: steps.set_dataset_config_vars.outputs.is_dataset_exists == 'true' && steps.set_dataset_config_vars.outputs.is_config_exists == 'true'
        run: |
          sudo service datadog-agent stop

  model_regression_test_cpu:
    name: Model Regression Tests - CPU
    continue-on-error: true
    needs:
      - read_test_configuration
    env:
      ACCELERATOR_TYPE: "CPU"
    runs-on: ubuntu-latest
    strategy:
      max-parallel: 3
      matrix: ${{fromJson(needs.read_test_configuration.outputs.matrix)}}
    if: "!contains(github.event.pull_request.labels.*.name, 'runner:gpu') && github.repository == 'RasaHQ/rasa' && contains(github.event.pull_request.labels.*.name, 'status:model-regression-tests') && needs.read_test_configuration.outputs.configuration_id != ''"

    steps:
      - name: Checkout
        uses: actions/checkout@v2

      - name: Checkout dataset
        uses: actions/checkout@v2
        with:
          repository: ${{ secrets.DATASET_REPOSITORY }}
          token: ${{ secrets.ML_TEST_SA_PAT }}
          path: 'dataset'
          ref: ${{ matrix.dataset_branch }}

      - name: Download gomplate
        run: |-
          sudo curl -o /usr/local/bin/gomplate -sSL https://github.com/hairyhenderson/gomplate/releases/download/v3.9.0/gomplate_linux-amd64
          sudo chmod +x /usr/local/bin/gomplate

      - name: Set DATASET and CONFIG variables
        id: set_dataset_config_vars
        env:
          DATASET_NAME: "${{ matrix.dataset }}"
          CONFIG_NAME: "${{ matrix.config }}"
        run: |-
          # determine extra environment variables
          # - CONFIG
          # - DATASET
          # - IS_EXTERNAL
          # - EXTERNAL_DATASET_REPOSITORY_BRANCH
          # - TRAIN_DIR
          # - TEST_DIR
          # - DOMAIN_FILE
          source <(gomplate -d mapping=./dataset/dataset_config_mapping.json -f .github/templates/configuration_variables.tmpl)

          # Not all configurations are available for all datasets.
          # The job will fail and the workflow continues, if the configuration file doesn't exist
          # for a given dataset

          echo "::set-output name=is_dataset_exists::true"
          echo "::set-output name=is_config_exists::true"
          echo "::set-output name=is_external::${IS_EXTERNAL}"

          if [[ "${IS_EXTERNAL}" == "true" ]]; then
            echo "DATASET_DIR=dataset_external" >> $GITHUB_ENV
          else
            echo "DATASET_DIR=dataset" >> $GITHUB_ENV
            test -d dataset/$DATASET || (echo "::warning::The ${{ matrix.dataset }} dataset doesn't exist. Skipping the job." \
              && echo "::set-output name=is_config_exists::false" && exit 0)
          fi

          # Skip job if a given type is not available for a given dataset
          if [[ -z "${DOMAIN_FILE}" && "${{ matrix.type }}" == "core" ]]; then
            echo "::warning::The ${{ matrix.dataset }} dataset doesn't include core type. Skipping the job." \
              && echo "::set-output name=is_config_exists::false" && exit 0
          fi

          test -f dataset/configs/$CONFIG || (echo "::warning::The ${{ matrix.config }} configuration file doesn't exist. Skipping the job." \
              && echo "::set-output name=is_dataset_exists::false" && exit 0)

          echo "DATASET=${DATASET}" >> $GITHUB_ENV
          echo "CONFIG=${CONFIG}" >> $GITHUB_ENV
          echo "DOMAIN_FILE=${DOMAIN_FILE}" >> $GITHUB_ENV
          echo "EXTERNAL_DATASET_REPOSITORY_BRANCH=${EXTERNAL_DATASET_REPOSITORY_BRANCH}" >> $GITHUB_ENV
          echo "IS_EXTERNAL=${IS_EXTERNAL}" >> $GITHUB_ENV

          if [[ -z "${TRAIN_DIR}" ]]; then
            echo "TRAIN_DIR=train" >> $GITHUB_ENV
          else
            echo "TRAIN_DIR=${TRAIN_DIR}" >> $GITHUB_ENV
          fi

          if [[ -z "${TEST_DIR}" ]]; then
            echo "TEST_DIR=test" >> $GITHUB_ENV
          else
            echo "TEST_DIR=${TEST_DIR}" >> $GITHUB_ENV
          fi

      - name: Checkout dataset - external
        uses: actions/checkout@v2
        if: steps.set_dataset_config_vars.outputs.is_external == 'true'
        with:
          repository: ${{ env.DATASET }}
          token: ${{ secrets.ML_TEST_SA_PAT }}
          path: 'dataset_external'
          ref: ${{ env.EXTERNAL_DATASET_REPOSITORY_BRANCH }}

      - name: Set dataset commit
        id: set-dataset-commit
        working-directory: ${{ env.DATASET_DIR }}
        run: |
          DATASET_COMMIT=$(git rev-parse HEAD)
          echo $DATASET_COMMIT
          echo "::set-output name=dataset_commit::$DATASET_COMMIT"

      - name: Start Datadog Agent
        if: steps.set_dataset_config_vars.outputs.is_dataset_exists == 'true' && steps.set_dataset_config_vars.outputs.is_config_exists == 'true'
        env:
          DATASET: "${{ matrix.dataset }}"
          CONFIG: "${{ matrix.config }}"
          DATASET_COMMIT: "${{ steps.set-dataset-commit.outputs.dataset_commit }}"
          BRANCH: ${{ github.head_ref }}
          GIT_SHA: "${{ github.sha }}"
          PR_ID: "${{ github.event.number }}"
        run: |
          .github/scripts/start_dd_agent.sh "${{ secrets.DD_API_KEY }}" "${{ env.ACCELERATOR_TYPE }}"

      - name: Set up Python 3.8 🐍
        uses: actions/setup-python@dc73133d4da04e56a135ae2246682783cc7c7cb6  # v2.2.2
        if: steps.set_dataset_config_vars.outputs.is_dataset_exists == 'true' && steps.set_dataset_config_vars.outputs.is_config_exists == 'true'
        with:
          python-version: 3.8

      - name: Read Poetry Version 🔢
        if: steps.set_dataset_config_vars.outputs.is_dataset_exists == 'true' && steps.set_dataset_config_vars.outputs.is_config_exists == 'true'
        run: |
          echo "POETRY_VERSION=$(scripts/poetry-version.sh)" >> $GITHUB_ENV
        shell: bash

      - name: Install poetry 🦄
        uses: Gr1N/setup-poetry@v7
        if: steps.set_dataset_config_vars.outputs.is_dataset_exists == 'true' && steps.set_dataset_config_vars.outputs.is_config_exists == 'true'
        with:
          poetry-version: ${{ env.POETRY_VERSION }}

      - name: Load Poetry Cached Libraries ⬇
        uses: actions/cache@v1
        if: steps.set_dataset_config_vars.outputs.is_dataset_exists == 'true' && steps.set_dataset_config_vars.outputs.is_config_exists == 'true'
        with:
          path: ~/.cache/pypoetry/virtualenvs
          key: ${{ runner.os }}-poetry-${{ env.POETRY_VERSION }}-3.8-${{ hashFiles('**/poetry.lock') }}-${{ secrets.POETRY_CACHE_VERSION }}

      - name: Install Dependencies 📦
        if: steps.set_dataset_config_vars.outputs.is_dataset_exists == 'true' && steps.set_dataset_config_vars.outputs.is_config_exists == 'true'
        run: |
          poetry install --extras full
          make install
          poetry run python -m spacy download de_core_news_md

      - name: Install datadog-api-client
        if: steps.set_dataset_config_vars.outputs.is_dataset_exists == 'true' && steps.set_dataset_config_vars.outputs.is_config_exists == 'true'
        run: poetry run pip install -U datadog-api-client

      - name: Run test
        id: run_test
        if: steps.set_dataset_config_vars.outputs.is_dataset_exists == 'true' && steps.set_dataset_config_vars.outputs.is_config_exists == 'true'
        env:
          TFHUB_CACHE_DIR: ~/.tfhub_cache/
          OMP_NUM_THREADS: 1
        run: |-
          poetry run rasa --version

          export NOW_TRAIN=$(gomplate -i '{{ (time.Now).Format time.RFC3339}}');
          cd ${{ github.workspace }}

          if [[ "${{ steps.set_dataset_config_vars.outputs.is_external }}" == "true" ]]; then
            export DATASET=.
          fi

          if [[ "${{ matrix.type }}" == "nlu" ]]; then
            poetry run rasa train nlu --quiet -u ${DATASET_DIR}/${DATASET}/${TRAIN_DIR} -c dataset/configs/${CONFIG} --out ${DATASET_DIR}/models/${DATASET}/${CONFIG}
            echo "::set-output name=train_run_time::$(gomplate -i '{{ $t := time.Parse time.RFC3339 (getenv "NOW_TRAIN") }}{{ (time.Since $t).Round (time.Second 1) }}')"

            export NOW_TEST=$(gomplate -i '{{ (time.Now).Format time.RFC3339}}');
            poetry run rasa test nlu --quiet -u ${DATASET_DIR}/$DATASET/${TEST_DIR} -m ${DATASET_DIR}/models/$DATASET/$CONFIG --out ${{ github.workspace }}/results/$DATASET/$CONFIG

            echo "::set-output name=test_run_time::$(gomplate -i '{{ $t := time.Parse time.RFC3339 (getenv "NOW_TEST") }}{{ (time.Since $t).Round (time.Second 1) }}')"
            echo "::set-output name=total_run_time::$(gomplate -i '{{ $t := time.Parse time.RFC3339 (getenv "NOW_TRAIN") }}{{ (time.Since $t).Round (time.Second 1) }}')"

          elif [[ "${{ matrix.type }}" == "core" ]]; then
            poetry run rasa train core --quiet -s ${DATASET_DIR}/$DATASET/$TRAIN_DIR -c dataset/configs/$CONFIG -d ${DATASET_DIR}/${DATASET}/${DOMAIN_FILE}
            echo "::set-output name=train_run_time::$(gomplate -i '{{ $t := time.Parse time.RFC3339 (getenv "NOW_TRAIN") }}{{ (time.Since $t).Round (time.Second 1) }}')"

            export NOW_TEST=$(gomplate -i '{{ (time.Now).Format time.RFC3339}}');
            poetry run rasa test core -s ${DATASET_DIR}/${DATASET}/${TEST_DIR} --out ${{ github.workspace }}/results/${{ matrix.dataset }}/${CONFIG}

            echo "::set-output name=test_run_time::$(gomplate -i '{{ $t := time.Parse time.RFC3339 (getenv "NOW_TEST") }}{{ (time.Since $t).Round (time.Second 1) }}')"
            echo "::set-output name=total_run_time::$(gomplate -i '{{ $t := time.Parse time.RFC3339 (getenv "NOW_TRAIN") }}{{ (time.Since $t).Round (time.Second 1) }}')"
          fi

      # Download the results of the previous runs
      # The report file is extended with new results every next job run
      - name: Download artifact
        uses: actions/download-artifact@v2
        if: steps.set_dataset_config_vars.outputs.is_dataset_exists == 'true' && steps.set_dataset_config_vars.outputs.is_config_exists == 'true'
        continue-on-error: true
        with:
          name: report.json

      - name: Generate a JSON file with a report / Publish results to Segment
        if: steps.set_dataset_config_vars.outputs.is_dataset_exists == 'true' && steps.set_dataset_config_vars.outputs.is_config_exists == 'true'
        env:
          SUMMARY_FILE: "./report.json"
          SEGMENT_TOKEN: ${{ secrets.SEGMENT_TOKEN }}
          DATASET_NAME: ${{ matrix.dataset }}
          RESULT_DIR: "${{ github.workspace }}/results"
          CONFIG: ${{ matrix.config }}
          TEST_RUN_TIME: ${{ steps.run_test.outputs.test_run_time }}
          TRAIN_RUN_TIME: ${{ steps.run_test.outputs.train_run_time }}
          TOTAL_RUN_TIME: ${{ steps.run_test.outputs.total_run_time }}
          DATASET_REPOSITORY_BRANCH: ${{ matrix.dataset_branch }}
          TYPE: ${{ matrix.type }}
          DATASET_COMMIT: ${{ steps.set-dataset-commit.outputs.dataset_commit }}
          BRANCH: ${{ steps.extract_branch.outputs.branch }}
          DD_APP_KEY: ${{ secrets.DD_APP_KEY_PERF_TEST }}
          DD_API_KEY: ${{ secrets.DD_API_KEY }}
          DD_SITE: datadoghq.eu
        run: |-
          export PR_URL="https://github.com/${GITHUB_REPOSITORY}/pull/${{ github.event.number }}"
          poetry run pip install analytics-python
          poetry run python .github/scripts/mr_publish_results.py
          cat $SUMMARY_FILE

      - name: Upload an artifact with the report
        uses: actions/upload-artifact@v2
        if: steps.set_dataset_config_vars.outputs.is_dataset_exists == 'true' && steps.set_dataset_config_vars.outputs.is_config_exists == 'true'
        with:
          name: report-${{ matrix.dataset }}-${{ matrix.config }}
          path: report.json

<<<<<<< HEAD
  combine_reports:
    name: Combine reports
=======
      - name: Stop Datadog Agent
        if: steps.set_dataset_config_vars.outputs.is_dataset_exists == 'true' && steps.set_dataset_config_vars.outputs.is_config_exists == 'true'
        run: |
          sudo service datadog-agent stop

  add_comment_results_gpu:
    name: Add a comment with the results
>>>>>>> 402798b0
    runs-on: ubuntu-latest
    needs:
      - model_regression_test_cpu
      - model_regression_test_gpu
    if: always() && (needs.model_regression_test_cpu.result == 'success' || needs.model_regression_test_gpu.result == 'success')
    steps:
      - name: Checkout git repository 🕝
        uses: actions/checkout@v2

      - name: Set up Python 3.7 🐍
        uses: actions/setup-python@dc73133d4da04e56a135ae2246682783cc7c7cb6  # v2.2.2
        with:
          python-version: 3.7

      - name: Get reports
        uses: actions/download-artifact@v2
        with:
          path: reports/

      - name: Display structure of downloaded files
        continue-on-error: true
        run: ls -R
        working-directory: reports/

      - name: Merge all reports
        env:
          SUMMARY_FILE: "./report.json"
          REPORTS_DIR: "reports/"
        run: |
          python .github/scripts/mr_generate_summary.py
          cat $SUMMARY_FILE

      - name: Upload an artifact with the overall report
        uses: actions/upload-artifact@v2
        with:
          name: report.json
          path: ./report.json

  add_comment_results:
    name: Add a comment with the results
    runs-on: ubuntu-latest
    needs:
      - model_regression_test_cpu
      - model_regression_test_gpu
      - combine_reports
    if: always() && (needs.model_regression_test_cpu.result == 'success' || needs.model_regression_test_gpu.result == 'success')

    steps:
      - name: Checkout
        uses: actions/checkout@v2

      - name: Download report from last on-schedule regression test
        run: |
          # Get ID of last on-schedule workflow
          SCHEDULE_ID=$(curl -X GET -s -H 'Authorization: token ${{ secrets.GITHUB_TOKEN }}' -H "Accept: application/vnd.github.v3+json" \
            "https://api.github.com/repos/${{ github.repository }}/actions/workflows" \
            | jq -r  '.workflows[] | select(.name == "${{ github.workflow }}") | select(.path | test("schedule")) | .id')

          ARTIFACT_URL=$(curl -s -H 'Authorization: token ${{ secrets.GITHUB_TOKEN }}'  -H "Accept: application/vnd.github.v3+json" \
            "https://api.github.com/repos/${{ github.repository }}/actions/workflows/${SCHEDULE_ID}/runs?event=schedule&status=completed&branch=main&per_page=1" | jq -r .workflow_runs[0].artifacts_url)

          DOWNLOAD_URL=$(curl -s -H 'Authorization: token ${{ secrets.GITHUB_TOKEN }}' -H "Accept: application/vnd.github.v3+json" "${ARTIFACT_URL}" \
            | jq -r '.artifacts[] | select(.name="report.json") | .archive_download_url')

          # Download the artifact
          curl -H 'Authorization: token ${{ secrets.GITHUB_TOKEN }}' -LJO  -H "Accept: application/vnd.github.v3+json" $DOWNLOAD_URL

          # Unzip and change name
          unzip report.json.zip && mv report.json report_main.json

      - name: Download the report
        uses: actions/download-artifact@v2
        with:
          name: report.json

      - name: Download gomplate
        run: |-
          sudo curl -o /usr/local/bin/gomplate -sSL https://github.com/hairyhenderson/gomplate/releases/download/v3.9.0/gomplate_linux-amd64
          sudo chmod +x /usr/local/bin/gomplate

      - name: Render a comment to add
        id: get_results
        run: |
          OUTPUT="$(gomplate -d data=report.json -d results_main=report_main.json -f .github/templates/model_regression_test_results.tmpl)"
          OUTPUT="${OUTPUT//$'\n'/'%0A'}"
          OUTPUT="${OUTPUT//$'\r'/'%0D'}"
          echo "::set-output name=result::$OUTPUT"

      - name: Publish results as a PR comment
        uses: marocchino/sticky-pull-request-comment@v2.1.1
        if: always()
        with:
          GITHUB_TOKEN: ${{ secrets.GITHUB_TOKEN }}
          header: ${{ github.run_id }}
          append: true
          message: |-

            Commit: ${{ github.sha }}, [The full report is available as an artifact.](https://github.com/${{ github.repository }}/actions/runs/${{ github.run_id }})

            ${{ steps.get_results.outputs.result }}

      - name: Remove 'status:model-regression-tests' label
        continue-on-error: true
        uses: buildsville/add-remove-label@v1
        with:
          token: ${{secrets.GITHUB_TOKEN}}
          label: 'status:model-regression-tests'
          type: remove

      - name: Remove 'runner:gpu' label
        continue-on-error: true
        uses: buildsville/add-remove-label@v1
        with:
          token: ${{secrets.GITHUB_TOKEN}}
          label: 'runner:gpu'
          type: remove

  remove_runner_gpu:
    name: Delete Github Runner - GPU
    needs:
      - deploy_runner_gpu
      - model_regression_test_gpu
    runs-on: ubuntu-latest
    if: "contains(github.event.pull_request.labels.*.name, 'runner:gpu') && always() && contains(github.event.pull_request.labels.*.name, 'status:model-regression-tests')"

    steps:
      # Setup gcloud CLI
      - uses: google-github-actions/setup-gcloud@daadedc81d5f9d3c06d2c92f49202a3cc2b919ba
        with:
          version: "${{ env.GCLOUD_VERSION }}"
          service_account_key: ${{ secrets.GKE_SA_RASA_CI_CD_GPU_RASA_CI_CD }}
          service_account_email: ${{ secrets.GKE_RASA_CI_GPU_SA_NAME_RASA_CI_CD }}

      # Get the GKE credentials so we can deploy to the cluster
      - run: |-
          gcloud container clusters get-credentials "${{ secrets.GKE_GPU_CLUSTER_RASA_CI_CD }}" --zone "$GKE_ZONE" --project "${{ secrets.GKE_SA_RASA_CI_GPU_PROJECT_RASA_CI_CD }}"

      - name: Remove Github Runner
        run: kubectl -n github-runner delete deployments github-runner-${GITHUB_RUN_ID} --grace-period=30<|MERGE_RESOLUTION|>--- conflicted
+++ resolved
@@ -657,18 +657,13 @@
           name: report-${{ matrix.dataset }}-${{ matrix.config }}
           path: report.json
 
-<<<<<<< HEAD
+      - name: Stop Datadog Agent
+        if: steps.set_dataset_config_vars.outputs.is_dataset_exists == 'true' && steps.set_dataset_config_vars.outputs.is_config_exists == 'true'
+        run: |
+          sudo service datadog-agent stop
+
   combine_reports:
     name: Combine reports
-=======
-      - name: Stop Datadog Agent
-        if: steps.set_dataset_config_vars.outputs.is_dataset_exists == 'true' && steps.set_dataset_config_vars.outputs.is_config_exists == 'true'
-        run: |
-          sudo service datadog-agent stop
-
-  add_comment_results_gpu:
-    name: Add a comment with the results
->>>>>>> 402798b0
     runs-on: ubuntu-latest
     needs:
       - model_regression_test_cpu
