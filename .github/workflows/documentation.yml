name: Publish Documentation

on:
  push:
    branches:
      - "main"
      - "documentation"
    tags:
      - "**"
  pull_request:

concurrency:
  # group workflow runs based on the branch or the tag ref
  group: documentation-${{ github.ref }}
  cancel-in-progress: true

# SECRETS
# - GH_DOCS_WRITE_KEY: generated locally, added to github repo (public key)
#                    `ssh-keygen -t rsa -b 4096 -C "Github CI Docs Key" -N "" -f key`
# - GITHUB_TOKEN: (default, from github actions)
# - NETLIFY_AUTH_TOKEN: an access token to use when authenticating commands on Netlify
# - NETLIFY_SITE_ID: the API ID of the Netlify site for the docs

env:
  DOCS_FOLDER: docs
  DOCS_BRANCH: documentation
  IS_TAG_BUILD: ${{ startsWith(github.event.ref, 'refs/tags') }}
  IS_MAIN_BRANCH: ${{ github.ref == 'refs/heads/main' }}

jobs:
  changes:
    name: Check for file changes
    runs-on: ubuntu-latest
    # don't run this for pull requests of forks
    if: github.event_name == 'pull_request' && github.event.pull_request.head.repo.full_name == 'RasaHQ/rasa'
    outputs:
      # Both of the outputs below are strings but only one exists at any given time
      backend: ${{ steps.changed-files.outputs.backend || steps.run-all.outputs.backend }}
      docker: ${{ steps.changed-files.outputs.docker || steps.run-all.outputs.docker }}
      docs: ${{ steps.changed-files.outputs.docs || steps.run-all.outputs.docs }}
    steps:
      - uses: actions/checkout@v3
      - uses: RasaHQ/pr-changed-files-filter@c4f7116a04b8a4596313469429e2ad235f59d9c4
        # Run the normal filters if the all-tests-required label is not set
        id: changed-files
        if: contains(github.event.pull_request.labels.*.name, 'status:all-tests-required') == false
        with:
          token: ${{ secrets.GITHUB_TOKEN }}
          filters: .github/change_filters.yml
      - name: Set all filters to true if all tests are required
        # Set all filters to true if the all-tests-required label is set
        # Bypasses all the change filters in change_filters.yml and forces all outputs to true
        id: run-all
        if: contains(github.event.pull_request.labels.*.name, 'status:all-tests-required')
        run: |
          echo "::set-output name=backend::true"
          echo "::set-output name=docker::true"
          echo "::set-output name=docs::true"

  evaluate_release_tag:
    name: Evaluate release tag
    runs-on: ubuntu-latest
    # don't run this for main branches of forks and on documentation branch
    if: github.repository == 'RasaHQ/rasa' && github.ref != 'refs/heads/documentation' && github.event_name != 'pull_request'
    outputs:
      build_docs: ${{ steps.check_tag.outputs.build_docs }}

    steps:
<<<<<<< HEAD
    - name: Checkout git repository 🕝
      uses: actions/checkout@v3

    - name: Install version library
      run: |
        python3 -m pip install pep440_version_utils

    - name: Check if tag version is equal or higher than the latest tagged Rasa version
      id: rasa_get_version
      if: env.IS_TAG_BUILD == 'true' || env.IS_MAIN_BRANCH == 'true'
      continue-on-error: true
      run: |
        # Get latest tagged Rasa version
        git fetch --depth=1 origin "+refs/tags/*:refs/tags/*"
        # Fetch branch history
        git fetch --prune --unshallow
        python scripts/evaluate_release_tag.py $TAG_NAME
        exit_status=$?

        if [[ "${exit_status}" == "0" ]]; then
          echo "::set-output name=build_docs::true"
        else
          echo "::set-output name=build_docs::false"
        fi
=======
      - name: Checkout git repository 🕝
        uses: actions/checkout@v3

      - name: Install version library
        run: |
          python3 -m pip install pep440_version_utils

      - name: Check if tag version is equal or higher than the latest tagged Rasa version
        id: check_tag
        if: env.IS_TAG_BUILD == 'true' || env.IS_MAIN_BRANCH == 'true'
        run: |
          if [[ "${IS_MAIN_BRANCH}" == "true" ]]; then
            echo "Main branch: setting build_docs to true."
            echo "::set-output name=build_docs::true"
          else
            # Get latest tagged Rasa version
            git fetch --depth=1 origin "+refs/tags/*:refs/tags/*"
            # Fetch branch history
            TAG_NAME=${GITHUB_REF#refs/tags/}
            git fetch --prune --unshallow
            python scripts/evaluate_release_tag.py $TAG_NAME
            exit_status=$?

            if [[ ${exit_status} -eq 0 ]]; then
              echo "Setting build_docs to true."
              echo "::set-output name=build_docs::true"
            else
              echo "Setting build_docs to false."
              echo "::set-output name=build_docs::false"
            fi
          fi
>>>>>>> b1dd4cf2

  prebuild_docs:
    name: Prebuild Docs
    runs-on: ubuntu-latest
    needs: [evaluate_release_tag]
    # don't run this for main branches of forks, would fail anyways
    if: github.repository == 'RasaHQ/rasa' && needs.evaluate_release_tag.outputs.build_docs == 'true' && github.ref != 'refs/heads/documentation' && github.event_name != 'pull_request'

    steps:
      - name: Checkout git repository 🕝
        uses: actions/checkout@v3

      - name: Set up Python 3.9 🐍
        uses: actions/setup-python@b55428b1882923874294fa556849718a1d7f2ca5
        with:
          python-version: 3.9

      - name: Set up Node 12.x 🦙
        uses: actions/setup-node@v3.4.1
        with:
          node-version: "12.x"

      - name: Read Poetry Version 🔢
        run: |
          echo "POETRY_VERSION=$(scripts/poetry-version.sh)" >> $GITHUB_ENV
        shell: bash

      - name: Install poetry 🦄
        uses: Gr1N/setup-poetry@09236184f6c1ab47c0dc9c1001c7fe200cf2afb0 # v7
        with:
          poetry-version: ${{ env.POETRY_VERSION }}

      - name: Load Poetry Cached Libraries ⬇
        id: cache-poetry
        uses: actions/cache@v3
        with:
          path: .venv
          key: ${{ runner.os }}-poetry-${{ env.POETRY_VERSION }}-3.9-non-full-${{ hashFiles('**/poetry.lock') }}-${{ secrets.POETRY_CACHE_VERSION }}
          restore-keys: ${{ runner.os }}-poetry-3.9-non-full

      - name: Clear Poetry cache
        if: steps.cache-poetry.outputs.cache-hit == 'true'
        run: rm -r .venv

      - name: Create virtual environment
        if: steps.cache-poetry.outputs.cache-hit != 'true'
        run: python -m venv create .venv

      - name: Set up virtual environment
        run: poetry config virtualenvs.in-project true

      - name: Load Yarn Cached Packages ⬇
        uses: actions/cache@v3
        with:
          path: docs/node_modules
          key: ${{ runner.os }}-yarn-12.x-${{ hashFiles('docs/yarn.lock') }}
          restore-keys: ${{ runner.os }}-yarn-12.x

      - name: Install Dependencies 📦
        run: make install install-docs

      - name: Pre-build Docs 🧶
        run: make prepare-docs

      - name: Push docs to documentation branch 🏃‍♀️
        env:
          GH_DOCS_WRITE_KEY: ${{ secrets.GH_DOCS_WRITE_KEY }}
          TMP_DOCS_FOLDER: /tmp/documentation-${{ github.run_id }}
          TMP_SSH_KEY_PATH: /tmp/docs_key
        run: |
          eval "$(ssh-agent -s)"; touch $TMP_SSH_KEY_PATH; chmod 0600 $TMP_SSH_KEY_PATH
          echo "$GH_DOCS_WRITE_KEY" > $TMP_SSH_KEY_PATH
          ssh-add $TMP_SSH_KEY_PATH

          git config --global user.email "builds@github-ci.com"
          git config --global user.name "GitHub CI"
          git remote set-url --push origin "git@github.com:${{github.repository}}"

          ./scripts/push_docs_to_branch.sh

      - name: Notify slack on failure
        if: failure()
        env:
          SLACK_BOT_TOKEN: ${{ secrets.SLACK_BOT_TOKEN }}
        uses: voxmedia/github-action-slack-notify-build@212e9f7a9ca33368c8dd879d6053972128258985 # v1.5.0
        with:
          channel_id: ${{ secrets.SLACK_ALERTS_CHANNEL_ID }}
          status: FAILED
          color: warning

  preview_docs:
    name: Preview Docs
    runs-on: ubuntu-latest
    needs: [changes]
    # don't run this for pull requests from forks
    if: github.event_name == 'pull_request' && github.event.pull_request.head.repo.full_name == 'RasaHQ/rasa'

    steps:
      - name: Checkout git repository 🕝
        if: needs.changes.outputs.docs == 'true'
        uses: actions/checkout@v3

      - name: Set up Python 3.9 🐍
        if: needs.changes.outputs.docs == 'true'
        uses: actions/setup-python@b55428b1882923874294fa556849718a1d7f2ca5
        with:
          python-version: 3.9

      - name: Set up Node 12.x 🦙
        if: needs.changes.outputs.docs == 'true'
        uses: actions/setup-node@v3.4.1
        with:
          node-version: "12.x"

      - name: Read Poetry Version 🔢
        if: needs.changes.outputs.docs == 'true'
        run: |
          echo "POETRY_VERSION=$(scripts/poetry-version.sh)" >> $GITHUB_ENV
        shell: bash

      - name: Install poetry 🦄
        if: needs.changes.outputs.docs == 'true'
        uses: Gr1N/setup-poetry@v7
        with:
          poetry-version: ${{ env.POETRY_VERSION }}

      - name: Load Poetry Cached Libraries ⬇
        id: cache-poetry
        if: needs.changes.outputs.docs == 'true'
        uses: actions/cache@v3
        with:
          path: .venv
          key: ${{ runner.os }}-poetry-${{ env.POETRY_VERSION }}-3.9-non-full-${{ hashFiles('**/poetry.lock') }}-${{ secrets.POETRY_CACHE_VERSION }}
          restore-keys: ${{ runner.os }}-poetry-3.9-non-full

      - name: Clear Poetry cache
        if: steps.cache-poetry.outputs.cache-hit == 'true' && needs.changes.outputs.docs == 'true' && contains(github.event.pull_request.labels.*.name, 'tools:clear-poetry-cache-preview-docs')
        run: rm -r .venv

      - name: Create virtual environment
        if: (steps.cache-poetry.outputs.cache-hit != 'true' || contains(github.event.pull_request.labels.*.name, 'tools:clear-poetry-cache-preview-docs')) && needs.changes.outputs.docs == 'true'
        run: python -m venv create .venv

      - name: Set up virtual environment
        if: needs.changes.outputs.docs == 'true'
        run: poetry config virtualenvs.in-project true

      - name: Load Yarn Cached Packages ⬇
        if: needs.changes.outputs.docs == 'true'
        uses: actions/cache@v3
        with:
          path: docs/node_modules
          key: ${{ runner.os }}-yarn-12.x-${{ hashFiles('docs/yarn.lock') }}
          restore-keys: ${{ runner.os }}-yarn-12.x

      - name: Install Dependencies 📦
        if: needs.changes.outputs.docs == 'true'
        run: make install install-docs

      - name: Pre-build Docs 🧶
        if: needs.changes.outputs.docs == 'true'
        run: make prepare-docs

      - name: Preview draft build 🔬
        if: needs.changes.outputs.docs == 'true'
        id: preview_draft_build
        env:
          NETLIFY_AUTH_TOKEN: ${{ secrets.NETLIFY_AUTH_TOKEN }}
          NETLIFY_SITE_ID: ${{ secrets.NETLIFY_SITE_ID }}
          DOCS_SITE_BASE_URL: /docs/rasa
          PULL_REQUEST_NUMBER: ${{ github.event.pull_request.number }}
        run: |
          make preview-docs
          DEPLOY_URL="https://$PULL_REQUEST_NUMBER--rasahq-docs-rasa-v2.netlify.app${DOCS_SITE_BASE_URL}"
          echo "::set-output name=preview_url::$DEPLOY_URL"

      - name: Create a comment with help description
        if: needs.changes.outputs.docs == 'true'
        uses: RasaHQ/create-comment@v1
        with:
          mode: "delete-previous"
          id: comment_docs_previews
          github-token: ${{ secrets.GITHUB_TOKEN }}
          body: |
            🚀 A preview of the docs have been deployed at the following URL: ${{ steps.preview_draft_build.outputs.preview_url }}

  publish_docs:
    name: Publish Docs
    runs-on: ubuntu-latest
    # don't run this for main branches of forks; only run on documentation branch
    if: github.repository == 'RasaHQ/rasa' && github.ref == 'refs/heads/documentation'

    steps:
      - name: Checkout git repository 🕝
        uses: actions/checkout@v3

      - name: Set up Node 12.x 🦙
        uses: actions/setup-node@v3.4.1
        with:
          node-version: "12.x"

      - name: Load Yarn Cached Packages ⬇
        uses: actions/cache@v3
        with:
          path: docs/node_modules
          key: ${{ runner.os }}-yarn-12.x-${{ hashFiles('docs/yarn.lock') }}
          restore-keys: ${{ runner.os }}-yarn-12.x

      - name: Install Dependencies 📦
        run: make install-docs

      - name: Publish production build ✅
        env:
          NETLIFY_AUTH_TOKEN: ${{ secrets.NETLIFY_AUTH_TOKEN }}
          NETLIFY_SITE_ID: ${{ secrets.NETLIFY_SITE_ID }}
        run: make publish-docs

      - name: Notify slack on failure
        if: failure()
        env:
          SLACK_BOT_TOKEN: ${{ secrets.SLACK_BOT_TOKEN }}
        uses: voxmedia/github-action-slack-notify-build@212e9f7a9ca33368c8dd879d6053972128258985 # v1.5.0
        with:
          channel_id: ${{ secrets.SLACK_ALERTS_CHANNEL_ID }}
          status: FAILED
          color: warning<|MERGE_RESOLUTION|>--- conflicted
+++ resolved
@@ -66,32 +66,6 @@
       build_docs: ${{ steps.check_tag.outputs.build_docs }}
 
     steps:
-<<<<<<< HEAD
-    - name: Checkout git repository 🕝
-      uses: actions/checkout@v3
-
-    - name: Install version library
-      run: |
-        python3 -m pip install pep440_version_utils
-
-    - name: Check if tag version is equal or higher than the latest tagged Rasa version
-      id: rasa_get_version
-      if: env.IS_TAG_BUILD == 'true' || env.IS_MAIN_BRANCH == 'true'
-      continue-on-error: true
-      run: |
-        # Get latest tagged Rasa version
-        git fetch --depth=1 origin "+refs/tags/*:refs/tags/*"
-        # Fetch branch history
-        git fetch --prune --unshallow
-        python scripts/evaluate_release_tag.py $TAG_NAME
-        exit_status=$?
-
-        if [[ "${exit_status}" == "0" ]]; then
-          echo "::set-output name=build_docs::true"
-        else
-          echo "::set-output name=build_docs::false"
-        fi
-=======
       - name: Checkout git repository 🕝
         uses: actions/checkout@v3
 
@@ -123,7 +97,6 @@
               echo "::set-output name=build_docs::false"
             fi
           fi
->>>>>>> b1dd4cf2
 
   prebuild_docs:
     name: Prebuild Docs
