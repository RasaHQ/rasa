name: Publish Documentation

on:
  push:
    branches:
      - "main"
      - "documentation"
    tags:
      - "**"
  pull_request:

concurrency:
  # group workflow runs based on the branch or the tag ref
  group: documentation-${{ github.ref }}
  cancel-in-progress: true

# SECRETS
# - GH_DOCS_WRITE_KEY: generated locally, added to github repo (public key)
#                    `ssh-keygen -t rsa -b 4096 -C "Github CI Docs Key" -N "" -f key`
# - GITHUB_TOKEN: (default, from github actions)
# - NETLIFY_AUTH_TOKEN: an access token to use when authenticating commands on Netlify
# - NETLIFY_SITE_ID: the API ID of the Netlify site for the docs

env:
  DOCS_FOLDER: docs
  DOCS_BRANCH: documentation
  IS_TAG_BUILD: ${{ startsWith(github.event.ref, 'refs/tags') }}
  IS_MAIN_BRANCH: ${{ github.ref == 'refs/heads/main' }}

jobs:
  changes:
    name: Check for file changes
    runs-on: ubuntu-22.04
    # don't run this for pull requests of forks
    if: github.event_name == 'pull_request' && github.event.pull_request.head.repo.full_name == 'RasaHQ/rasa'
    outputs:
      # Both of the outputs below are strings but only one exists at any given time
      backend: ${{ steps.changed-files.outputs.backend || steps.run-all.outputs.backend }}
      docker: ${{ steps.changed-files.outputs.docker || steps.run-all.outputs.docker }}
      docs: ${{ steps.changed-files.outputs.docs || steps.run-all.outputs.docs }}
    steps:
      - uses: actions/checkout@ac593985615ec2ede58e132d2e21d2b1cbd6127c
      - uses: dorny/paths-filter@4512585405083f25c027a35db413c2b3b9006d50
        # Run the normal filters if the all-tests-required label is not set
        id: changed-files
        if: contains(github.event.pull_request.labels.*.name, 'status:all-tests-required') == false
        with:
          token: ${{ secrets.GITHUB_TOKEN }}
          filters: .github/change_filters.yml
      - name: Set all filters to true if all tests are required
        # Set all filters to true if the all-tests-required label is set
        # Bypasses all the change filters in change_filters.yml and forces all outputs to true
        id: run-all
        if: contains(github.event.pull_request.labels.*.name, 'status:all-tests-required')
        run: |
          echo "backend=true" >> $GITHUB_OUTPUT
          echo "docker=true" >> $GITHUB_OUTPUT
          echo "docs=true" >> $GITHUB_OUTPUT

  evaluate_release_tag:
    name: Evaluate release tag
    runs-on: ubuntu-22.04
    # don't run this for main branches of forks and on documentation branch
    if: github.repository == 'RasaHQ/rasa' && github.ref != 'refs/heads/documentation' && github.event_name != 'pull_request'
    outputs:
      build_docs: ${{ steps.check_tag.outputs.build_docs }}

    steps:
      - name: Checkout git repository 🕝
        uses: actions/checkout@ac593985615ec2ede58e132d2e21d2b1cbd6127c

      - name: Install version library
        run: |
          python3 -m pip install pep440_version_utils

      - name: Check if tag version is equal or higher than the latest tagged Rasa version
        id: check_tag
        if: env.IS_TAG_BUILD == 'true' || env.IS_MAIN_BRANCH == 'true'
        run: |
          if [[ "${IS_MAIN_BRANCH}" == "true" ]]; then
            echo "Main branch: setting build_docs to true."
            echo "build_docs=true" >> $GITHUB_OUTPUT
          else
            # Get latest tagged Rasa version
            git fetch --depth=1 origin "+refs/tags/*:refs/tags/*"
            # Fetch branch history
            TAG_NAME=${GITHUB_REF#refs/tags/}
            git fetch --prune --unshallow
            python scripts/evaluate_release_tag.py $TAG_NAME
            exit_status=$?

            if [[ ${exit_status} -eq 0 ]]; then
              echo "Setting build_docs to true."
              echo "build_docs=true" >> $GITHUB_OUTPUT
            else
              echo "Setting build_docs to false."
              echo "build_docs=false" >> $GITHUB_OUTPUT
            fi
          fi

  prebuild_docs:
    name: Prebuild Docs
    runs-on: ubuntu-22.04
    needs: [evaluate_release_tag]
    # don't run this for main branches of forks, would fail anyways
    if: github.repository == 'RasaHQ/rasa' && needs.evaluate_release_tag.outputs.build_docs == 'true' && github.ref != 'refs/heads/documentation' && github.event_name != 'pull_request'

    steps:
      - name: Checkout git repository 🕝
        uses: actions/checkout@ac593985615ec2ede58e132d2e21d2b1cbd6127c

      - name: Set up Python 3.10 🐍
        uses: actions/setup-python@57ded4d7d5e986d7296eab16560982c6dd7c923b
        with:
          python-version: '3.10'

      - name: Set up Node 12.x 🦙
        uses: actions/setup-node@64ed1c7eab4cce3362f8c340dee64e5eaeef8f7c
        with:
          node-version: "12.x"

      - name: Read Poetry Version 🔢
        run: |
          echo "POETRY_VERSION=$(scripts/poetry-version.sh)" >> $GITHUB_ENV
        shell: bash

      - name: Install poetry 🦄
        uses: Gr1N/setup-poetry@15821dc8a61bc630db542ae4baf6a7c19a994844 # v8
        with:
          poetry-version: ${{ env.POETRY_VERSION }}

      - name: Load Poetry Cached Libraries ⬇
        id: cache-poetry
        uses: actions/cache@88522ab9f39a2ea568f7027eddc7d8d8bc9d59c8
        with:
          path: .venv
          key: ${{ runner.os }}-poetry-${{ env.POETRY_VERSION }}-3.9-non-full-${{ hashFiles('**/poetry.lock') }}-${{ secrets.POETRY_CACHE_VERSION }}
          restore-keys: ${{ runner.os }}-poetry-3.9-non-full

      - name: Clear Poetry cache
        if: steps.cache-poetry.outputs.cache-hit == 'true'
        run: rm -r .venv

      - name: Create virtual environment
        if: steps.cache-poetry.outputs.cache-hit != 'true'
        run: python -m venv create .venv

      - name: Set up virtual environment
        run: poetry config virtualenvs.in-project true

      - name: Load Yarn Cached Packages ⬇
        uses: actions/cache@88522ab9f39a2ea568f7027eddc7d8d8bc9d59c8
        with:
          path: docs/node_modules
          key: ${{ runner.os }}-yarn-12.x-${{ hashFiles('docs/yarn.lock') }}
          restore-keys: ${{ runner.os }}-yarn-12.x

      - name: Install Dependencies 📦
        run: make install install-docs

      - name: Pre-build Docs 🧶
        run: make prepare-docs

      - name: Push docs to documentation branch 🏃‍♀️
        env:
          GH_DOCS_WRITE_KEY: ${{ secrets.GH_DOCS_WRITE_KEY }}
          TMP_DOCS_FOLDER: /tmp/documentation-${{ github.run_id }}
          TMP_SSH_KEY_PATH: /tmp/docs_key
        run: |
          eval "$(ssh-agent -s)"; touch $TMP_SSH_KEY_PATH; chmod 0600 $TMP_SSH_KEY_PATH
          echo "$GH_DOCS_WRITE_KEY" > $TMP_SSH_KEY_PATH
          ssh-add $TMP_SSH_KEY_PATH

          git config --global user.email "builds@github-ci.com"
          git config --global user.name "GitHub CI"
          git remote set-url --push origin "git@github.com:${{github.repository}}"

          ./scripts/push_docs_to_branch.sh

      - name: Notify slack on failure
        if: failure()
        env:
          SLACK_BOT_TOKEN: ${{ secrets.SLACK_BOT_TOKEN }}
        uses: voxmedia/github-action-slack-notify-build@3665186a8c1a022b28a1dbe0954e73aa9081ea9e # v1.6.0
        with:
          channel_id: ${{ secrets.SLACK_ALERTS_CHANNEL_ID }}
          status: FAILED
          color: warning

  preview_docs:
    name: Preview Docs
    runs-on: ubuntu-22.04
    needs: [changes]
    # don't run this for pull requests from forks
    if: github.event_name == 'pull_request' && github.event.pull_request.head.repo.full_name == 'RasaHQ/rasa'

    steps:
      - name: Checkout git repository 🕝
        if: needs.changes.outputs.docs == 'true'
        uses: actions/checkout@ac593985615ec2ede58e132d2e21d2b1cbd6127c

      - name: Set up Python 3.10 🐍
        if: needs.changes.outputs.docs == 'true'
        uses: actions/setup-python@57ded4d7d5e986d7296eab16560982c6dd7c923b
        with:
          python-version: '3.10'

      - name: Set up Node 12.x 🦙
        if: needs.changes.outputs.docs == 'true'
        uses: actions/setup-node@64ed1c7eab4cce3362f8c340dee64e5eaeef8f7c
        with:
          node-version: "12.x"

      - name: Read Poetry Version 🔢
        if: needs.changes.outputs.docs == 'true'
        run: |
          echo "POETRY_VERSION=$(scripts/poetry-version.sh)" >> $GITHUB_ENV
        shell: bash

      - name: Install poetry 🦄
        if: needs.changes.outputs.docs == 'true'
<<<<<<< HEAD
        uses: Gr1N/setup-poetry@15821dc8a61bc630db542ae4baf6a7c19a994844 # v8
=======
        uses: Gr1N/setup-poetry@15821dc8a61bc630db542ae4baf6a7c19a994844
>>>>>>> 524a6d67
        with:
          poetry-version: ${{ env.POETRY_VERSION }}

      - name: Load Poetry Cached Libraries ⬇
        id: cache-poetry
        if: needs.changes.outputs.docs == 'true'
        uses: actions/cache@88522ab9f39a2ea568f7027eddc7d8d8bc9d59c8
        with:
          path: .venv
          key: ${{ runner.os }}-poetry-${{ env.POETRY_VERSION }}-3.9-non-full-${{ hashFiles('**/poetry.lock') }}-${{ secrets.POETRY_CACHE_VERSION }}
          restore-keys: ${{ runner.os }}-poetry-3.9-non-full

      - name: Clear Poetry cache
        if: steps.cache-poetry.outputs.cache-hit == 'true' && needs.changes.outputs.docs == 'true' && contains(github.event.pull_request.labels.*.name, 'tools:clear-poetry-cache-preview-docs')
        run: rm -r .venv

      - name: Create virtual environment
        if: (steps.cache-poetry.outputs.cache-hit != 'true' || contains(github.event.pull_request.labels.*.name, 'tools:clear-poetry-cache-preview-docs')) && needs.changes.outputs.docs == 'true'
        run: python -m venv create .venv

      - name: Set up virtual environment
        if: needs.changes.outputs.docs == 'true'
        run: poetry config virtualenvs.in-project true

      - name: Load Yarn Cached Packages ⬇
        if: needs.changes.outputs.docs == 'true'
        uses: actions/cache@88522ab9f39a2ea568f7027eddc7d8d8bc9d59c8
        with:
          path: docs/node_modules
          key: ${{ runner.os }}-yarn-12.x-${{ hashFiles('docs/yarn.lock') }}
          restore-keys: ${{ runner.os }}-yarn-12.x

      - name: Install Dependencies 📦
        if: needs.changes.outputs.docs == 'true'
        run: make install install-docs

      - name: Pre-build Docs 🧶
        if: needs.changes.outputs.docs == 'true'
        run: make prepare-docs

      - name: Preview draft build 🔬
        if: needs.changes.outputs.docs == 'true'
        id: preview_draft_build
        env:
          NETLIFY_AUTH_TOKEN: ${{ secrets.NETLIFY_AUTH_TOKEN }}
          NETLIFY_SITE_ID: ${{ secrets.NETLIFY_SITE_ID }}
          DOCS_SITE_BASE_URL: /docs/rasa
          PULL_REQUEST_NUMBER: ${{ github.event.pull_request.number }}
        run: |
          make preview-docs
          DEPLOY_URL="https://$PULL_REQUEST_NUMBER--rasahq-docs-rasa-v2.netlify.app${DOCS_SITE_BASE_URL}"
          echo "preview_url=$DEPLOY_URL" >> $GITHUB_OUTPUT

      - name: Create a comment with help description
        if: needs.changes.outputs.docs == 'true'
        uses: RasaHQ/create-comment@da7b2ec20116674919493bb5894eea70fdaa6486
        with:
          mode: "delete-previous"
          id: comment_docs_previews
          github-token: ${{ secrets.GITHUB_TOKEN }}
          body: |
            🚀 A preview of the docs have been deployed at the following URL: ${{ steps.preview_draft_build.outputs.preview_url }}

  publish_docs:
    name: Publish Docs
    runs-on: ubuntu-22.04
    # don't run this for main branches of forks; only run on documentation branch
    if: github.repository == 'RasaHQ/rasa' && github.ref == 'refs/heads/documentation'

    steps:
      - name: Checkout git repository 🕝
        uses: actions/checkout@ac593985615ec2ede58e132d2e21d2b1cbd6127c

      - name: Set up Node 12.x 🦙
        uses: actions/setup-node@64ed1c7eab4cce3362f8c340dee64e5eaeef8f7c
        with:
          node-version: "12.x"

      - name: Load Yarn Cached Packages ⬇
        uses: actions/cache@88522ab9f39a2ea568f7027eddc7d8d8bc9d59c8
        with:
          path: docs/node_modules
          key: ${{ runner.os }}-yarn-12.x-${{ hashFiles('docs/yarn.lock') }}
          restore-keys: ${{ runner.os }}-yarn-12.x

      - name: Install Dependencies 📦
        run: make install-docs

      - name: Publish production build ✅
        env:
          NETLIFY_AUTH_TOKEN: ${{ secrets.NETLIFY_AUTH_TOKEN }}
          NETLIFY_SITE_ID: ${{ secrets.NETLIFY_SITE_ID }}
        run: make publish-docs

      - name: Notify slack on failure
        if: failure()
        env:
          SLACK_BOT_TOKEN: ${{ secrets.SLACK_BOT_TOKEN }}
        uses: voxmedia/github-action-slack-notify-build@3665186a8c1a022b28a1dbe0954e73aa9081ea9e # v1.6.0
        with:
          channel_id: ${{ secrets.SLACK_ALERTS_CHANNEL_ID }}
          status: FAILED
          color: warning<|MERGE_RESOLUTION|>--- conflicted
+++ resolved
@@ -219,11 +219,7 @@
 
       - name: Install poetry 🦄
         if: needs.changes.outputs.docs == 'true'
-<<<<<<< HEAD
         uses: Gr1N/setup-poetry@15821dc8a61bc630db542ae4baf6a7c19a994844 # v8
-=======
-        uses: Gr1N/setup-poetry@15821dc8a61bc630db542ae4baf6a7c19a994844
->>>>>>> 524a6d67
         with:
           poetry-version: ${{ env.POETRY_VERSION }}
 
