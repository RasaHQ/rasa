name: Continuous Integration

on:
  push:
    branches:
      - main
    tags:
      - "*"
  pull_request:

concurrency:
  group: continous-integration-${{ github.ref }} # branch or tag name
  cancel-in-progress: true

# SECRETS
# - GH_RELEASE_NOTES_TOKEN: personal access token of `rasabot` github account
#                           (login for account in 1pw)
# - SLACK_WEBHOOK_TOKEN: token to post to RasaHQ slack account (in 1password)
# - PYPI_TOKEN: publishing token for amn41 account, needs to be maintainer of
#               RasaHQ/rasa on pypi (account credentials in 1password)
# - DOCKERHUB_PASSWORD: password for an account with write access to the rasa
#                       repo on hub.docker.com. used to pull and upload containers
# - RASA_OSS_TELEMETRY_WRITE_KEY: key to write to segment. Used to report telemetry.
#                                 The key will be added to the distributions
# - RASA_OSS_EXCEPTION_WRITE_KEY: key to write to sentry. Used to report exceptions.
#                                 The key will be added to the distributions.
#                                 Key can be found at https://sentry.io/settings/rasahq/projects/rasa-open-source/install/python/
# - SENTRY_AUTH_TOKEN: authentication used to tell Sentry about any new releases
#                      created at https://sentry.io/settings/account/api/auth-tokens/

env:
  # needed to fix issues with boto during testing:
  # https://github.com/travis-ci/travis-ci/issues/7940
  BOTO_CONFIG: /dev/null

  IS_TAG_BUILD: ${{ startsWith(github.event.ref, 'refs/tags') }}
  DOCKERHUB_USERNAME: tmbo
  DEFAULT_PYTHON_VERSION: "3.10"

  # for wait_for_xx jobs
  WAIT_TIMEOUT_SECS: 3000
  WAIT_INTERVAL_SECS: 60

jobs:
  changes:
    name: Check for file changes
    runs-on: ubuntu-22.04
    outputs:
      # Both of the outputs below are strings but only one exists at any given time
      backend: ${{ steps.changed-files.outputs.backend || steps.run-all.outputs.backend }}
      docker: ${{ steps.changed-files.outputs.docker || steps.run-all.outputs.docker }}
      docs: ${{ steps.changed-files.outputs.docs || steps.run-all.outputs.docs }}
      is_pre_release_version: ${{ steps.rasa_check_version_type.outputs.is_pre_release_version }}
    steps:
      - uses: actions/checkout@ac593985615ec2ede58e132d2e21d2b1cbd6127c
      - uses: dorny/paths-filter@4512585405083f25c027a35db413c2b3b9006d50
        # Run the normal filters if the all-tests-required label is not set
        id: changed-files
        if: contains(github.event.pull_request.labels.*.name, 'status:all-tests-required') == false && github.event_name == 'pull_request'
        with:
          token: ${{ secrets.GITHUB_TOKEN }}
          filters: .github/change_filters.yml
      - name: Set all filters to true if all tests are required
        # Set all filters to true if the all-tests-required label is set or if we are not in a PR
        # Bypasses all the change filters in change_filters.yml and forces all outputs to true
        id: run-all
        if: contains(github.event.pull_request.labels.*.name, 'status:all-tests-required') || github.event_name != 'pull_request'
        run: |
          echo "backend=true" >> $GITHUB_OUTPUT
          echo "docker=true" >> $GITHUB_OUTPUT
          echo "docs=true" >> $GITHUB_OUTPUT

      - name: Check if tag version is a pre release version
        id: rasa_check_version_type
        if: env.IS_TAG_BUILD == 'true'
        run: |
          # Get current tagged Rasa version
          CURRENT_TAG=${GITHUB_REF#refs/tags/}
          if [[ "$CURRENT_TAG" =~ ^[0-9.]+$ ]]; then
            echo "is_pre_release_version=false" >> $GITHUB_OUTPUT
          else
            echo "is_pre_release_version=true" >> $GITHUB_OUTPUT
          fi

  wait_for_docs_tests:
    # Looks for doc test workflows and waits for it to complete successfully
    # Runs on pushes to main exclusively
    name: Wait for docs tests
    if: github.ref_type != 'tag'
    runs-on: ubuntu-22.04
    needs: [changes]

    steps:
      - name: Wait for doc tests
        uses: fountainhead/action-wait-for-check@297be350cf8393728ea4d4b39435c7d7ae167c93
        id: wait-for-doc-tests
        with:
          token: ${{ secrets.GITHUB_TOKEN }}
          checkName: Test Documentation
          ref: ${{ github.event.pull_request.head.sha || github.sha }}
          timeoutSeconds: ${{ env.WAIT_TIMEOUT_SECS }}
          intervalSeconds: ${{ env.WAIT_INTERVAL_SECS }}

      - name: Fail the step if the doc tests run could not be found
        if: ${{ steps.wait-for-doc-tests.outputs.conclusion == 'timed_out' }}
        run: |
          echo "Could not find the doc tests run."
          exit 1

  quality:
    name: Code Quality
    if: github.ref_type != 'tag'
    runs-on: ubuntu-22.04
    needs: [changes]

    steps:
      - name: Checkout git repository 🕝
        if: needs.changes.outputs.backend == 'true'
        uses: actions/checkout@ac593985615ec2ede58e132d2e21d2b1cbd6127c

      - name: Set up Python ${{ env.DEFAULT_PYTHON_VERSION }} 🐍
        if: needs.changes.outputs.backend == 'true'
        uses: actions/setup-python@57ded4d7d5e986d7296eab16560982c6dd7c923b
        with:
          python-version: ${{ env.DEFAULT_PYTHON_VERSION }}

      - name: Read Poetry Version 🔢
        if: needs.changes.outputs.backend == 'true'
        run: |
          echo "POETRY_VERSION=$(scripts/poetry-version.sh)" >> $GITHUB_ENV
        shell: bash

      - name: Install poetry 🦄
        if: needs.changes.outputs.backend == 'true'
        uses: Gr1N/setup-poetry@15821dc8a61bc630db542ae4baf6a7c19a994844 # v8
        with:
          poetry-version: ${{ env.POETRY_VERSION }}

      - name: Load Poetry Cached Libraries ⬇
        id: cache-poetry
        if: needs.changes.outputs.backend == 'true'
        uses: actions/cache@88522ab9f39a2ea568f7027eddc7d8d8bc9d59c8
        with:
          path: .venv
          key: ${{ runner.os }}-poetry-${{ env.POETRY_VERSION }}-${{ env.DEFAULT_PYTHON_VERSION }}-${{ hashFiles('**/poetry.lock') }}-${{ secrets.POETRY_CACHE_VERSION }}
          restore-keys: ${{ runner.os }}-poetry-${{ env.DEFAULT_PYTHON_VERSION }}

      - name: Clear Poetry cache
        if: steps.cache-poetry.outputs.cache-hit == 'true' && needs.changes.outputs.backend == 'true' && contains(github.event.pull_request.labels.*.name, 'tools:clear-poetry-cache-unit-tests')
        run: rm -r .venv

      - name: Create virtual environment
        if: (steps.cache-poetry.outputs.cache-hit != 'true' || contains(github.event.pull_request.labels.*.name, 'tools:clear-poetry-cache-unit-tests')) && needs.changes.outputs.backend == 'true'
        run: python -m venv create .venv

      - name: Set up virtual environment
        if: needs.changes.outputs.backend == 'true'
        run: poetry config virtualenvs.in-project true

      - name: Install Dependencies 📦
        if: needs.changes.outputs.backend == 'true'
        # Poetry intermittently fails to install dependency if it is not PEP 517 compliant
        # This is a workaround for that issue
        run: |
          sudo apt-get -y install libpq-dev
          make install-full || make install-full || make install-full

      - name: Checkout target branch to be able to diff
        if: needs.changes.outputs.backend == 'true' && github.event_name == 'pull_request'
        run: |
          git fetch origin ${{ github.base_ref }}
          echo "DOCSTRING_DIFF_BRANCH=origin/${{ github.base_ref }}" >> $GITHUB_ENV

          # Fetch entire history for current branch so that `make lint-docstrings`
          # can calculate the proper diff between the branches
          git fetch --unshallow origin "${{ github.ref }}"

      - name: Add github workflow problem matchers
        if: needs.changes.outputs.backend == 'true'
        run: |
          echo "::add-matcher::.github/matchers/flake8-error-matcher.json"

      - name: Lint Code 🎎
        if: needs.changes.outputs.backend == 'true'
        run: |
          # If it's not a pull request, $DOCSTRING_DIFF_BRANCH is unset.
          # This will result in an empty diff, which effictively means that
          # make lint-docstrings will be skipped for other events than `pull_request`
          make lint BRANCH=$DOCSTRING_DIFF_BRANCH

      - name: Check Types 📚
        if: needs.changes.outputs.backend == 'true'
        run: make types

      - name: Lint Changelog Filenames 📝
        if: needs.changes.outputs.backend == 'true' && github.event_name == 'pull_request'
        run: make lint-changelog

      - name: Test CLI 🖥
        if: needs.changes.outputs.backend == 'true'
        # makes sure we catch any dependency error early. they will create strange
        # errors during the docs build, so easier to catch them early on by
        # trying to run the `rasa` command once before the docs build.
        run: poetry run rasa --help

  changelog:
    name: Check for changelog
    runs-on: ubuntu-22.04

    steps:
      - name: Checkout git repository 🕝
        uses: actions/checkout@ac593985615ec2ede58e132d2e21d2b1cbd6127c

      - name: Assert release includes all changelog entries
        # check changelog folder only when we create pull request preparing release
        if: github.event_name == 'pull_request' && startsWith(github.head_ref, 'prepare-release') && needs.changes.outputs.is_pre_release_version == 'false'
        working-directory: changelog
        run: |
          # List all unexpected files in changelog/
          UNEXPECTED_FILES=$(ls -A --ignore={"README.md",".gitignore","_template.md.jinja2"})

          # Exit with error if found any unexpected files
          [[ "$UNEXPECTED_FILES" ]] && \
          echo "Found the following unexpected files in changelogs/" && \
          echo "$UNEXPECTED_FILES" && \
          exit 1 || \
          echo "Release includes all changelog entries."

  test:
    name: Run Tests
    if: github.ref_type != 'tag'
    runs-on: ${{ matrix.os }}
    timeout-minutes: 60
    needs: [changes]
    strategy:
      fail-fast: false
      matrix:
        test:
          - test-cli
          - test-core-featurizers
          - test-policies
          - test-nlu-featurizers
          - test-nlu-predictors
          - test-full-model-training
          - test-other-unit-tests
          - test-performance
        os: [ubuntu-22.04, windows-2019]
        python-version: [3.8, 3.9, "3.10"]

    steps:
      - name: Run DataDog Agent
        if: needs.changes.outputs.backend == 'true' && (matrix.os != 'windows-2019' || contains(github.event.pull_request.labels.*.name, 'tools:datadog-windows'))
        run: |
          docker run --name dd_agent -p 8126:8126 -d -e "DD_API_KEY=${{ secrets.DD_API_KEY }}" -e "DD_INSIDE_CI=true" -e "DD_HOSTNAME=none" -e "DD_SITE=datadoghq.eu" -e GITHUB_ACTIONS=true -e CI=true datadog/agent:latest
          docker ps --all --filter name=dd_agent --filter status=running --no-trunc --format "{{.ID}} {{.Status}}"
          docker port dd_agent

      - name: Checkout git repository 🕝
        if: needs.changes.outputs.backend == 'true'
        uses: actions/checkout@ac593985615ec2ede58e132d2e21d2b1cbd6127c

      - name: Set up Python ${{ matrix.python-version }} 🐍
        if: needs.changes.outputs.backend == 'true'
        uses: actions/setup-python@57ded4d7d5e986d7296eab16560982c6dd7c923b
        with:
          python-version: ${{ matrix.python-version }}

      - name: Read Poetry Version 🔢
        if: needs.changes.outputs.backend == 'true'
        run: |
          echo "POETRY_VERSION=$(scripts/poetry-version.sh)" >> $GITHUB_ENV
        shell: bash

      - name: Install poetry 🦄
        if: needs.changes.outputs.backend == 'true'
        uses: Gr1N/setup-poetry@15821dc8a61bc630db542ae4baf6a7c19a994844 # v8
        with:
          poetry-version: ${{ env.POETRY_VERSION }}

      - name: Load Poetry Cached Libraries ⬇
        id: cache-poetry
        if: needs.changes.outputs.backend == 'true'
        uses: actions/cache@88522ab9f39a2ea568f7027eddc7d8d8bc9d59c8
        with:
          path: .venv
          key: ${{ runner.os }}-poetry-${{ env.POETRY_VERSION }}-${{ matrix.python-version }}-${{ hashFiles('**/poetry.lock') }}-venv-${{ secrets.POETRY_CACHE_VERSION }}-${{ env.pythonLocation }}

      - name: Clear Poetry cache
        if: steps.cache-poetry.outputs.cache-hit == 'true' && needs.changes.outputs.backend == 'true' && contains(github.event.pull_request.labels.*.name, 'tools:clear-poetry-cache-unit-tests')
        run: rm -r .venv

        # Poetry >= 1.1.0b uses virtualenv to create a virtual environment.
        # The virtualenv simply doesn't work on Windows with our setup,
        # that's why we use venv to create virtual environment
      - name: Create virtual environment
        if: (steps.cache-poetry.outputs.cache-hit != 'true' || contains(github.event.pull_request.labels.*.name, 'tools:clear-poetry-cache-unit-tests')) && needs.changes.outputs.backend == 'true'
        run: python -m venv create .venv

      - name: Set up virtual environment
        if: needs.changes.outputs.backend == 'true'
        # Poetry on Windows cannot pick up the virtual environments directory properly,
        # and it creates a new one every time the pipeline runs.
        # This step solves this problem — it tells poetry to always use `.venv` directory inside
        # the project itself, which also makes it easier for us to determine the correct directory
        # that needs to be cached.
        run: poetry config virtualenvs.in-project true

      - name: Install Dependencies (Linux) 📦
        if: needs.changes.outputs.backend == 'true' && matrix.os == 'ubuntu-22.04'
        # Poetry intermittently fails to install dependency if it is not PEP 517 compliant
        # This is a workaround for that issue
        run: |
          sudo apt-get -y install libpq-dev
          make install-full | tee .output  || make install-full | tee .output || make install-full | tee .output
          if grep 'The lock file is not up to date' .output; then exit 1; fi
          make prepare-tests-ubuntu

      - name: Install Dependencies (Windows) 📦
        if: needs.changes.outputs.backend == 'true' && matrix.os == 'windows-2019'
        # Restoring cache doesn't work properly on Windows due to symlinks.
        # We create symlinks for spacy models, that's why we need to clean them up
        # before caching the dependencies directory.
        # More information: https://github.com/actions/cache/issues/120
        # Poetry intermittently fails to install dependency if it is not PEP 517 compliant
        # This is a workaround for that issue
        run: |
          $spacy_data_dir = ".venv\lib\site-packages\spacy\data"
          if (Test-Path $spacy_data_dir) {
            Get-ChildItem -Force -ErrorAction Stop $spacy_data_dir | Where-Object { if($_.Attributes -match "ReparsePoint"){$_.Delete()} }
            Remove-Item -Force -Recurse $spacy_data_dir
            New-Item -Path $spacy_data_dir -Type Directory
          }
          make install-full  || make install-full || make install-full
          make prepare-tests-windows-gha

      - name: Add github workflow problem matchers
        if: needs.changes.outputs.backend == 'true' && matrix.python-version == 3.7 && matrix.os == 'ubuntu-22.04'
        # only annotate based on test runs on ubuntu: otherwise
        # all errors will be duplicated for each python / os combination
        # therefore, we only enable for the one where most tests are run
        # (tests will still run in other envs, they will just not create annotations)
        run: pip install pytest-github-actions-annotate-failures

      - name: Disable "LongPathsEnabled" option on Windows
        if: matrix.os == 'windows-2019'
        # On Windows laptops, a default preset prevents path names from being longer than
        # 260 characters. Some of our users can't enable this setting due to company policies.
        # We implemented a fix for model storage. The Windows container in GitHub
        # comes with the setting enabled, so we disable it here in order to ensure our tests
        # are running in an environment where long path names are prevented.
        run: |
          (Get-ItemProperty "HKLM:System\CurrentControlSet\Control\FileSystem").LongPathsEnabled
          Set-ItemProperty 'HKLM:\System\CurrentControlSet\Control\FileSystem' -Name 'LongPathsEnabled' -value 0

      - name: Install ddtrace
        if: needs.changes.outputs.backend == 'true'
        run: poetry run pip install -U ddtrace

      - name: Test Code 🔍 (multi-process)
        if: needs.changes.outputs.backend == 'true'
        env:
          JOBS: 2
          PYTHONIOENCODING: "utf-8"
          DD_ENV: ${{ matrix.test }}
          DD_SERVICE: rasa
          DD_ARGS: --ddtrace --ddtrace-patch-all
        run: |
          make ${{ matrix.test }}
          if [[ "${{ matrix.os }}" != "windows-2019" ]]; then
            mv .coverage ${{ github.workspace }}/${{ matrix.test }}-coverage
          fi
        shell: bash # bash shell is a way to make code run for both Linux and Windows

      - name: Store coverage reports
        if: needs.changes.outputs.backend == 'true' && matrix.os == 'ubuntu-22.04'
        uses: actions/upload-artifact@0b7f8abb1508181956e8e162db84b466c27e18ce
        with:
          name: ${{ matrix.test }}-coverage
          path: |
            ${{ github.workspace }}/${{ matrix.test }}-coverage

  test-flaky:
    name: Run Flaky Tests
    if: github.ref_type != 'tag'
    runs-on: ${{ matrix.os }}
    timeout-minutes: 60
    needs: [changes]
    strategy:
      fail-fast: false
      matrix:
        os: [ubuntu-22.04, windows-2019]
        python-version: [3.8, 3.9, "3.10"]

    steps:
      - name: Run DataDog Agent
        if: needs.changes.outputs.backend == 'true' && (matrix.os != 'windows-2019' || contains(github.event.pull_request.labels.*.name, 'tools:datadog-windows'))
        run: |
          docker run --name dd_agent -p 8126:8126 -d -e "DD_API_KEY=${{ secrets.DD_API_KEY }}" -e "DD_INSIDE_CI=true" -e "DD_HOSTNAME=none" -e "DD_SITE=datadoghq.eu" -e GITHUB_ACTIONS=true -e CI=true datadog/agent:latest
          docker ps --all --filter name=dd_agent --filter status=running --no-trunc --format "{{.ID}} {{.Status}}"
          docker port dd_agent

      - name: Checkout git repository 🕝
        if: needs.changes.outputs.backend == 'true'
        uses: actions/checkout@ac593985615ec2ede58e132d2e21d2b1cbd6127c

      - name: Set up Python ${{ matrix.python-version }} 🐍
        if: needs.changes.outputs.backend == 'true'
        uses: actions/setup-python@57ded4d7d5e986d7296eab16560982c6dd7c923b
        with:
          python-version: ${{ matrix.python-version }}

      - name: Read Poetry Version 🔢
        if: needs.changes.outputs.backend == 'true'
        run: |
          echo "POETRY_VERSION=$(scripts/poetry-version.sh)" >> $GITHUB_ENV
        shell: bash

      - name: Install poetry 🦄
        if: needs.changes.outputs.backend == 'true'
        uses: Gr1N/setup-poetry@15821dc8a61bc630db542ae4baf6a7c19a994844 # v8
        with:
          poetry-version: ${{ env.POETRY_VERSION }}

      - name: Load Poetry Cached Libraries ⬇
        id: cache-poetry
        if: needs.changes.outputs.backend == 'true'
        uses: actions/cache@88522ab9f39a2ea568f7027eddc7d8d8bc9d59c8
        with:
          path: .venv
          key: ${{ runner.os }}-poetry-${{ env.POETRY_VERSION }}-${{ matrix.python-version }}-${{ hashFiles('**/poetry.lock') }}-venv-${{ secrets.POETRY_CACHE_VERSION }}-${{ env.pythonLocation }}

      - name: Clear Poetry cache
        if: steps.cache-poetry.outputs.cache-hit == 'true' && needs.changes.outputs.backend == 'true' && contains(github.event.pull_request.labels.*.name, 'tools:clear-poetry-cache-unit-tests')
        run: rm -r .venv

        # Poetry >= 1.1.0b uses virtualenv to create a virtual environment.
        # The virtualenv simply doesn't work on Windows with our setup,
        # that's why we use venv to create virtual environment
      - name: Create virtual environment
        if: (steps.cache-poetry.outputs.cache-hit != 'true' || contains(github.event.pull_request.labels.*.name, 'tools:clear-poetry-cache-unit-tests')) && needs.changes.outputs.backend == 'true'
        run: python -m venv create .venv

      - name: Set up virtual environment
        if: needs.changes.outputs.backend == 'true'
        # Poetry on Windows cannot pick up the virtual environments directory properly,
        # and it creates a new one every time the pipeline runs.
        # This step solves this problem — it tells poetry to always use `.venv` directory inside
        # the project itself, which also makes it easier for us to determine the correct directory
        # that needs to be cached.
        run: poetry config virtualenvs.in-project true

      - name: Install Dependencies (Linux) 📦
        if: needs.changes.outputs.backend == 'true' && matrix.os == 'ubuntu-22.04'
        run: |
          sudo apt-get -y install libpq-dev
          make install-full | tee .output
          if grep 'The lock file is not up to date' .output; then exit 1; fi
          make prepare-tests-ubuntu

      - name: Install Dependencies (Windows) 📦
        if: needs.changes.outputs.backend == 'true' && matrix.os == 'windows-2019'
        # Restoring cache doesn't work properly on Windows due to symlinks.
        # We create symlinks for spacy models, that's why we need to clean them up
        # before caching the dependencies' directory.
        # More information: https://github.com/actions/cache/issues/120
        run: |
          $spacy_data_dir = ".venv\lib\site-packages\spacy\data"
          if (Test-Path $spacy_data_dir) {
            Get-ChildItem -Force -ErrorAction Stop $spacy_data_dir | Where-Object { if($_.Attributes -match "ReparsePoint"){$_.Delete()} }
            Remove-Item -Force -Recurse $spacy_data_dir
            New-Item -Path $spacy_data_dir -Type Directory
          }
          make install-full
          make prepare-tests-windows-gha

      - name: Add github workflow problem matchers
        if: needs.changes.outputs.backend == 'true' && matrix.python-version == 3.7 && matrix.os == 'ubuntu-22.04'
        # only annotate based on test runs on ubuntu: otherwise
        # all errors will be duplicated for each python / os combination
        # therefore, we only enable for the one where most tests are run
        # (tests will still run in other envs, they will just not create annotations)
        run: pip install pytest-github-actions-annotate-failures

      - name: Disable "LongPathsEnabled" option on Windows
        if: matrix.os == 'windows-2019'
        # On Windows laptops, a default preset prevents path names from being longer than
        # 260 characters. Some of our users can't enable this setting due to company policies.
        # We implemented a fix for model storage. The Windows container in GitHub
        # comes with the setting enabled, so we disable it here in order to ensure our tests
        # are running in an environment where long path names are prevented.
        run: |
          (Get-ItemProperty "HKLM:System\CurrentControlSet\Control\FileSystem").LongPathsEnabled
          Set-ItemProperty 'HKLM:\System\CurrentControlSet\Control\FileSystem' -Name 'LongPathsEnabled' -value 0

      - name: Install ddtrace
        if: needs.changes.outputs.backend == 'true'
        run: poetry run pip install -U ddtrace

      - name: Test Code 🔍 (multi-process)
        if: needs.changes.outputs.backend == 'true'
        env:
          JOBS: 2
          PYTHONIOENCODING: "utf-8"
          DD_ENV: test-flaky
          DD_SERVICE: rasa
          DD_ARGS: --ddtrace --ddtrace-patch-all
        run: |
          make test-flaky
          if [[ "${{ matrix.os }}" != "windows-2019" ]]; then
            mv .coverage ${{ github.workspace }}/test-flaky-coverage
          fi
        shell: bash # bash shell is a way to make code run for both Linux and Windows

      - name: Store coverage reports
        if: needs.changes.outputs.backend == 'true' && matrix.os == 'ubuntu-22.04'
        uses: actions/upload-artifact@0b7f8abb1508181956e8e162db84b466c27e18ce
        with:
          name: ${{ matrix.test }}-coverage
          path: |
            ${{ github.workspace }}/${{ matrix.test }}-coverage

  prepare_coverage_reports:
    name: Prepare coverage reports
    if: github.ref_type != 'tag'
    runs-on: ubuntu-22.04
    # Always upload results even if tests failed
    needs:
      - test
      - changes

    steps:
      - name: Checkout git repository 🕝
        if: needs.changes.outputs.backend == 'true'
        uses: actions/checkout@ac593985615ec2ede58e132d2e21d2b1cbd6127c

      - name: Set up Python 3.10 🐍
        uses: actions/setup-python@57ded4d7d5e986d7296eab16560982c6dd7c923b
        with:
          python-version: "3.10"

      - name: Get backend coverage reports
        if: needs.changes.outputs.backend == 'true'
        uses: actions/download-artifact@9bc31d5ccc31df68ecc42ccf4149144866c47d8a
        with:
          path: ${{ github.workspace }}/tests_coverage

      - name: Merge all reports
        if: needs.changes.outputs.backend == 'true'
        run: |
          subs=`ls ${{ github.workspace }}/tests_coverage`
          download_dir="${{ github.workspace }}/tests_coverage"
          final_dir="${{ github.workspace }}/tests_coverage/final"

          # Downloaded artifacts go into folders, gotta extract them all into one folder for upload
          mkdir "${final_dir}/"
          for i in $subs; do
            mv "${download_dir}/$i"/* "${final_dir}/"
          done

          pip install coverage
          coverage combine "${final_dir}/"*
          coverage xml

  sonarcloud:
    name: SonarCloud Scan
    if: github.ref_type != 'tag'
    runs-on: ubuntu-22.04
    needs:
      - prepare_coverage_reports

    steps:
      - name: Checkout git repository 🕝
        if: needs.changes.outputs.backend == 'true'
        uses: actions/checkout@ac593985615ec2ede58e132d2e21d2b1cbd6127c
        with:
          # Disabling shallow clone is recommended for improving relevancy of coverage reporting
          fetch-depth: 0

      - name: Analyse code with SonarCloud
        uses: sonarsource/sonarcloud-github-action@5875562561d22a34be0c657405578705a169af6c
        env:
          GITHUB_TOKEN: ${{ secrets.GITHUB_TOKEN }}
          SONAR_TOKEN: ${{ secrets.SONAR_TOKEN }}
        with:
          args: >
            -Dsonar.organization=rasahq
            -Dsonar.projectKey=RasaHQ_rasa
            -Dsonar.sources=.
            -Dsonar.python.coverage.reportPaths=tests_coverage/coverage.xml
            -Dsonar.host.url=https://sonarcloud.io
            -Dsonar.verbose=true

  integration_test:
    name: Run Non-Sequential Integration Tests
    if: github.ref_type != 'tag'
    runs-on: ubuntu-22.04
    timeout-minutes: 60
    needs: [changes]
    env:
      REDIS_HOST: localhost
      REDIS_PORT: 6379
      POSTGRES_HOST: localhost
      POSTGRES_PORT: 5432
      POSTGRES_USER: postgres
      POSTGRES_PASSWORD: postgres
      RABBITMQ_HOST: localhost
      RABBITMQ_PORT: 5672
      RABBITMQ_USER: guest
      RABBITMQ_PASSWORD: guest

    services:
      redis:
        image: redis:6
        # Set health checks to wait until redis has started
        options: >-
          --health-cmd "redis-cli ping"
          --health-interval 10s
          --health-timeout 5s
          --health-retries 5
        ports:
          # FIXME: cannot use ${{ env.REDIS_PORT }} here
          # mapping container ports to the host
          - 6379:6379

      postgres:
        image: postgres:13
        # Set health checks to wait until postgres has started
        options: >-
          --health-cmd pg_isready
          --health-interval 10s
          --health-timeout 5s
          --health-retries 5
        env:
          # postgres image requires password to be set
          POSTGRES_PASSWORD: ${{ env.POSTGRES_PASSWORD }}
        ports:
          # FIXME: cannot use ${{ env.POSTGRES_PORT }} here
          # mapping container ports to the host
          - 5432:5432

      rabbitmq:
        # see https://github.com/docker-library/healthcheck/blob/master/rabbitmq/docker-healthcheck
        image: healthcheck/rabbitmq
        ports:
          - 5672:5672

      mongodb:
        image: mongodb/mongodb-community-server:6.0.4-ubuntu2204
        options: >-
          --health-cmd "echo 'db.runCommand("ping").ok' | mongosh --quiet"
          --health-interval 10s
          --health-timeout 5s
          --health-retries 5
        ports:
          - 27017:27017

    steps:
      - name: Checkout git repository 🕝
        if: needs.changes.outputs.backend == 'true'
        uses: actions/checkout@ac593985615ec2ede58e132d2e21d2b1cbd6127c

      - name: Set up Python ${{ env.DEFAULT_PYTHON_VERSION }} 🐍
        if: needs.changes.outputs.backend == 'true'
        uses: actions/setup-python@57ded4d7d5e986d7296eab16560982c6dd7c923b
        with:
          python-version: ${{ env.DEFAULT_PYTHON_VERSION }}

      - name: Read Poetry Version 🔢
        if: needs.changes.outputs.backend == 'true'
        run: |
          echo "POETRY_VERSION=$(scripts/poetry-version.sh)" >> $GITHUB_ENV
        shell: bash

      - name: Install poetry 🦄
        if: needs.changes.outputs.backend == 'true'
        uses: Gr1N/setup-poetry@15821dc8a61bc630db542ae4baf6a7c19a994844 # v8
        with:
          poetry-version: ${{ env.POETRY_VERSION }}

      - name: Load Poetry Cached Libraries ⬇
        id: cache-poetry
        if: needs.changes.outputs.backend == 'true'
        uses: actions/cache@88522ab9f39a2ea568f7027eddc7d8d8bc9d59c8
        with:
          path: .venv
          key: ${{ runner.os }}-poetry-${{ env.POETRY_VERSION }}-${{ env.DEFAULT_PYTHON_VERSION }}-${{ hashFiles('**/poetry.lock') }}-venv-${{ secrets.POETRY_CACHE_VERSION }}-${{ env.pythonLocation }}

      - name: Clear Poetry cache
        if: steps.cache-poetry.outputs.cache-hit == 'true' && needs.changes.outputs.backend == 'true' && contains(github.event.pull_request.labels.*.name, 'tools:clear-poetry-cache-unit-tests')
        run: rm -r .venv

        # Poetry >= 1.1.0b uses virtualenv to create a virtual environment.
        # The virtualenv simply doesn't work on Windows with our setup,
        # that's why we use venv to create virtual environment
      - name: Create virtual environment
        if: (steps.cache-poetry.outputs.cache-hit != 'true' || contains(github.event.pull_request.labels.*.name, 'tools:clear-poetry-cache-unit-tests')) && needs.changes.outputs.backend == 'true'
        run: python -m venv create .venv

      - name: Set up virtual environment
        if: needs.changes.outputs.backend == 'true'
        # Poetry on Windows cannot pick up the virtual environments directory properly,
        # and it creates a new one every time the pipeline runs.
        # This step solves this problem — it tells poetry to always use `.venv` directory inside
        # the project itself, which also makes it easier for us to determine the correct directory
        # that needs to be cached.
        run: poetry config virtualenvs.in-project true

      - name: Install Dependencies (Linux) 📦
        if: needs.changes.outputs.backend == 'true'
        run: |
          sudo apt-get -y install libpq-dev
          make install-full | tee .output
          if grep 'The lock file is not up to date' .output; then exit 1; fi
          make prepare-tests-ubuntu

      - name: Run kafka and zookeeper containers for integration testing
        if: needs.changes.outputs.backend == 'true'
        run: |
          docker-compose -f tests_deployment/docker-compose.kafka.yml up -d

      - name: Test Code with Services 🩺
        if: needs.changes.outputs.backend == 'true'
        env:
          JOBS: 2
          INTEGRATION_TEST_PYTEST_MARKERS: '"not sequential"'
          PYTHONIOENCODING: "utf-8"
        run: |
          make test-integration

  sequential_integration_test:
    name: Run Sequential Integration Tests
    if: github.ref_type != 'tag'
    runs-on: ubuntu-20.04
    timeout-minutes: 60
    needs: [changes]
    env:
      POSTGRES_HOST: localhost
      POSTGRES_PORT: 5432
      POSTGRES_USER: postgres
      POSTGRES_PASSWORD: postgres

    services:
      postgres:
        image: postgres:13
        # Set health checks to wait until postgres has started
        options: >-
          --health-cmd pg_isready
          --health-interval 10s
          --health-timeout 5s
          --health-retries 5
        env:
          # postgres image requires password to be set
          POSTGRES_PASSWORD: ${{ env.POSTGRES_PASSWORD }}
        ports:
          # FIXME: cannot use ${{ env.POSTGRES_PORT }} here
          # mapping container ports to the host
          - 5432:5432

    steps:
      - name: Checkout git repository 🕝
        if: needs.changes.outputs.backend == 'true'
        uses: actions/checkout@v3

      - name: Set up Python ${{ env.DEFAULT_PYTHON_VERSION }} 🐍
        if: needs.changes.outputs.backend == 'true'
        uses: actions/setup-python@57ded4d7d5e986d7296eab16560982c6dd7c923b
        with:
          python-version: ${{ env.DEFAULT_PYTHON_VERSION }}

      - name: Read Poetry Version 🔢
        if: needs.changes.outputs.backend == 'true'
        run: |
          echo "POETRY_VERSION=$(scripts/poetry-version.sh)" >> $GITHUB_ENV
        shell: bash

      - name: Install poetry 🦄
        if: needs.changes.outputs.backend == 'true'
        uses: Gr1N/setup-poetry@15821dc8a61bc630db542ae4baf6a7c19a994844 # v8
        with:
          poetry-version: ${{ env.POETRY_VERSION }}

      - name: Load Poetry Cached Libraries ⬇
        id: cache-poetry
        if: needs.changes.outputs.backend == 'true'
        uses: actions/cache@v3
        with:
          path: .venv
          key: ${{ runner.os }}-poetry-${{ env.POETRY_VERSION }}-${{ env.DEFAULT_PYTHON_VERSION }}-${{ hashFiles('**/poetry.lock') }}-venv-${{ secrets.POETRY_CACHE_VERSION }}-${{ env.pythonLocation }}

      - name: Clear Poetry cache
        if: steps.cache-poetry.outputs.cache-hit == 'true' && needs.changes.outputs.backend == 'true' && contains(github.event.pull_request.labels.*.name, 'tools:clear-poetry-cache-unit-tests')
        run: rm -r .venv

        # Poetry >= 1.1.0b uses virtualenv to create a virtual environment.
        # The virtualenv simply doesn't work on Windows with our setup,
        # that's why we use venv to create virtual environment
      - name: Create virtual environment
        if: (steps.cache-poetry.outputs.cache-hit != 'true' || contains(github.event.pull_request.labels.*.name, 'tools:clear-poetry-cache-unit-tests')) && needs.changes.outputs.backend == 'true'
        run: python -m venv create .venv

      - name: Set up virtual environment
        if: needs.changes.outputs.backend == 'true'
        # Poetry on Windows cannot pick up the virtual environments directory properly,
        # and it creates a new one every time the pipeline runs.
        # This step solves this problem — it tells poetry to always use `.venv` directory inside
        # the project itself, which also makes it easier for us to determine the correct directory
        # that needs to be cached.
        run: poetry config virtualenvs.in-project true

      - name: Install Dependencies (Linux) 📦
        if: needs.changes.outputs.backend == 'true'
        run: |
          sudo apt-get -y install libpq-dev
          make install-full | tee .output
          if grep 'The lock file is not up to date' .output; then exit 1; fi
          make prepare-tests-ubuntu

      # these integration tests need to be ran in a sequential fashion,
      # due to environment constraints, so we're running them in a single process.
      - name: Test Code with Services 🩺 (sequential)
        if: needs.changes.outputs.backend == 'true'
        env:
          JOBS: 1
          INTEGRATION_TEST_PYTEST_MARKERS: "sequential"
          PYTHONIOENCODING: "utf-8"
        run: |
          make test-integration

      - name: Stop kafka and zookeeper containers for integration testing
        if: needs.changes.outputs.backend == 'true'
        run: |
          docker-compose -f tests_deployment/docker-compose.kafka.yml down

  build_docker_base_images_and_set_env:
    name: Build Docker base images and setup environment
    runs-on: ubuntu-22.04
    outputs:
      base_image_hash: ${{ steps.check_image.outputs.base_image_hash }}
      base_mitie_image_hash: ${{ steps.check_image.outputs.base_mitie_image_hash }}
      base_builder_image_hash: ${{ steps.check_image.outputs.base_builder_image_hash }}
      # Tag name used for images created during Docker image builds, e.g. 3886 - a PR number
      image_tag: ${{ steps.set_output.outputs.image_tag }}
      # Return 'true' if tag version is equal or higher than the latest tagged Rasa version
      is_newest_version: ${{ steps.rasa_get_version.outputs.is_newest_version }}
      
    steps:
      # Due to an issue with checking out a wrong commit, we make sure
      # to checkout HEAD commit for a pull request.
      # More details: https://github.com/actions/checkout/issues/299
      - name: Checkout pull request HEAD commit instead of merge commit 🕝
        uses: actions/checkout@ac593985615ec2ede58e132d2e21d2b1cbd6127c
        if: github.event_name == 'pull_request'
        with:
          ref: ${{ github.event.pull_request.head.sha }}

      - name: Checkout git repository 🕝
        uses: actions/checkout@ac593985615ec2ede58e132d2e21d2b1cbd6127c
        if: github.event_name != 'pull_request'

      - name: Set up QEMU
        uses: docker/setup-qemu-action@2b82ce82d56a2a04d2637cd93a637ae1b359c0a7  # v2.2.0

      - name: Set up Docker Buildx
        uses: docker/setup-buildx-action@885d1462b80bc1c1c7f0b00334ad271f09369c55  # v2.7.0

      - name: Read Poetry Version 🔢
        run: |
          echo "POETRY_VERSION=$(scripts/poetry-version.sh)" >> $GITHUB_ENV
        shell: bash

      - name: Login to DockerHub Registry 🔢
        run: echo ${{ secrets.DOCKERHUB_PASSWORD }} | docker login -u ${{ env.DOCKERHUB_USERNAME }} --password-stdin || true

      - name: Check if tag version is equal or higher than the latest tagged Rasa version
        id: rasa_get_version
        if: env.IS_TAG_BUILD == 'true'
        run: |
          # Get latest tagged Rasa version
          git fetch --depth=1 origin "+refs/tags/*:refs/tags/*"
          # Fetch branch history
          git fetch --prune --unshallow
          LATEST_TAGGED_NON_ALPHA_RASA_VERSION=$(git tag | sort -r -V | grep -E "^[0-9.]+$" | head -n1)
          CURRENT_TAG=${GITHUB_REF#refs/tags/}
          # Return 'true' if tag version is equal or higher than the latest tagged Rasa version
          IS_NEWEST_VERSION=$((printf '%s\n%s\n' "${LATEST_TAGGED_NON_ALPHA_RASA_VERSION}" "$CURRENT_TAG" \
            | sort -V -C && echo true || echo false) || true)
          # Avoid that the script gets released for alphas or release candidates
          if [[ "${IS_NEWEST_VERSION}" == "true" && "$CURRENT_TAG" =~ ^[0-9.]+$ ]]; then
            echo "is_newest_version=true" >> $GITHUB_OUTPUT
          else
            echo "is_newest_version=false" >> $GITHUB_OUTPUT
          fi

      - name: Check if a base image exists
        id: check_image
        env:
          DOCKER_CLI_EXPERIMENTAL: enabled
        run: |
          # Base image
          BASE_IMAGE_HASH=${{ hashFiles('docker/Dockerfile.base') }}
          echo "base_image_hash=${BASE_IMAGE_HASH}" >> $GITHUB_OUTPUT

          BASE_IMAGE_EXISTS=$((docker manifest inspect rasa/rasa:base-${BASE_IMAGE_HASH} &> /dev/null && echo true || echo false) || true)
          echo "base_exists=${BASE_IMAGE_EXISTS}" >> $GITHUB_OUTPUT

          # Base MITIE image
          BASE_MITIE_IMAGE_HASH=${{ hashFiles('docker/Dockerfile.base-mitie') }}
          MAKEFILE_MITIE_HASH=${{ hashFiles('Makefile') }}
          echo "base_mitie_image_hash=${BASE_MITIE_IMAGE_HASH}" >> $GITHUB_OUTPUT

          BASE_IMAGE_MITIE_EXISTS=$((docker manifest inspect rasa/rasa:base-mitie-${BASE_MITIE_IMAGE_HASH:0:50}-${MAKEFILE_MITIE_HASH:0:50} &> /dev/null && echo true || echo false) || true)
          echo "base_mitie_exists=${BASE_IMAGE_MITIE_EXISTS}" >> $GITHUB_OUTPUT

          # Base poetry image
          BASE_IMAGE_POETRY_EXISTS=$((docker manifest inspect rasa/rasa:base-poetry-${{ env.POETRY_VERSION }} &> /dev/null && echo true || echo false) || true)
          echo "base_poetry_exists=${BASE_IMAGE_POETRY_EXISTS}" >> $GITHUB_OUTPUT

          # Base builder image
          BASE_IMAGE_BUILDER_HASH=${{ hashFiles('docker/Dockerfile.base-builder') }}-poetry-${{ env.POETRY_VERSION }}
          echo "base_builder_image_hash=${BASE_IMAGE_BUILDER_HASH}" >> $GITHUB_OUTPUT

          BASE_IMAGE_BUILDER_EXISTS=$((docker manifest inspect rasa/rasa:base-builder-${BASE_IMAGE_BUILDER_HASH} &> /dev/null && echo true || echo false) || true)
          echo "base_builder_exists=${BASE_IMAGE_BUILDER_EXISTS}" >> $GITHUB_OUTPUT

      - name: Build Docker base image 🛠
        if: steps.check_image.outputs.base_exists == 'false' || env.IS_TAG_BUILD == 'true'
        run: |
          export IMAGE_TAG=${{ steps.check_image.outputs.base_image_hash }}
          docker buildx bake --set *.platform=linux/amd64,linux/arm64 -f docker/docker-bake.hcl base

      - name: Push Docker base image if it's not building from a fork ⬆
        if: (steps.check_image.outputs.base_exists == 'false' || env.IS_TAG_BUILD == 'true') && github.event.pull_request.head.repo.owner.login == 'RasaHQ'
        run: |
          export IMAGE_TAG=${{ steps.check_image.outputs.base_image_hash }}
          docker buildx bake --set *.platform=linux/amd64,linux/arm64 -f docker/docker-bake.hcl base --push

      - name: Build Docker mitie base image 🛠
        if: steps.check_image.outputs.base_mitie_exists == 'false' || steps.check_image.outputs.base_exists == 'false'
        run: |
          export IMAGE_TAG=${{ steps.check_image.outputs.base_mitie_image_hash }}
          docker buildx bake --set *.platform=linux/amd64,linux/arm64 -f docker/docker-bake.hcl base-mitie

      - name: Push Docker mitie base image if it's not building from a fork ⬆
        if: (steps.check_image.outputs.base_mitie_exists == 'false' || steps.check_image.outputs.base_exists == 'false') && github.event.pull_request.head.repo.owner.login == 'RasaHQ'
        run: |
          export IMAGE_TAG=${{ steps.check_image.outputs.base_mitie_image_hash }}
          docker buildx bake --set *.platform=linux/amd64,linux/arm64 -f docker/docker-bake.hcl base-mitie --push

      - name: Build Docker poetry base image 🛠
        if: steps.check_image.outputs.base_poetry_exists == 'false' || steps.check_image.outputs.base_exists == 'false'
        run: |
          export IMAGE_TAG=${{ env.POETRY_VERSION }}
          export BASE_IMAGE_HASH=${{ steps.check_image.outputs.base_image_hash }}
          docker buildx bake --set *.platform=linux/amd64,linux/arm64 -f docker/docker-bake.hcl base-poetry

      - name: Push Docker poetry base image if it's not building from a fork ⬆
        if: (steps.check_image.outputs.base_poetry_exists == 'false' || steps.check_image.outputs.base_exists == 'false') && github.event.pull_request.head.repo.owner.login == 'RasaHQ'
        run: |
          export IMAGE_TAG=${{ env.POETRY_VERSION }}
          export BASE_IMAGE_HASH=${{ steps.check_image.outputs.base_image_hash }}
          docker buildx bake --set *.platform=linux/amd64,linux/arm64 -f docker/docker-bake.hcl base-poetry --push

      - name: Build Docker builder base image 🛠
        if: steps.check_image.outputs.base_builder_exists == 'false' || steps.check_image.outputs.base_exists == 'false'
        run: |
          export IMAGE_TAG=${{ steps.check_image.outputs.base_builder_image_hash }}
          docker buildx bake --set *.platform=linux/amd64,linux/arm64 -f docker/docker-bake.hcl base-builder

      - name: Push Docker builder base image if it's not building from a fork ⬆
        if: (steps.check_image.outputs.base_builder_exists == 'false' || steps.check_image.outputs.base_exists == 'false') && github.event.pull_request.head.repo.owner.login == 'RasaHQ'
        run: |
          export IMAGE_TAG=${{ steps.check_image.outputs.base_builder_image_hash }}
          docker buildx bake --set *.platform=linux/amd64,linux/arm64 -f docker/docker-bake.hcl base-builder --push

      # Set environment variables for a pull request
      #
      # In this scenario, we've created a PR #1234
      #
      # Example output:
      # IMAGE_TAG=1234
      - name: Set environment variables - pull_request
        if: github.event_name == 'pull_request' && env.IS_TAG_BUILD == 'false'
        run: |
          echo "IMAGE_TAG=${{ github.event.number }}" >> $GITHUB_ENV

      # Set environment variables for a tag
      #
      # In this scenario, we've pushed the '2.0.6' tag
      #
      # Example output:
      # TAG_NAME=2.0.6
      # IMAGE_TAG=2.0.6
      - name: Set environment variables - push - tag
        if: github.event_name == 'push' && env.IS_TAG_BUILD == 'true'
        run: |
          TAG_NAME=${GITHUB_REF#refs/tags/}
          echo "IMAGE_TAG=${TAG_NAME}" >> $GITHUB_ENV

      # Set environment variables for a branch
      #
      # In this scenario, we've pushed changes into the main branch
      #
      # Example output:
      # IMAGE_TAG=main
      - name: Set environment variables - push - branch
        if: github.event_name == 'push' && env.IS_TAG_BUILD == 'false'
        run: |
          BRANCH_NAME=${GITHUB_REF#refs/heads/}
          SAFE_BRANCH_NAME="$(echo ${GITHUB_REF#refs/heads/} | sed 's/[\\*+.$\#\-\/]/-/g')"
          echo "IMAGE_TAG=${SAFE_BRANCH_NAME}" >> $GITHUB_ENV

      - name: Set output
        id: set_output
        run: |
          echo "image_tag=${{ env.IMAGE_TAG }}" >> $GITHUB_OUTPUT

  docker:
    name: Build Docker
    runs-on: ubuntu-22.04
    needs: [changes, build_docker_base_images_and_set_env]
    env:
      IMAGE_TAG: ${{ needs.build_docker_base_images_and_set_env.outputs.image_tag }}
      BASE_IMAGE_HASH: ${{ needs.build_docker_base_images_and_set_env.outputs.base_image_hash }}
      BASE_MITIE_IMAGE_HASH: ${{ needs.build_docker_base_images_and_set_env.outputs.base_mitie_image_hash }}
      BASE_BUILDER_IMAGE_HASH: ${{ needs.build_docker_base_images_and_set_env.outputs.base_builder_image_hash }}
      RELEASE_REGISTRY: "europe-west3-docker.pkg.dev/rasa-releases/rasa-docker"
    strategy:
      matrix:
        image: [default, full, mitie-en, spacy-de, spacy-it, spacy-en]

    steps:
      # Due to an issue with checking out a wrong commit, we make sure
      # to checkout HEAD commit for a pull request.
      # More details: https://github.com/actions/checkout/issues/299
      - name: Checkout pull request HEAD commit instead of merge commit 🕝
        uses: actions/checkout@ac593985615ec2ede58e132d2e21d2b1cbd6127c
        if: github.event_name == 'pull_request'
        with:
          ref: ${{ github.event.pull_request.head.sha }}

      - name: Checkout git repository 🕝
        uses: actions/checkout@ac593985615ec2ede58e132d2e21d2b1cbd6127c
        if: github.event_name != 'pull_request'

      - name: Set up QEMU
        uses: docker/setup-qemu-action@2b82ce82d56a2a04d2637cd93a637ae1b359c0a7  # v2.2.0

      - name: Set up Docker Buildx
        uses: docker/setup-buildx-action@885d1462b80bc1c1c7f0b00334ad271f09369c55  # v2.7.0

      - name: Free disk space
        if: needs.changes.outputs.docker == 'true'
        # tries to make sure we do not run out of disk space, see
        # https://github.community/t5/GitHub-Actions/BUG-Strange-quot-No-space-left-on-device-quot-IOExceptions-on/td-p/46101
        run: |
          sudo swapoff -a
          sudo rm -f /swapfile
          sudo apt clean
          docker image prune -a
          df -h

      - name: Read Poetry Version 🔢
        run: |
          echo "POETRY_VERSION=$(scripts/poetry-version.sh)" >> $GITHUB_ENV
        shell: bash

      - name: Echo Available platforms
        run: echo ${{ steps.buildx.outputs.platforms }}

      # - name: Login to DockerHub Registry 🔢
      #   if: needs.changes.outputs.docker == 'true'
      #   run: echo ${{ secrets.DOCKERHUB_PASSWORD }} | docker login -u ${{ env.DOCKERHUB_USERNAME }} --password-stdin || true

      - name: Copy Segment write key to the package
        if: needs.changes.outputs.docker == 'true' && github.event_name == 'push' && startsWith(github.ref, 'refs/tags') && github.repository == 'RasaHQ/rasa'
        env:
          RASA_TELEMETRY_WRITE_KEY: ${{ secrets.RASA_OSS_TELEMETRY_WRITE_KEY }}
          RASA_EXCEPTION_WRITE_KEY: ${{ secrets.RASA_OSS_EXCEPTION_WRITE_KEY }}
        run: |
          ./scripts/write_keys_file.sh

      - name: Build Docker image
        if: needs.changes.outputs.docker == 'true'
        run: |
          docker buildx bake --set *.platform=linux/amd64,linux/arm64 -f docker/docker-bake.hcl ${{ matrix.image }}

      # Authenticate and push to the release registry
      - id: 'auth-release'
        name: Authenticate with gcloud for dev registry 🎫
        uses: 'google-github-actions/auth@e8df18b60c5dd38ba618c121b779307266153fbf'
        with:
          credentials_json: '${{ secrets.RASA_OSS_RELEASE_ACCOUNT_KEY }}'

      - name: Authenticate docker for dev registry 🎫
        run: |
          # Set up docker to authenticate via gcloud command-line tool.
          gcloud auth configure-docker europe-west3-docker.pkg.dev

      - name: Push image with main tag 📦
        if: needs.changes.outputs.docker == 'true' && github.event_name == 'push' && github.ref == 'refs/heads/main' && github.repository == 'RasaHQ/rasa'
        run: |
          docker buildx bake --set *.platform=linux/amd64,linux/arm64 -f docker/docker-bake.hcl ${{ matrix.image }}
          docker tag rasa/rasa:${IMAGE_TAG} ${{env.RELEASE_REGISTRY}}/rasa:${IMAGE_TAG}
          docker push ${{env.RELEASE_REGISTRY}}/rasa:${IMAGE_TAG}

      - name: Push image with ${{github.ref}} tag 📦
        if: needs.changes.outputs.docker == 'true' && github.event_name == 'push' && env.IS_TAG_BUILD == 'true' && github.repository == 'RasaHQ/rasa'
        run: |
          IS_NEWEST_VERSION=${{ needs.build_docker_base_images_and_set_env.outputs.is_newest_version }}

<<<<<<< HEAD
          docker buildx bake --set *.platform=linux/amd64,linux/arm64 -f docker/docker-bake.hcl ${{ matrix.image }}
          docker buildx bake --set *.platform=linux/amd64 -f docker/docker-bake.hcl ${{ matrix.image }} --load
          docker buildx bake --set *.platform=linux/arm64 -f docker/docker-bake.hcl ${{ matrix.image }} --load
=======
          docker buildx bake --set *.platform=linux/amd64,linux/arm64 -f docker/docker-bake.hcl ${{ matrix.image }} --push
>>>>>>> 28edf5c2

          docker tag rasa/rasa:${IMAGE_TAG} ${{env.RELEASE_REGISTRY}}/rasa:${IMAGE_TAG}
          docker push ${{env.RELEASE_REGISTRY}}/rasa:${IMAGE_TAG}

          # Tag the image as latest
          if [[ "${IS_NEWEST_VERSION}" == "true" ]]; then
            if [[ "${{ matrix.image }}" == "default" ]]; then
              RELEASE_TAG="${IMAGE_TAG}"
            else
              RELEASE_TAG="${IMAGE_TAG}-${{ matrix.image }}"
            fi

            LATEST_TAG=$(echo $RELEASE_TAG | sed 's/'$IMAGE_TAG'/latest/g')
<<<<<<< HEAD

            docker tag rasa/rasa:${RELEASE_TAG} ${{env.RELEASE_REGISTRY}}/rasa:${LATEST_TAG}
            docker push ${{env.RELEASE_REGISTRY}}/rasa:${LATEST_TAG}
=======
            
            # This will not build the image from ground up, but will only tag the existing image with LATEST_TAG
            IMAGE_TAG=${LATEST_TAG} docker buildx bake --set *.platform=linux/amd64,linux/arm64 -f docker/docker-bake.hcl ${{ matrix.image }}
            # Push tagged image
            IMAGE_TAG=${LATEST_TAG} docker buildx bake --set *.platform=linux/amd64,linux/arm64 -f docker/docker-bake.hcl ${{ matrix.image }} --push
>>>>>>> 28edf5c2
          fi

  deploy:
    name: Deploy to PyPI
    runs-on: ubuntu-22.04

    # deploy will only be run when there is a tag available
    if: github.event_name == 'push' && startsWith(github.ref, 'refs/tags') && github.repository == 'RasaHQ/rasa'
    needs: [docker] # only run after the docker build stage succeeds

    steps:
      - name: Checkout git repository 🕝
        uses: actions/checkout@ac593985615ec2ede58e132d2e21d2b1cbd6127c

      - name: Set up Python 3.9 🐍
        uses: actions/setup-python@57ded4d7d5e986d7296eab16560982c6dd7c923b
        with:
          python-version: 3.9

      - name: Read Poetry Version 🔢
        run: |
          echo "POETRY_VERSION=$(scripts/poetry-version.sh)" >> $GITHUB_ENV
        shell: bash

      - name: Install poetry 🦄
        uses: Gr1N/setup-poetry@15821dc8a61bc630db542ae4baf6a7c19a994844 # v8
        with:
          poetry-version: ${{ env.POETRY_VERSION }}

      - name: Copy Segment write key to the package
        env:
          RASA_TELEMETRY_WRITE_KEY: ${{ secrets.RASA_OSS_TELEMETRY_WRITE_KEY }}
          RASA_EXCEPTION_WRITE_KEY: ${{ secrets.RASA_OSS_EXCEPTION_WRITE_KEY }}
        run: |
          ./scripts/write_keys_file.sh

      - name: Build ⚒️ Distributions
        run: poetry build
      
      # TODO: readd release step to puplic pypi
      # - name: Publish to PyPI 📦
      #    uses: pypa/gh-action-pypi-publish@717ba43cfbb0387f6ce311b169a825772f54d295
      #    with:
      #      user: __token__
      #      password: ${{ secrets.PYPI_TOKEN }}

      # Push to the dev registry
      - name: Publish to internal PyPI 📦
        uses: pypa/gh-action-pypi-publish@717ba43cfbb0387f6ce311b169a825772f54d295
        with:
          user: "github-ci"
          password: ${{ secrets.PYPI_PASSWORD }}
          repository_url: "https://pypi.rasa.com/simple/"
          packages_dir: ${{ format('{0}/dist', github.workspace) }}

      # Authenticate and push to the release registry
      - id: "auth-release"
        name: Authenticate with gcloud for release registry 🎫
        uses: "google-github-actions/auth@ceee102ec2387dd9e844e01b530ccd4ec87ce955"
        with:
          credentials_json: "${{ secrets.RASA_OSS_RELEASE_ACCOUNT_KEY }}"

      - name: "Set up Cloud SDK"
        uses: "google-github-actions/setup-gcloud@62d4898025f6041e16b1068643bfc5a696863587"

      - name: Release via GCP Artifact Registry
        run: |
          pip install keyring
          pip install keyrings.google-artifactregistry-auth
          pip install twine
          gcloud artifacts print-settings python --project=rasa-releases --repository=rasa --location=europe-west3 > ~/.pypirc
          twine upload --verbose --repository-url https://europe-west3-python.pkg.dev/rasa-releases/rasa/ ${{ format('{0}/dist/*', github.workspace) }}

      - name: Notify Sentry about the release
        env:
          GITHUB_TAG: ${{ github.ref }}
          SENTRY_ORG: rasahq
          SENTRY_AUTH_TOKEN: ${{ secrets.SENTRY_AUTH_TOKEN }}
        run: |
          curl -sL https://sentry.io/get-cli/ | bash
          GITHUB_TAG=${GITHUB_TAG/refs\/tags\//}
          sentry-cli releases new -p rasa-open-source "rasa-$GITHUB_TAG"
          sentry-cli releases set-commits --auto "rasa-$GITHUB_TAG"
          sentry-cli releases finalize "rasa-$GITHUB_TAG"

      - name: Notify Slack & Publish Release Notes 🗞
        env:
          GH_RELEASE_NOTES_TOKEN: ${{ secrets.GH_RELEASE_NOTES_TOKEN }}
          SLACK_WEBHOOK_TOKEN: ${{ secrets.SLACK_WEBHOOK_TOKEN }}
          GITHUB_TAG: ${{ github.ref }}
          GITHUB_REPO_SLUG: ${{ github.repository }}
          GITHUB_TOKEN: ${{ secrets.GITHUB_TOKEN }}
        run: |
          GITHUB_TAG=${GITHUB_TAG/refs\/tags\//}
          pip install -U github3.py pep440-version-utils
          python3 scripts/publish_gh_release_notes.py
          ./scripts/ping_slack_about_package_release.sh

  send_slack_notification_for_release_on_failure:
    name: Notify Slack & Publish Release Notes
    runs-on: ubuntu-22.04
    # run this job when the workflow is triggered by a tag push
    if: always() && github.repository == 'RasaHQ/rasa' && github.ref_type == 'tag'
    needs:
      - deploy

    steps:
      - name: Notify Slack of failure ⛔️
        # send notification if 'deploy' is skipped (previous needed job failed) or failed
        if: needs.deploy.result != 'success'
        env:
          SLACK_WEBHOOK: ${{ secrets.SLACK_WEBHOOK_TOKEN }}
        uses: Ilshidur/action-slack@689ad44a9c9092315abd286d0e3a9a74d31ab78a
        with:
          args: "⛔️ *Rasa Open Source* version `${{ github.ref_name }}` could not be released 😱! Please check out GitHub Actions: https://github.com/${{ github.repository }}/actions/runs/${{ github.run_id }}"<|MERGE_RESOLUTION|>--- conflicted
+++ resolved
@@ -906,7 +906,7 @@
           # Base MITIE image
           BASE_MITIE_IMAGE_HASH=${{ hashFiles('docker/Dockerfile.base-mitie') }}
           MAKEFILE_MITIE_HASH=${{ hashFiles('Makefile') }}
-          echo "base_mitie_image_hash=${BASE_MITIE_IMAGE_HASH}" >> $GITHUB_OUTPUT
+          echo "base_mitie_image_hash=${BASE_MITIE_IMAGE_HASH:0:50}-${MAKEFILE_MITIE_HASH:0:50}" >> $GITHUB_OUTPUT
 
           BASE_IMAGE_MITIE_EXISTS=$((docker manifest inspect rasa/rasa:base-mitie-${BASE_MITIE_IMAGE_HASH:0:50}-${MAKEFILE_MITIE_HASH:0:50} &> /dev/null && echo true || echo false) || true)
           echo "base_mitie_exists=${BASE_IMAGE_MITIE_EXISTS}" >> $GITHUB_OUTPUT
@@ -1108,13 +1108,7 @@
         run: |
           IS_NEWEST_VERSION=${{ needs.build_docker_base_images_and_set_env.outputs.is_newest_version }}
 
-<<<<<<< HEAD
-          docker buildx bake --set *.platform=linux/amd64,linux/arm64 -f docker/docker-bake.hcl ${{ matrix.image }}
-          docker buildx bake --set *.platform=linux/amd64 -f docker/docker-bake.hcl ${{ matrix.image }} --load
-          docker buildx bake --set *.platform=linux/arm64 -f docker/docker-bake.hcl ${{ matrix.image }} --load
-=======
           docker buildx bake --set *.platform=linux/amd64,linux/arm64 -f docker/docker-bake.hcl ${{ matrix.image }} --push
->>>>>>> 28edf5c2
 
           docker tag rasa/rasa:${IMAGE_TAG} ${{env.RELEASE_REGISTRY}}/rasa:${IMAGE_TAG}
           docker push ${{env.RELEASE_REGISTRY}}/rasa:${IMAGE_TAG}
@@ -1128,17 +1122,11 @@
             fi
 
             LATEST_TAG=$(echo $RELEASE_TAG | sed 's/'$IMAGE_TAG'/latest/g')
-<<<<<<< HEAD
-
-            docker tag rasa/rasa:${RELEASE_TAG} ${{env.RELEASE_REGISTRY}}/rasa:${LATEST_TAG}
-            docker push ${{env.RELEASE_REGISTRY}}/rasa:${LATEST_TAG}
-=======
             
             # This will not build the image from ground up, but will only tag the existing image with LATEST_TAG
             IMAGE_TAG=${LATEST_TAG} docker buildx bake --set *.platform=linux/amd64,linux/arm64 -f docker/docker-bake.hcl ${{ matrix.image }}
             # Push tagged image
             IMAGE_TAG=${LATEST_TAG} docker buildx bake --set *.platform=linux/amd64,linux/arm64 -f docker/docker-bake.hcl ${{ matrix.image }} --push
->>>>>>> 28edf5c2
           fi
 
   deploy:
