name: Continuous Integration

on:
  push:
    branches:
    - main
    tags:
    - '*'
  pull_request:

concurrency:
  group: continous-integration-${{ github.ref }}  # branch or tag name
  cancel-in-progress: true

# SECRETS
# - GH_RELEASE_NOTES_TOKEN: personal access token of `rasabot` github account
#                           (login for account in 1pw)
# - SLACK_WEBHOOK_TOKEN: token to post to RasaHQ slack account (in 1password)
# - PYPI_TOKEN: publishing token for amn41 account, needs to be maintainer of
#               RasaHQ/rasa on pypi (account credentials in 1password)
# - DOCKERHUB_PASSWORD: password for an account with write access to the rasa
#                       repo on hub.docker.com. used to pull and upload containers
# - RASA_OSS_TELEMETRY_WRITE_KEY: key to write to segment. Used to report telemetry.
#                                 The key will be added to the distributions
# - RASA_OSS_EXCEPTION_WRITE_KEY: key to write to sentry. Used to report exceptions.
#                                 The key will be added to the distributions.
#                                 Key can be found at https://sentry.io/settings/rasahq/projects/rasa-open-source/install/python/
# - SENTRY_AUTH_TOKEN: authentication used to tell Sentry about any new releases
#                      created at https://sentry.io/settings/account/api/auth-tokens/

env:
  # needed to fix issues with boto during testing:
  # https://github.com/travis-ci/travis-ci/issues/7940
  BOTO_CONFIG: /dev/null

  IS_TAG_BUILD: ${{ startsWith(github.event.ref, 'refs/tags') }}
  DOCKERHUB_USERNAME: tmbo
  DEFAULT_PYTHON_VERSION: '3.9'

  # for wait_for_xx jobs
  WAIT_TIMEOUT_SECS: 3000
  WAIT_INTERVAL_SECS: 60


jobs:
  changes:
    name: Check for file changes
    runs-on: ubuntu-20.04
    outputs:
      # Both of the outputs below are strings but only one exists at any given time
      backend: ${{ steps.changed-files.outputs.backend || steps.run-all.outputs.backend }}
      docker: ${{ steps.changed-files.outputs.docker || steps.run-all.outputs.docker }}
      docs: ${{ steps.changed-files.outputs.docs || steps.run-all.outputs.docs }}
    steps:
      - uses: actions/checkout@v3
      - uses: RasaHQ/pr-changed-files-filter@c4f7116a04b8a4596313469429e2ad235f59d9c4
        # Run the normal filters if the all-tests-required label is not set
        id: changed-files
        if: contains(github.event.pull_request.labels.*.name, 'status:all-tests-required') == false
        with:
          token: ${{ secrets.GITHUB_TOKEN }}
          filters: .github/change_filters.yml
      - name: Set all filters to true if all tests are required
        # Set all filters to true if the all-tests-required label is set
        # Bypasses all the change filters in change_filters.yml and forces all outputs to true
        id: run-all
        if: contains(github.event.pull_request.labels.*.name, 'status:all-tests-required')
        run: |
          echo "::set-output name=backend::true"
          echo "::set-output name=docker::true"
          echo "::set-output name=docs::true"


  wait_for_docs_tests:
    # Looks for doc test workflows and waits for it to complete successfully
    # Runs on tag pushes and pushes to main exclusively, as it is a dependency of release jobs
    name: Wait for docs tests
    runs-on: ubuntu-latest
    needs: [ changes ]

    steps:
      - name: Wait for doc tests
        uses: fountainhead/action-wait-for-check@4699210ccc66e2a13260803fadbb77085421b891
        id: wait-for-doc-tests
        with:
          token: ${{ secrets.GITHUB_TOKEN }}
          checkName: Test Documentation
          ref: ${{ github.event.pull_request.head.sha || github.sha }}
          timeoutSeconds: ${{ env.WAIT_TIMEOUT_SECS }}
          intervalSeconds: ${{ env.WAIT_INTERVAL_SECS }}

      - name: Fail the step if the doc tests run could not be found
        if: ${{ steps.wait-for-doc-tests.outputs.conclusion == 'timed_out' }}
        run: |
          echo "Could not find the doc tests run."
          exit 1


  quality:
    name: Code Quality
    runs-on: ubuntu-latest
    needs: [changes]

    steps:
    - name: Checkout git repository 🕝
      if: needs.changes.outputs.backend == 'true'
      uses: actions/checkout@v3

    - name: Set up Python ${{ env.DEFAULT_PYTHON_VERSION }} 🐍
      if: needs.changes.outputs.backend == 'true'
      uses: actions/setup-python@0ebf233433c08fb9061af664d501c3f3ff0e9e20  # v3.0
      with:
        python-version: ${{ env.DEFAULT_PYTHON_VERSION }}

    - name: Read Poetry Version 🔢
      if: needs.changes.outputs.backend == 'true'
      run: |
        echo "POETRY_VERSION=$(scripts/poetry-version.sh)" >> $GITHUB_ENV
      shell: bash

    - name: Install poetry 🦄
      if: needs.changes.outputs.backend == 'true'
      uses: Gr1N/setup-poetry@v7
      with:
        poetry-version: ${{ env.POETRY_VERSION }}

    - name: Load Poetry Cached Libraries ⬇
      id: cache-poetry
      if: needs.changes.outputs.backend == 'true'
      uses: actions/cache@v2
      with:
        path: .venv
        key: ${{ runner.os }}-poetry-${{ env.POETRY_VERSION }}-${{ env.DEFAULT_PYTHON_VERSION }}-${{ hashFiles('**/poetry.lock') }}-${{ secrets.POETRY_CACHE_VERSION }}
        restore-keys: ${{ runner.os }}-poetry-${{ env.DEFAULT_PYTHON_VERSION }}

    - name: Clear Poetry cache
      if: steps.cache-poetry.outputs.cache-hit == 'true' && needs.changes.outputs.backend == 'true' && contains(github.event.pull_request.labels.*.name, 'tools:clear-poetry-cache-unit-tests')
      run: rm -r .venv

    - name: Create virtual environment
      if: (steps.cache-poetry.outputs.cache-hit != 'true' || contains(github.event.pull_request.labels.*.name, 'tools:clear-poetry-cache-unit-tests')) && needs.changes.outputs.backend == 'true'
      run: python -m venv create .venv

    - name: Set up virtual environment
      if: needs.changes.outputs.backend == 'true'
      run: poetry config virtualenvs.in-project true

    - name: Install Dependencies 📦
      if: needs.changes.outputs.backend == 'true'
      run: |
        sudo apt-get -y install libpq-dev
        make install-full

    - name: Checkout target branch to be able to diff
      if: needs.changes.outputs.backend == 'true' && github.event_name == 'pull_request'
      run: |
        git fetch origin ${{ github.base_ref }}
        echo "DOCSTRING_DIFF_BRANCH=origin/${{ github.base_ref }}" >> $GITHUB_ENV

        # Fetch entire history for current branch so that `make lint-docstrings`
        # can calculate the proper diff between the branches
        git fetch --unshallow origin "${{ github.ref }}"

    - name: Add github workflow problem matchers
      if: needs.changes.outputs.backend == 'true'
      run: |
        echo "::add-matcher::.github/matchers/flake8-error-matcher.json"

    - name: Lint Code 🎎
      if: needs.changes.outputs.backend == 'true'
      run: |
        # If it's not a pull request, $DOCSTRING_DIFF_BRANCH is unset.
        # This will result in an empty diff, which effictively means that
        # make lint-docstrings will be skipped for other events than `pull_request`
        make lint BRANCH=$DOCSTRING_DIFF_BRANCH

    - name: Check Types 📚
      if: needs.changes.outputs.backend == 'true'
      run: make types

    - name: Test CLI 🖥
      if: needs.changes.outputs.backend == 'true'
      # makes sure we catch any dependency error early. they will create strange
      # errors during the docs build, so easier to catch them early on by
      # trying to run the `rasa` command once before the docs build.
      run: poetry run rasa --help


  changelog:
    name: Check for changelog
    runs-on: ubuntu-20.04

    steps:
      - name: Checkout git repository 🕝
        uses: actions/checkout@v3

      - name: Assert release includes all changelog entries
        # check changelog folder only when we create pull request preparing release
        if: github.event_name == 'pull_request' && startsWith(github.head_ref, 'prepare-release')
        working-directory: changelog
        run: |
          # List all unexpected files in changelog/
          UNEXPECTED_FILES=$(ls -A --ignore={"README.md",".gitignore","_template.md.jinja2"})

          # Exit with error if found any unexpected files
          [[ "$UNEXPECTED_FILES" ]] && \
          echo "Found the following unexpected files in changelogs/" && \
          echo "$UNEXPECTED_FILES" && \
          exit 1 || \
          echo "Release includes all changelog entries."

  test:
    name: Run Tests
    runs-on: ${{ matrix.os }}
    needs: [changes]
    strategy:
      fail-fast: false
      matrix:
        test:
        # - test-cli
        # - test-core-featurizers
        # - test-policies
        # - test-nlu-featurizers
        - test-nlu-predictors
        # - test-full-model-training
        - test-other-unit-tests
        # - test-performance
        repetition: [1, 2, 3, 4, 5]
        os: [ ubuntu-latest, windows-2019 ]
        python-version: [ 3.7, 3.8, 3.9 ]

    steps:
    - name: Run DataDog Agent
      if: needs.changes.outputs.backend == 'true' && !((matrix.python-version == 3.8 || matrix.python-version == 3.9) && matrix.os == 'windows-2019')
      run: |
        docker run --name dd_agent -p 8126:8126 -d -e "DD_API_KEY=${{ secrets.DD_API_KEY }}" -e "DD_INSIDE_CI=true" -e "DD_HOSTNAME=none" -e "DD_SITE=datadoghq.eu" -e GITHUB_ACTIONS=true -e CI=true datadog/agent:latest
        docker ps --all --filter name=dd_agent --filter status=running --no-trunc --format "{{.ID}} {{.Status}}"
        docker port dd_agent

    - name: Checkout git repository 🕝
      if: needs.changes.outputs.backend == 'true'
      uses: actions/checkout@v3

    - name: Set up Python ${{ matrix.python-version }} 🐍
      if: needs.changes.outputs.backend == 'true'
      uses: actions/setup-python@0ebf233433c08fb9061af664d501c3f3ff0e9e20  # v3.0
      with:
        python-version: ${{ matrix.python-version }}

    - name: Read Poetry Version 🔢
      if: needs.changes.outputs.backend == 'true'
      run: |
        echo "POETRY_VERSION=$(scripts/poetry-version.sh)" >> $GITHUB_ENV
      shell: bash

    - name: Install poetry 🦄
      if: needs.changes.outputs.backend == 'true'
      uses: Gr1N/setup-poetry@v7
      with:
        poetry-version: ${{ env.POETRY_VERSION }}

    - name: Load Poetry Cached Libraries ⬇
      id: cache-poetry
      if: needs.changes.outputs.backend == 'true'
      uses: actions/cache@v2
      with:
        path: .venv
        key: ${{ runner.os }}-poetry-${{ env.POETRY_VERSION }}-${{ matrix.python-version }}-${{ hashFiles('**/poetry.lock') }}-venv-${{ secrets.POETRY_CACHE_VERSION }}-${{ env.pythonLocation }}

    - name: Clear Poetry cache
      if: steps.cache-poetry.outputs.cache-hit == 'true' && needs.changes.outputs.backend == 'true' && contains(github.event.pull_request.labels.*.name, 'tools:clear-poetry-cache-unit-tests')
      run: rm -r .venv

      # Poetry >= 1.1.0b uses virtualenv to create a virtual environment.
      # The virtualenv simply doesn't work on Windows with our setup,
      # that's why we use venv to create virtual environment
    - name: Create virtual environment
      if: (steps.cache-poetry.outputs.cache-hit != 'true' || contains(github.event.pull_request.labels.*.name, 'tools:clear-poetry-cache-unit-tests')) && needs.changes.outputs.backend == 'true'
      run: python -m venv create .venv

    - name: Set up virtual environment
      if: needs.changes.outputs.backend == 'true'
      # Poetry on Windows cannot pick up the virtual environments directory properly,
      # and it creates a new one every time the pipeline runs.
      # This step solves this problem — it tells poetry to always use `.venv` directory inside
      # the project itself, which also makes it easier for us to determine the correct directory
      # that needs to be cached.
      run: poetry config virtualenvs.in-project true

    - name: Install Dependencies (Linux) 📦
      if: needs.changes.outputs.backend == 'true' && matrix.os == 'ubuntu-latest'
      run: |
        sudo apt-get -y install libpq-dev
        make install-full | tee .output
        if grep 'The lock file is not up to date' .output; then exit 1; fi
        make prepare-tests-ubuntu

    - name: Install Dependencies (Windows) 📦
      if: needs.changes.outputs.backend == 'true' && matrix.os == 'windows-2019'
      # Restoring cache doesn't work properly on Windows due to symlinks.
      # We create symlinks for spacy models, that's why we need to clean them up
      # before caching the dependencies directory.
      # More information: https://github.com/actions/cache/issues/120
      run: |
        $spacy_data_dir = ".venv\lib\site-packages\spacy\data"
        if (Test-Path $spacy_data_dir) {
          Get-ChildItem -Force -ErrorAction Stop $spacy_data_dir | Where-Object { if($_.Attributes -match "ReparsePoint"){$_.Delete()} }
          Remove-Item -Force -Recurse $spacy_data_dir
          New-Item -Path $spacy_data_dir -Type Directory
        }
        make install-full
        make prepare-tests-windows-gha

    - name: Add github workflow problem matchers
      if: needs.changes.outputs.backend == 'true' && matrix.python-version == 3.7 && matrix.os == 'ubuntu-latest'
      # only annotate based on test runs on ubuntu: otherwise
      # all errors will be duplicated for each python / os combination
      # therefore, we only enable for the one where most tests are run
      # (tests will still run in other envs, they will just not create annotations)
      run: pip install pytest-github-actions-annotate-failures

    - name: Install ddtrace
      if: needs.changes.outputs.backend == 'true'
      run: poetry run pip install -U ddtrace

<<<<<<< HEAD
=======
    - name: Test Code 🔍 (mono-process)
      # This is a temporary workaround for OOM on Windows caused by increased memory
      # consumption associated with the upgrade of our tensorflow dependency
      # see https://github.com/RasaHQ/rasa/issues/9734 for more information.
      # Once the memory issues have been addressed, all configurations should be run on
      # multiple processes
      if: needs.changes.outputs.backend == 'true' && (matrix.os == 'windows-2019' && (matrix.test == 'test-nlu-predictors' || matrix.test == 'test-other-unit-tests'))
      env:
        JOBS: 1
        PYTHONIOENCODING: "utf-8"
        DD_ENV: ${{ matrix.test }}
        DD_SERVICE: rasa
        DD_ARGS: --ddtrace --ddtrace-patch-all
      run: |
        make ${{ matrix.test }}
        if [[ "${{ matrix.os }}" != "windows-2019" ]]; then
          mv .coverage ${{ github.workspace }}/${{ matrix.test }}-coverage
        fi
      shell: bash  # bash shell is a way to make code run for both Linux and Windows

>>>>>>> 860de37e
    - name: Test Code 🔍 (multi-process)
      if: needs.changes.outputs.backend == 'true'
      env:
        JOBS: 2
        PYTHONIOENCODING: "utf-8"
        DD_ENV: ${{ matrix.test }}
        DD_SERVICE: rasa
        DD_ARGS: --ddtrace --ddtrace-patch-all
      run: |
        make ${{ matrix.test }}
        if [[ "${{ matrix.os }}" != "windows-2019" ]]; then
          mv .coverage ${{ github.workspace }}/${{ matrix.test }}-coverage
        fi
      shell: bash

    - name: Store coverage reports
      if: needs.changes.outputs.backend == 'true' && matrix.os == 'ubuntu-latest'
      uses: actions/upload-artifact@v2
      with:
        name: ${{ matrix.test }}-coverage
        path: |
          ${{ github.workspace }}/${{ matrix.test }}-coverage


  upload_coverage_reports:
    name: Upload coverage reports to codeclimate
    runs-on: ubuntu-20.04
    # Always upload results even if tests failed
    needs:
      - test
      - changes

    steps:
      - name: Checkout git repository 🕝
        if: needs.changes.outputs.backend == 'true'
        uses: actions/checkout@v3

      - name: Set up Python 3.9 🐍
        uses: actions/setup-python@0ebf233433c08fb9061af664d501c3f3ff0e9e20  # v3.0
        with:
          python-version: 3.9

      - name: Get backend coverage reports
        if: needs.changes.outputs.backend == 'true'
        uses: actions/download-artifact@v2
        with:
          path: ${{ github.workspace }}/tests_coverage

      - name: Merge all reports
        if: needs.changes.outputs.backend == 'true'
        run: |
          subs=`ls ${{ github.workspace }}/tests_coverage`
          download_dir="${{ github.workspace }}/tests_coverage"
          final_dir="${{ github.workspace }}/tests_coverage/final"

          # Downloaded artifacts go into folders, gotta extract them all into one folder for upload
          mkdir "${final_dir}/"
          for i in $subs; do
            mv "${download_dir}/$i"/* "${final_dir}/"
          done

          pip install coverage
          coverage combine "${final_dir}/"*
          coverage xml

      - name: Upload reports to codeclimate
        if: needs.changes.outputs.backend == 'true'
        uses: paambaati/codeclimate-action@v3.0.0
        env:
          CC_TEST_REPORTER_ID: ${{ secrets.CODECLIMATE_REPORTER_ID }}
        with:
          coverageLocations: |
            ${{ github.workspace }}/coverage.xml:coverage.py
          debug: true

  integration_test:
    name: Run Integration Tests
    runs-on: ubuntu-latest
    needs: [changes]
    env:
      REDIS_HOST: localhost
      REDIS_PORT: 6379
      POSTGRES_HOST: localhost
      POSTGRES_PORT: 5432
      POSTGRES_USER: postgres
      POSTGRES_PASSWORD: postgres
      RABBITMQ_HOST: localhost
      RABBITMQ_PORT: 5672
      RABBITMQ_USER: guest
      RABBITMQ_PASSWORD: guest

    services:
      redis:
        image: redis:6
        # Set health checks to wait until redis has started
        options: >-
          --health-cmd "redis-cli ping"
          --health-interval 10s
          --health-timeout 5s
          --health-retries 5
        ports:
          # FIXME: cannot use ${{ env.REDIS_PORT }} here
          # mapping container ports to the host
          - 6379:6379

      postgres:
        image: postgres:13
        # Set health checks to wait until postgres has started
        options: >-
          --health-cmd pg_isready
          --health-interval 10s
          --health-timeout 5s
          --health-retries 5
        env:
          # postgres image requires password to be set
          POSTGRES_PASSWORD: ${{ env.POSTGRES_PASSWORD }}
        ports:
          # FIXME: cannot use ${{ env.POSTGRES_PORT }} here
          # mapping container ports to the host
          - 5432:5432

      rabbitmq:
        # see https://github.com/docker-library/healthcheck/blob/master/rabbitmq/docker-healthcheck
        image: healthcheck/rabbitmq
        ports:
          - 5672:5672

    steps:
    - name: Checkout git repository 🕝
      if: needs.changes.outputs.backend == 'true'
      uses: actions/checkout@v3

    - name: Set up Python ${{ env.DEFAULT_PYTHON_VERSION }} 🐍
      if: needs.changes.outputs.backend == 'true'
      uses: actions/setup-python@0ebf233433c08fb9061af664d501c3f3ff0e9e20  # v3.0
      with:
        python-version: ${{ env.DEFAULT_PYTHON_VERSION }}

    - name: Read Poetry Version 🔢
      if: needs.changes.outputs.backend == 'true'
      run: |
        echo "POETRY_VERSION=$(scripts/poetry-version.sh)" >> $GITHUB_ENV
      shell: bash

    - name: Install poetry 🦄
      if: needs.changes.outputs.backend == 'true'
      uses: Gr1N/setup-poetry@v7
      with:
        poetry-version: ${{ env.POETRY_VERSION }}

    - name: Load Poetry Cached Libraries ⬇
      id: cache-poetry
      if: needs.changes.outputs.backend == 'true'
      uses: actions/cache@v2
      with:
        path: .venv
        key: ${{ runner.os }}-poetry-${{ env.POETRY_VERSION }}-${{ env.DEFAULT_PYTHON_VERSION }}-${{ hashFiles('**/poetry.lock') }}-venv-${{ secrets.POETRY_CACHE_VERSION }}-${{ env.pythonLocation }}

    - name: Clear Poetry cache
      if: steps.cache-poetry.outputs.cache-hit == 'true' && needs.changes.outputs.backend == 'true' && contains(github.event.pull_request.labels.*.name, 'tools:clear-poetry-cache-unit-tests')
      run: rm -r .venv

      # Poetry >= 1.1.0b uses virtualenv to create a virtual environment.
      # The virtualenv simply doesn't work on Windows with our setup,
      # that's why we use venv to create virtual environment
    - name: Create virtual environment
      if: (steps.cache-poetry.outputs.cache-hit != 'true' || contains(github.event.pull_request.labels.*.name, 'tools:clear-poetry-cache-unit-tests')) && needs.changes.outputs.backend == 'true'
      run: python -m venv create .venv

    - name: Set up virtual environment
      if: needs.changes.outputs.backend == 'true'
      # Poetry on Windows cannot pick up the virtual environments directory properly,
      # and it creates a new one every time the pipeline runs.
      # This step solves this problem — it tells poetry to always use `.venv` directory inside
      # the project itself, which also makes it easier for us to determine the correct directory
      # that needs to be cached.
      run: poetry config virtualenvs.in-project true

    - name: Install Dependencies (Linux) 📦
      if: needs.changes.outputs.backend == 'true'
      run: |
        sudo apt-get -y install libpq-dev
        make install-full | tee .output
        if grep 'The lock file is not up to date' .output; then exit 1; fi
        make prepare-tests-ubuntu

    - name: Test Code with Services 🩺
      if: needs.changes.outputs.backend == 'true'
      env:
        JOBS: 2
        INTEGRATION_TEST_PYTEST_MARKERS: '"not sequential"'
        PYTHONIOENCODING: "utf-8"
      run: |
        make test-integration

    # these integration tests need to be ran in a sequential fashion,
    # due to environment constraints, so we're running them in a single process.
    - name: Test Code with Services 🩺 (sequential)
      if: needs.changes.outputs.backend == 'true'
      env:
        JOBS: 1
        INTEGRATION_TEST_PYTEST_MARKERS: "sequential"
        PYTHONIOENCODING: "utf-8"
      run: |
        make test-integration

  build_docker_base_images_and_set_env:
    name: Build Docker base images and setup environment
    runs-on: ubuntu-20.04
    outputs:
      base_image_hash: ${{ steps.check_image.outputs.base_image_hash }}
      base_mitie_image_hash: ${{ steps.check_image.outputs.base_mitie_image_hash }}
      base_builder_image_hash: ${{ steps.check_image.outputs.base_builder_image_hash }}
      # Tag name used for images created during Docker image builds, e.g. 3886 - a PR number
      image_tag: ${{ steps.set_output.outputs.image_tag }}
      # Return 'true' if tag version is equal or higher than the latest tagged Rasa version
      is_newest_version: ${{ steps.rasa_get_version.outputs.is_newest_version }}
    steps:
      # Due to an issue with checking out a wrong commit, we make sure
      # to checkout HEAD commit for a pull request.
      # More details: https://github.com/actions/checkout/issues/299
    - name: Checkout pull request HEAD commit instead of merge commit 🕝
      uses: actions/checkout@v3
      if: github.event_name == 'pull_request'
      with:
        ref: ${{ github.event.pull_request.head.sha }}

    - name: Checkout git repository 🕝
      uses: actions/checkout@v3
      if: github.event_name != 'pull_request'

    - name: Read Poetry Version 🔢
      run: |
        echo "POETRY_VERSION=$(scripts/poetry-version.sh)" >> $GITHUB_ENV
      shell: bash

    - name: Set up Docker Buildx
      uses: docker/setup-buildx-action@v1
      with:
        version: v0.5.1
        driver: docker

    - name: Login to DockerHub Registry 🔢
      run: echo ${{ secrets.DOCKERHUB_PASSWORD }} | docker login -u ${{ env.DOCKERHUB_USERNAME }} --password-stdin || true

    - name: Check if tag version is equal or higher than the latest tagged Rasa version
      id: rasa_get_version
      if: env.IS_TAG_BUILD == 'true'
      run: |
        # Get latest tagged Rasa version
        git fetch --depth=1 origin "+refs/tags/*:refs/tags/*"
        # Fetch branch history
        git fetch --prune --unshallow
        LATEST_TAGGED_NON_ALPHA_RASA_VERSION=$(git tag | sort -r -V | grep -E "^[0-9.]+$" | head -n1)
        CURRENT_TAG=${GITHUB_REF#refs/tags/}
        # Return 'true' if tag version is equal or higher than the latest tagged Rasa version
        IS_NEWEST_VERSION=$((printf '%s\n%s\n' "${LATEST_TAGGED_NON_ALPHA_RASA_VERSION}" "$CURRENT_TAG" \
          | sort -V -C && echo true || echo false) || true)
        # Avoid that the script gets released for alphas or release candidates
        if [[ "${IS_NEWEST_VERSION}" == "true" && "$CURRENT_TAG" =~ ^[0-9.]+$ ]]; then
          echo "::set-output name=is_newest_version::true"
        else
          echo "::set-output name=is_newest_version::false"
        fi

    - name: Check if a base image exists
      id: check_image
      env:
        DOCKER_CLI_EXPERIMENTAL: enabled
      run: |
        # Base image
        BASE_IMAGE_HASH=${{ hashFiles('docker/Dockerfile.base') }}
        echo "::set-output name=base_image_hash::${BASE_IMAGE_HASH}"

        BASE_IMAGE_EXISTS=$((docker manifest inspect rasa/rasa:base-${BASE_IMAGE_HASH} &> /dev/null && echo true || echo false) || true)
        echo "::set-output name=base_exists::${BASE_IMAGE_EXISTS}"

        # Base MITIE image
        BASE_MITIE_IMAGE_HASH=${{ hashFiles('docker/Dockerfile.base-mitie') }}
        MAKEFILE_MITIE_HASH=${{ hashFiles('Makefile') }}
        echo "::set-output name=base_mitie_image_hash::${BASE_MITIE_IMAGE_HASH:0:50}-${MAKEFILE_MITIE_HASH:0:50}"

        BASE_IMAGE_MITIE_EXISTS=$((docker manifest inspect rasa/rasa:base-mitie-${BASE_MITIE_IMAGE_HASH:0:50}-${MAKEFILE_MITIE_HASH:0:50} &> /dev/null && echo true || echo false) || true)
        echo "::set-output name=base_mitie_exists::${BASE_IMAGE_MITIE_EXISTS}"

        # Base poetry image
        BASE_IMAGE_POETRY_EXISTS=$((docker manifest inspect rasa/rasa:base-poetry-${{ env.POETRY_VERSION }} &> /dev/null && echo true || echo false) || true)
        echo "::set-output name=base_poetry_exists::${BASE_IMAGE_POETRY_EXISTS}"

        # Base builder image
        BASE_IMAGE_BUILDER_HASH=${{ hashFiles('docker/Dockerfile.base-builder') }}-poetry-${{ env.POETRY_VERSION }}
        echo "::set-output name=base_builder_image_hash::${BASE_IMAGE_BUILDER_HASH}"

        BASE_IMAGE_BUILDER_EXISTS=$((docker manifest inspect rasa/rasa:base-builder-${BASE_IMAGE_BUILDER_HASH} &> /dev/null && echo true || echo false) || true)
        echo "::set-output name=base_builder_exists::${BASE_IMAGE_BUILDER_EXISTS}"

    - name: Build Docker base image and push 🛠 ⬆
      if: steps.check_image.outputs.base_exists == 'false' || env.IS_TAG_BUILD == 'true'
      run: |
        export IMAGE_TAG=${{ steps.check_image.outputs.base_image_hash }}
        docker buildx bake -f docker/docker-bake.hcl base --push

    - name: Build Docker mitie base image and push 🛠 ⬆
      if: steps.check_image.outputs.base_mitie_exists == 'false'
      run: |
        export IMAGE_TAG=${{ steps.check_image.outputs.base_mitie_image_hash }}
        docker buildx bake -f docker/docker-bake.hcl base-mitie --push

    - name: Build Docker poetry base image and push 🛠 ⬆
      if: steps.check_image.outputs.base_poetry_exists == 'false'
      run: |
        export IMAGE_TAG=${{ env.POETRY_VERSION }}
        export BASE_IMAGE_HASH=${{ steps.check_image.outputs.base_image_hash }}
        docker buildx bake -f docker/docker-bake.hcl base-poetry --push

    - name: Build Docker builder base image and push 🛠 ⬆
      if: steps.check_image.outputs.base_builder_exists == 'false'
      run: |
        export IMAGE_TAG=${{ steps.check_image.outputs.base_builder_image_hash }}
        docker buildx bake -f docker/docker-bake.hcl base-builder --push

    # Set environment variables for a pull request
    #
    # In this scenario, we've created a PR #1234
    #
    # Example output:
    # IMAGE_TAG=1234
    - name: Set environment variables - pull_request
      if: github.event_name == 'pull_request' && env.IS_TAG_BUILD == 'false'
      run: |
        echo "IMAGE_TAG=${{ github.event.number }}" >> $GITHUB_ENV

    # Set environment variables for a tag
    #
    # In this scenario, we've pushed the '2.0.6' tag
    #
    # Example output:
    # TAG_NAME=2.0.6
    # IMAGE_TAG=2.0.6
    - name: Set environment variables - push - tag
      if: github.event_name == 'push' && env.IS_TAG_BUILD == 'true'
      run: |
        TAG_NAME=${GITHUB_REF#refs/tags/}
        echo "IMAGE_TAG=${TAG_NAME}" >> $GITHUB_ENV

    # Set environment variables for a branch
    #
    # In this scenario, we've pushed changes into the main branch
    #
    # Example output:
    # IMAGE_TAG=main
    - name: Set environment variables - push - branch
      if: github.event_name == 'push' && env.IS_TAG_BUILD == 'false'
      run: |
        BRANCH_NAME=${GITHUB_REF#refs/heads/}
        SAFE_BRANCH_NAME="$(echo ${GITHUB_REF#refs/heads/} | sed 's/[\\*+.$\#\-\/]/-/g')"
        echo "IMAGE_TAG=${SAFE_BRANCH_NAME}" >> $GITHUB_ENV

    - name: Set output
      id: set_output
      run: |
        echo "::set-output name=image_tag::${{ env.IMAGE_TAG }}"

  docker:
    name: Build Docker
    runs-on: ubuntu-20.04
    needs: [changes, build_docker_base_images_and_set_env]
    env:
      IMAGE_TAG: ${{ needs.build_docker_base_images_and_set_env.outputs.image_tag }}
      BASE_IMAGE_HASH: ${{ needs.build_docker_base_images_and_set_env.outputs.base_image_hash }}
      BASE_MITIE_IMAGE_HASH: ${{ needs.build_docker_base_images_and_set_env.outputs.base_mitie_image_hash }}
      BASE_BUILDER_IMAGE_HASH: ${{ needs.build_docker_base_images_and_set_env.outputs.base_builder_image_hash }}

    strategy:
      matrix:
        image: [default, full, mitie-en, spacy-de, spacy-en]

    steps:
      # Due to an issue with checking out a wrong commit, we make sure
      # to checkout HEAD commit for a pull request.
      # More details: https://github.com/actions/checkout/issues/299
    - name: Checkout pull request HEAD commit instead of merge commit 🕝
      uses: actions/checkout@v3
      if: github.event_name == 'pull_request'
      with:
        ref: ${{ github.event.pull_request.head.sha }}

    - name: Checkout git repository 🕝
      uses: actions/checkout@v3
      if: github.event_name != 'pull_request'

    - name: Free disk space
      if: needs.changes.outputs.docker == 'true'
      # tries to make sure we do not run out of disk space, see
      # https://github.community/t5/GitHub-Actions/BUG-Strange-quot-No-space-left-on-device-quot-IOExceptions-on/td-p/46101
      run: |
        sudo swapoff -a
        sudo rm -f /swapfile
        sudo apt clean
        docker rmi $(docker image ls -aq)
        df -h

    - name: Read Poetry Version 🔢
      run: |
        echo "POETRY_VERSION=$(scripts/poetry-version.sh)" >> $GITHUB_ENV
      shell: bash

    - name: Set up Docker Buildx
      uses: docker/setup-buildx-action@v1
      with:
        version: v0.5.1
        driver: docker

    - name: Login to DockerHub Registry 🔢
      if: needs.changes.outputs.docker == 'true'
      run: echo ${{ secrets.DOCKERHUB_PASSWORD }} | docker login -u ${{ env.DOCKERHUB_USERNAME }} --password-stdin || true

    - name: Copy Segment write key to the package
      if: needs.changes.outputs.docker == 'true' && github.event_name == 'push' && startsWith(github.ref, 'refs/tags') && github.repository == 'RasaHQ/rasa'
      env:
        RASA_TELEMETRY_WRITE_KEY: ${{ secrets.RASA_OSS_TELEMETRY_WRITE_KEY }}
        RASA_EXCEPTION_WRITE_KEY: ${{ secrets.RASA_OSS_EXCEPTION_WRITE_KEY }}
      run: |
        ./scripts/write_keys_file.sh

    - name: Build Docker image
      if: needs.changes.outputs.docker == 'true'
      run: |
        docker buildx bake -f docker/docker-bake.hcl ${{ matrix.image }}

    - name: Push image with main tag 📦
      if: needs.changes.outputs.docker == 'true' && github.event_name == 'push' && github.ref == 'refs/heads/main' && github.repository == 'RasaHQ/rasa'
      run: |
        docker buildx bake -f docker/docker-bake.hcl ${{ matrix.image }} --push

    - name: Push image with ${{github.ref}} tag 📦
      if: needs.changes.outputs.docker == 'true' && github.event_name == 'push' && env.IS_TAG_BUILD == 'true' && github.repository == 'RasaHQ/rasa'
      run: |
        IS_NEWEST_VERSION=${{ needs.build_docker_base_images_and_set_env.outputs.is_newest_version }}

        docker buildx bake -f docker/docker-bake.hcl ${{ matrix.image }} --push

        # Tag the image as latest
        if [[ "${IS_NEWEST_VERSION}" == "true" ]]; then
          if [[ "${{ matrix.image }}" == "default" ]]; then
            RELEASE_TAG="${IMAGE_TAG}"
          else
            RELEASE_TAG="${IMAGE_TAG}-${{ matrix.image }}"
          fi

          LATEST_TAG=$(echo $RELEASE_TAG | sed 's/'$IMAGE_TAG'/latest/g')

          docker tag rasa/rasa:${RELEASE_TAG} rasa/rasa:${LATEST_TAG}
          docker push rasa/rasa:${LATEST_TAG}
        fi

  deploy:
    name: Deploy to PyPI
    runs-on: ubuntu-latest

    # deploy will only be run when there is a tag available
    if: github.event_name == 'push' && startsWith(github.ref, 'refs/tags') && github.repository == 'RasaHQ/rasa'
    needs: [quality, test, wait_for_docs_tests, docker]  # only run after all other stages succeeded

    steps:
    - name: Checkout git repository 🕝
      uses: actions/checkout@v3

    - name: Set up Python 3.9 🐍
      uses: actions/setup-python@0ebf233433c08fb9061af664d501c3f3ff0e9e20  # v3.0
      with:
        python-version: 3.9

    - name: Read Poetry Version 🔢
      run: |
        echo "POETRY_VERSION=$(scripts/poetry-version.sh)" >> $GITHUB_ENV
      shell: bash

    - name: Install poetry 🦄
      uses: Gr1N/setup-poetry@v7
      with:
        poetry-version: ${{ env.POETRY_VERSION }}

    - name: Copy Segment write key to the package
      env:
        RASA_TELEMETRY_WRITE_KEY: ${{ secrets.RASA_OSS_TELEMETRY_WRITE_KEY }}
        RASA_EXCEPTION_WRITE_KEY: ${{ secrets.RASA_OSS_EXCEPTION_WRITE_KEY }}
      run: |
        ./scripts/write_keys_file.sh

    - name: Build ⚒️ Distributions
      run: poetry build

    - name: Publish to PyPI 📦
      uses: pypa/gh-action-pypi-publish@717ba43cfbb0387f6ce311b169a825772f54d295
      with:
        user: __token__
        password: ${{ secrets.PYPI_TOKEN }}

    - name: Notify Sentry about the release
      env:
        GITHUB_TAG: ${{ github.ref }}
        SENTRY_ORG: rasahq
        SENTRY_AUTH_TOKEN: ${{ secrets.SENTRY_AUTH_TOKEN }}
      run: |
        curl -sL https://sentry.io/get-cli/ | bash
        GITHUB_TAG=${GITHUB_TAG/refs\/tags\//}
        sentry-cli releases new -p rasa-open-source "rasa-$GITHUB_TAG"
        sentry-cli releases set-commits --auto "rasa-$GITHUB_TAG"
        sentry-cli releases finalize "rasa-$GITHUB_TAG"

    - name: Notify Slack & Publish Release Notes 🗞
      env:
        GH_RELEASE_NOTES_TOKEN: ${{ secrets.GH_RELEASE_NOTES_TOKEN }}
        SLACK_WEBHOOK_TOKEN: ${{ secrets.SLACK_WEBHOOK_TOKEN }}
        GITHUB_TAG: ${{ github.ref }}
        GITHUB_REPO_SLUG: ${{ github.repository }}
        GITHUB_TOKEN: ${{ secrets.GITHUB_TOKEN }}
      run: |
        GITHUB_TAG=${GITHUB_TAG/refs\/tags\//}
        pip install -U github3.py pep440-version-utils
        python3 scripts/publish_gh_release_notes.py
        ./scripts/ping_slack_about_package_release.sh


  send_slack_notification_for_release_on_failure:
    name: Notify Slack & Publish Release Notes
    runs-on: ubuntu-20.04
    # run this job when the workflow is triggered by a tag push
    if: always() && github.repository == 'RasaHQ/rasa' && github.ref_type == 'tag'
    needs:
      - deploy

    steps:
      - name: Notify Slack of failure ⛔️
        # send notification if 'deploy' is skipped (previous needed job failed) or failed
        if: needs.deploy.result != 'success'
        env:
          SLACK_WEBHOOK: ${{ secrets.SLACK_WEBHOOK_TOKEN }}
        uses: Ilshidur/action-slack@689ad44a9c9092315abd286d0e3a9a74d31ab78a
        with:
          args: "⛔️ *Rasa Open Source* version `${{ github.ref_name }}` could not be released 😱! Please check out GitHub Actions: https://github.com/${{ github.repository }}/actions/runs/${{ github.run_id }}"<|MERGE_RESOLUTION|>--- conflicted
+++ resolved
@@ -323,29 +323,6 @@
       if: needs.changes.outputs.backend == 'true'
       run: poetry run pip install -U ddtrace
 
-<<<<<<< HEAD
-=======
-    - name: Test Code 🔍 (mono-process)
-      # This is a temporary workaround for OOM on Windows caused by increased memory
-      # consumption associated with the upgrade of our tensorflow dependency
-      # see https://github.com/RasaHQ/rasa/issues/9734 for more information.
-      # Once the memory issues have been addressed, all configurations should be run on
-      # multiple processes
-      if: needs.changes.outputs.backend == 'true' && (matrix.os == 'windows-2019' && (matrix.test == 'test-nlu-predictors' || matrix.test == 'test-other-unit-tests'))
-      env:
-        JOBS: 1
-        PYTHONIOENCODING: "utf-8"
-        DD_ENV: ${{ matrix.test }}
-        DD_SERVICE: rasa
-        DD_ARGS: --ddtrace --ddtrace-patch-all
-      run: |
-        make ${{ matrix.test }}
-        if [[ "${{ matrix.os }}" != "windows-2019" ]]; then
-          mv .coverage ${{ github.workspace }}/${{ matrix.test }}-coverage
-        fi
-      shell: bash  # bash shell is a way to make code run for both Linux and Windows
-
->>>>>>> 860de37e
     - name: Test Code 🔍 (multi-process)
       if: needs.changes.outputs.backend == 'true'
       env:
@@ -359,7 +336,7 @@
         if [[ "${{ matrix.os }}" != "windows-2019" ]]; then
           mv .coverage ${{ github.workspace }}/${{ matrix.test }}-coverage
         fi
-      shell: bash
+      shell: bash  # bash shell is a way to make code run for both Linux and Windows
 
     - name: Store coverage reports
       if: needs.changes.outputs.backend == 'true' && matrix.os == 'ubuntu-latest'
