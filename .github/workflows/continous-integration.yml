name: Continuous Integration

on:
  push:
    branches:
    - main
    tags:
    - '*'
  pull_request:

# SECRETS
# - GH_RELEASE_NOTES_TOKEN: personal access token of `rasabot` github account
#                           (login for account in 1pw)
# - SLACK_WEBHOOK_TOKEN: token to post to RasaHQ slack account (in 1password)
# - PYPI_TOKEN: publishing token for amn41 account, needs to be maintainer of
#               RasaHQ/rasa on pypi (account credentials in 1password)
# - DOCKERHUB_PASSWORD: password for an account with write access to the rasa
#                       repo on hub.docker.com. used to pull and upload containers
# - RASA_OSS_TELEMETRY_WRITE_KEY: key to write to segment. Used to report telemetry.
#                                 The key will be added to the distributions
# - RASA_OSS_EXCEPTION_WRITE_KEY: key to write to sentry. Used to report exceptions.
#                                 The key will be added to the distributions.
#                                 Key can be found at https://sentry.io/settings/rasahq/projects/rasa-open-source/install/python/
# - SENTRY_AUTH_TOKEN: authentication used to tell Sentry about any new releases
#                      created at https://sentry.io/settings/account/api/auth-tokens/

env:
  # needed to fix issues with boto during testing:
  # https://github.com/travis-ci/travis-ci/issues/7940
  BOTO_CONFIG: /dev/null

  IS_TAG_BUILD: ${{ startsWith(github.event.ref, 'refs/tags') }}
  DOCKERHUB_USERNAME: tmbo
  DEFAULT_PYTHON_VERSION: '3.7'

  # for wait_for_xx jobs
  WAIT_TIMEOUT_SECS: 3000
  WAIT_INTERVAL_SECS: 60


jobs:
  changes:
    name: Check for file changes
    runs-on: ubuntu-20.04
    outputs:
      # Both of the outputs below are strings but only one exists at any given time
      backend: ${{ steps.changed-files.outputs.backend || steps.run-all.outputs.backend }}
      docker: ${{ steps.changed-files.outputs.docker || steps.run-all.outputs.docker }}
      docs: ${{ steps.changed-files.outputs.docs || steps.run-all.outputs.docs }}
    steps:
      - uses: actions/checkout@v2
      - uses: RasaHQ/pr-changed-files-filter@c4f7116a04b8a4596313469429e2ad235f59d9c4
        # Run the normal filters if the all-tests-required label is not set
        id: changed-files
        if: contains(github.event.pull_request.labels.*.name, 'status:all-tests-required') == false
        with:
          token: ${{ secrets.GITHUB_TOKEN }}
          filters: .github/change_filters.yml
      - name: Set all filters to true if all tests are required
        # Set all filters to true if the all-tests-required label is set
        # Bypasses all the change filters in change_filters.yml and forces all outputs to true
        id: run-all
        if: contains(github.event.pull_request.labels.*.name, 'status:all-tests-required')
        run: |
          echo "::set-output name=backend::true"
          echo "::set-output name=docker::true"
          echo "::set-output name=docs::true"


  wait_for_docs_tests:
    # Looks for doc test workflows and waits for it to complete successfully
    # Runs on tag pushes and pushes to main exclusively, as it is a dependency of release jobs
    name: Wait for docs tests
    runs-on: ubuntu-latest
    needs: [ changes ]

    steps:
      - name: Wait for doc tests
        uses: fountainhead/action-wait-for-check@4699210ccc66e2a13260803fadbb77085421b891
        id: wait-for-doc-tests
        with:
          token: ${{ secrets.GITHUB_TOKEN }}
          checkName: Test Documentation
          ref: ${{ github.event.pull_request.head.sha || github.sha }}
          timeoutSeconds: ${{ env.WAIT_TIMEOUT_SECS }}
          intervalSeconds: ${{ env.WAIT_INTERVAL_SECS }}

      - name: Fail the step if the doc tests run could not be found
        if: ${{ steps.wait-for-doc-tests.outputs.conclusion == 'timed_out' }}
        run: |
          echo "Could not find the doc tests run."
          exit 1


  quality:
    name: Code Quality
    runs-on: ubuntu-latest
    needs: [changes]

    steps:
    - name: Checkout git repository 🕝
      if: needs.changes.outputs.backend == 'true'
      uses: actions/checkout@v2

    - name: Set up Python ${{ env.DEFAULT_PYTHON_VERSION }} 🐍
      if: needs.changes.outputs.backend == 'true'
      uses: actions/setup-python@dc73133d4da04e56a135ae2246682783cc7c7cb6  # v2.2.2
      with:
        python-version: ${{ env.DEFAULT_PYTHON_VERSION }}

    - name: Read Poetry Version 🔢
      if: needs.changes.outputs.backend == 'true'
      run: |
        echo "POETRY_VERSION=$(scripts/poetry-version.sh)" >> $GITHUB_ENV
      shell: bash

    - name: Install poetry 🦄
      if: needs.changes.outputs.backend == 'true'
      uses: Gr1N/setup-poetry@v4
      with:
        poetry-version: ${{ env.POETRY_VERSION }}

    - name: Load Poetry Cached Libraries ⬇
      if: needs.changes.outputs.backend == 'true'
      uses: actions/cache@v2
      with:
        path: ~/.cache/pypoetry/virtualenvs
        key: ${{ runner.os }}-poetry-${{ env.POETRY_VERSION }}-${{ env.DEFAULT_PYTHON_VERSION }}-${{ hashFiles('**/poetry.lock') }}-${{ secrets.POETRY_CACHE_VERSION }}
        restore-keys: ${{ runner.os }}-poetry-${{ env.DEFAULT_PYTHON_VERSION }}

    - name: Install Dependencies 📦
      if: needs.changes.outputs.backend == 'true'
      run: |
        sudo apt-get -y install libpq-dev
        make install-full

    - name: Checkout target branch to be able to diff
      if: needs.changes.outputs.backend == 'true' && github.event_name == 'pull_request'
      run: |
        git fetch origin ${{ github.base_ref }}
        echo "DOCSTRING_DIFF_BRANCH=origin/${{ github.base_ref }}" >> $GITHUB_ENV

        # Fetch entire history for current branch so that `make lint-docstrings`
        # can calculate the proper diff between the branches
        git fetch --unshallow origin "${{ github.ref }}"

    - name: Add github workflow problem matchers
      if: needs.changes.outputs.backend == 'true'
      run: |
        echo "::add-matcher::.github/matchers/flake8-error-matcher.json"

    - name: Lint Code 🎎
      if: needs.changes.outputs.backend == 'true'
      run: |
        # If it's not a pull request, $DOCSTRING_DIFF_BRANCH is unset.
        # This will result in an empty diff, which effictively means that
        # make lint-docstrings will be skipped for other events than `pull_request`
        make lint BRANCH=$DOCSTRING_DIFF_BRANCH

    - name: Check Types 📚
      if: needs.changes.outputs.backend == 'true'
      run: make types

    - name: Test CLI 🖥
      if: needs.changes.outputs.backend == 'true'
      # makes sure we catch any dependency error early. they will create strange
      # errors during the docs build, so easier to catch them early on by
      # trying to run the `rasa` command once before the docs build.
      run: poetry run rasa --help


  changelog:
    name: Check for changelog
    runs-on: ubuntu-20.04

    steps:
      - name: Checkout git repository 🕝
        uses: actions/checkout@v2

      - name: Assert release includes all changelog entries
        # check changelog folder only when we create pull request preparing release
        if: github.event_name == 'pull_request' && startsWith(github.head_ref, 'prepare-release')
        working-directory: changelog
        run: |
          # List all unexpected files in changelog/
          UNEXPECTED_FILES=$(ls -A --ignore={"README.md",".gitignore","_template.md.jinja2"})

          # Exit with error if found any unexpected files
          [[ "$UNEXPECTED_FILES" ]] && \
          echo "Found the following unexpected files in changelogs/" && \
          echo "$UNEXPECTED_FILES" && \
          exit 1 || \
          echo "Release includes all changelog entries."

  test:
    name: Run Tests
    runs-on: ${{ matrix.os }}
    needs: [changes]
    strategy:
      fail-fast: false
      matrix:
        test:
        - test-cli
        - test-core-featurizers
        - test-policies
        - test-nlu-featurizers
        - test-nlu-predictors
        - test-full-model-training
        - test-other-unit-tests
        - test-performance
        os: [ ubuntu-latest, windows-latest ]
        python-version: [ 3.6, 3.7, 3.8 ]

    steps:
    - name: Checkout git repository 🕝
      if: needs.changes.outputs.backend == 'true'
      uses: actions/checkout@v2

    - name: Set up Python ${{ matrix.python-version }} 🐍
      if: needs.changes.outputs.backend == 'true'
      uses: actions/setup-python@dc73133d4da04e56a135ae2246682783cc7c7cb6  # v2.2.2
      with:
        python-version: ${{ matrix.python-version }}

    - name: Read Poetry Version 🔢
      if: needs.changes.outputs.backend == 'true'
      run: |
        echo "POETRY_VERSION=$(scripts/poetry-version.sh)" >> $GITHUB_ENV
      shell: bash

    - name: Install poetry 🦄
      if: needs.changes.outputs.backend == 'true'
      uses: Gr1N/setup-poetry@v4
      with:
        poetry-version: ${{ env.POETRY_VERSION }}

    - name: Load Poetry Cached Libraries ⬇
      id: cache-poetry
      if: needs.changes.outputs.backend == 'true'
      uses: actions/cache@v2
      with:
        path: .venv
        key: ${{ runner.os }}-poetry-${{ env.POETRY_VERSION }}-${{ matrix.python-version }}-${{ hashFiles('**/poetry.lock') }}-venv-${{ secrets.POETRY_CACHE_VERSION }}-${{ env.pythonLocation }}

    - name: Clear Poetry cache
      if: steps.cache-poetry.outputs.cache-hit == 'true' && needs.changes.outputs.backend == 'true' && contains(github.event.pull_request.labels.*.name, 'tools:clear-poetry-cache-unit-tests')
      run: rm -r .venv

      # Poetry >= 1.1.0b uses virtualenv to create a virtual environment.
      # The virtualenv simply doesn't work on Windows with our setup,
      # that's why we use venv to create virtual environment
    - name: Create virtual environment
      if: (steps.cache-poetry.outputs.cache-hit != 'true' || contains(github.event.pull_request.labels.*.name, 'tools:clear-poetry-cache-unit-tests')) && needs.changes.outputs.backend == 'true'
      run: python -m venv create .venv

    - name: Set up virtual environment
      if: needs.changes.outputs.backend == 'true'
      # Poetry on Windows cannot pick up the virtual environments directory properly,
      # and it creates a new one every time the pipeline runs.
      # This step solves this problem — it tells poetry to always use `.venv` directory inside
      # the project itself, which also makes it easier for us to determine the correct directory
      # that needs to be cached.
      run: poetry config virtualenvs.in-project true

    - name: Install Dependencies (Linux) 📦
      if: needs.changes.outputs.backend == 'true' && matrix.os == 'ubuntu-latest'
      run: |
        sudo apt-get -y install libpq-dev
        make install-full | tee .output
        if grep 'The lock file is not up to date' .output; then exit 1; fi
        make prepare-tests-ubuntu

    - name: Install Dependencies (Windows) 📦
      if: needs.changes.outputs.backend == 'true' && matrix.os == 'windows-latest'
      # Restoring cache doesn't work properly on Windows due to symlinks.
      # We create symlinks for spacy models, that's why we need to clean them up
      # before caching the dependencies directory.
      # More information: https://github.com/actions/cache/issues/120
      run: |
        $spacy_data_dir = ".venv\lib\site-packages\spacy\data"
        if (Test-Path $spacy_data_dir) {
          Get-ChildItem -Force -ErrorAction Stop $spacy_data_dir | Where-Object { if($_.Attributes -match "ReparsePoint"){$_.Delete()} }
          Remove-Item -Force -Recurse $spacy_data_dir
          New-Item -Path $spacy_data_dir -Type Directory
        }
        make install-full
        make prepare-tests-windows-gha

    - name: Add github workflow problem matchers
      if: needs.changes.outputs.backend == 'true' && matrix.python-version == 3.6 && matrix.os == 'ubuntu-latest'
      # only annotate based on test runs on ubuntu: otherwise
      # all errors will be duplicated for each python / os combination
      # therefore, we only enable for the one where most tests are run
      # (tests will still run in other envs, they will just not create annotations)
      run: pip install pytest-github-actions-annotate-failures

    - name: Test Code 🔍
      if: needs.changes.outputs.backend == 'true' && !(matrix.python-version == 3.8 && matrix.os == 'windows-latest') && (matrix.os == 'windows-latest' && matrix.test == 'test-nlu-predictors')
      env:
        JOBS: 2
        PYTHONIOENCODING: "utf-8"
      run: |
        make ${{ matrix.test }}

<<<<<<< HEAD
    - name: Test Code 🔍
      if: needs.changes.outputs.backend == 'true' && !(matrix.python-version == 3.8 && matrix.os == 'windows-latest') && !(matrix.os == 'windows-latest' && matrix.test == 'test-nlu-predictors')
      env:
        JOBS: 2
        PYTHONIOENCODING: "utf-8"
      run: |
        make ${{ matrix.test }}

    - name: Setup tmate session
      if: failure()
      uses: mxschmitt/action-tmate@v3

=======
>>>>>>> 1fdac0a4
    - name: Send Coverage Report 📊
      if: needs.changes.outputs.backend == 'true' && matrix.python-version == 3.6 && matrix.os != 'windows-latest'
      continue-on-error: true
      env:
        COVERALLS_REPO_TOKEN: ${{ secrets.GITHUB_TOKEN }}
        COVERALLS_SERVICE_NAME: github
        COVERALLS_PARALLEL: true
      run: poetry run coveralls

  complete_coverage:
    name: Complete coverage
    runs-on: ubuntu-20.04
    needs: [ test, changes ]
    if: needs.changes.outputs.backend == 'true'

    steps:
      - name: Tell coveralls we're finished reporting
        uses: coverallsapp/github-action@master
        continue-on-error: true
        with:
          github-token: ${{ secrets.GITHUB_TOKEN }}
          parallel-finished: true

  integration_test:
    name: Run Integration Tests
    runs-on: ubuntu-latest
    needs: [changes]
    env:
      REDIS_HOST: localhost
      REDIS_PORT: 6379
      POSTGRES_HOST: localhost
      POSTGRES_PORT: 5432
      POSTGRES_USER: postgres
      POSTGRES_PASSWORD: postgres
      RABBITMQ_HOST: localhost
      RABBITMQ_PORT: 5672
      RABBITMQ_USER: guest
      RABBITMQ_PASSWORD: guest

    services:
      redis:
        image: redis:6
        # Set health checks to wait until redis has started
        options: >-
          --health-cmd "redis-cli ping"
          --health-interval 10s
          --health-timeout 5s
          --health-retries 5
        ports:
          # FIXME: cannot use ${{ env.REDIS_PORT }} here
          # mapping container ports to the host
          - 6379:6379

      postgres:
        image: postgres:13
        # Set health checks to wait until postgres has started
        options: >-
          --health-cmd pg_isready
          --health-interval 10s
          --health-timeout 5s
          --health-retries 5
        env:
          # postgres image requires password to be set
          POSTGRES_PASSWORD: ${{ env.POSTGRES_PASSWORD }}
        ports:
          # FIXME: cannot use ${{ env.POSTGRES_PORT }} here
          # mapping container ports to the host
          - 5432:5432

      rabbitmq:
        # see https://github.com/docker-library/healthcheck/blob/master/rabbitmq/docker-healthcheck
        image: healthcheck/rabbitmq
        ports:
          - 5672:5672

    steps:
    - name: Checkout git repository 🕝
      if: needs.changes.outputs.backend == 'true'
      uses: actions/checkout@v2

    - name: Set up Python ${{ env.DEFAULT_PYTHON_VERSION }} 🐍
      if: needs.changes.outputs.backend == 'true'
      uses: actions/setup-python@dc73133d4da04e56a135ae2246682783cc7c7cb6  # v2.2.2
      with:
        python-version: ${{ env.DEFAULT_PYTHON_VERSION }}

    - name: Read Poetry Version 🔢
      if: needs.changes.outputs.backend == 'true'
      run: |
        echo "POETRY_VERSION=$(scripts/poetry-version.sh)" >> $GITHUB_ENV
      shell: bash

    - name: Install poetry 🦄
      if: needs.changes.outputs.backend == 'true'
      uses: Gr1N/setup-poetry@v4
      with:
        poetry-version: ${{ env.POETRY_VERSION }}

    - name: Load Poetry Cached Libraries ⬇
      id: cache-poetry
      if: needs.changes.outputs.backend == 'true'
      uses: actions/cache@v2
      with:
        path: .venv
        key: ${{ runner.os }}-poetry-${{ env.POETRY_VERSION }}-${{ env.DEFAULT_PYTHON_VERSION }}-${{ hashFiles('**/poetry.lock') }}-venv-${{ secrets.POETRY_CACHE_VERSION }}-${{ env.pythonLocation }}

    - name: Clear Poetry cache
      if: steps.cache-poetry.outputs.cache-hit == 'true' && needs.changes.outputs.backend == 'true' && contains(github.event.pull_request.labels.*.name, 'tools:clear-poetry-cache-unit-tests')
      run: rm -r .venv

      # Poetry >= 1.1.0b uses virtualenv to create a virtual environment.
      # The virtualenv simply doesn't work on Windows with our setup,
      # that's why we use venv to create virtual environment
    - name: Create virtual environment
      if: (steps.cache-poetry.outputs.cache-hit != 'true' || contains(github.event.pull_request.labels.*.name, 'tools:clear-poetry-cache-unit-tests')) && needs.changes.outputs.backend == 'true'
      run: python -m venv create .venv

    - name: Set up virtual environment
      if: needs.changes.outputs.backend == 'true'
      # Poetry on Windows cannot pick up the virtual environments directory properly,
      # and it creates a new one every time the pipeline runs.
      # This step solves this problem — it tells poetry to always use `.venv` directory inside
      # the project itself, which also makes it easier for us to determine the correct directory
      # that needs to be cached.
      run: poetry config virtualenvs.in-project true

    - name: Install Dependencies (Linux) 📦
      if: needs.changes.outputs.backend == 'true'
      run: |
        sudo apt-get -y install libpq-dev
        make install-full | tee .output
        if grep 'The lock file is not up to date' .output; then exit 1; fi
        make prepare-tests-ubuntu

    - name: Test Code with Services 🩺
      if: needs.changes.outputs.backend == 'true'
      env:
        JOBS: 2
        INTEGRATION_TEST_PYTEST_MARKERS: '"not sequential"'
        PYTHONIOENCODING: "utf-8"
      run: |
        make test-integration

    # these integration tests need to be ran in a sequential fashion,
    # due to environment constraints, so we're running them in a single process.
    - name: Test Code with Services 🩺 (sequential)
      if: needs.changes.outputs.backend == 'true'
      env:
        JOBS: 1
        INTEGRATION_TEST_PYTEST_MARKERS: "sequential"
        PYTHONIOENCODING: "utf-8"
      run: |
        make test-integration

  build_docker_base_images_and_set_env:
    name: Build Docker base images and setup environment
    runs-on: ubuntu-20.04
    outputs:
      base_image_hash: ${{ steps.check_image.outputs.base_image_hash }}
      base_mitie_image_hash: ${{ steps.check_image.outputs.base_mitie_image_hash }}
      base_builder_image_hash: ${{ steps.check_image.outputs.base_builder_image_hash }}
      # Tag name used for images created during Docker image builds, e.g. 3886 - a PR number
      image_tag: ${{ steps.set_output.outputs.image_tag }}
      # Return 'true' if tag version is equal or higher than the latest tagged Rasa version
      is_newest_version: ${{ steps.rasa_get_version.outputs.is_newest_version }}
    steps:
      # Due to an issue with checking out a wrong commit, we make sure
      # to checkout HEAD commit for a pull request.
      # More details: https://github.com/actions/checkout/issues/299
    - name: Checkout pull request HEAD commit instead of merge commit 🕝
      uses: actions/checkout@v2
      if: github.event_name == 'pull_request'
      with:
        ref: ${{ github.event.pull_request.head.sha }}

    - name: Checkout git repository 🕝
      uses: actions/checkout@v2
      if: github.event_name != 'pull_request'

    - name: Read Poetry Version 🔢
      run: |
        echo "POETRY_VERSION=$(scripts/poetry-version.sh)" >> $GITHUB_ENV
      shell: bash

    - name: Set up Docker Buildx
      uses: docker/setup-buildx-action@v1
      with:
        version: v0.5.1
        driver: docker

    - name: Login to DockerHub Registry 🔢
      run: echo ${{ secrets.DOCKERHUB_PASSWORD }} | docker login -u ${{ env.DOCKERHUB_USERNAME }} --password-stdin || true

    - name: Check if tag version is equal or higher than the latest tagged Rasa version
      id: rasa_get_version
      if: env.IS_TAG_BUILD == 'true'
      run: |
        # Get latest tagged Rasa version
        git fetch --depth=1 origin "+refs/tags/*:refs/tags/*"
        # Fetch branch history
        git fetch --prune --unshallow
        LATEST_TAGGED_NON_ALPHA_RASA_VERSION=$(git tag | sort -r -V | grep -E "^[0-9.]+$" | head -n1)
        CURRENT_TAG=${GITHUB_REF#refs/tags/}
        # Return 'true' if tag version is equal or higher than the latest tagged Rasa version
        IS_NEWEST_VERSION=$((printf '%s\n%s\n' "${LATEST_TAGGED_NON_ALPHA_RASA_VERSION}" "$CURRENT_TAG" \
          | sort -V -C && echo true || echo false) || true)
        # Avoid that the script gets released for alphas or release candidates
        if [[ "${IS_NEWEST_VERSION}" == "true" && "$CURRENT_TAG" =~ ^[0-9.]+$ ]]; then
          echo "::set-output name=is_newest_version::true"
        else
          echo "::set-output name=is_newest_version::false"
        fi

    - name: Check if a base image exists
      id: check_image
      env:
        DOCKER_CLI_EXPERIMENTAL: enabled
      run: |
        # Base image
        BASE_IMAGE_HASH=${{ hashFiles('docker/Dockerfile.base') }}
        echo "::set-output name=base_image_hash::${BASE_IMAGE_HASH}"

        BASE_IMAGE_EXISTS=$((docker manifest inspect rasa/rasa:base-${BASE_IMAGE_HASH} &> /dev/null && echo true || echo false) || true)
        echo "::set-output name=base_exists::${BASE_IMAGE_EXISTS}"

        # Base MITIE image
        BASE_MITIE_IMAGE_HASH=${{ hashFiles('docker/Dockerfile.base-mitie') }}
        MAKEFILE_MITIE_HASH=${{ hashFiles('Makefile') }}
        echo "::set-output name=base_mitie_image_hash::${BASE_MITIE_IMAGE_HASH:0:50}-${MAKEFILE_MITIE_HASH:0:50}"

        BASE_IMAGE_MITIE_EXISTS=$((docker manifest inspect rasa/rasa:base-mitie-${BASE_MITIE_IMAGE_HASH:0:50}-${MAKEFILE_MITIE_HASH:0:50} &> /dev/null && echo true || echo false) || true)
        echo "::set-output name=base_mitie_exists::${BASE_IMAGE_MITIE_EXISTS}"

        # Base poetry image
        BASE_IMAGE_POETRY_EXISTS=$((docker manifest inspect rasa/rasa:base-poetry-${{ env.POETRY_VERSION }} &> /dev/null && echo true || echo false) || true)
        echo "::set-output name=base_poetry_exists::${BASE_IMAGE_POETRY_EXISTS}"

        # Base builder image
        BASE_IMAGE_BUILDER_HASH=${{ hashFiles('docker/Dockerfile.base-builder') }}-poetry-${{ env.POETRY_VERSION }}
        echo "::set-output name=base_builder_image_hash::${BASE_IMAGE_BUILDER_HASH}"

        BASE_IMAGE_BUILDER_EXISTS=$((docker manifest inspect rasa/rasa:base-builder-${BASE_IMAGE_BUILDER_HASH} &> /dev/null && echo true || echo false) || true)
        echo "::set-output name=base_builder_exists::${BASE_IMAGE_BUILDER_EXISTS}"

    - name: Build Docker base image and push 🛠 ⬆
      if: steps.check_image.outputs.base_exists == 'false' || env.IS_TAG_BUILD == 'true'
      run: |
        export IMAGE_TAG=${{ steps.check_image.outputs.base_image_hash }}
        docker buildx bake -f docker/docker-bake.hcl base --push

    - name: Build Docker mitie base image and push 🛠 ⬆
      if: steps.check_image.outputs.base_mitie_exists == 'false'
      run: |
        export IMAGE_TAG=${{ steps.check_image.outputs.base_mitie_image_hash }}
        docker buildx bake -f docker/docker-bake.hcl base-mitie --push

    - name: Build Docker poetry base image and push 🛠 ⬆
      if: steps.check_image.outputs.base_poetry_exists == 'false'
      run: |
        export IMAGE_TAG=${{ env.POETRY_VERSION }}
        export BASE_IMAGE_HASH=${{ steps.check_image.outputs.base_image_hash }}
        docker buildx bake -f docker/docker-bake.hcl base-poetry --push

    - name: Build Docker builder base image and push 🛠 ⬆
      if: steps.check_image.outputs.base_builder_exists == 'false'
      run: |
        export IMAGE_TAG=${{ steps.check_image.outputs.base_builder_image_hash }}
        docker buildx bake -f docker/docker-bake.hcl base-builder --push

    # Set environment variables for a pull request
    #
    # In this scenario, we've created a PR #1234
    #
    # Example output:
    # IMAGE_TAG=1234
    - name: Set environment variables - pull_request
      if: github.event_name == 'pull_request' && env.IS_TAG_BUILD == 'false'
      run: |
        echo "IMAGE_TAG=${{ github.event.number }}" >> $GITHUB_ENV

    # Set environment variables for a tag
    #
    # In this scenario, we've pushed the '2.0.6' tag
    #
    # Example output:
    # TAG_NAME=2.0.6
    # IMAGE_TAG=2.0.6
    - name: Set environment variables - push - tag
      if: github.event_name == 'push' && env.IS_TAG_BUILD == 'true'
      run: |
        TAG_NAME=${GITHUB_REF#refs/tags/}
        echo "IMAGE_TAG=${TAG_NAME}" >> $GITHUB_ENV

    # Set environment variables for a branch
    #
    # In this scenario, we've pushed changes into the main branch
    #
    # Example output:
    # IMAGE_TAG=main
    - name: Set environment variables - push - branch
      if: github.event_name == 'push' && env.IS_TAG_BUILD == 'false'
      run: |
        BRANCH_NAME=${GITHUB_REF#refs/heads/}
        SAFE_BRANCH_NAME="$(echo ${GITHUB_REF#refs/heads/} | sed 's/[\\*+.$\#\-\/]/-/g')"
        echo "IMAGE_TAG=${SAFE_BRANCH_NAME}" >> $GITHUB_ENV

    - name: Set output
      id: set_output
      run: |
        echo "::set-output name=image_tag::${{ env.IMAGE_TAG }}"

  docker:
    name: Build Docker
    runs-on: ubuntu-20.04
    needs: [changes, build_docker_base_images_and_set_env]
    env:
      IMAGE_TAG: ${{ needs.build_docker_base_images_and_set_env.outputs.image_tag }}
      BASE_IMAGE_HASH: ${{ needs.build_docker_base_images_and_set_env.outputs.base_image_hash }}
      BASE_MITIE_IMAGE_HASH: ${{ needs.build_docker_base_images_and_set_env.outputs.base_mitie_image_hash }}
      BASE_BUILDER_IMAGE_HASH: ${{ needs.build_docker_base_images_and_set_env.outputs.base_builder_image_hash }}

    strategy:
      matrix:
        image: [default, full, mitie-en, spacy-de, spacy-en]

    steps:
      # Due to an issue with checking out a wrong commit, we make sure
      # to checkout HEAD commit for a pull request.
      # More details: https://github.com/actions/checkout/issues/299
    - name: Checkout pull request HEAD commit instead of merge commit 🕝
      uses: actions/checkout@v2
      if: github.event_name == 'pull_request'
      with:
        ref: ${{ github.event.pull_request.head.sha }}

    - name: Checkout git repository 🕝
      uses: actions/checkout@v2
      if: github.event_name != 'pull_request'

    - name: Free disk space
      if: needs.changes.outputs.docker == 'true'
      # tries to make sure we do not run out of disk space, see
      # https://github.community/t5/GitHub-Actions/BUG-Strange-quot-No-space-left-on-device-quot-IOExceptions-on/td-p/46101
      run: |
        sudo swapoff -a
        sudo rm -f /swapfile
        sudo apt clean
        docker rmi $(docker image ls -aq)
        df -h

    - name: Read Poetry Version 🔢
      run: |
        echo "POETRY_VERSION=$(scripts/poetry-version.sh)" >> $GITHUB_ENV
      shell: bash

    - name: Set up Docker Buildx
      uses: docker/setup-buildx-action@v1
      with:
        version: v0.5.1
        driver: docker

    - name: Login to DockerHub Registry 🔢
      if: needs.changes.outputs.docker == 'true'
      run: echo ${{ secrets.DOCKERHUB_PASSWORD }} | docker login -u ${{ env.DOCKERHUB_USERNAME }} --password-stdin || true

    - name: Copy Segment write key to the package
      if: needs.changes.outputs.docker == 'true' && github.event_name == 'push' && startsWith(github.ref, 'refs/tags') && github.repository == 'RasaHQ/rasa'
      env:
        RASA_TELEMETRY_WRITE_KEY: ${{ secrets.RASA_OSS_TELEMETRY_WRITE_KEY }}
        RASA_EXCEPTION_WRITE_KEY: ${{ secrets.RASA_OSS_EXCEPTION_WRITE_KEY }}
      run: |
        ./scripts/write_keys_file.sh

    - name: Build Docker image
      if: needs.changes.outputs.docker == 'true'
      run: |
        docker buildx bake -f docker/docker-bake.hcl ${{ matrix.image }}

    - name: Push image with main tag 📦
      if: needs.changes.outputs.docker == 'true' && github.event_name == 'push' && github.ref == 'refs/heads/main' && github.repository == 'RasaHQ/rasa'
      run: |
        docker buildx bake -f docker/docker-bake.hcl ${{ matrix.image }} --push

    - name: Push image with ${{github.ref}} tag 📦
      if: needs.changes.outputs.docker == 'true' && github.event_name == 'push' && env.IS_TAG_BUILD == 'true' && github.repository == 'RasaHQ/rasa'
      run: |
        IS_NEWEST_VERSION=${{ needs.build_docker_base_images_and_set_env.outputs.is_newest_version }}

        docker buildx bake -f docker/docker-bake.hcl ${{ matrix.image }} --push

        # Tag the image as latest
        if [[ "${IS_NEWEST_VERSION}" == "true" ]]; then
          if [[ "${{ matrix.image }}" == "default" ]]; then
            RELEASE_TAG="${IMAGE_TAG}"
          else
            RELEASE_TAG="${IMAGE_TAG}-${{ matrix.image }}"
          fi

          LATEST_TAG=$(echo $RELEASE_TAG | sed 's/'$IMAGE_TAG'/latest/g')

          docker tag rasa/rasa:${RELEASE_TAG} rasa/rasa:${LATEST_TAG}
          docker push rasa/rasa:${LATEST_TAG}
        fi

  deploy:
    name: Deploy to PyPI
    runs-on: ubuntu-latest

    # deploy will only be run when there is a tag available
    if: github.event_name == 'push' && startsWith(github.ref, 'refs/tags') && github.repository == 'RasaHQ/rasa'
    needs: [quality, test, wait_for_docs_tests, docker]  # only run after all other stages succeeded

    steps:
    - name: Checkout git repository 🕝
      uses: actions/checkout@v2

    - name: Set up Python 3.6 🐍
      uses: actions/setup-python@dc73133d4da04e56a135ae2246682783cc7c7cb6  # v2.2.2
      with:
        python-version: 3.6

    - name: Read Poetry Version 🔢
      run: |
        echo "POETRY_VERSION=$(scripts/poetry-version.sh)" >> $GITHUB_ENV
      shell: bash

    - name: Install poetry 🦄
      uses: Gr1N/setup-poetry@v4
      with:
        poetry-version: ${{ env.POETRY_VERSION }}

    - name: Copy Segment write key to the package
      env:
        RASA_TELEMETRY_WRITE_KEY: ${{ secrets.RASA_OSS_TELEMETRY_WRITE_KEY }}
        RASA_EXCEPTION_WRITE_KEY: ${{ secrets.RASA_OSS_EXCEPTION_WRITE_KEY }}
      run: |
        ./scripts/write_keys_file.sh

    - name: Build ⚒️ Distributions
      run: poetry build

    - name: Publish to PyPI 📦
      uses: pypa/gh-action-pypi-publish@37e305e7413032d8422456179fee28fac7d25187
      with:
        user: __token__
        password: ${{ secrets.PYPI_TOKEN }}

    - name: Notify Sentry about the release
      env:
        GITHUB_TAG: ${{ github.ref }}
        SENTRY_ORG: rasahq
        SENTRY_AUTH_TOKEN: ${{ secrets.SENTRY_AUTH_TOKEN }}
      run: |
        curl -sL https://sentry.io/get-cli/ | bash
        GITHUB_TAG=${GITHUB_TAG/refs\/tags\//}
        sentry-cli releases new -p rasa-open-source "rasa-$GITHUB_TAG"
        sentry-cli releases set-commits --auto "rasa-$GITHUB_TAG"
        sentry-cli releases finalize "rasa-$GITHUB_TAG"

    - name: Notify Slack & Publish Release Notes 🗞
      env:
        GH_RELEASE_NOTES_TOKEN: ${{ secrets.GH_RELEASE_NOTES_TOKEN }}
        SLACK_WEBHOOK_TOKEN: ${{ secrets.SLACK_WEBHOOK_TOKEN }}
        GITHUB_TAG: ${{ github.ref }}
        GITHUB_REPO_SLUG: ${{ github.repository }}
        GITHUB_TOKEN: ${{ secrets.GITHUB_TOKEN }}
      run: |
        GITHUB_TAG=${GITHUB_TAG/refs\/tags\//}
        pip install -U github3.py pep440-version-utils
        python3 scripts/publish_gh_release_notes.py
        ./scripts/ping_slack_about_package_release.sh<|MERGE_RESOLUTION|>--- conflicted
+++ resolved
@@ -302,7 +302,6 @@
       run: |
         make ${{ matrix.test }}
 
-<<<<<<< HEAD
     - name: Test Code 🔍
       if: needs.changes.outputs.backend == 'true' && !(matrix.python-version == 3.8 && matrix.os == 'windows-latest') && !(matrix.os == 'windows-latest' && matrix.test == 'test-nlu-predictors')
       env:
@@ -311,12 +310,6 @@
       run: |
         make ${{ matrix.test }}
 
-    - name: Setup tmate session
-      if: failure()
-      uses: mxschmitt/action-tmate@v3
-
-=======
->>>>>>> 1fdac0a4
     - name: Send Coverage Report 📊
       if: needs.changes.outputs.backend == 'true' && matrix.python-version == 3.6 && matrix.os != 'windows-latest'
       continue-on-error: true
