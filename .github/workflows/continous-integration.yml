name: Continuous Integration

on:
  pull_request:

concurrency:
  group: continous-integration-${{ github.ref }} # branch or tag name
  cancel-in-progress: true

# SECRETS
# - GH_RELEASE_NOTES_TOKEN: personal access token of `rasabot` github account
#                           (login for account in 1pw)
# - SLACK_WEBHOOK_TOKEN: token to post to RasaHQ slack account (in 1password)
# - DOCKERHUB_PASSWORD: password for an account with write access to the rasa
#                       repo on hub.docker.com. used to pull and upload containers
# - RASA_OSS_TELEMETRY_WRITE_KEY: key to write to segment. Used to report telemetry.
#                                 The key will be added to the distributions
# - RASA_OSS_EXCEPTION_WRITE_KEY: key to write to sentry. Used to report exceptions.
#                                 The key will be added to the distributions.
#                                 Key can be found at https://sentry.io/settings/rasahq/projects/rasa-open-source/install/python/
# - SENTRY_AUTH_TOKEN: authentication used to tell Sentry about any new releases
#                      created at https://sentry.io/settings/account/api/auth-tokens/
# - RASA_PRO_LICENSE: license key for Rasa Pro. Used to run tests for Rasa Pro.
# - INTEGRATION_TESTS_STUDIO_LICENSE: license key for Studio. Used in integration tests. Expires in 2034.
# - INTEGRATION_TESTS_PRO_LICENSE: license key for Pro. Used in integration tests. Expires in 2034.

env:
  # needed to fix issues with boto during testing:
  # https://github.com/travis-ci/travis-ci/issues/7940
  BOTO_CONFIG: /dev/null

  IS_TAG_BUILD: ${{ startsWith(github.event.ref, 'refs/tags') }}
  DOCKERHUB_USERNAME: tmbo
  DEFAULT_PYTHON_VERSION: "3.10"
  TARGET_IMAGE_REGISTRY: "europe-west3-docker.pkg.dev/rasa-releases/rasa-docker"
  NODE_VERSION_INSPECTOR_BUILD: 16
  TARGET_IMAGE_REGISTRY: "europe-west3-docker.pkg.dev/rasa-releases/rasa-docker"

  # for wait_for_xx jobs
  WAIT_TIMEOUT_SECS: 3000
  WAIT_INTERVAL_SECS: 60
  RASA_PRO_LICENSE: ${{ secrets.RASA_PRO_LICENSE }}
  OPENAI_API_KEY: ${{ secrets.OPENAI_API_KEY }}
  POETRY_VERSION: 1.4.2

jobs:
  changes:
    name: Check for file changes
    runs-on: ubuntu-22.04
    outputs:
      # Both of the outputs below are strings but only one exists at any given time
      backend: ${{ steps.changed-files.outputs.backend || steps.run-all.outputs.backend }}
      docker: ${{ steps.changed-files.outputs.docker || steps.run-all.outputs.docker }}
      is_pre_release_version: ${{ steps.rasa_check_version_type.outputs.is_pre_release_version }}
    steps:
      - uses: actions/checkout@b4ffde65f46336ab88eb53be808477a3936bae11 # v4
      - uses: dorny/paths-filter@4512585405083f25c027a35db413c2b3b9006d50
        # Run the normal filters if the all-tests-required label is not set
        id: changed-files
        if: contains(github.event.pull_request.labels.*.name, 'status:all-tests-required') == false && github.event_name == 'pull_request'
        with:
          token: ${{ secrets.GITHUB_TOKEN }}
          filters: .github/change_filters.yml
      - name: Set all filters to true if all tests are required
        # Set all filters to true if the all-tests-required label is set or if we are not in a PR
        # Bypasses all the change filters in change_filters.yml and forces all outputs to true
        id: run-all
        if: contains(github.event.pull_request.labels.*.name, 'status:all-tests-required') || github.event_name != 'pull_request'
        run: |
          echo "backend=true" >> $GITHUB_OUTPUT
          echo "docker=true" >> $GITHUB_OUTPUT

      - name: Check if tag version is a pre release version
        id: rasa_check_version_type
        if: env.IS_TAG_BUILD == 'true'
        run: |
          # Get current tagged Rasa version
          CURRENT_TAG=${GITHUB_REF#refs/tags/}
          if [[ "$CURRENT_TAG" =~ ^[0-9.]+$ ]]; then
            echo "is_pre_release_version=false" >> $GITHUB_OUTPUT
          else
            echo "is_pre_release_version=true" >> $GITHUB_OUTPUT
          fi

  quality:
    name: Code Quality
    if: github.ref_type != 'tag' && startsWith(github.ref, 'refs/heads/prepare-release-pre-') != true
    runs-on: ubuntu-22.04
    needs: [changes]

    steps:
      - name: Checkout git repository 🕝
        if: needs.changes.outputs.backend == 'true'
        uses: actions/checkout@b4ffde65f46336ab88eb53be808477a3936bae11 # v4

      - name: Set up Python ${{ env.DEFAULT_PYTHON_VERSION }} 🐍
        if: needs.changes.outputs.backend == 'true'
        uses: actions/setup-python@0a5c61591373683505ea898e09a3ea4f39ef2b9c # v5.0.0
        with:
          python-version: ${{ env.DEFAULT_PYTHON_VERSION }}

      - name: Read Poetry Version 🔢
        if: needs.changes.outputs.backend == 'true'
        run: |
          echo "POETRY_VERSION=$(scripts/poetry-version.sh)" >> $GITHUB_ENV
        shell: bash

      - name: Install poetry 🦄
        if: needs.changes.outputs.backend == 'true'
        uses: Gr1N/setup-poetry@15821dc8a61bc630db542ae4baf6a7c19a994844 # v8
        with:
          poetry-version: ${{ env.POETRY_VERSION }}

      - name: Inject setuptools into poetry's runtime environment
        if: needs.changes.outputs.backend == 'true'
        run: |
          poetry self add setuptools

      - name: Load Poetry Cached Libraries ⬇
        id: cache-poetry
        if: needs.changes.outputs.backend == 'true'
        uses: actions/cache@13aacd865c20de90d75de3b17ebe84f7a17d57d2 #v4.0.0
        with:
          path: .venv
          key: ${{ runner.os }}-poetry-${{ env.POETRY_VERSION }}-${{ env.DEFAULT_PYTHON_VERSION }}-${{ hashFiles('**/poetry.lock') }}-${{ secrets.POETRY_CACHE_VERSION }}
          restore-keys: ${{ runner.os }}-poetry-${{ env.DEFAULT_PYTHON_VERSION }}

      - name: Clear Poetry cache
        if: steps.cache-poetry.outputs.cache-hit == 'true' && needs.changes.outputs.backend == 'true' && contains(github.event.pull_request.labels.*.name, 'tools:clear-poetry-cache-unit-tests')
        run: rm -r .venv

      - name: Create virtual environment
        if: (steps.cache-poetry.outputs.cache-hit != 'true' || contains(github.event.pull_request.labels.*.name, 'tools:clear-poetry-cache-unit-tests')) && needs.changes.outputs.backend == 'true'
        run: python -m venv create .venv

      - name: Set up virtual environment
        if: needs.changes.outputs.backend == 'true'
        run: poetry config virtualenvs.in-project true

      - name: Install Dependencies 📦
        if: needs.changes.outputs.backend == 'true'
        # Poetry intermittently fails to install dependency if it is not PEP 517 compliant
        # This is a workaround for that issue
        run: |
          sudo apt-get -y install libpq-dev
          make install-full

      - name: Checkout target branch to be able to diff
        if: needs.changes.outputs.backend == 'true' && github.event_name == 'pull_request'
        run: |
          git fetch origin ${{ github.base_ref }}
          echo "DOCSTRING_DIFF_BRANCH=origin/${{ github.base_ref }}" >> $GITHUB_ENV

          # Fetch entire history for current branch so that `make lint-docstrings`
          # can calculate the proper diff between the branches
          git fetch --unshallow origin "${{ github.ref }}"

      - name: Add github workflow problem matchers
        if: needs.changes.outputs.backend == 'true'
        run: |
          echo "::add-matcher::.github/matchers/flake8-error-matcher.json"

      - name: Lint Code 🎎
        if: needs.changes.outputs.backend == 'true'
        run: |
          # If it's not a pull request, $DOCSTRING_DIFF_BRANCH is unset.
          # This will result in an empty diff, which effictively means that
          # make lint-docstrings will be skipped for other events than `pull_request`
          make lint BRANCH=$DOCSTRING_DIFF_BRANCH

      - name: Check Types 📚
        if: needs.changes.outputs.backend == 'true'
        run: make types

      - name: Lint Changelog Filenames 📝
        if: needs.changes.outputs.backend == 'true' && github.event_name == 'pull_request'
        run: make lint-changelog

      - name: Test CLI 🖥
        if: needs.changes.outputs.backend == 'true'
        # makes sure we catch any dependency error early. they will create strange
        # errors during the docs build, so easier to catch them early on by
        # trying to run the `rasa` command once before the docs build.
        run: poetry run rasa --help

  changelog:
    name: Check for changelog
    runs-on: ubuntu-22.04

    steps:
      - name: Checkout git repository 🕝
        uses: actions/checkout@b4ffde65f46336ab88eb53be808477a3936bae11 # v4

      - name: Assert release includes all changelog entries
        # check changelog folder only when we create pull request preparing release
        if: github.event_name == 'pull_request' && startsWith(github.head_ref, 'prepare-release') && needs.changes.outputs.is_pre_release_version == 'false'
        working-directory: changelog
        run: |
          # List all unexpected files in changelog/
          UNEXPECTED_FILES=$(ls -A --ignore={"README.md",".gitignore","_template.md.jinja2"})

          # Exit with error if found any unexpected files
          [[ "$UNEXPECTED_FILES" ]] && \
          echo "Found the following unexpected files in changelogs/" && \
          echo "$UNEXPECTED_FILES" && \
          exit 1 || \
          echo "Release includes all changelog entries."

  inspector_build:
    name: Check Inspector Build
    runs-on: ubuntu-22.04
    defaults:
      run:
        shell: bash
        working-directory: rasa/core/channels/inspector

    steps:
    - name: Checkout git repository 🕝
      uses: actions/checkout@b4ffde65f46336ab88eb53be808477a3936bae11 # v4

    - name: Set up Node.js
      uses: actions/setup-node@60edb5dd545a775178f52524783378180af0d1f8 #v4.0.2
      with:
        node-version: ${{ env.NODE_VERSION_INSPECTOR_BUILD }}

    - name: Cache node modules
      uses: actions/cache@13aacd865c20de90d75de3b17ebe84f7a17d57d2 #v4.0.0
      id: yarn-cache
      with:
        path: "**/inspector/node_modules"
        key: ${{ runner.os }}-modules-${{ hashFiles('**/inspector/yarn.lock') }}

    - name: Install dependencies
      if: steps.yarn-cache.outputs.cache-hit != 'true'
      run: |
        yarn install --frozen-lockfile

    - name: Build Inspector
      run: |
        yarn build

    - name: Store build output
      uses: actions/upload-artifact@a8a3f3ad30e3422c9c7b888a15615d19a852ae32 #v3.1.3
      with:
        name: inspector-build
        path: rasa/core/channels/inspector/dist

    - name: Compare build output
      run: |
        if git diff --quiet -- dist; then
          echo "No changes in the Inspector build output."
        else
          echo "Detected changes in the Inspector build output. Please build the Inspector and commit the contents of rasa/core/channels/inspector/dist/ ."
          exit 1
        fi

  test:
    name: Run Tests
    if: github.ref_type != 'tag' && startsWith(github.ref, 'refs/heads/prepare-release-pre-') != true
    runs-on: ubuntu-22.04-8core
    timeout-minutes: 60
    needs: [changes]
    strategy:
      fail-fast: false
      matrix:
        test:
          - test-cli
          - test-core-featurizers
          - test-policies
          - test-nlu-featurizers
          - test-nlu-predictors
          - test-full-model-training
          - test-other-unit-tests
          - test-performance
        python-version: [3.8, 3.9, "3.10"]

    steps:
      - name: Checkout git repository 🕝
        if: needs.changes.outputs.backend == 'true'
        uses: actions/checkout@b4ffde65f46336ab88eb53be808477a3936bae11 # v4

      - name: Set up Python ${{ matrix.python-version }} 🐍
        if: needs.changes.outputs.backend == 'true'
        uses: actions/setup-python@0a5c61591373683505ea898e09a3ea4f39ef2b9c # v5.0.0
        with:
          python-version: ${{ matrix.python-version }}

      - name: Read Poetry Version 🔢
        if: needs.changes.outputs.backend == 'true'
        run: |
          echo "POETRY_VERSION=$(scripts/poetry-version.sh)" >> $GITHUB_ENV
        shell: bash

      - name: Install poetry 🦄
        if: needs.changes.outputs.backend == 'true'
        uses: Gr1N/setup-poetry@15821dc8a61bc630db542ae4baf6a7c19a994844 # v8
        with:
          poetry-version: ${{ env.POETRY_VERSION }}

      - name: Inject setuptools into poetry's runtime environment
        if: needs.changes.outputs.backend == 'true'
        run: |
          poetry self add setuptools

      - name: Prevent race condition in poetry build
        # More context about race condition during poetry build can be found here:
        # https://github.com/python-poetry/poetry/issues/7611#issuecomment-1747836233
        if: needs.changes.outputs.backend == 'true'
        run: |
          poetry config installer.max-workers 1

      - name: Load Poetry Cached Libraries ⬇
        id: cache-poetry
        if: needs.changes.outputs.backend == 'true'
        uses: actions/cache@13aacd865c20de90d75de3b17ebe84f7a17d57d2 #v4.0.0
        with:
          path: .venv
          key: ${{ runner.os }}-poetry-${{ env.POETRY_VERSION }}-${{ matrix.python-version }}-${{ hashFiles('**/poetry.lock') }}-venv-${{ secrets.POETRY_CACHE_VERSION }}-${{ env.pythonLocation }}

      - name: Clear Poetry cache
        if: steps.cache-poetry.outputs.cache-hit == 'true' && needs.changes.outputs.backend == 'true' && contains(github.event.pull_request.labels.*.name, 'tools:clear-poetry-cache-unit-tests')
        run: rm -r .venv

        # Poetry >= 1.1.0b uses virtualenv to create a virtual environment.
        # The virtualenv simply doesn't work on Windows with our setup,
        # that's why we use venv to create virtual environment
      - name: Create virtual environment
        if: (steps.cache-poetry.outputs.cache-hit != 'true' || contains(github.event.pull_request.labels.*.name, 'tools:clear-poetry-cache-unit-tests')) && needs.changes.outputs.backend == 'true'
        run: python -m venv create .venv

      - name: Set up virtual environment
        if: needs.changes.outputs.backend == 'true'
        # Poetry on Windows cannot pick up the virtual environments directory properly,
        # and it creates a new one every time the pipeline runs.
        # This step solves this problem — it tells poetry to always use `.venv` directory inside
        # the project itself, which also makes it easier for us to determine the correct directory
        # that needs to be cached.
        run: poetry config virtualenvs.in-project true

      - name: Install Dependencies (Linux) 📦
        if: needs.changes.outputs.backend == 'true'
        # Poetry intermittently fails to install dependency if it is not PEP 517 compliant
        # This is a workaround for that issue
        run: |
          sudo apt-get -y install libpq-dev
          make install-full | tee .output
          if grep 'The lock file is not up to date' .output; then exit 1; fi
          make prepare-tests-ubuntu

      - name: Add github workflow problem matchers
        if: needs.changes.outputs.backend == 'true' && matrix.python-version == 3.7
        # only annotate based on test runs on ubuntu: otherwise
        # all errors will be duplicated for each python / os combination
        # therefore, we only enable for the one where most tests are run
        # (tests will still run in other envs, they will just not create annotations)
        run: pip install pytest-github-actions-annotate-failures

      - name: Install ddtrace on Linux
        if: needs.changes.outputs.backend == 'true'
        run: poetry run pip install -U 'ddtrace<2.0.0'

      - name: Test Code 🔍 (multi-process)
        if: needs.changes.outputs.backend == 'true'
        env:
          JOBS: 6
          PYTHONUTF8: 1
          DD_ENV: ${{ matrix.test }}
          DD_SERVICE: rasa
          DD_ARGS: --ddtrace --ddtrace-patch-all
        run: |
          make ${{ matrix.test }}
          mv .coverage ${{ github.workspace }}/${{ matrix.test }}-coverage
        shell: bash # bash shell is a way to make code run for both Linux and Windows

      - name: Store coverage reports
        if: needs.changes.outputs.backend == 'true'
        uses: actions/upload-artifact@a8a3f3ad30e3422c9c7b888a15615d19a852ae32 #v3.1.3
        with:
          name: ${{ matrix.test }}-coverage
          path: |
            ${{ github.workspace }}/${{ matrix.test }}-coverage

  test-anonymization:
    name: Run Anonymization Unit Tests
    if: github.ref_type != 'tag' && startsWith(github.ref, 'refs/heads/prepare-release-pre-') != true
    runs-on: ubuntu-22.04-8core
    timeout-minutes: 60
    needs: [changes]
    strategy:
      fail-fast: false
      matrix:
        python-version: [3.8, 3.9, "3.10"]

    steps:
      - name: Checkout git repository 🕝
        if: needs.changes.outputs.backend == 'true'
        uses: actions/checkout@b4ffde65f46336ab88eb53be808477a3936bae11 # v4

      - name: Set up Python ${{ matrix.python-version }} 🐍
        if: needs.changes.outputs.backend == 'true'
        uses: actions/setup-python@0a5c61591373683505ea898e09a3ea4f39ef2b9c # v5.0.0
        with:
          python-version: ${{ matrix.python-version }}

      - name: Read Poetry Version 🔢
        if: needs.changes.outputs.backend == 'true'
        run: |
          echo "POETRY_VERSION=$(scripts/poetry-version.sh)" >> $GITHUB_ENV
        shell: bash

      - name: Install poetry 🦄
        if: needs.changes.outputs.backend == 'true'
        uses: Gr1N/setup-poetry@15821dc8a61bc630db542ae4baf6a7c19a994844 # v8
        with:
          poetry-version: ${{ env.POETRY_VERSION }}

      - name: Inject setuptools into poetry's runtime environment
        if: needs.changes.outputs.backend == 'true'
        run: |
          poetry self add setuptools

      - name: Load Poetry Cached Libraries ⬇
        id: cache-poetry
        if: needs.changes.outputs.backend == 'true'
        uses: actions/cache@13aacd865c20de90d75de3b17ebe84f7a17d57d2 #v4.0.0
        with:
          path: .venv
          key: ${{ runner.os }}-poetry-${{ env.POETRY_VERSION }}-${{ matrix.python-version }}-${{ hashFiles('**/poetry.lock') }}-venv-${{ secrets.POETRY_CACHE_VERSION }}-${{ env.pythonLocation }}

      - name: Clear Poetry cache
        if: steps.cache-poetry.outputs.cache-hit == 'true' && needs.changes.outputs.backend == 'true' && contains(github.event.pull_request.labels.*.name, 'tools:clear-poetry-cache-unit-tests')
        run: rm -r .venv

        # Poetry >= 1.1.0b uses virtualenv to create a virtual environment.
        # The virtualenv simply doesn't work on Windows with our setup,
        # that's why we use venv to create virtual environment
      - name: Create virtual environment
        if: (steps.cache-poetry.outputs.cache-hit != 'true' || contains(github.event.pull_request.labels.*.name, 'tools:clear-poetry-cache-unit-tests')) && needs.changes.outputs.backend == 'true'
        run: python -m venv create .venv

      - name: Set up virtual environment
        if: needs.changes.outputs.backend == 'true'
        # Poetry on Windows cannot pick up the virtual environments directory properly,
        # and it creates a new one every time the pipeline runs.
        # This step solves this problem — it tells poetry to always use `.venv` directory inside
        # the project itself, which also makes it easier for us to determine the correct directory
        # that needs to be cached.
        run: poetry config virtualenvs.in-project true

      - name: Install Dependencies (Linux) 📦
        if: needs.changes.outputs.backend == 'true'
        # Poetry intermittently fails to install dependency if it is not PEP 517 compliant
        # This is a workaround for that issue
        run: |
          sudo apt-get -y install libpq-dev
          make install-full | tee .output
          if grep 'The lock file is not up to date' .output; then exit 1; fi
          make prepare-tests-ubuntu

      - name: Install spaCy language model
        if: needs.changes.outputs.backend == 'true'
        run: |
          poetry run python -m pip install https://github.com/explosion/spacy-models/releases/download/en_core_web_lg-3.5.0/en_core_web_lg-3.5.0-py3-none-any.whl

      - name: Add github workflow problem matchers
        if: needs.changes.outputs.backend == 'true' && matrix.python-version == 3.7
        # only annotate based on test runs on ubuntu: otherwise
        # all errors will be duplicated for each python / os combination
        # therefore, we only enable for the one where most tests are run
        # (tests will still run in other envs, they will just not create annotations)
        run: pip install pytest-github-actions-annotate-failures

      - name: Install ddtrace on Linux
        if: needs.changes.outputs.backend == 'true'
        run: poetry run pip install -U 'ddtrace<2.0.0'

      - name: Test Code 🔍 (multi-process)
        if: needs.changes.outputs.backend == 'true'
        env:
          JOBS: 6
          PYTHONUTF8: 1
          DD_SERVICE: rasa
          DD_ARGS: --ddtrace --ddtrace-patch-all
        run: |
          make test-anonymization
          mv .coverage ${{ github.workspace }}/${{ matrix.test }}-coverage
        shell: bash # bash shell is a way to make code run for both Linux and Windows

      - name: Store coverage reports
        if: needs.changes.outputs.backend == 'true'
        uses: actions/upload-artifact@a8a3f3ad30e3422c9c7b888a15615d19a852ae32 #v3.1.3
        with:
          name: ${{ matrix.test }}-coverage
          path: |
            ${{ github.workspace }}/${{ matrix.test }}-coverage

  test-flaky:
    name: Run Flaky Tests
    if: github.ref_type != 'tag' && startsWith(github.ref, 'refs/heads/prepare-release-pre-') != true
    runs-on: ubuntu-22.04-8core
    timeout-minutes: 60
    needs: [changes]
    strategy:
      fail-fast: false
      matrix:
        python-version: [3.8, 3.9, "3.10"]

    steps:
      - name: Checkout git repository 🕝
        if: needs.changes.outputs.backend == 'true'
        uses: actions/checkout@ac593985615ec2ede58e132d2e21d2b1cbd6127c

      - name: Set up Python ${{ matrix.python-version }} 🐍
        if: needs.changes.outputs.backend == 'true'
        uses: actions/setup-python@0a5c61591373683505ea898e09a3ea4f39ef2b9c # v5.0.0
        with:
          python-version: ${{ matrix.python-version }}

      - name: Read Poetry Version 🔢
        if: needs.changes.outputs.backend == 'true'
        run: |
          echo "POETRY_VERSION=$(scripts/poetry-version.sh)" >> $GITHUB_ENV
        shell: bash

      - name: Install poetry 🦄
        if: needs.changes.outputs.backend == 'true'
        uses: Gr1N/setup-poetry@15821dc8a61bc630db542ae4baf6a7c19a994844 # v8
        with:
          poetry-version: ${{ env.POETRY_VERSION }}

      - name: Inject setuptools into poetry's runtime environment
        if: needs.changes.outputs.backend == 'true'
        run: |
          poetry self add setuptools

      - name: Load Poetry Cached Libraries ⬇
        id: cache-poetry
        if: needs.changes.outputs.backend == 'true'
        uses: actions/cache@13aacd865c20de90d75de3b17ebe84f7a17d57d2 #v4.0.0
        with:
          path: .venv
          key: ${{ runner.os }}-poetry-${{ env.POETRY_VERSION }}-${{ matrix.python-version }}-${{ hashFiles('**/poetry.lock') }}-venv-${{ secrets.POETRY_CACHE_VERSION }}-${{ env.pythonLocation }}

      - name: Clear Poetry cache
        if: steps.cache-poetry.outputs.cache-hit == 'true' && needs.changes.outputs.backend == 'true' && contains(github.event.pull_request.labels.*.name, 'tools:clear-poetry-cache-unit-tests')
        run: rm -r .venv

        # Poetry >= 1.1.0b uses virtualenv to create a virtual environment.
        # The virtualenv simply doesn't work on Windows with our setup,
        # that's why we use venv to create virtual environment
      - name: Create virtual environment
        if: (steps.cache-poetry.outputs.cache-hit != 'true' || contains(github.event.pull_request.labels.*.name, 'tools:clear-poetry-cache-unit-tests')) && needs.changes.outputs.backend == 'true'
        run: python -m venv create .venv

      - name: Set up virtual environment
        if: needs.changes.outputs.backend == 'true'
        # Poetry on Windows cannot pick up the virtual environments directory properly,
        # and it creates a new one every time the pipeline runs.
        # This step solves this problem — it tells poetry to always use `.venv` directory inside
        # the project itself, which also makes it easier for us to determine the correct directory
        # that needs to be cached.
        run: poetry config virtualenvs.in-project true

      - name: Install Dependencies (Linux) 📦
        if: needs.changes.outputs.backend == 'true'
        run: |
          sudo apt-get -y install libpq-dev
          make install-full | tee .output
          if grep 'The lock file is not up to date' .output; then exit 1; fi
          make prepare-tests-ubuntu

      - name: Add github workflow problem matchers
        if: needs.changes.outputs.backend == 'true' && matrix.python-version == 3.7
        # only annotate based on test runs on ubuntu: otherwise
        # all errors will be duplicated for each python / os combination
        # therefore, we only enable for the one where most tests are run
        # (tests will still run in other envs, they will just not create annotations)
        run: pip install pytest-github-actions-annotate-failures

      - name: Install ddtrace on Linux
        if: needs.changes.outputs.backend == 'true'
        run: poetry run pip install -U 'ddtrace<2.0.0'

      - name: Test Code 🔍 (multi-process)
        if: needs.changes.outputs.backend == 'true'
        env:
          JOBS: 6
          PYTHONIOENCODING: "utf-8"
          DD_ENV: test-flaky
          DD_SERVICE: rasa
          DD_ARGS: --ddtrace --ddtrace-patch-all
        run: |
          make test-flaky
          mv .coverage ${{ github.workspace }}/test-flaky-coverage
        shell: bash # bash shell is a way to make code run for both Linux and Windows

      - name: Store coverage reports
        if: needs.changes.outputs.backend == 'true'
        uses: actions/upload-artifact@a8a3f3ad30e3422c9c7b888a15615d19a852ae32 #v3.1.3
        with:
          name: test-flaky-coverage
          path: |
            ${{ github.workspace }}/test-flaky-coverage

  integration_test:
    name: Run Non-Sequential Integration Tests
    if: github.ref_type != 'tag' && startsWith(github.ref, 'refs/heads/prepare-release-pre-') != true
    runs-on: ubuntu-22.04-8core
    timeout-minutes: 60
    needs: [changes]
    env:
      REDIS_HOST: localhost
      REDIS_PORT: 6379
      POSTGRES_HOST: localhost
      POSTGRES_PORT: 5432
      POSTGRES_USER: postgres
      POSTGRES_PASSWORD: postgres

    services:
      redis:
        image: redis:6
        # Set health checks to wait until redis has started
        options: >-
          --health-cmd "redis-cli ping"
          --health-interval 10s
          --health-timeout 5s
          --health-retries 5
        ports:
          # FIXME: cannot use ${{ env.REDIS_PORT }} here
          # mapping container ports to the host
          - 6379:6379

      postgres:
        image: postgres:13
        # Set health checks to wait until postgres has started
        options: >-
          --health-cmd pg_isready
          --health-interval 10s
          --health-timeout 5s
          --health-retries 5
        env:
          # postgres image requires password to be set
          POSTGRES_PASSWORD: ${{ env.POSTGRES_PASSWORD }}
        ports:
          # FIXME: cannot use ${{ env.POSTGRES_PORT }} here
          # mapping container ports to the host
          - 5432:5432

      mongodb:
        image: mongodb/mongodb-community-server:6.0.4-ubuntu2204
        options: >-
          --health-cmd "echo 'db.runCommand("ping").ok' | mongosh --quiet"
          --health-interval 10s
          --health-timeout 5s
          --health-retries 5
        ports:
          - 27017:27017

    steps:
      - name: Checkout git repository 🕝
        if: needs.changes.outputs.backend == 'true'
        uses: actions/checkout@b4ffde65f46336ab88eb53be808477a3936bae11 # v4

      - name: Set up Python ${{ env.DEFAULT_PYTHON_VERSION }} 🐍
        if: needs.changes.outputs.backend == 'true'
        uses: actions/setup-python@0a5c61591373683505ea898e09a3ea4f39ef2b9c # v5.0.0
        with:
          python-version: ${{ env.DEFAULT_PYTHON_VERSION }}

      - name: Read Poetry Version 🔢
        if: needs.changes.outputs.backend == 'true'
        run: |
          echo "POETRY_VERSION=$(scripts/poetry-version.sh)" >> $GITHUB_ENV
        shell: bash

      - name: Install poetry 🦄
        if: needs.changes.outputs.backend == 'true'
        uses: Gr1N/setup-poetry@15821dc8a61bc630db542ae4baf6a7c19a994844 # v8
        with:
          poetry-version: ${{ env.POETRY_VERSION }}

      - name: Load Poetry Cached Libraries ⬇
        id: cache-poetry
        if: needs.changes.outputs.backend == 'true'
        uses: actions/cache@13aacd865c20de90d75de3b17ebe84f7a17d57d2 #v4.0.0
        with:
          path: .venv
          key: ${{ runner.os }}-poetry-${{ env.POETRY_VERSION }}-${{ env.DEFAULT_PYTHON_VERSION }}-${{ hashFiles('**/poetry.lock') }}-venv-${{ secrets.POETRY_CACHE_VERSION }}-${{ env.pythonLocation }}

      - name: Clear Poetry cache
        if: steps.cache-poetry.outputs.cache-hit == 'true' && needs.changes.outputs.backend == 'true' && contains(github.event.pull_request.labels.*.name, 'tools:clear-poetry-cache-unit-tests')
        run: rm -r .venv

        # Poetry >= 1.1.0b uses virtualenv to create a virtual environment.
        # The virtualenv simply doesn't work on Windows with our setup,
        # that's why we use venv to create virtual environment
      - name: Create virtual environment
        if: (steps.cache-poetry.outputs.cache-hit != 'true' || contains(github.event.pull_request.labels.*.name, 'tools:clear-poetry-cache-unit-tests')) && needs.changes.outputs.backend == 'true'
        run: python -m venv create .venv

      - name: Set up virtual environment
        if: needs.changes.outputs.backend == 'true'
        # Poetry on Windows cannot pick up the virtual environments directory properly,
        # and it creates a new one every time the pipeline runs.
        # This step solves this problem — it tells poetry to always use `.venv` directory inside
        # the project itself, which also makes it easier for us to determine the correct directory
        # that needs to be cached.
        run: poetry config virtualenvs.in-project true

      - name: Install Dependencies (Linux) 📦
        if: needs.changes.outputs.backend == 'true'
        run: |
          sudo apt-get -y install libpq-dev
          make install-full | tee .output
          if grep 'The lock file is not up to date' .output; then exit 1; fi
          make prepare-tests-ubuntu
          make prepare-spacy

      - name: Test Code with Services 🩺
        if: needs.changes.outputs.backend == 'true'
        env:
          JOBS: 6
          INTEGRATION_TEST_PYTEST_MARKERS: '"(not sequential) and (not broker) and (not concurrent_lock_store)"'
          PYTHONIOENCODING: "utf-8"
          INTEGRATION_TESTS_STUDIO_LICENSE: ${{ secrets.INTEGRATION_TESTS_STUDIO_LICENSE }}
          INTEGRATION_TESTS_PRO_LICENSE: ${{ secrets.INTEGRATION_TESTS_PRO_LICENSE }}
          INTEGRATION_TESTS_PRO_LICENSE_ALL_FEATURES: ${{ secrets.INTEGRATION_TESTS_PRO_LICENSE_ALL_FEATURES }}
        run: |
          make test-integration

  broker_integration_test:
    name: Run Broker Integration Tests
    if: github.ref_type != 'tag' && startsWith(github.ref, 'refs/heads/prepare-release-pre-') != true
    runs-on: ubuntu-22.04
    timeout-minutes: 60
    needs: [changes]
    env:
      RABBITMQ_HOST: localhost
      RABBITMQ_PORT: 5672
      RABBITMQ_USER: guest
      RABBITMQ_PASSWORD: guest

    services:
      rabbitmq:
        # see https://github.com/docker-library/healthcheck/blob/master/rabbitmq/docker-healthcheck
        image: healthcheck/rabbitmq
        ports:
          - 5672:5672

    steps:
      - name: Checkout git repository 🕝
        if: needs.changes.outputs.backend == 'true'
        uses: actions/checkout@ac593985615ec2ede58e132d2e21d2b1cbd6127c

      - name: Set up Python ${{ env.DEFAULT_PYTHON_VERSION }} 🐍
        if: needs.changes.outputs.backend == 'true'
        uses: actions/setup-python@0a5c61591373683505ea898e09a3ea4f39ef2b9c # v5.0.0
        with:
          python-version: ${{ env.DEFAULT_PYTHON_VERSION }}

      - name: Read Poetry Version 🔢
        if: needs.changes.outputs.backend == 'true'
        run: |
          echo "POETRY_VERSION=$(scripts/poetry-version.sh)" >> $GITHUB_ENV
        shell: bash

      - name: Install poetry 🦄
        if: needs.changes.outputs.backend == 'true'
        uses: Gr1N/setup-poetry@15821dc8a61bc630db542ae4baf6a7c19a994844 # v8
        with:
          poetry-version: ${{ env.POETRY_VERSION }}

      - name: Load Poetry Cached Libraries ⬇
        id: cache-poetry
        if: needs.changes.outputs.backend == 'true'
        uses: actions/cache@13aacd865c20de90d75de3b17ebe84f7a17d57d2 #v4.0.0
        with:
          path: .venv
          key: ${{ runner.os }}-poetry-${{ env.POETRY_VERSION }}-${{ env.DEFAULT_PYTHON_VERSION }}-${{ hashFiles('**/poetry.lock') }}-venv-${{ secrets.POETRY_CACHE_VERSION }}-${{ env.pythonLocation }}

      - name: Clear Poetry cache
        if: steps.cache-poetry.outputs.cache-hit == 'true' && needs.changes.outputs.backend == 'true' && contains(github.event.pull_request.labels.*.name, 'tools:clear-poetry-cache-unit-tests')
        run: rm -r .venv

        # Poetry >= 1.1.0b uses virtualenv to create a virtual environment.
        # The virtualenv simply doesn't work on Windows with our setup,
        # that's why we use venv to create virtual environment
      - name: Create virtual environment
        if: (steps.cache-poetry.outputs.cache-hit != 'true' || contains(github.event.pull_request.labels.*.name, 'tools:clear-poetry-cache-unit-tests')) && needs.changes.outputs.backend == 'true'
        run: python -m venv create .venv

      - name: Set up virtual environment
        if: needs.changes.outputs.backend == 'true'
        # Poetry on Windows cannot pick up the virtual environments directory properly,
        # and it creates a new one every time the pipeline runs.
        # This step solves this problem — it tells poetry to always use `.venv` directory inside
        # the project itself, which also makes it easier for us to determine the correct directory
        # that needs to be cached.
        run: poetry config virtualenvs.in-project true

      - name: Install Dependencies (Linux) 📦
        if: needs.changes.outputs.backend == 'true'
        run: |
          sudo apt-get -y install libpq-dev
          make install-full | tee .output
          if grep 'The lock file is not up to date' .output; then exit 1; fi
          make prepare-tests-ubuntu
          make prepare-spacy

      - name: Run kafka and zookeeper containers for integration testing
        if: needs.changes.outputs.backend == 'true'
        run: |
          docker-compose -f tests_deployment/docker-compose.kafka.yml up -d

      - name: Test Code with Services 🩺
        if: needs.changes.outputs.backend == 'true'
        env:
          JOBS: 2
          INTEGRATION_TEST_PYTEST_MARKERS: "broker"
          PYTHONIOENCODING: "utf-8"
        run: |
          make test-integration

      - name: Stop kafka and zookeeper containers for integration testing
        if: needs.changes.outputs.backend == 'true'
        run: |
          docker-compose -f tests_deployment/docker-compose.kafka.yml down

  sequential_integration_test:
    name: Run Sequential Integration Tests
    if: github.ref_type != 'tag' && startsWith(github.ref, 'refs/heads/prepare-release-pre-') != true
    runs-on: ubuntu-20.04
    timeout-minutes: 60
    needs: [changes]
    env:
      POSTGRES_HOST: localhost
      POSTGRES_PORT: 5432
      POSTGRES_USER: postgres
      POSTGRES_PASSWORD: postgres

    services:
      postgres:
        image: postgres:13
        # Set health checks to wait until postgres has started
        options: >-
          --health-cmd pg_isready
          --health-interval 10s
          --health-timeout 5s
          --health-retries 5
        env:
          # postgres image requires password to be set
          POSTGRES_PASSWORD: ${{ env.POSTGRES_PASSWORD }}
        ports:
          # FIXME: cannot use ${{ env.POSTGRES_PORT }} here
          # mapping container ports to the host
          - 5432:5432

    steps:
      - name: Checkout git repository 🕝
        if: needs.changes.outputs.backend == 'true'
        uses: actions/checkout@b4ffde65f46336ab88eb53be808477a3936bae11 # v4

      - name: Set up Python ${{ env.DEFAULT_PYTHON_VERSION }} 🐍
        if: needs.changes.outputs.backend == 'true'
        uses: actions/setup-python@0a5c61591373683505ea898e09a3ea4f39ef2b9c # v5.0.0
        with:
          python-version: ${{ env.DEFAULT_PYTHON_VERSION }}

      - name: Read Poetry Version 🔢
        if: needs.changes.outputs.backend == 'true'
        run: |
          echo "POETRY_VERSION=$(scripts/poetry-version.sh)" >> $GITHUB_ENV
        shell: bash

      - name: Install poetry 🦄
        if: needs.changes.outputs.backend == 'true'
        uses: Gr1N/setup-poetry@15821dc8a61bc630db542ae4baf6a7c19a994844 # v8
        with:
          poetry-version: ${{ env.POETRY_VERSION }}

      - name: Load Poetry Cached Libraries ⬇
        id: cache-poetry
        if: needs.changes.outputs.backend == 'true'
        uses: actions/cache@13aacd865c20de90d75de3b17ebe84f7a17d57d2 #v4.0.0
        with:
          path: .venv
          key: ${{ runner.os }}-poetry-${{ env.POETRY_VERSION }}-${{ env.DEFAULT_PYTHON_VERSION }}-${{ hashFiles('**/poetry.lock') }}-venv-${{ secrets.POETRY_CACHE_VERSION }}-${{ env.pythonLocation }}

      - name: Clear Poetry cache
        if: steps.cache-poetry.outputs.cache-hit == 'true' && needs.changes.outputs.backend == 'true' && contains(github.event.pull_request.labels.*.name, 'tools:clear-poetry-cache-unit-tests')
        run: rm -r .venv

        # Poetry >= 1.1.0b uses virtualenv to create a virtual environment.
        # The virtualenv simply doesn't work on Windows with our setup,
        # that's why we use venv to create virtual environment
      - name: Create virtual environment
        if: (steps.cache-poetry.outputs.cache-hit != 'true' || contains(github.event.pull_request.labels.*.name, 'tools:clear-poetry-cache-unit-tests')) && needs.changes.outputs.backend == 'true'
        run: python -m venv create .venv

      - name: Set up virtual environment
        if: needs.changes.outputs.backend == 'true'
        # Poetry on Windows cannot pick up the virtual environments directory properly,
        # and it creates a new one every time the pipeline runs.
        # This step solves this problem — it tells poetry to always use `.venv` directory inside
        # the project itself, which also makes it easier for us to determine the correct directory
        # that needs to be cached.
        run: poetry config virtualenvs.in-project true

      - name: Install Dependencies (Linux) 📦
        if: needs.changes.outputs.backend == 'true'
        run: |
          sudo apt-get -y install libpq-dev
          make install-full | tee .output
          if grep 'The lock file is not up to date' .output; then exit 1; fi
          make prepare-tests-ubuntu

      # these integration tests need to be ran in a sequential fashion,
      # due to environment constraints, so we're running them in a single process.
      - name: Test Code with Services 🩺 (sequential)
        if: needs.changes.outputs.backend == 'true'
        env:
          JOBS: 1
          INTEGRATION_TEST_PYTEST_MARKERS: "sequential"
          PYTHONIOENCODING: "utf-8"
        run: |
          make test-integration

  concurrent_lockstore_integration_test:
    name: Run Concurrent LockStore Integration Tests
    if: github.ref_type != 'tag' && startsWith(github.ref, 'refs/heads/prepare-release-pre-') != true
    runs-on: ubuntu-20.04
    timeout-minutes: 60
    needs: [changes]
    env:
      REDIS_HOST: localhost
      REDIS_PORT: 6379

    services:
      redis:
        image: redis:6
        # Set health checks to wait until redis has started
        options: >-
          --health-cmd "redis-cli ping"
          --health-interval 10s
          --health-timeout 5s
          --health-retries 5
        ports:
          # FIXME: cannot use ${{ env.REDIS_PORT }} here
          # mapping container ports to the host
          - 6379:6379

    steps:
      - name: Checkout git repository 🕝
        if: needs.changes.outputs.backend == 'true'
        uses: actions/checkout@b4ffde65f46336ab88eb53be808477a3936bae11 # v4

      - name: Set up Python ${{ env.DEFAULT_PYTHON_VERSION }} 🐍
        if: needs.changes.outputs.backend == 'true'
        uses: actions/setup-python@0a5c61591373683505ea898e09a3ea4f39ef2b9c # v5.0.0
        with:
          python-version: ${{ env.DEFAULT_PYTHON_VERSION }}

      - name: Read Poetry Version 🔢
        if: needs.changes.outputs.backend == 'true'
        run: |
          echo "POETRY_VERSION=$(scripts/poetry-version.sh)" >> $GITHUB_ENV
        shell: bash

      - name: Install poetry 🦄
        if: needs.changes.outputs.backend == 'true'
        uses: Gr1N/setup-poetry@15821dc8a61bc630db542ae4baf6a7c19a994844 # v8
        with:
          poetry-version: ${{ env.POETRY_VERSION }}

      - name: Load Poetry Cached Libraries ⬇
        id: cache-poetry
        if: needs.changes.outputs.backend == 'true'
        uses: actions/cache@13aacd865c20de90d75de3b17ebe84f7a17d57d2 #v4.0.0
        with:
          path: .venv
          key: ${{ runner.os }}-poetry-${{ env.POETRY_VERSION }}-${{ env.DEFAULT_PYTHON_VERSION }}-${{ hashFiles('**/poetry.lock') }}-venv-${{ secrets.POETRY_CACHE_VERSION }}-${{ env.pythonLocation }}

      - name: Clear Poetry cache
        if: steps.cache-poetry.outputs.cache-hit == 'true' && needs.changes.outputs.backend == 'true' && contains(github.event.pull_request.labels.*.name, 'tools:clear-poetry-cache-unit-tests')
        run: rm -r .venv

        # Poetry >= 1.1.0b uses virtualenv to create a virtual environment.
        # The virtualenv simply doesn't work on Windows with our setup,
        # that's why we use venv to create virtual environment
      - name: Create virtual environment
        if: (steps.cache-poetry.outputs.cache-hit != 'true' || contains(github.event.pull_request.labels.*.name, 'tools:clear-poetry-cache-unit-tests')) && needs.changes.outputs.backend == 'true'
        run: python -m venv create .venv

      - name: Set up virtual environment
        if: needs.changes.outputs.backend == 'true'
        # Poetry on Windows cannot pick up the virtual environments directory properly,
        # and it creates a new one every time the pipeline runs.
        # This step solves this problem — it tells poetry to always use `.venv` directory inside
        # the project itself, which also makes it easier for us to determine the correct directory
        # that needs to be cached.
        run: poetry config virtualenvs.in-project true

      - name: Install Dependencies (Linux) 📦
        if: needs.changes.outputs.backend == 'true'
        run: |
          sudo apt-get -y install libpq-dev
          make install-full | tee .output
          if grep 'The lock file is not up to date' .output; then exit 1; fi
          make prepare-tests-ubuntu

      # these integration tests need to be run separately
      - name: Test Code with Services 🩺 (concurrent_lock_store)
        if: needs.changes.outputs.backend == 'true'
        env:
          JOBS: 1
          INTEGRATION_TEST_PYTEST_MARKERS: "concurrent_lock_store"
          PYTHONIOENCODING: "utf-8"
        run: |
<<<<<<< HEAD
          make test-integration
=======
          make test-integration

## Duplicated from release-artifacts-workflow.yml
## will be removed in https://github.com/RasaHQ/rasa-private/pull/411
  build_docker_base_images_and_set_env:
    name: Build Docker base images and setup environment
    runs-on: ubuntu-22.04
    outputs:
      base_image_hash: ${{ steps.check_image.outputs.base_image_hash }}
      base_builder_image_hash: ${{ steps.check_image.outputs.base_builder_image_hash }}
      # Tag name used for images created during Docker image builds, e.g. 3886 - a PR number
      image_tag: ${{ steps.set_output.outputs.image_tag }}
      # Return 'true' if tag version is equal or higher than the latest tagged Rasa version
      is_newest_version: ${{ steps.rasa_get_version.outputs.is_newest_version }}

    steps:
      - name: Checkout pull request HEAD commit instead of merge commit 🕝
        uses: actions/checkout@b4ffde65f46336ab88eb53be808477a3936bae11 # v4
        if: github.event_name == 'pull_request'
        with:
          ref: ${{ github.event.pull_request.head.sha }}

      - name: Checkout git repository 🕝
        uses: actions/checkout@b4ffde65f46336ab88eb53be808477a3936bae11 # v4
        if: github.event_name != 'pull_request'

      - name: Set up QEMU
        uses: docker/setup-qemu-action@68827325e0b33c7199eb31dd4e31fbe9023e06e3 # v3.0.0

      - name: Set up Docker Buildx
        uses: docker/setup-buildx-action@0d103c3126aa41d772a8362f6aa67afac040f80c  # v3.1.0

      - name: Read Poetry Version 🔢
        run: |
          echo "POETRY_VERSION=$(scripts/poetry-version.sh)" >> $GITHUB_ENV
        shell: bash

      - name: Authenticate with gcloud for release registry 🎫
        id: 'auth-release'
        uses: google-github-actions/auth@55bd3a7c6e2ae7cf1877fd1ccb9d54c0503c457c # v2.1.2
        with:
          token_format: 'access_token'
          credentials_json: '${{ secrets.RASA_OSS_RELEASE_ACCOUNT_KEY }}'

      - name: Authenticate docker for release registry 🎫
        run: |
          # Set up docker to authenticate via gcloud command-line tool.
          gcloud auth configure-docker europe-west3-docker.pkg.dev

      - name: Check if tag version is equal or higher than the latest tagged Rasa version
        id: rasa_get_version
        if: env.IS_TAG_BUILD == 'true'
        run: |
          # Get latest tagged Rasa version
          git fetch --depth=1 origin "+refs/tags/*:refs/tags/*"
          # Fetch branch history
          git fetch --prune --unshallow
          LATEST_TAGGED_NON_ALPHA_RASA_VERSION=$(git tag | sort -r -V | grep -E "^[0-9.]+$" | head -n1)
          CURRENT_TAG=${GITHUB_REF#refs/tags/}
          # Return 'true' if tag version is equal or higher than the latest tagged Rasa version
          IS_NEWEST_VERSION=$((printf '%s\n%s\n' "${LATEST_TAGGED_NON_ALPHA_RASA_VERSION}" "$CURRENT_TAG" \
            | sort -V -C && echo true || echo false) || true)
          # Avoid that the script gets released for alphas or release candidates
          if [[ "${IS_NEWEST_VERSION}" == "true" && "$CURRENT_TAG" =~ ^[0-9.]+$ ]]; then
            echo "is_newest_version=true" >> $GITHUB_OUTPUT
          else
            echo "is_newest_version=false" >> $GITHUB_OUTPUT
          fi

      - name: Check if a base image exists
        id: check_image
        env:
          DOCKER_CLI_EXPERIMENTAL: enabled
        run: |
          # Base image
          BASE_IMAGE_HASH=${{ hashFiles('docker/Dockerfile.base') }}
          echo "base_image_hash=${BASE_IMAGE_HASH}" >> $GITHUB_OUTPUT
          BASE_IMAGE_EXISTS=$((docker manifest inspect ${{ env.TARGET_IMAGE_REGISTRY }}/rasa:base-${BASE_IMAGE_HASH} &> /dev/null && echo true || echo false) || true)
          echo "base_exists=${BASE_IMAGE_EXISTS}" >> $GITHUB_OUTPUT
          # Base poetry image
          BASE_IMAGE_POETRY_EXISTS=$((docker manifest inspect ${{ env.TARGET_IMAGE_REGISTRY }}/rasa:base-poetry-${{ env.POETRY_VERSION }} &> /dev/null && echo true || echo false) || true)
          echo "base_poetry_exists=${BASE_IMAGE_POETRY_EXISTS}" >> $GITHUB_OUTPUT
          # Base builder image
          BASE_IMAGE_BUILDER_HASH=${{ hashFiles('docker/Dockerfile.base-builder') }}-poetry-${{ env.POETRY_VERSION }}
          echo "base_builder_image_hash=${BASE_IMAGE_BUILDER_HASH}" >> $GITHUB_OUTPUT
          BASE_IMAGE_BUILDER_EXISTS=$((docker manifest inspect ${{ env.TARGET_IMAGE_REGISTRY }}/rasa:base-builder-${BASE_IMAGE_BUILDER_HASH} &> /dev/null && echo true || echo false) || true)
          echo "base_builder_exists=${BASE_IMAGE_BUILDER_EXISTS}" >> $GITHUB_OUTPUT

      - name: Build Docker base image 🛠
        if: steps.check_image.outputs.base_exists == 'false' || env.IS_TAG_BUILD == 'true'
        run: |
          export IMAGE_TAG=${{ steps.check_image.outputs.base_image_hash }}
          export TARGET_IMAGE_REGISTRY=${{ env.TARGET_IMAGE_REGISTRY }}
          docker buildx bake --set *.platform=linux/amd64,linux/arm64 -f docker/docker-bake.hcl base

      - name: Push Docker base image if it's not building from a fork ⬆
        if: (steps.check_image.outputs.base_exists == 'false' || env.IS_TAG_BUILD == 'true') && github.event.pull_request.head.repo.owner.login == 'RasaHQ'
        run: |
          export IMAGE_TAG=${{ steps.check_image.outputs.base_image_hash }}
          export TARGET_IMAGE_REGISTRY=${{ env.TARGET_IMAGE_REGISTRY }}
          docker buildx bake --set *.platform=linux/amd64,linux/arm64 -f docker/docker-bake.hcl base --push

      - name: Build Docker poetry base image 🛠
        if: steps.check_image.outputs.base_poetry_exists == 'false' || steps.check_image.outputs.base_exists == 'false'
        run: |
          export IMAGE_TAG=${{ env.POETRY_VERSION }}
          export BASE_IMAGE_HASH=${{ steps.check_image.outputs.base_image_hash }}
          export TARGET_IMAGE_REGISTRY=${{ env.TARGET_IMAGE_REGISTRY }}
          docker buildx bake --set *.platform=linux/amd64,linux/arm64 -f docker/docker-bake.hcl base-poetry

      - name: Push Docker poetry base image if it's not building from a fork ⬆
        if: (steps.check_image.outputs.base_poetry_exists == 'false' || steps.check_image.outputs.base_exists == 'false') && github.event.pull_request.head.repo.owner.login == 'RasaHQ'
        run: |
          export IMAGE_TAG=${{ env.POETRY_VERSION }}
          export BASE_IMAGE_HASH=${{ steps.check_image.outputs.base_image_hash }}
          export TARGET_IMAGE_REGISTRY=${{ env.TARGET_IMAGE_REGISTRY }}
          docker buildx bake --set *.platform=linux/amd64,linux/arm64 -f docker/docker-bake.hcl base-poetry --push

      - name: Build Docker builder base image 🛠
        if: steps.check_image.outputs.base_builder_exists == 'false' || steps.check_image.outputs.base_exists == 'false'
        run: |
          export IMAGE_TAG=${{ steps.check_image.outputs.base_builder_image_hash }}
          docker buildx bake --set *.platform=linux/amd64,linux/arm64 -f docker/docker-bake.hcl base-builder

      - name: Push Docker builder base image if it's not building from a fork ⬆
        if: (steps.check_image.outputs.base_builder_exists == 'false' || steps.check_image.outputs.base_exists == 'false') && github.event.pull_request.head.repo.owner.login == 'RasaHQ'
        run: |
          export IMAGE_TAG=${{ steps.check_image.outputs.base_builder_image_hash }}
          export TARGET_IMAGE_REGISTRY=${{ env.TARGET_IMAGE_REGISTRY }}
          docker buildx bake --set *.platform=linux/amd64,linux/arm64 -f docker/docker-bake.hcl base-builder --push

      - name: Set environment variables - pull_request
        if: github.event_name == 'pull_request' && env.IS_TAG_BUILD == 'false'
        run: |
          echo "IMAGE_TAG=${{ github.event.number }}" >> $GITHUB_ENV

      - name: Set environment variables - push - tag
        if: github.event_name == 'push' && env.IS_TAG_BUILD == 'true'
        run: |
          TAG_NAME=${GITHUB_REF#refs/tags/}
          echo "IMAGE_TAG=${TAG_NAME}" >> $GITHUB_ENV

      - name: Set environment variables - push - branch
        if: github.event_name == 'push' && env.IS_TAG_BUILD == 'false'
        run: |
          BRANCH_NAME=${GITHUB_REF#refs/heads/}
          SAFE_BRANCH_NAME="$(echo ${GITHUB_REF#refs/heads/} | sed 's/[\\*+.$\#\-\/]/-/g')"
          echo "IMAGE_TAG=${SAFE_BRANCH_NAME}" >> $GITHUB_ENV

      - name: Set output
        id: set_output
        run: |
          echo "image_tag=${{ env.IMAGE_TAG }}" >> $GITHUB_OUTPUT


  tracing_integration_test:
     name: Run Tracing Integration Tests
     if: github.ref_type != 'tag' && startsWith(github.ref, 'refs/heads/prepare-release-pre-') != true
     runs-on: ubuntu-22.04
     needs: [ changes, build_docker_base_images_and_set_env ]
     env:
       IMAGE_TAG: ${{ needs.build_docker_base_images_and_set_env.outputs.image_tag }}
       TARGET_IMAGE_REGISTRY: "europe-west3-docker.pkg.dev/rasa-releases/rasa-docker"
       BASE_IMAGE_HASH: ${{ needs.build_docker_base_images_and_set_env.outputs.base_image_hash }}
       BASE_BUILDER_IMAGE_HASH: ${{ needs.build_docker_base_images_and_set_env.outputs.base_builder_image_hash }}

     steps:
       - name: Checkout git repository 🕝
         uses: actions/checkout@b4ffde65f46336ab88eb53be808477a3936bae11 # v4

       - name: Free disk space
         # tries to make sure we do not run out of disk space
         run: |
           sudo swapoff -a
           sudo rm -f /swapfile
           sudo rm -rf "$AGENT_TOOLSDIRECTORY"
           sudo apt clean
           docker image prune -a -f
           docker volume prune -f
           docker container prune -f
           df -h

       - name: Set up Python ${{ env.DEFAULT_PYTHON_VERSION }} 🐍
         uses: actions/setup-python@0a5c61591373683505ea898e09a3ea4f39ef2b9c # v5.0.0
         with:
           python-version: ${{ env.DEFAULT_PYTHON_VERSION }}

       - name: Install poetry 🦄
         uses: Gr1N/setup-poetry@15821dc8a61bc630db542ae4baf6a7c19a994844
         with:
           poetry-version: ${{ env.POETRY_VERSION }}

       - name: Inject setuptools into poetry's environment
         run: |
           poetry self add setuptools

       - name: Load Poetry Cached Libraries ⬇
         id: cache-poetry
         uses: actions/cache@13aacd865c20de90d75de3b17ebe84f7a17d57d2 #v4.0.0
         with:
           path: .venv
           key: ${{ runner.os }}-poetry-${{ env.POETRY_VERSION }}-${{ env.DEFAULT_PYTHON_VERSION }}-${{ hashFiles('**/poetry.lock') }}-venv-${{ secrets.POETRY_CACHE_VERSION }}-${{ env.pythonLocation }}

       - name: Clear Poetry cache
         if: steps.cache-poetry.outputs.cache-hit == 'true' && contains(github.event.pull_request.labels.*.name, 'tools:clear-poetry-cache-unit-tests')
         run: rm -r .venv

         # Poetry >= 1.1.0b uses virtualenv to create a virtual environment.
         # The virtualenv simply doesn't work on Windows with our setup,
         # that's why we use venv to create virtual environment
       - name: Create virtual environment
         if: (steps.cache-poetry.outputs.cache-hit != 'true' || contains(github.event.pull_request.labels.*.name, 'tools:clear-poetry-cache-unit-tests'))
         run: python -m venv create .venv

       - name: Set up virtual environment
         # Poetry on Windows cannot pick up the virtual environments directory properly,
         # and it creates a new one every time the pipeline runs.
         # This step solves this problem — it tells poetry to always use `.venv` directory inside
         # the project itself, which also makes it easier for us to determine the correct directory
         # that needs to be cached.
         run: poetry config virtualenvs.in-project true

       # Authenticate with Gcloud.
       - name: Authenticate with gcloud for release registry 🎫
         id: 'auth-release'
         uses: google-github-actions/auth@55bd3a7c6e2ae7cf1877fd1ccb9d54c0503c457c # v2.1.2
         with:
           token_format: 'access_token'
           credentials_json: '${{ secrets.RASA_OSS_RELEASE_ACCOUNT_KEY }}'

       # Authenticate with artifact registry where the images are stored.
       - name: Authenticate docker for release registry 🎫
         run: gcloud auth configure-docker europe-west3-docker.pkg.dev

       - name: Install Dependencies (Linux) 📦
         run: |
           make install

       - name: Set up QEMU
         uses: docker/setup-qemu-action@2b82ce82d56a2a04d2637cd93a637ae1b359c0a7  # v2.2.0

       - name: Set up Docker Buildx
         uses: docker/setup-buildx-action@0d103c3126aa41d772a8362f6aa67afac040f80c  # v3.1.0

       - name: Build rasa docker container
         run: |
           docker buildx create --name tracing-builder --use
           docker buildx bake -f docker/docker-bake.hcl default --load

       - name: Build action server docker container
         run: |
           docker buildx use default
           docker buildx build tests_deployment/integration_tests_tracing_deployment/action_server -t action_server:latest -f tests_deployment/integration_tests_tracing_deployment/action_server/Dockerfile --build-arg TARGET_IMAGE_REGISTRY=$TARGET_IMAGE_REGISTRY --build-arg IMAGE_TAG=$IMAGE_TAG  --load

       - name: Run docker containers for integration testing
         run: |
           make run-tracing-integration-containers

       - name: Wait for container startup ⏳
         timeout-minutes: 15
         run: |
           bash tests_deployment/integration_tests_tracing_deployment/check_connection.sh http://localhost:5006
           bash tests_deployment/integration_tests_tracing_deployment/check_connection.sh http://localhost:5007

       - name: Test Code with Services 🩺
         env:
           PYTHONIOENCODING: "utf-8"
           RASA_TELEMETRY_WRITE_KEY: ${{ secrets.SEGMENT_WRITE_DEV_KEY }}
         run: |
           make test-tracing-integration

       - name: Stop docker containers for integration testing
         run: |
           make stop-tracing-integration-containers

  metrics_integration_test:
     name: Run Metrics Integration Tests
     if: github.ref_type != 'tag' && startsWith(github.ref, 'refs/heads/prepare-release-pre-') != true
     runs-on: ubuntu-22.04
     needs: [ changes, build_docker_base_images_and_set_env ]
     env:
       IMAGE_TAG: ${{ needs.build_docker_base_images_and_set_env.outputs.image_tag }}
       TARGET_IMAGE_REGISTRY: "europe-west3-docker.pkg.dev/rasa-releases/rasa-docker"
       BASE_IMAGE_HASH: ${{ needs.build_docker_base_images_and_set_env.outputs.base_image_hash }}
       BASE_BUILDER_IMAGE_HASH: ${{ needs.build_docker_base_images_and_set_env.outputs.base_builder_image_hash }}

     steps:
       - name: Checkout git repository 🕝
         uses: actions/checkout@8e5e7e5ab8b370d6c329ec480221332ada57f0ab

       - name: Free disk space
         # tries to make sure we do not run out of disk space
         run: |
           sudo swapoff -a
           sudo rm -f /swapfile
           sudo rm -rf "$AGENT_TOOLSDIRECTORY"
           sudo apt clean
           docker image prune -a -f
           docker volume prune -f
           docker container prune -f
           df -h

       - name: Set up Python ${{ env.DEFAULT_PYTHON_VERSION }} 🐍
         uses: actions/setup-python@bd6b4b6205c4dbad673328db7b31b7fab9e241c0  # v4.6.1
         with:
           python-version: ${{ env.DEFAULT_PYTHON_VERSION }}

       - name: Install poetry 🦄
         uses: Gr1N/setup-poetry@15821dc8a61bc630db542ae4baf6a7c19a994844
         with:
           poetry-version: ${{ env.POETRY_VERSION }}

       - name: Inject setuptools into poetry's environment
         run: |
           poetry self add setuptools

       - name: Load Poetry Cached Libraries ⬇
         id: cache-poetry
         uses: actions/cache@88522ab9f39a2ea568f7027eddc7d8d8bc9d59c8
         with:
           path: .venv
           key: ${{ runner.os }}-poetry-${{ env.POETRY_VERSION }}-${{ env.DEFAULT_PYTHON_VERSION }}-${{ hashFiles('**/poetry.lock') }}-venv-${{ secrets.POETRY_CACHE_VERSION }}-${{ env.pythonLocation }}

       - name: Clear Poetry cache
         if: steps.cache-poetry.outputs.cache-hit == 'true' && contains(github.event.pull_request.labels.*.name, 'tools:clear-poetry-cache-unit-tests')
         run: rm -r .venv

         # Poetry >= 1.1.0b uses virtualenv to create a virtual environment.
         # The virtualenv simply doesn't work on Windows with our setup,
         # that's why we use venv to create virtual environment
       - name: Create virtual environment
         if: (steps.cache-poetry.outputs.cache-hit != 'true' || contains(github.event.pull_request.labels.*.name, 'tools:clear-poetry-cache-unit-tests'))
         run: python -m venv create .venv

       - name: Set up virtual environment
         # Poetry on Windows cannot pick up the virtual environments directory properly,
         # and it creates a new one every time the pipeline runs.
         # This step solves this problem — it tells poetry to always use `.venv` directory inside
         # the project itself, which also makes it easier for us to determine the correct directory
         # that needs to be cached.
         run: poetry config virtualenvs.in-project true

       # Authenticate with Gcloud.
       - name: Authenticate with gcloud for release registry 🎫
         id: 'auth-release'
         uses: 'google-github-actions/auth@ef5d53e30bbcd8d0836f4288f5e50ff3e086997d'
         with:
           token_format: 'access_token'
           credentials_json: '${{ secrets.RASA_OSS_RELEASE_ACCOUNT_KEY }}'

       # Authenticate with artifact registry where the images are stored.
       - name: Authenticate docker for release registry 🎫
         run: gcloud auth configure-docker europe-west3-docker.pkg.dev

       - name: Install Dependencies (Linux) 📦
         run: |
           make install

       - name: Set up QEMU
         uses: docker/setup-qemu-action@2b82ce82d56a2a04d2637cd93a637ae1b359c0a7  # v2.2.0

       - name: Set up Docker Buildx
         uses: docker/setup-buildx-action@ecf95283f03858871ff00b787d79c419715afc34  # v2.7.0

       - name: Build rasa docker container
         run: |
           docker buildx create --name metrics-builder --use
           docker buildx bake -f docker/docker-bake.hcl default --load

       - name: Run docker containers for integration testing
         run: |
           make run-metrics-integration-containers

       - name: Check container logs
         if: always()
         run: |
           docker compose -f tests_deployment/integration_tests_tracing_deployment/metrics_setup/docker-compose.yml logs otlp-collector

       - name: Wait for container startup ⏳
         timeout-minutes: 15
         run: |
           bash tests_deployment/integration_tests_tracing_deployment/check_connection.sh http://localhost:5005

       - name: Test Code with Services 🩺
         env:
           PYTHONIOENCODING: "utf-8"
           RASA_TELEMETRY_WRITE_KEY: ${{ secrets.SEGMENT_WRITE_DEV_KEY }}
         run: |
           make test-metrics-integration

       - name: Stop docker containers for integration testing
         run: |
           make stop-metrics-integration-containers
>>>>>>> c985257a
<|MERGE_RESOLUTION|>--- conflicted
+++ resolved
@@ -1016,400 +1016,4 @@
           INTEGRATION_TEST_PYTEST_MARKERS: "concurrent_lock_store"
           PYTHONIOENCODING: "utf-8"
         run: |
-<<<<<<< HEAD
-          make test-integration
-=======
-          make test-integration
-
-## Duplicated from release-artifacts-workflow.yml
-## will be removed in https://github.com/RasaHQ/rasa-private/pull/411
-  build_docker_base_images_and_set_env:
-    name: Build Docker base images and setup environment
-    runs-on: ubuntu-22.04
-    outputs:
-      base_image_hash: ${{ steps.check_image.outputs.base_image_hash }}
-      base_builder_image_hash: ${{ steps.check_image.outputs.base_builder_image_hash }}
-      # Tag name used for images created during Docker image builds, e.g. 3886 - a PR number
-      image_tag: ${{ steps.set_output.outputs.image_tag }}
-      # Return 'true' if tag version is equal or higher than the latest tagged Rasa version
-      is_newest_version: ${{ steps.rasa_get_version.outputs.is_newest_version }}
-
-    steps:
-      - name: Checkout pull request HEAD commit instead of merge commit 🕝
-        uses: actions/checkout@b4ffde65f46336ab88eb53be808477a3936bae11 # v4
-        if: github.event_name == 'pull_request'
-        with:
-          ref: ${{ github.event.pull_request.head.sha }}
-
-      - name: Checkout git repository 🕝
-        uses: actions/checkout@b4ffde65f46336ab88eb53be808477a3936bae11 # v4
-        if: github.event_name != 'pull_request'
-
-      - name: Set up QEMU
-        uses: docker/setup-qemu-action@68827325e0b33c7199eb31dd4e31fbe9023e06e3 # v3.0.0
-
-      - name: Set up Docker Buildx
-        uses: docker/setup-buildx-action@0d103c3126aa41d772a8362f6aa67afac040f80c  # v3.1.0
-
-      - name: Read Poetry Version 🔢
-        run: |
-          echo "POETRY_VERSION=$(scripts/poetry-version.sh)" >> $GITHUB_ENV
-        shell: bash
-
-      - name: Authenticate with gcloud for release registry 🎫
-        id: 'auth-release'
-        uses: google-github-actions/auth@55bd3a7c6e2ae7cf1877fd1ccb9d54c0503c457c # v2.1.2
-        with:
-          token_format: 'access_token'
-          credentials_json: '${{ secrets.RASA_OSS_RELEASE_ACCOUNT_KEY }}'
-
-      - name: Authenticate docker for release registry 🎫
-        run: |
-          # Set up docker to authenticate via gcloud command-line tool.
-          gcloud auth configure-docker europe-west3-docker.pkg.dev
-
-      - name: Check if tag version is equal or higher than the latest tagged Rasa version
-        id: rasa_get_version
-        if: env.IS_TAG_BUILD == 'true'
-        run: |
-          # Get latest tagged Rasa version
-          git fetch --depth=1 origin "+refs/tags/*:refs/tags/*"
-          # Fetch branch history
-          git fetch --prune --unshallow
-          LATEST_TAGGED_NON_ALPHA_RASA_VERSION=$(git tag | sort -r -V | grep -E "^[0-9.]+$" | head -n1)
-          CURRENT_TAG=${GITHUB_REF#refs/tags/}
-          # Return 'true' if tag version is equal or higher than the latest tagged Rasa version
-          IS_NEWEST_VERSION=$((printf '%s\n%s\n' "${LATEST_TAGGED_NON_ALPHA_RASA_VERSION}" "$CURRENT_TAG" \
-            | sort -V -C && echo true || echo false) || true)
-          # Avoid that the script gets released for alphas or release candidates
-          if [[ "${IS_NEWEST_VERSION}" == "true" && "$CURRENT_TAG" =~ ^[0-9.]+$ ]]; then
-            echo "is_newest_version=true" >> $GITHUB_OUTPUT
-          else
-            echo "is_newest_version=false" >> $GITHUB_OUTPUT
-          fi
-
-      - name: Check if a base image exists
-        id: check_image
-        env:
-          DOCKER_CLI_EXPERIMENTAL: enabled
-        run: |
-          # Base image
-          BASE_IMAGE_HASH=${{ hashFiles('docker/Dockerfile.base') }}
-          echo "base_image_hash=${BASE_IMAGE_HASH}" >> $GITHUB_OUTPUT
-          BASE_IMAGE_EXISTS=$((docker manifest inspect ${{ env.TARGET_IMAGE_REGISTRY }}/rasa:base-${BASE_IMAGE_HASH} &> /dev/null && echo true || echo false) || true)
-          echo "base_exists=${BASE_IMAGE_EXISTS}" >> $GITHUB_OUTPUT
-          # Base poetry image
-          BASE_IMAGE_POETRY_EXISTS=$((docker manifest inspect ${{ env.TARGET_IMAGE_REGISTRY }}/rasa:base-poetry-${{ env.POETRY_VERSION }} &> /dev/null && echo true || echo false) || true)
-          echo "base_poetry_exists=${BASE_IMAGE_POETRY_EXISTS}" >> $GITHUB_OUTPUT
-          # Base builder image
-          BASE_IMAGE_BUILDER_HASH=${{ hashFiles('docker/Dockerfile.base-builder') }}-poetry-${{ env.POETRY_VERSION }}
-          echo "base_builder_image_hash=${BASE_IMAGE_BUILDER_HASH}" >> $GITHUB_OUTPUT
-          BASE_IMAGE_BUILDER_EXISTS=$((docker manifest inspect ${{ env.TARGET_IMAGE_REGISTRY }}/rasa:base-builder-${BASE_IMAGE_BUILDER_HASH} &> /dev/null && echo true || echo false) || true)
-          echo "base_builder_exists=${BASE_IMAGE_BUILDER_EXISTS}" >> $GITHUB_OUTPUT
-
-      - name: Build Docker base image 🛠
-        if: steps.check_image.outputs.base_exists == 'false' || env.IS_TAG_BUILD == 'true'
-        run: |
-          export IMAGE_TAG=${{ steps.check_image.outputs.base_image_hash }}
-          export TARGET_IMAGE_REGISTRY=${{ env.TARGET_IMAGE_REGISTRY }}
-          docker buildx bake --set *.platform=linux/amd64,linux/arm64 -f docker/docker-bake.hcl base
-
-      - name: Push Docker base image if it's not building from a fork ⬆
-        if: (steps.check_image.outputs.base_exists == 'false' || env.IS_TAG_BUILD == 'true') && github.event.pull_request.head.repo.owner.login == 'RasaHQ'
-        run: |
-          export IMAGE_TAG=${{ steps.check_image.outputs.base_image_hash }}
-          export TARGET_IMAGE_REGISTRY=${{ env.TARGET_IMAGE_REGISTRY }}
-          docker buildx bake --set *.platform=linux/amd64,linux/arm64 -f docker/docker-bake.hcl base --push
-
-      - name: Build Docker poetry base image 🛠
-        if: steps.check_image.outputs.base_poetry_exists == 'false' || steps.check_image.outputs.base_exists == 'false'
-        run: |
-          export IMAGE_TAG=${{ env.POETRY_VERSION }}
-          export BASE_IMAGE_HASH=${{ steps.check_image.outputs.base_image_hash }}
-          export TARGET_IMAGE_REGISTRY=${{ env.TARGET_IMAGE_REGISTRY }}
-          docker buildx bake --set *.platform=linux/amd64,linux/arm64 -f docker/docker-bake.hcl base-poetry
-
-      - name: Push Docker poetry base image if it's not building from a fork ⬆
-        if: (steps.check_image.outputs.base_poetry_exists == 'false' || steps.check_image.outputs.base_exists == 'false') && github.event.pull_request.head.repo.owner.login == 'RasaHQ'
-        run: |
-          export IMAGE_TAG=${{ env.POETRY_VERSION }}
-          export BASE_IMAGE_HASH=${{ steps.check_image.outputs.base_image_hash }}
-          export TARGET_IMAGE_REGISTRY=${{ env.TARGET_IMAGE_REGISTRY }}
-          docker buildx bake --set *.platform=linux/amd64,linux/arm64 -f docker/docker-bake.hcl base-poetry --push
-
-      - name: Build Docker builder base image 🛠
-        if: steps.check_image.outputs.base_builder_exists == 'false' || steps.check_image.outputs.base_exists == 'false'
-        run: |
-          export IMAGE_TAG=${{ steps.check_image.outputs.base_builder_image_hash }}
-          docker buildx bake --set *.platform=linux/amd64,linux/arm64 -f docker/docker-bake.hcl base-builder
-
-      - name: Push Docker builder base image if it's not building from a fork ⬆
-        if: (steps.check_image.outputs.base_builder_exists == 'false' || steps.check_image.outputs.base_exists == 'false') && github.event.pull_request.head.repo.owner.login == 'RasaHQ'
-        run: |
-          export IMAGE_TAG=${{ steps.check_image.outputs.base_builder_image_hash }}
-          export TARGET_IMAGE_REGISTRY=${{ env.TARGET_IMAGE_REGISTRY }}
-          docker buildx bake --set *.platform=linux/amd64,linux/arm64 -f docker/docker-bake.hcl base-builder --push
-
-      - name: Set environment variables - pull_request
-        if: github.event_name == 'pull_request' && env.IS_TAG_BUILD == 'false'
-        run: |
-          echo "IMAGE_TAG=${{ github.event.number }}" >> $GITHUB_ENV
-
-      - name: Set environment variables - push - tag
-        if: github.event_name == 'push' && env.IS_TAG_BUILD == 'true'
-        run: |
-          TAG_NAME=${GITHUB_REF#refs/tags/}
-          echo "IMAGE_TAG=${TAG_NAME}" >> $GITHUB_ENV
-
-      - name: Set environment variables - push - branch
-        if: github.event_name == 'push' && env.IS_TAG_BUILD == 'false'
-        run: |
-          BRANCH_NAME=${GITHUB_REF#refs/heads/}
-          SAFE_BRANCH_NAME="$(echo ${GITHUB_REF#refs/heads/} | sed 's/[\\*+.$\#\-\/]/-/g')"
-          echo "IMAGE_TAG=${SAFE_BRANCH_NAME}" >> $GITHUB_ENV
-
-      - name: Set output
-        id: set_output
-        run: |
-          echo "image_tag=${{ env.IMAGE_TAG }}" >> $GITHUB_OUTPUT
-
-
-  tracing_integration_test:
-     name: Run Tracing Integration Tests
-     if: github.ref_type != 'tag' && startsWith(github.ref, 'refs/heads/prepare-release-pre-') != true
-     runs-on: ubuntu-22.04
-     needs: [ changes, build_docker_base_images_and_set_env ]
-     env:
-       IMAGE_TAG: ${{ needs.build_docker_base_images_and_set_env.outputs.image_tag }}
-       TARGET_IMAGE_REGISTRY: "europe-west3-docker.pkg.dev/rasa-releases/rasa-docker"
-       BASE_IMAGE_HASH: ${{ needs.build_docker_base_images_and_set_env.outputs.base_image_hash }}
-       BASE_BUILDER_IMAGE_HASH: ${{ needs.build_docker_base_images_and_set_env.outputs.base_builder_image_hash }}
-
-     steps:
-       - name: Checkout git repository 🕝
-         uses: actions/checkout@b4ffde65f46336ab88eb53be808477a3936bae11 # v4
-
-       - name: Free disk space
-         # tries to make sure we do not run out of disk space
-         run: |
-           sudo swapoff -a
-           sudo rm -f /swapfile
-           sudo rm -rf "$AGENT_TOOLSDIRECTORY"
-           sudo apt clean
-           docker image prune -a -f
-           docker volume prune -f
-           docker container prune -f
-           df -h
-
-       - name: Set up Python ${{ env.DEFAULT_PYTHON_VERSION }} 🐍
-         uses: actions/setup-python@0a5c61591373683505ea898e09a3ea4f39ef2b9c # v5.0.0
-         with:
-           python-version: ${{ env.DEFAULT_PYTHON_VERSION }}
-
-       - name: Install poetry 🦄
-         uses: Gr1N/setup-poetry@15821dc8a61bc630db542ae4baf6a7c19a994844
-         with:
-           poetry-version: ${{ env.POETRY_VERSION }}
-
-       - name: Inject setuptools into poetry's environment
-         run: |
-           poetry self add setuptools
-
-       - name: Load Poetry Cached Libraries ⬇
-         id: cache-poetry
-         uses: actions/cache@13aacd865c20de90d75de3b17ebe84f7a17d57d2 #v4.0.0
-         with:
-           path: .venv
-           key: ${{ runner.os }}-poetry-${{ env.POETRY_VERSION }}-${{ env.DEFAULT_PYTHON_VERSION }}-${{ hashFiles('**/poetry.lock') }}-venv-${{ secrets.POETRY_CACHE_VERSION }}-${{ env.pythonLocation }}
-
-       - name: Clear Poetry cache
-         if: steps.cache-poetry.outputs.cache-hit == 'true' && contains(github.event.pull_request.labels.*.name, 'tools:clear-poetry-cache-unit-tests')
-         run: rm -r .venv
-
-         # Poetry >= 1.1.0b uses virtualenv to create a virtual environment.
-         # The virtualenv simply doesn't work on Windows with our setup,
-         # that's why we use venv to create virtual environment
-       - name: Create virtual environment
-         if: (steps.cache-poetry.outputs.cache-hit != 'true' || contains(github.event.pull_request.labels.*.name, 'tools:clear-poetry-cache-unit-tests'))
-         run: python -m venv create .venv
-
-       - name: Set up virtual environment
-         # Poetry on Windows cannot pick up the virtual environments directory properly,
-         # and it creates a new one every time the pipeline runs.
-         # This step solves this problem — it tells poetry to always use `.venv` directory inside
-         # the project itself, which also makes it easier for us to determine the correct directory
-         # that needs to be cached.
-         run: poetry config virtualenvs.in-project true
-
-       # Authenticate with Gcloud.
-       - name: Authenticate with gcloud for release registry 🎫
-         id: 'auth-release'
-         uses: google-github-actions/auth@55bd3a7c6e2ae7cf1877fd1ccb9d54c0503c457c # v2.1.2
-         with:
-           token_format: 'access_token'
-           credentials_json: '${{ secrets.RASA_OSS_RELEASE_ACCOUNT_KEY }}'
-
-       # Authenticate with artifact registry where the images are stored.
-       - name: Authenticate docker for release registry 🎫
-         run: gcloud auth configure-docker europe-west3-docker.pkg.dev
-
-       - name: Install Dependencies (Linux) 📦
-         run: |
-           make install
-
-       - name: Set up QEMU
-         uses: docker/setup-qemu-action@2b82ce82d56a2a04d2637cd93a637ae1b359c0a7  # v2.2.0
-
-       - name: Set up Docker Buildx
-         uses: docker/setup-buildx-action@0d103c3126aa41d772a8362f6aa67afac040f80c  # v3.1.0
-
-       - name: Build rasa docker container
-         run: |
-           docker buildx create --name tracing-builder --use
-           docker buildx bake -f docker/docker-bake.hcl default --load
-
-       - name: Build action server docker container
-         run: |
-           docker buildx use default
-           docker buildx build tests_deployment/integration_tests_tracing_deployment/action_server -t action_server:latest -f tests_deployment/integration_tests_tracing_deployment/action_server/Dockerfile --build-arg TARGET_IMAGE_REGISTRY=$TARGET_IMAGE_REGISTRY --build-arg IMAGE_TAG=$IMAGE_TAG  --load
-
-       - name: Run docker containers for integration testing
-         run: |
-           make run-tracing-integration-containers
-
-       - name: Wait for container startup ⏳
-         timeout-minutes: 15
-         run: |
-           bash tests_deployment/integration_tests_tracing_deployment/check_connection.sh http://localhost:5006
-           bash tests_deployment/integration_tests_tracing_deployment/check_connection.sh http://localhost:5007
-
-       - name: Test Code with Services 🩺
-         env:
-           PYTHONIOENCODING: "utf-8"
-           RASA_TELEMETRY_WRITE_KEY: ${{ secrets.SEGMENT_WRITE_DEV_KEY }}
-         run: |
-           make test-tracing-integration
-
-       - name: Stop docker containers for integration testing
-         run: |
-           make stop-tracing-integration-containers
-
-  metrics_integration_test:
-     name: Run Metrics Integration Tests
-     if: github.ref_type != 'tag' && startsWith(github.ref, 'refs/heads/prepare-release-pre-') != true
-     runs-on: ubuntu-22.04
-     needs: [ changes, build_docker_base_images_and_set_env ]
-     env:
-       IMAGE_TAG: ${{ needs.build_docker_base_images_and_set_env.outputs.image_tag }}
-       TARGET_IMAGE_REGISTRY: "europe-west3-docker.pkg.dev/rasa-releases/rasa-docker"
-       BASE_IMAGE_HASH: ${{ needs.build_docker_base_images_and_set_env.outputs.base_image_hash }}
-       BASE_BUILDER_IMAGE_HASH: ${{ needs.build_docker_base_images_and_set_env.outputs.base_builder_image_hash }}
-
-     steps:
-       - name: Checkout git repository 🕝
-         uses: actions/checkout@8e5e7e5ab8b370d6c329ec480221332ada57f0ab
-
-       - name: Free disk space
-         # tries to make sure we do not run out of disk space
-         run: |
-           sudo swapoff -a
-           sudo rm -f /swapfile
-           sudo rm -rf "$AGENT_TOOLSDIRECTORY"
-           sudo apt clean
-           docker image prune -a -f
-           docker volume prune -f
-           docker container prune -f
-           df -h
-
-       - name: Set up Python ${{ env.DEFAULT_PYTHON_VERSION }} 🐍
-         uses: actions/setup-python@bd6b4b6205c4dbad673328db7b31b7fab9e241c0  # v4.6.1
-         with:
-           python-version: ${{ env.DEFAULT_PYTHON_VERSION }}
-
-       - name: Install poetry 🦄
-         uses: Gr1N/setup-poetry@15821dc8a61bc630db542ae4baf6a7c19a994844
-         with:
-           poetry-version: ${{ env.POETRY_VERSION }}
-
-       - name: Inject setuptools into poetry's environment
-         run: |
-           poetry self add setuptools
-
-       - name: Load Poetry Cached Libraries ⬇
-         id: cache-poetry
-         uses: actions/cache@88522ab9f39a2ea568f7027eddc7d8d8bc9d59c8
-         with:
-           path: .venv
-           key: ${{ runner.os }}-poetry-${{ env.POETRY_VERSION }}-${{ env.DEFAULT_PYTHON_VERSION }}-${{ hashFiles('**/poetry.lock') }}-venv-${{ secrets.POETRY_CACHE_VERSION }}-${{ env.pythonLocation }}
-
-       - name: Clear Poetry cache
-         if: steps.cache-poetry.outputs.cache-hit == 'true' && contains(github.event.pull_request.labels.*.name, 'tools:clear-poetry-cache-unit-tests')
-         run: rm -r .venv
-
-         # Poetry >= 1.1.0b uses virtualenv to create a virtual environment.
-         # The virtualenv simply doesn't work on Windows with our setup,
-         # that's why we use venv to create virtual environment
-       - name: Create virtual environment
-         if: (steps.cache-poetry.outputs.cache-hit != 'true' || contains(github.event.pull_request.labels.*.name, 'tools:clear-poetry-cache-unit-tests'))
-         run: python -m venv create .venv
-
-       - name: Set up virtual environment
-         # Poetry on Windows cannot pick up the virtual environments directory properly,
-         # and it creates a new one every time the pipeline runs.
-         # This step solves this problem — it tells poetry to always use `.venv` directory inside
-         # the project itself, which also makes it easier for us to determine the correct directory
-         # that needs to be cached.
-         run: poetry config virtualenvs.in-project true
-
-       # Authenticate with Gcloud.
-       - name: Authenticate with gcloud for release registry 🎫
-         id: 'auth-release'
-         uses: 'google-github-actions/auth@ef5d53e30bbcd8d0836f4288f5e50ff3e086997d'
-         with:
-           token_format: 'access_token'
-           credentials_json: '${{ secrets.RASA_OSS_RELEASE_ACCOUNT_KEY }}'
-
-       # Authenticate with artifact registry where the images are stored.
-       - name: Authenticate docker for release registry 🎫
-         run: gcloud auth configure-docker europe-west3-docker.pkg.dev
-
-       - name: Install Dependencies (Linux) 📦
-         run: |
-           make install
-
-       - name: Set up QEMU
-         uses: docker/setup-qemu-action@2b82ce82d56a2a04d2637cd93a637ae1b359c0a7  # v2.2.0
-
-       - name: Set up Docker Buildx
-         uses: docker/setup-buildx-action@ecf95283f03858871ff00b787d79c419715afc34  # v2.7.0
-
-       - name: Build rasa docker container
-         run: |
-           docker buildx create --name metrics-builder --use
-           docker buildx bake -f docker/docker-bake.hcl default --load
-
-       - name: Run docker containers for integration testing
-         run: |
-           make run-metrics-integration-containers
-
-       - name: Check container logs
-         if: always()
-         run: |
-           docker compose -f tests_deployment/integration_tests_tracing_deployment/metrics_setup/docker-compose.yml logs otlp-collector
-
-       - name: Wait for container startup ⏳
-         timeout-minutes: 15
-         run: |
-           bash tests_deployment/integration_tests_tracing_deployment/check_connection.sh http://localhost:5005
-
-       - name: Test Code with Services 🩺
-         env:
-           PYTHONIOENCODING: "utf-8"
-           RASA_TELEMETRY_WRITE_KEY: ${{ secrets.SEGMENT_WRITE_DEV_KEY }}
-         run: |
-           make test-metrics-integration
-
-       - name: Stop docker containers for integration testing
-         run: |
-           make stop-metrics-integration-containers
->>>>>>> c985257a
+          make test-integration