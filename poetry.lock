[[package]]
name = "absl-py"
version = "0.11.0"
description = "Abseil Python Common Libraries, see https://github.com/abseil/abseil-py."
category = "main"
optional = false
python-versions = "*"

[package.dependencies]
six = "*"

[[package]]
name = "aio-pika"
version = "6.7.1"
description = "Wrapper for the aiormq for asyncio and humans."
category = "main"
optional = false
python-versions = ">3.5.*, <4"

[package.dependencies]
yarl = "*"
aiormq = ">=3.2.3,<4"

[package.extras]
develop = ["aiomisc (>=10.1.6,<10.2.0)", "async-generator", "coverage (!=4.3)", "coveralls", "pylava", "pytest", "pytest-cov", "shortuuid", "nox", "sphinx", "sphinx-autobuild", "timeout-decorator", "tox (>=2.4)"]

[[package]]
name = "aiofiles"
version = "0.6.0"
description = "File support for asyncio."
category = "main"
optional = false
python-versions = "*"

[[package]]
name = "aiohttp"
version = "3.6.3"
description = "Async http client/server framework (asyncio)"
category = "main"
optional = false
python-versions = ">=3.5.3"

[package.dependencies]
typing-extensions = {version = ">=3.6.5", markers = "python_version < \"3.7\""}
yarl = ">=1.0,<1.6.0"
async-timeout = ">=3.0,<4.0"
idna-ssl = {version = ">=1.0", markers = "python_version < \"3.7\""}
chardet = ">=2.0,<4.0"
attrs = ">=17.3.0"
multidict = ">=4.5,<5.0"

[package.extras]
speedups = ["aiodns", "brotlipy", "cchardet"]

[[package]]
name = "aioresponses"
version = "0.6.4"
description = "Mock out requests made by ClientSession from aiohttp package"
category = "dev"
optional = false
python-versions = "*"

[package.dependencies]
aiohttp = ">=2.0.0,<4.0.0"

[[package]]
name = "aiormq"
version = "3.3.1"
description = "Pure python AMQP asynchronous client library"
category = "main"
optional = false
python-versions = ">3.5.*"

[package.dependencies]
yarl = "*"
pamqp = "2.3.0"

[package.extras]
develop = ["aiomisc (>=11.0,<12.0)", "async-generator", "coverage (!=4.3)", "coveralls", "pylava", "pytest", "pytest-cov", "tox (>=2.4)"]

[[package]]
name = "apipkg"
version = "1.5"
description = "apipkg: namespace control and lazy-import mechanism"
category = "dev"
optional = false
python-versions = ">=2.7, !=3.0.*, !=3.1.*, !=3.2.*, !=3.3.*"

[[package]]
name = "appdirs"
version = "1.4.4"
description = "A small Python module for determining appropriate platform-specific dirs, e.g. a \"user data dir\"."
category = "dev"
optional = false
python-versions = "*"

[[package]]
name = "apscheduler"
version = "3.7.0"
description = "In-process task scheduler with Cron-like capabilities"
category = "main"
optional = false
python-versions = ">=2.7, !=3.0.*, !=3.1.*, !=3.2.*, !=3.3.*, !=3.4.*, <4"

[package.dependencies]
pytz = "*"
tzlocal = ">=2.0,<3.0"
six = ">=1.4.0"

[package.extras]
rethinkdb = ["rethinkdb (>=2.4.0)"]
sqlalchemy = ["sqlalchemy (>=0.8)"]
tornado = ["tornado (>=4.3)"]
doc = ["sphinx", "sphinx-rtd-theme"]
testing = ["pytest (<6)", "pytest-cov", "pytest-tornado5", "mock", "pytest-asyncio (<0.6)", "pytest-asyncio"]
redis = ["redis (>=3.0)"]
twisted = ["twisted"]
gevent = ["gevent"]
zookeeper = ["kazoo"]
mongodb = ["pymongo (>=3.0)"]
asyncio = ["trollius"]

[[package]]
name = "astunparse"
version = "1.6.3"
description = "An AST unparser for Python"
category = "main"
optional = false
python-versions = "*"

[package.dependencies]
six = ">=1.6.1,<2.0"

[[package]]
name = "async-generator"
version = "1.10"
description = "Async generators and context managers for Python 3.5+"
category = "main"
optional = false
python-versions = ">=3.5"

[[package]]
name = "async-timeout"
version = "3.0.1"
description = "Timeout context manager for asyncio programs"
category = "main"
optional = false
python-versions = ">=3.5.3"

[[package]]
name = "atomicwrites"
version = "1.4.0"
description = "Atomic file writes."
category = "dev"
optional = false
python-versions = ">=2.7, !=3.0.*, !=3.1.*, !=3.2.*, !=3.3.*"

[[package]]
name = "attrs"
version = "20.3.0"
description = "Classes Without Boilerplate"
category = "main"
optional = false
python-versions = ">=2.7, !=3.0.*, !=3.1.*, !=3.2.*, !=3.3.*"

[package.extras]
docs = ["furo", "sphinx", "zope.interface"]
tests = ["coverage[toml] (>=5.0.2)", "hypothesis", "pympler", "pytest (>=4.3.0)", "six", "zope.interface"]
tests_no_zope = ["coverage[toml] (>=5.0.2)", "hypothesis", "pympler", "pytest (>=4.3.0)", "six"]
dev = ["coverage[toml] (>=5.0.2)", "hypothesis", "pympler", "pytest (>=4.3.0)", "six", "zope.interface", "furo", "sphinx", "pre-commit"]

[[package]]
name = "aws-sam-translator"
version = "1.33.0"
description = "AWS SAM Translator is a library that transform SAM templates into AWS CloudFormation templates"
category = "dev"
optional = false
python-versions = "*"

[package.dependencies]
boto3 = ">=1.5,<2.0"
six = ">=1.15,<2.0"
jsonschema = ">=3.2,<4.0"

[package.extras]
dev = ["coverage (>=5.3,<6.0)", "flake8 (>=3.8.4,<3.9.0)", "tox (>=3.20.1,<3.21.0)", "pytest-cov (>=2.10.1,<2.11.0)", "pylint (>=1.7.2,<2.0)", "pyyaml (>=5.3.1,<5.4.0)", "mock (>=3.0.5,<4.0.0)", "parameterized (>=0.7.4,<0.8.0)", "requests (>=2.24.0,<2.25.0)", "docopt (>=0.6.2,<0.7.0)", "pytest (>=4.6.11,<4.7.0)", "pytest (>=6.1.1,<6.2.0)", "black (==20.8b1)"]

[[package]]
name = "aws-xray-sdk"
version = "2.6.0"
description = "The AWS X-Ray SDK for Python (the SDK) enables Python developers to record and emit information from within their applications to the AWS X-Ray service."
category = "dev"
optional = false
python-versions = "*"

[package.dependencies]
future = "*"
botocore = ">=1.11.3"
jsonpickle = "*"
wrapt = "*"

[[package]]
name = "azure-core"
version = "1.10.0"
description = "Microsoft Azure Core Library for Python"
category = "dev"
optional = false
python-versions = "*"

[package.dependencies]
requests = ">=2.18.4"
six = ">=1.6"

[[package]]
name = "azure-storage-blob"
version = "12.5.0"
description = "Microsoft Azure Blob Storage Client Library for Python"
category = "dev"
optional = false
python-versions = "*"

[package.dependencies]
msrest = ">=0.6.10"
azure-core = ">=1.6.0,<2.0.0"
cryptography = ">=2.1.4"

[[package]]
name = "bandit"
version = "1.7.0"
description = "Security oriented static analyser for python code."
category = "dev"
optional = false
python-versions = ">=3.5"

[package.dependencies]
stevedore = ">=1.20.0"
PyYAML = ">=5.3.1"
six = ">=1.10.0"
colorama = {version = ">=0.3.9", markers = "platform_system == \"Windows\""}
GitPython = ">=1.0.1"

[[package]]
name = "black"
version = "19.10b0"
description = "The uncompromising code formatter."
category = "dev"
optional = false
python-versions = ">=3.6"

[package.dependencies]
regex = "*"
typed-ast = ">=1.4.0"
toml = ">=0.9.4"
attrs = ">=18.1.0"
pathspec = ">=0.6,<1"
click = ">=6.5"
appdirs = "*"

[package.extras]
d = ["aiohttp (>=3.3.2)", "aiohttp-cors"]

[[package]]
name = "blis"
version = "0.4.1"
description = "The Blis BLAS-like linear algebra library, as a self-contained C-extension."
category = "main"
optional = true
python-versions = "*"

[package.dependencies]
numpy = ">=1.15.0"

[[package]]
name = "boto"
version = "2.49.0"
description = "Amazon Web Services Library"
category = "dev"
optional = false
python-versions = "*"

[[package]]
name = "boto3"
<<<<<<< HEAD
version = "1.16.52"
=======
version = "1.16.59"
>>>>>>> 30dae895
description = "The AWS SDK for Python"
category = "main"
optional = false
python-versions = "*"

[package.dependencies]
<<<<<<< HEAD
botocore = ">=1.19.52,<1.20.0"
=======
>>>>>>> 30dae895
jmespath = ">=0.7.1,<1.0.0"
botocore = ">=1.19.59,<1.20.0"
s3transfer = ">=0.3.0,<0.4.0"

[[package]]
name = "botocore"
<<<<<<< HEAD
version = "1.19.52"
=======
version = "1.19.59"
>>>>>>> 30dae895
description = "Low-level, data-driven core of boto 3."
category = "main"
optional = false
python-versions = "*"

[package.dependencies]
python-dateutil = ">=2.1,<3.0.0"
jmespath = ">=0.7.1,<1.0.0"
urllib3 = {version = ">=1.25.4,<1.27", markers = "python_version != \"3.4\""}

[[package]]
name = "cachetools"
version = "4.2.1"
description = "Extensible memoizing collections and decorators"
category = "main"
optional = false
python-versions = "~=3.5"

[[package]]
name = "catalogue"
version = "1.0.0"
description = "Super lightweight function registries for your library"
category = "main"
optional = true
python-versions = "!=3.0.*,!=3.1.*,!=3.2.*,!=3.3.*,>=2.7"

[package.dependencies]
importlib-metadata = {version = ">=0.20", markers = "python_version < \"3.8\""}

[[package]]
name = "certifi"
version = "2020.12.5"
description = "Python package for providing Mozilla's CA Bundle."
category = "main"
optional = false
python-versions = "*"

[[package]]
name = "cffi"
version = "1.14.4"
description = "Foreign Function Interface for Python calling C code."
category = "main"
optional = false
python-versions = "*"

[package.dependencies]
pycparser = "*"

[[package]]
name = "cfn-lint"
<<<<<<< HEAD
version = "0.44.3"
=======
version = "0.44.4"
>>>>>>> 30dae895
description = "Checks CloudFormation templates for practices and behaviour that could potentially be improved"
category = "dev"
optional = false
python-versions = ">=2.7, !=3.0.*, !=3.1.*, !=3.2.*, !=3.3.*"

[package.dependencies]
pyyaml = {version = "*", markers = "python_version != \"3.4\""}
importlib-resources = {version = ">=1.4,<4", markers = "python_version < \"3.7\" and python_version != \"3.4\""}
six = ">=1.11"
jsonpatch = {version = "*", markers = "python_version != \"3.4\""}
aws-sam-translator = ">=1.25.0"
jsonschema = ">=3.0,<4.0"
networkx = {version = ">=2.4,<3.0", markers = "python_version >= \"3.5\""}
junit-xml = ">=1.9,<2.0"

[[package]]
name = "chardet"
version = "3.0.4"
description = "Universal encoding detector for Python 2 and 3"
category = "main"
optional = false
python-versions = "*"

[[package]]
name = "click"
version = "7.1.2"
description = "Composable command line interface toolkit"
category = "main"
optional = false
python-versions = ">=2.7, !=3.0.*, !=3.1.*, !=3.2.*, !=3.3.*, !=3.4.*"

[[package]]
name = "cloudpickle"
version = "1.4.1"
description = "Extended pickling support for Python objects"
category = "main"
optional = false
python-versions = ">=3.5"

[[package]]
name = "colorama"
version = "0.4.4"
description = "Cross-platform colored terminal text."
category = "main"
optional = false
python-versions = ">=2.7, !=3.0.*, !=3.1.*, !=3.2.*, !=3.3.*, !=3.4.*"

[[package]]
name = "colorclass"
version = "2.2.0"
description = "Colorful worry-free console applications for Linux, Mac OS X, and Windows."
category = "main"
optional = false
python-versions = "*"

[[package]]
name = "coloredlogs"
version = "14.3"
description = "Colored terminal output for Python's logging module"
category = "main"
optional = false
python-versions = ">=2.7, !=3.0.*, !=3.1.*, !=3.2.*, !=3.3.*, !=3.4.*"

[package.dependencies]
humanfriendly = ">=7.1"

[package.extras]
cron = ["capturer (>=2.4)"]

[[package]]
name = "colorhash"
version = "1.0.3"
description = "Generate color based on any object"
category = "main"
optional = false
python-versions = ">=3.3,<4.0"

[[package]]
name = "contextvars"
version = "2.4"
description = "PEP 567 Backport"
category = "main"
optional = false
python-versions = "*"

[package.dependencies]
immutables = ">=0.9"

[[package]]
name = "coverage"
version = "5.3.1"
description = "Code coverage measurement for Python"
category = "dev"
optional = false
python-versions = ">=2.7, !=3.0.*, !=3.1.*, !=3.2.*, !=3.3.*, !=3.4.*, <4"

[package.extras]
toml = ["toml"]

[[package]]
name = "coveralls"
version = "2.2.0"
description = "Show coverage stats online via coveralls.io"
category = "dev"
optional = false
python-versions = ">= 3.5"

[package.dependencies]
requests = ">=1.0.0"
docopt = ">=0.6.1"
coverage = ">=4.1,<6.0"

[package.extras]
yaml = ["PyYAML (>=3.10)"]

[[package]]
name = "cryptography"
version = "3.3.1"
description = "cryptography is a package which provides cryptographic recipes and primitives to Python developers."
category = "main"
optional = false
python-versions = ">=2.7,!=3.0.*,!=3.1.*,!=3.2.*,!=3.3.*,!=3.4.*,!=3.5.*"

[package.dependencies]
six = ">=1.4.1"
cffi = ">=1.12"

[package.extras]
test = ["pytest (>=3.6.0,!=3.9.0,!=3.9.1,!=3.9.2)", "pretend", "iso8601", "pytz", "hypothesis (>=1.11.4,!=3.79.2)"]
pep8test = ["black", "flake8", "flake8-import-order", "pep8-naming"]
docstest = ["doc8", "pyenchant (>=1.6.11)", "twine (>=1.12.0)", "sphinxcontrib-spelling (>=4.0.1)"]
ssh = ["bcrypt (>=3.1.5)"]
docs = ["sphinx (>=1.6.5,!=1.8.0,!=3.1.0,!=3.1.1)", "sphinx-rtd-theme"]

[[package]]
name = "cycler"
version = "0.10.0"
description = "Composable style cycles"
category = "main"
optional = false
python-versions = "*"

[package.dependencies]
six = "*"

[[package]]
name = "cymem"
version = "2.0.5"
description = "Manage calls to calloc/free through Cython"
category = "main"
optional = true
python-versions = "*"

[[package]]
name = "dataclasses"
version = "0.8"
description = "A backport of the dataclasses module for Python 3.6"
category = "main"
optional = true
python-versions = ">=3.6, <3.7"

[[package]]
name = "decorator"
version = "4.4.2"
description = "Decorators for Humans"
category = "main"
optional = false
python-versions = ">=2.6, !=3.0.*, !=3.1.*"

[[package]]
name = "dm-tree"
version = "0.1.5"
description = "Tree is a library for working with nested data structures."
category = "main"
optional = false
python-versions = "*"

[package.dependencies]
six = ">=1.12.0"

[[package]]
name = "dnspython"
version = "1.16.0"
description = "DNS toolkit"
category = "main"
optional = false
python-versions = ">=2.7, !=3.0.*, !=3.1.*, !=3.2.*, !=3.3.*"

[package.extras]
IDNA = ["idna (>=2.1)"]
DNSSEC = ["pycryptodome", "ecdsa (>=0.13)"]

[[package]]
name = "docker"
version = "4.4.1"
description = "A Python library for the Docker Engine API."
category = "dev"
optional = false
python-versions = ">=2.7, !=3.0.*, !=3.1.*, !=3.2.*, !=3.3.*, !=3.4.*"

[package.dependencies]
requests = ">=2.14.2,<2.18.0 || >2.18.0"
six = ">=1.4.0"
pywin32 = {version = "227", markers = "sys_platform == \"win32\""}
websocket-client = ">=0.32.0"

[package.extras]
tls = ["pyOpenSSL (>=17.5.0)", "cryptography (>=1.3.4)", "idna (>=2.0.0)"]
ssh = ["paramiko (>=2.4.2)"]

[[package]]
name = "docopt"
version = "0.6.2"
description = "Pythonic argument parser, that will make you smile"
category = "main"
optional = false
python-versions = "*"

[[package]]
name = "docspec"
version = "0.2.0"
description = "Docspec is a JSON object specification for representing API documentation of programming languages."
category = "dev"
optional = false
python-versions = "*"

[package.dependencies]
"nr.databind.json" = ">=0.0.9,<0.1.0"
"nr.databind.core" = ">=0.0.19,<0.1.0"

[[package]]
name = "docspec-python"
version = "0.0.7"
description = "A parser based on lib2to3 producing docspec data from Python source code."
category = "dev"
optional = false
python-versions = "*"

[package.dependencies]
docspec = ">=0.2.0,<0.3.0"
"nr.sumtype" = ">=0.0.3,<0.1.0"

[[package]]
name = "ecdsa"
version = "0.14.1"
description = "ECDSA cryptographic signature library (pure python)"
category = "dev"
optional = false
python-versions = ">=2.6, !=3.0.*, !=3.1.*, !=3.2.*"

[package.dependencies]
six = "*"

[[package]]
name = "execnet"
version = "1.7.1"
description = "execnet: rapid multi-Python deployment"
category = "dev"
optional = false
python-versions = ">=2.7, !=3.0.*, !=3.1.*, !=3.2.*, !=3.3.*"

[package.dependencies]
apipkg = ">=1.4"

[package.extras]
testing = ["pre-commit"]

[[package]]
name = "fakeredis"
version = "1.4.5"
description = "Fake implementation of redis API for testing purposes."
category = "dev"
optional = false
python-versions = ">=3.5"

[package.dependencies]
sortedcontainers = "*"
six = ">=1.12"
redis = "<3.6.0"

[package.extras]
lua = ["lupa"]
aioredis = ["aioredis"]

[[package]]
name = "fbmessenger"
version = "6.0.0"
description = "A python library to communicate with the Facebook Messenger API's"
category = "main"
optional = false
python-versions = "*"

[package.dependencies]
requests = ">=2.0"

[[package]]
name = "filelock"
version = "3.0.12"
description = "A platform independent file lock."
category = "main"
optional = true
python-versions = "*"

[[package]]
name = "flake8"
version = "3.8.4"
description = "the modular source code checker: pep8 pyflakes and co"
category = "dev"
optional = false
python-versions = "!=3.0.*,!=3.1.*,!=3.2.*,!=3.3.*,>=2.7"

[package.dependencies]
importlib-metadata = {version = "*", markers = "python_version < \"3.8\""}
mccabe = ">=0.6.0,<0.7.0"
pycodestyle = ">=2.6.0a1,<2.7.0"
pyflakes = ">=2.2.0,<2.3.0"

[[package]]
name = "flake8-docstrings"
version = "1.5.0"
description = "Extension for flake8 which uses pydocstyle to check docstrings"
category = "dev"
optional = false
python-versions = "*"

[package.dependencies]
pydocstyle = ">=2.1"
flake8 = ">=3"

[[package]]
name = "freezegun"
version = "1.1.0"
description = "Let your Python tests travel through time"
category = "dev"
optional = false
python-versions = ">=3.5"

[package.dependencies]
python-dateutil = ">=2.7"

[[package]]
name = "future"
version = "0.18.2"
description = "Clean single-source support for Python 3 and 2"
category = "main"
optional = false
python-versions = ">=2.6, !=3.0.*, !=3.1.*, !=3.2.*"

[[package]]
name = "gast"
version = "0.3.3"
description = "Python AST that abstracts the underlying Python version"
category = "main"
optional = false
python-versions = ">=2.7, !=3.0.*, !=3.1.*, !=3.2.*, !=3.3.*"

[[package]]
name = "gitdb"
version = "4.0.5"
description = "Git Object Database"
category = "dev"
optional = false
python-versions = ">=3.4"

[package.dependencies]
smmap = ">=3.0.1,<4"

[[package]]
name = "github3.py"
version = "1.3.0"
description = "Python wrapper for the GitHub API(http://developer.github.com/v3)"
category = "main"
optional = true
python-versions = "*"

[package.dependencies]
python-dateutil = ">=2.6.0"
requests = ">=2.18"
jwcrypto = ">=0.5.0"
uritemplate = ">=3.0.0"

[package.extras]
test = ["betamax (>=0.8.0)", "pytest (>2.3.5)", "betamax-matchers (>=0.1.0)", "unittest2 (==0.5.1)", "mock"]
sni = ["pyopenssl", "ndg-httpsclient", "pyasn1"]

[[package]]
name = "gitpython"
version = "3.1.12"
description = "Python Git Library"
category = "dev"
optional = false
python-versions = ">=3.4"

[package.dependencies]
gitdb = ">=4.0.1,<5"

[[package]]
name = "google-api-core"
version = "1.25.0"
description = "Google API client core library"
category = "dev"
optional = false
python-versions = ">=2.7,!=3.0.*,!=3.1.*,!=3.2.*,!=3.3.*,!=3.4.*,!=3.5.*"

[package.dependencies]
googleapis-common-protos = ">=1.6.0,<2.0dev"
protobuf = ">=3.12.0"
six = ">=1.13.0"
pytz = "*"
requests = ">=2.18.0,<3.0.0dev"
google-auth = ">=1.21.1,<2.0dev"

[package.extras]
grpc = ["grpcio (>=1.29.0,<2.0dev)"]
grpcgcp = ["grpcio-gcp (>=0.2.2)"]
grpcio-gcp = ["grpcio-gcp (>=0.2.2)"]

[[package]]
name = "google-auth"
version = "1.24.0"
description = "Google Authentication Library"
category = "main"
optional = false
python-versions = ">=2.7,!=3.0.*,!=3.1.*,!=3.2.*,!=3.3.*,!=3.4.*,!=3.5.*"

[package.dependencies]
six = ">=1.9.0"
pyasn1-modules = ">=0.2.1"
cachetools = ">=2.0.0,<5.0"
rsa = {version = ">=3.1.4,<5", markers = "python_version >= \"3.6\""}

[package.extras]
aiohttp = ["aiohttp (>=3.6.2,<4.0.0dev)"]

[[package]]
name = "google-auth-oauthlib"
version = "0.4.2"
description = "Google Authentication Library"
category = "main"
optional = false
python-versions = ">=3.6"

[package.dependencies]
requests-oauthlib = ">=0.7.0"
google-auth = "*"

[package.extras]
tool = ["click"]

[[package]]
name = "google-cloud-core"
version = "1.5.0"
description = "Google Cloud API client core library"
category = "dev"
optional = false
python-versions = ">=2.7,!=3.0.*,!=3.1.*,!=3.2.*,!=3.3.*,!=3.4.*,!=3.5.*"

[package.dependencies]
six = ">=1.12.0"
google-api-core = ">=1.21.0,<2.0.0dev"

[package.extras]
grpc = ["grpcio (>=1.8.2,<2.0dev)"]

[[package]]
name = "google-cloud-storage"
version = "1.35.0"
description = "Google Cloud Storage API client library"
category = "dev"
optional = false
python-versions = ">=2.7,!=3.0.*,!=3.1.*,!=3.2.*,!=3.3.*,!=3.4.*,!=3.5.*"

[package.dependencies]
requests = ">=2.18.0,<3.0.0dev"
google-resumable-media = ">=1.2.0,<2.0dev"
google-cloud-core = ">=1.4.1,<2.0dev"
google-auth = ">=1.11.0,<2.0dev"

[[package]]
name = "google-crc32c"
version = "1.1.2"
description = "A python wrapper of the C library 'Google CRC32C'"
category = "dev"
optional = false
python-versions = ">=3.6"

[package.dependencies]
cffi = ">=1.0.0"

[package.extras]
testing = ["pytest"]

[[package]]
name = "google-pasta"
version = "0.2.0"
description = "pasta is an AST-based Python refactoring library"
category = "main"
optional = false
python-versions = "*"

[package.dependencies]
six = "*"

[[package]]
name = "google-resumable-media"
version = "1.2.0"
description = "Utilities for Google Media Downloads and Resumable Uploads"
category = "dev"
optional = false
python-versions = ">=2.7,!=3.0.*,!=3.1.*,!=3.2.*,!=3.3.*,!=3.4.*,!=3.5.*"

[package.dependencies]
google-crc32c = {version = ">=1.0,<2.0dev", markers = "python_version >= \"3.5\""}
six = "*"

[package.extras]
requests = ["requests (>=2.18.0,<3.0.0dev)"]
aiohttp = ["aiohttp (>=3.6.2,<4.0.0dev)"]

[[package]]
name = "googleapis-common-protos"
version = "1.52.0"
description = "Common protobufs used in Google APIs"
category = "dev"
optional = false
python-versions = ">=2.7,!=3.0.*,!=3.1.*,!=3.2.*,!=3.3.*"

[package.dependencies]
protobuf = ">=3.6.0"

[package.extras]
grpc = ["grpcio (>=1.0.0)"]

[[package]]
name = "grpcio"
version = "1.35.0"
description = "HTTP/2-based RPC framework"
category = "main"
optional = false
python-versions = "*"

[package.dependencies]
six = ">=1.5.2"

[package.extras]
protobuf = ["grpcio-tools (>=1.35.0)"]

[[package]]
name = "h11"
version = "0.9.0"
description = "A pure-Python, bring-your-own-I/O implementation of HTTP/1.1"
category = "main"
optional = false
python-versions = "*"

[[package]]
name = "h2"
version = "3.2.0"
description = "HTTP/2 State-Machine based protocol implementation"
category = "main"
optional = false
python-versions = "*"

[package.dependencies]
hyperframe = ">=5.2.0,<6"
hpack = ">=3.0,<4"

[[package]]
name = "h5py"
version = "2.10.0"
description = "Read and write HDF5 files from Python"
category = "main"
optional = false
python-versions = "*"

[package.dependencies]
six = "*"
numpy = ">=1.7"

[[package]]
name = "hpack"
version = "3.0.0"
description = "Pure-Python HPACK header compression"
category = "main"
optional = false
python-versions = "*"

[[package]]
name = "hstspreload"
version = "2020.12.22"
description = "Chromium HSTS Preload list as a Python package"
category = "main"
optional = false
python-versions = ">=3.6"

[[package]]
name = "httplib2"
version = "0.18.1"
description = "A comprehensive HTTP client library."
category = "main"
optional = false
python-versions = "*"

[[package]]
name = "httptools"
version = "0.1.1"
description = "A collection of framework independent HTTP protocol utils."
category = "main"
optional = false
python-versions = "*"

[package.extras]
test = ["Cython (==0.29.14)"]

[[package]]
name = "httpx"
version = "0.11.1"
description = "The next generation HTTP client."
category = "main"
optional = false
python-versions = ">=3.6"

[package.dependencies]
hstspreload = "*"
h2 = ">=3.0.0,<4.0.0"
h11 = ">=0.8,<0.10"
urllib3 = ">=1.0.0,<2.0.0"
sniffio = ">=1.0.0,<2.0.0"
chardet = ">=3.0.0,<4.0.0"
rfc3986 = ">=1.3,<2"
certifi = "*"
idna = ">=2.0.0,<3.0.0"

[[package]]
name = "humanfriendly"
version = "9.1"
description = "Human friendly output for text interfaces using Python"
category = "main"
optional = false
python-versions = ">=2.7, !=3.0.*, !=3.1.*, !=3.2.*, !=3.3.*, !=3.4.*"

[package.dependencies]
pyreadline = {version = "*", markers = "sys_platform == \"win32\""}

[[package]]
name = "hyperframe"
version = "5.2.0"
description = "HTTP/2 framing layer for Python"
category = "main"
optional = false
python-versions = "*"

[[package]]
name = "idna"
version = "2.10"
description = "Internationalized Domain Names in Applications (IDNA)"
category = "main"
optional = false
python-versions = ">=2.7, !=3.0.*, !=3.1.*, !=3.2.*, !=3.3.*"

[[package]]
name = "idna-ssl"
version = "1.1.0"
description = "Patch ssl.match_hostname for Unicode(idna) domains support"
category = "main"
optional = false
python-versions = "*"

[package.dependencies]
idna = ">=2.0"

[[package]]
name = "immutables"
version = "0.14"
description = "Immutable Collections"
category = "main"
optional = false
python-versions = ">=3.5"

[[package]]
name = "importlib-metadata"
version = "3.4.0"
description = "Read metadata from Python packages"
category = "main"
optional = false
python-versions = ">=3.6"

[package.dependencies]
typing-extensions = {version = ">=3.6.4", markers = "python_version < \"3.8\""}
zipp = ">=0.5"

[package.extras]
docs = ["sphinx", "jaraco.packaging (>=8.2)", "rst.linker (>=1.9)"]
testing = ["pytest (>=3.5,!=3.7.3)", "pytest-checkdocs (>=1.2.3)", "pytest-flake8", "pytest-cov", "pytest-enabler", "packaging", "pep517", "pyfakefs", "flufl.flake8", "pytest-black (>=0.3.7)", "pytest-mypy", "importlib-resources (>=1.3)"]
<<<<<<< HEAD

[package.source]
type = "legacy"
url = "https://pypi.rasa.com/simple"
reference = "rasa-pypi"
=======
>>>>>>> 30dae895

[[package]]
name = "importlib-resources"
version = "3.3.1"
description = "Read resources from Python packages"
category = "dev"
optional = false
python-versions = "!=3.0.*,!=3.1.*,!=3.2.*,!=3.3.*,!=3.4.*,!=3.5.*,>=2.7"

[package.dependencies]
zipp = {version = ">=0.4", markers = "python_version < \"3.8\""}

[package.extras]
docs = ["sphinx", "rst.linker", "jaraco.packaging"]

[[package]]
name = "incremental"
version = "17.5.0"
description = ""
category = "dev"
optional = false
python-versions = "*"

[package.extras]
scripts = ["click (>=6.0)", "twisted (>=16.4.0)"]

[[package]]
name = "ipaddress"
version = "1.0.23"
description = "IPv4/IPv6 manipulation library"
category = "main"
optional = false
python-versions = "*"

[[package]]
name = "isodate"
version = "0.6.0"
description = "An ISO 8601 date/time/duration parser and formatter"
category = "dev"
optional = false
python-versions = "*"

[package.dependencies]
six = "*"

[[package]]
name = "jieba"
version = "0.42.1"
description = "Chinese Words Segmentation Utilities"
category = "main"
optional = true
python-versions = "*"

[[package]]
name = "jinja2"
version = "2.11.2"
description = "A very fast and expressive template engine."
category = "dev"
optional = false
python-versions = ">=2.7, !=3.0.*, !=3.1.*, !=3.2.*, !=3.3.*, !=3.4.*"

[package.dependencies]
MarkupSafe = ">=0.23"

[package.extras]
i18n = ["Babel (>=0.8)"]

[[package]]
name = "jmespath"
version = "0.10.0"
description = "JSON Matching Expressions"
category = "main"
optional = false
python-versions = ">=2.6, !=3.0.*, !=3.1.*, !=3.2.*"

[[package]]
name = "joblib"
version = "0.15.1"
description = "Lightweight pipelining: using Python functions as pipeline jobs."
category = "main"
optional = false
python-versions = ">=3.6"

[[package]]
name = "jsondiff"
version = "1.2.0"
description = "Diff JSON and JSON-like structures in Python"
category = "dev"
optional = false
python-versions = "*"

[[package]]
name = "jsonpatch"
version = "1.28"
description = "Apply JSON-Patches (RFC 6902)"
category = "dev"
optional = false
python-versions = ">=2.7, !=3.0.*, !=3.1.*, !=3.2.*, !=3.3.*, !=3.4.*"

[package.dependencies]
jsonpointer = ">=1.9"

[[package]]
name = "jsonpickle"
version = "1.5.0"
description = "Python library for serializing any arbitrary object graph into JSON"
category = "main"
optional = false
python-versions = ">=2.7"

[package.dependencies]
importlib-metadata = {version = "*", markers = "python_version < \"3.8\""}

[package.extras]
docs = ["sphinx", "jaraco.packaging (>=3.2)", "rst.linker (>=1.9)"]
"testing.libs" = ["demjson", "simplejson", "ujson", "yajl"]
testing = ["coverage (<5)", "pytest (>=3.5,!=3.7.3)", "pytest-checkdocs (>=1.2.3)", "pytest-flake8", "pytest-black-multipy", "pytest-cov", "ecdsa", "feedparser", "numpy", "pandas", "pymongo", "sqlalchemy", "enum34", "jsonlib"]

[[package]]
name = "jsonpointer"
version = "2.0"
description = "Identify specific nodes in a JSON document (RFC 6901)"
category = "dev"
optional = false
python-versions = ">=2.7, !=3.0.*, !=3.1.*, !=3.2.*, !=3.3.*"

[[package]]
name = "jsonschema"
version = "3.2.0"
description = "An implementation of JSON Schema validation for Python"
category = "main"
optional = false
python-versions = "*"

[package.dependencies]
importlib-metadata = {version = "*", markers = "python_version < \"3.8\""}
pyrsistent = ">=0.14.0"
six = ">=1.11.0"
attrs = ">=17.4.0"

[package.extras]
format_nongpl = ["idna", "jsonpointer (>1.13)", "webcolors", "rfc3986-validator (>0.1.0)", "rfc3339-validator"]
format = ["idna", "jsonpointer (>1.13)", "rfc3987", "strict-rfc3339", "webcolors"]

[[package]]
name = "junit-xml"
version = "1.9"
description = "Creates JUnit XML test result documents that can be read by tools such as Jenkins"
category = "dev"
optional = false
python-versions = "*"

[package.dependencies]
six = "*"

[[package]]
name = "jwcrypto"
version = "0.8"
description = "Implementation of JOSE Web standards"
category = "main"
optional = true
python-versions = "*"

[package.dependencies]
cryptography = ">=2.3"

[[package]]
name = "kafka-python"
version = "2.0.2"
description = "Pure Python client for Apache Kafka"
category = "main"
optional = false
python-versions = "*"

[package.extras]
crc32c = ["crc32c"]

[[package]]
name = "keras-preprocessing"
version = "1.1.2"
description = "Easy data preprocessing and data augmentation for deep learning models"
category = "main"
optional = false
python-versions = "*"

[package.dependencies]
six = ">=1.9.0"
numpy = ">=1.9.1"

[package.extras]
pep8 = ["flake8"]
image = ["scipy (>=0.14)", "Pillow (>=5.2.0)"]
tests = ["pandas", "pillow", "tensorflow", "keras", "pytest", "pytest-xdist", "pytest-cov"]

[[package]]
name = "kiwisolver"
version = "1.3.1"
description = "A fast implementation of the Cassowary constraint solver"
category = "main"
optional = false
python-versions = ">=3.6"

[[package]]
name = "markdown"
version = "3.3.3"
description = "Python implementation of Markdown."
category = "main"
optional = false
python-versions = ">=3.6"

[package.dependencies]
importlib-metadata = {version = "*", markers = "python_version < \"3.8\""}

[package.extras]
testing = ["coverage", "pyyaml"]

[[package]]
name = "markupsafe"
version = "1.1.1"
description = "Safely add untrusted strings to HTML/XML markup."
category = "dev"
optional = false
python-versions = ">=2.7,!=3.0.*,!=3.1.*,!=3.2.*,!=3.3.*"

[[package]]
name = "matplotlib"
version = "3.3.3"
description = "Python plotting package"
category = "main"
optional = false
python-versions = ">=3.6"

[package.dependencies]
pillow = ">=6.2.0"
python-dateutil = ">=2.1"
pyparsing = ">=2.0.3,<2.0.4 || >2.0.4,<2.1.2 || >2.1.2,<2.1.6 || >2.1.6"
numpy = ">=1.15"
cycler = ">=0.10"
kiwisolver = ">=1.0.1"

[[package]]
name = "mattermostwrapper"
version = "2.2"
description = "A mattermost api v4 wrapper to interact with api"
category = "main"
optional = false
python-versions = "*"

[package.dependencies]
requests = "*"

[[package]]
name = "mccabe"
version = "0.6.1"
description = "McCabe checker, plugin for flake8"
category = "dev"
optional = false
python-versions = "*"

[[package]]
name = "mock"
version = "4.0.3"
description = "Rolling backport of unittest.mock for all Pythons"
category = "dev"
optional = false
python-versions = ">=3.6"

[package.extras]
test = ["pytest (<5.4)", "pytest-cov"]
docs = ["sphinx"]
build = ["twine", "wheel", "blurb"]

[[package]]
name = "mongomock"
version = "3.22.1"
description = "Fake pymongo stub for testing simple MongoDB-dependent code"
category = "dev"
optional = false
python-versions = "*"

[package.dependencies]
sentinels = "*"
six = "*"

[[package]]
name = "more-itertools"
version = "8.6.0"
description = "More routines for operating on iterables, beyond itertools"
category = "dev"
optional = false
python-versions = ">=3.5"

[[package]]
name = "moto"
version = "1.3.16"
description = "A library that allows your python tests to easily mock out the boto library"
category = "dev"
optional = false
python-versions = "*"

[package.dependencies]
more-itertools = "*"
jsondiff = ">=1.1.2"
boto3 = ">=1.9.201"
botocore = ">=1.12.201"
python-jose = {version = ">=3.1.0,<4.0.0", extras = ["cryptography"]}
six = ">1.9"
Jinja2 = ">=2.10.1"
werkzeug = "*"
ecdsa = "<0.15"
mock = "*"
PyYAML = ">=5.1"
cfn-lint = ">=0.4.0"
responses = ">=0.9.0"
cryptography = ">=2.3.0"
MarkupSafe = "<2.0"
pytz = "*"
python-dateutil = ">=2.1,<3.0.0"
zipp = "*"
docker = ">=2.5.1"
boto = ">=2.36.0"
aws-xray-sdk = ">=0.93,<0.96 || >0.96"
xmltodict = "*"
requests = ">=2.5"
idna = ">=2.5,<3"

[package.extras]
iam = ["cryptography (>=2.3.0)"]
all = ["cryptography (>=2.3.0)", "PyYAML (>=5.1)", "python-jose[cryptography] (>=3.1.0,<4.0.0)", "ecdsa (<0.15)", "docker (>=2.5.1)", "jsondiff (>=1.1.2)", "aws-xray-sdk (>=0.93,!=0.96)", "idna (>=2.5,<3)", "cfn-lint (>=0.4.0)", "sshpubkeys (>=3.1.0,<4.0)", "sshpubkeys (>=3.1.0)"]
iotdata = ["jsondiff (>=1.1.2)"]
s3 = ["cryptography (>=2.3.0)"]
batch = ["docker (>=2.5.1)"]
cloudformation = ["PyYAML (>=5.1)", "cfn-lint (>=0.4.0)"]
awslambda = ["docker (>=2.5.1)"]
xray = ["aws-xray-sdk (>=0.93,!=0.96)"]
cognitoidp = ["python-jose[cryptography] (>=3.1.0,<4.0.0)", "ecdsa (<0.15)"]
acm = ["cryptography (>=2.3.0)"]
server = ["cryptography (>=2.3.0)", "PyYAML (>=5.1)", "python-jose[cryptography] (>=3.1.0,<4.0.0)", "ecdsa (<0.15)", "docker (>=2.5.1)", "jsondiff (>=1.1.2)", "aws-xray-sdk (>=0.93,!=0.96)", "idna (>=2.5,<3)", "cfn-lint (>=0.4.0)", "flask", "sshpubkeys (>=3.1.0,<4.0)", "sshpubkeys (>=3.1.0)"]
ec2 = ["cryptography (>=2.3.0)", "sshpubkeys (>=3.1.0,<4.0)", "sshpubkeys (>=3.1.0)"]

[[package]]
name = "msrest"
version = "0.6.19"
description = "AutoRest swagger generator Python client runtime."
category = "dev"
optional = false
python-versions = "*"

[package.dependencies]
requests-oauthlib = ">=0.5.0"
requests = ">=2.16,<3.0"
certifi = ">=2017.4.17"
isodate = ">=0.6.0"

[package.extras]
async = ["aiohttp (>=3.0)", "aiodns"]

[[package]]
name = "multidict"
version = "4.7.6"
description = "multidict implementation"
category = "main"
optional = false
python-versions = ">=3.5"

[[package]]
name = "murmurhash"
version = "1.0.5"
description = "Cython bindings for MurmurHash"
category = "main"
optional = true
python-versions = "*"

[[package]]
name = "mypy"
version = "0.790"
description = "Optional static typing for Python"
category = "dev"
optional = false
python-versions = ">=3.5"

[package.dependencies]
mypy-extensions = ">=0.4.3,<0.5.0"
typed-ast = ">=1.4.0,<1.5.0"
typing-extensions = ">=3.7.4"

[package.extras]
dmypy = ["psutil (>=4.0)"]

[[package]]
name = "mypy-extensions"
version = "0.4.3"
description = "Experimental type system extensions for programs checked with the mypy typechecker."
category = "dev"
optional = false
python-versions = "*"

[[package]]
name = "networkx"
version = "2.5"
description = "Python package for creating and manipulating graphs and networks"
category = "main"
optional = false
python-versions = ">=3.6"

[package.dependencies]
decorator = ">=4.3.0"

[package.extras]
all = ["numpy", "scipy", "pandas", "matplotlib", "pygraphviz", "pydot", "pyyaml", "lxml", "pytest"]
lxml = ["lxml"]
pydot = ["pydot"]
numpy = ["numpy"]
pyyaml = ["pyyaml"]
matplotlib = ["matplotlib"]
scipy = ["scipy"]
pytest = ["pytest"]
pygraphviz = ["pygraphviz"]
pandas = ["pandas"]
gdal = ["gdal"]

[[package]]
name = "nr.collections"
version = "0.0.1"
description = "Useful container datatypes for Python 2 and 3."
category = "dev"
optional = false
python-versions = "*"

[package.dependencies]
six = ">=1.11.0,<2.0.0"
"nr.metaclass" = ">=0.0.1,<0.1.0"

[package.extras]
test = ["nr.fs (>=1.5.0,<2.0.0)"]

[[package]]
name = "nr.databind.core"
version = "0.0.22"
description = "Bind structured data directly to typed objects."
category = "dev"
optional = false
python-versions = "*"

[package.dependencies]
"nr.pylang.utils" = ">=0.0.3,<0.1.0"
"nr.interface" = ">=0.0.1,<0.1.0"
"nr.stream" = ">=0.0.1,<0.1.0"
"nr.collections" = ">=0.0.1,<1.0.0"

[[package]]
name = "nr.databind.json"
version = "0.0.14"
description = "Deserialize JSON into Python objects and reverse."
category = "dev"
optional = false
python-versions = "*"

[package.dependencies]
"nr.pylang.utils" = ">=0.0.1,<0.1.0"
"nr.databind.core" = ">=0.0.21,<0.1.0"
"nr.interface" = ">=0.0.1,<0.1.0"
"nr.parsing.date" = ">=0.1.0,<1.0.0"
"nr.collections" = ">=0.0.1,<1.0.0"

[[package]]
name = "nr.fs"
version = "1.6.3"
description = "Filesystem and path manipulation tools."
category = "dev"
optional = false
python-versions = "*"

[package.dependencies]
six = ">=1.11.0,<2.0.0"

[[package]]
name = "nr.interface"
version = "0.0.4"
description = "Interface definitions for Python."
category = "dev"
optional = false
python-versions = "*"

[package.dependencies]
"nr.pylang.utils" = ">=0.0.1,<0.1.0"
"nr.metaclass" = ">=0.0.1,<0.1.0"
six = ">=1.11.0,<2.0.0"
"nr.collections" = ">=0.0.1,<1.0.0"

[[package]]
name = "nr.metaclass"
version = "0.0.6"
description = "Metaclass utilities."
category = "dev"
optional = false
python-versions = "*"

[[package]]
name = "nr.parsing.date"
version = "0.4.4"
description = "A simple and fast date parsing library. Uses dateutil for timezone offset support."
category = "dev"
optional = false
python-versions = ">=3.5.0,<4.0.0"

[package.dependencies]
"nr.utils.re" = ">=0.1.0,<0.2.0"

[[package]]
name = "nr.pylang.utils"
version = "0.0.4"
description = "Package description here."
category = "dev"
optional = false
python-versions = ">=3.4.0,<4.0.0"

[package.dependencies]
"nr.collections" = ">=0.0.1,<1.0.0"

[[package]]
name = "nr.stream"
version = "0.0.5"
description = "Use iterators like Java streams."
category = "dev"
optional = false
python-versions = "*"

[package.dependencies]
"nr.pylang.utils" = ">=0.0.1,<1.0.0"
six = ">=1.11.0,<2.0.0"
"nr.collections" = ">=0.0.1,<1.0.0"

[[package]]
name = "nr.sumtype"
version = "0.0.4"
description = "Sumtypes in Python."
category = "dev"
optional = false
python-versions = "*"

[package.dependencies]
"nr.stream" = ">=0.0.2,<1.0.0"
"nr.metaclass" = ">=0.0.4,<1.0.0"

[[package]]
name = "nr.utils.re"
version = "0.1.1"
description = "This module provides some utility functions for applying regular expressions."
category = "dev"
optional = false
python-versions = "*"

[[package]]
name = "numpy"
version = "1.18.5"
description = "NumPy is the fundamental package for array computing with Python."
category = "main"
optional = false
python-versions = ">=3.5"

[[package]]
name = "oauth2client"
version = "4.1.3"
description = "OAuth 2.0 client library"
category = "main"
optional = false
python-versions = "*"

[package.dependencies]
pyasn1-modules = ">=0.0.5"
six = ">=1.6.1"
pyasn1 = ">=0.1.7"
httplib2 = ">=0.9.1"
rsa = ">=3.1.4"

[[package]]
name = "oauthlib"
version = "3.1.0"
description = "A generic, spec-compliant, thorough implementation of the OAuth request-signing logic"
category = "main"
optional = false
python-versions = ">=2.7, !=3.0.*, !=3.1.*, !=3.2.*, !=3.3.*"

[package.extras]
signals = ["blinker"]
signedtoken = ["cryptography", "pyjwt (>=1.0.0)"]
rsa = ["cryptography"]

[[package]]
name = "opt-einsum"
version = "3.3.0"
description = "Optimizing numpys einsum function"
category = "main"
optional = false
python-versions = ">=3.5"

[package.dependencies]
numpy = ">=1.7"

[package.extras]
docs = ["sphinx (==1.2.3)", "sphinxcontrib-napoleon", "sphinx-rtd-theme", "numpydoc"]
tests = ["pytest", "pytest-cov", "pytest-pep8"]

[[package]]
name = "packaging"
version = "20.8"
description = "Core utilities for Python packages"
category = "main"
optional = false
python-versions = ">=2.7, !=3.0.*, !=3.1.*, !=3.2.*, !=3.3.*"

[package.dependencies]
pyparsing = ">=2.0.2"

[[package]]
name = "pamqp"
version = "2.3.0"
description = "RabbitMQ Focused AMQP low-level library"
category = "main"
optional = false
python-versions = "*"

[package.extras]
codegen = ["lxml"]

[[package]]
name = "pathspec"
version = "0.8.1"
description = "Utility library for gitignore style pattern matching of file paths."
category = "dev"
optional = false
python-versions = ">=2.7, !=3.0.*, !=3.1.*, !=3.2.*, !=3.3.*, !=3.4.*"

[[package]]
name = "pbr"
version = "5.5.1"
description = "Python Build Reasonableness"
category = "dev"
optional = false
python-versions = ">=2.6"

[[package]]
name = "pep440-version-utils"
version = "0.3.0"
description = "Utilities to deal with pep440 versioning"
category = "dev"
optional = false
python-versions = ">=3.6,<4.0"

[package.dependencies]
packaging = ">=20.3,<21.0"

[[package]]
name = "pillow"
version = "8.1.0"
description = "Python Imaging Library (Fork)"
category = "main"
optional = false
python-versions = ">=3.6"

[[package]]
name = "plac"
version = "1.1.3"
description = "The smartest command line arguments parser in the world"
category = "main"
optional = true
python-versions = "*"

[[package]]
name = "pluggy"
version = "0.13.1"
description = "plugin and hook calling mechanisms for python"
category = "dev"
optional = false
python-versions = ">=2.7, !=3.0.*, !=3.1.*, !=3.2.*, !=3.3.*"

[package.dependencies]
importlib-metadata = {version = ">=0.12", markers = "python_version < \"3.8\""}

[package.extras]
dev = ["pre-commit", "tox"]

[[package]]
name = "preshed"
version = "3.0.5"
description = "Cython hash table that trusts the keys are pre-hashed"
category = "main"
optional = true
python-versions = "*"

[package.dependencies]
murmurhash = ">=0.28.0,<1.1.0"
cymem = ">=2.0.2,<2.1.0"

[[package]]
name = "prompt-toolkit"
version = "2.0.10"
description = "Library for building powerful interactive command lines in Python"
category = "main"
optional = false
python-versions = ">=2.6, !=3.0.*, !=3.1.*, !=3.2.*"

[package.dependencies]
six = ">=1.9.0"
wcwidth = "*"

[[package]]
name = "protobuf"
version = "3.14.0"
description = "Protocol Buffers"
category = "main"
optional = false
python-versions = "*"

[package.dependencies]
six = ">=1.9"

[[package]]
name = "psycopg2-binary"
version = "2.8.6"
description = "psycopg2 - Python-PostgreSQL Database Adapter"
category = "main"
optional = false
python-versions = ">=2.7,!=3.0.*,!=3.1.*,!=3.2.*,!=3.3.*"

[[package]]
name = "py"
version = "1.10.0"
description = "library with cross-python path, ini-parsing, io, code, log facilities"
category = "dev"
optional = false
python-versions = ">=2.7, !=3.0.*, !=3.1.*, !=3.2.*, !=3.3.*"

[[package]]
name = "pyasn1"
version = "0.4.8"
description = "ASN.1 types and codecs"
category = "main"
optional = false
python-versions = "*"

[[package]]
name = "pyasn1-modules"
version = "0.2.8"
description = "A collection of ASN.1-based protocols modules."
category = "main"
optional = false
python-versions = "*"

[package.dependencies]
pyasn1 = ">=0.4.6,<0.5.0"

[[package]]
name = "pycodestyle"
version = "2.6.0"
description = "Python style guide checker"
category = "dev"
optional = false
python-versions = ">=2.7, !=3.0.*, !=3.1.*, !=3.2.*, !=3.3.*"

[[package]]
name = "pycparser"
version = "2.20"
description = "C parser in Python"
category = "main"
optional = false
python-versions = ">=2.7, !=3.0.*, !=3.1.*, !=3.2.*, !=3.3.*"

[[package]]
name = "pydoc-markdown"
version = "3.9.0"
description = "Create Python API documentation in Markdown format."
category = "dev"
optional = false
python-versions = ">=3.5.0,<4.0.0"

[package.dependencies]
PyYAML = ">=5.3.0,<6.0.0"
docspec = ">=0.2.0,<0.3.0"
"nr.fs" = ">=1.6.0,<2.0.0"
six = ">=1.11.0,<2.0.0"
"nr.collections" = ">=0.0.1,<0.1.0"
"nr.databind.core" = ">=0.0.18,<0.1.0"
docspec-python = ">=0.0.7,<0.1.0"
toml = ">=0.10.1,<1.0.0"
watchdog = ">=1.0.0,<2.0.0"
"nr.databind.json" = ">=0.0.9,<0.1.0"
requests = ">=2.23.0,<3.0.0"
click = ">=7.0.0,<8.0.0"
"nr.interface" = ">=0.0.3,<0.1.0"

[[package]]
name = "pydocstyle"
version = "5.1.1"
description = "Python docstring style checker"
category = "dev"
optional = false
python-versions = ">=3.5"

[package.dependencies]
snowballstemmer = "*"

[[package]]
name = "pydot"
version = "1.4.1"
description = "Python interface to Graphviz's Dot"
category = "main"
optional = false
python-versions = ">=2.7, !=3.0.*, !=3.1.*, !=3.2.*, !=3.3.*"

[package.dependencies]
pyparsing = ">=2.1.4"

[[package]]
name = "pyflakes"
version = "2.2.0"
description = "passive checker of Python programs"
category = "dev"
optional = false
python-versions = ">=2.7, !=3.0.*, !=3.1.*, !=3.2.*, !=3.3.*"

[[package]]
name = "pyjwt"
version = "2.0.1"
description = "JSON Web Token implementation in Python"
category = "main"
optional = false
python-versions = ">=3.6"

[package.dependencies]
cryptography = {version = ">=3.3.1,<4.0.0", optional = true, markers = "extra == \"crypto\""}

[package.extras]
docs = ["sphinx", "sphinx-rtd-theme", "zope.interface"]
tests = ["pytest (>=6.0.0,<7.0.0)", "coverage[toml] (==5.0.4)"]
crypto = ["cryptography (>=3.3.1,<4.0.0)"]
dev = ["sphinx", "sphinx-rtd-theme", "zope.interface", "cryptography (>=3.3.1,<4.0.0)", "pytest (>=6.0.0,<7.0.0)", "coverage[toml] (==5.0.4)", "mypy", "pre-commit"]

[[package]]
name = "pykwalify"
version = "1.8.0"
description = "Python lib/cli for JSON/YAML schema validation"
category = "main"
optional = false
python-versions = "*"

[package.dependencies]
python-dateutil = ">=2.8.0"
docopt = ">=0.6.2"
"ruamel.yaml" = ">=0.16.0"

[[package]]
name = "pymongo"
version = "3.10.1"
description = "Python driver for MongoDB <http://www.mongodb.org>"
category = "main"
optional = false
python-versions = "*"

[package.dependencies]
dnspython = {version = ">=1.16.0,<1.17.0", optional = true, markers = "extra == \"srv\""}
ipaddress = {version = "*", optional = true, markers = "extra == \"tls\""}

[package.extras]
tls = ["ipaddress"]
encryption = ["pymongocrypt (<2.0.0)"]
gssapi = ["pykerberos"]
snappy = ["python-snappy"]
srv = ["dnspython (>=1.16.0,<1.17.0)"]
zstd = ["zstandard"]

[[package]]
name = "pyparsing"
version = "2.4.7"
description = "Python parsing module"
category = "main"
optional = false
python-versions = ">=2.6, !=3.0.*, !=3.1.*, !=3.2.*"

[[package]]
name = "pyreadline"
version = "2.1"
description = "A python implmementation of GNU readline."
category = "main"
optional = false
python-versions = "*"

[[package]]
name = "pyrsistent"
version = "0.17.3"
description = "Persistent/Functional/Immutable data structures"
category = "main"
optional = false
python-versions = ">=3.5"

[[package]]
name = "pytelegrambotapi"
<<<<<<< HEAD
version = "3.7.5"
=======
version = "3.7.6"
>>>>>>> 30dae895
description = "Python Telegram bot api."
category = "main"
optional = false
python-versions = "*"

[package.dependencies]
requests = "*"

[package.extras]
json = ["ujson"]
redis = ["redis (>=3.4.1)"]

[[package]]
name = "pytest"
version = "5.4.3"
description = "pytest: simple powerful testing with Python"
category = "dev"
optional = false
python-versions = ">=3.5"

[package.dependencies]
more-itertools = ">=4.0.0"
py = ">=1.5.0"
wcwidth = "*"
packaging = "*"
importlib-metadata = {version = ">=0.12", markers = "python_version < \"3.8\""}
colorama = {version = "*", markers = "sys_platform == \"win32\""}
attrs = ">=17.4.0"
pluggy = ">=0.12,<1.0"
atomicwrites = {version = ">=1.0", markers = "sys_platform == \"win32\""}

[package.extras]
checkqa-mypy = ["mypy (==v0.761)"]
testing = ["argcomplete", "hypothesis (>=3.56)", "mock", "nose", "requests", "xmlschema"]

[[package]]
name = "pytest-asyncio"
version = "0.10.0"
description = "Pytest support for asyncio."
category = "dev"
optional = false
python-versions = ">= 3.5"

[package.dependencies]
pytest = ">=3.0.6"

[package.extras]
testing = ["async-generator (>=1.3)", "coverage", "hypothesis (>=3.64)"]

[[package]]
name = "pytest-cov"
version = "2.11.1"
description = "Pytest plugin for measuring coverage."
category = "dev"
optional = false
python-versions = ">=2.7, !=3.0.*, !=3.1.*, !=3.2.*, !=3.3.*, !=3.4.*"

[package.dependencies]
pytest = ">=4.6"
coverage = ">=5.2.1"

[package.extras]
testing = ["fields", "hunter", "process-tests (==2.0.2)", "six", "pytest-xdist", "virtualenv"]

[[package]]
name = "pytest-forked"
version = "1.3.0"
description = "run tests in isolated forked subprocesses"
category = "dev"
optional = false
python-versions = ">=2.7, !=3.0.*, !=3.1.*, !=3.2.*, !=3.3.*, !=3.4.*"

[package.dependencies]
py = "*"
pytest = ">=3.10"

[[package]]
name = "pytest-localserver"
version = "0.5.0"
description = "py.test plugin to test server connections locally."
category = "dev"
optional = false
python-versions = "*"

[package.dependencies]
werkzeug = ">=0.10"

[[package]]
name = "pytest-sanic"
version = "1.6.2"
description = "a pytest plugin for Sanic"
category = "dev"
optional = false
python-versions = ">=3.6,<4.0"

[package.dependencies]
pytest = ">=5.2"
async_generator = ">=1.10,<2.0"
aiohttp = ">=3.6.2,<4.0.0"

[[package]]
name = "pytest-timeout"
version = "1.4.2"
description = "py.test plugin to abort hanging tests"
category = "dev"
optional = false
python-versions = "*"

[package.dependencies]
pytest = ">=3.6.0"

[[package]]
name = "pytest-xdist"
version = "1.34.0"
description = "pytest xdist plugin for distributed testing and loop-on-failing modes"
category = "dev"
optional = false
python-versions = ">=2.7, !=3.0.*, !=3.1.*, !=3.2.*, !=3.3.*, !=3.4.*"

[package.dependencies]
six = "*"
execnet = ">=1.1"
pytest-forked = "*"
pytest = ">=4.4.0"

[package.extras]
testing = ["filelock"]

[[package]]
name = "python-crfsuite"
version = "0.9.7"
description = "Python binding for CRFsuite"
category = "main"
optional = false
python-versions = "*"

[[package]]
name = "python-dateutil"
version = "2.8.1"
description = "Extensions to the standard Python datetime module"
category = "main"
optional = false
python-versions = "!=3.0.*,!=3.1.*,!=3.2.*,>=2.7"

[package.dependencies]
six = ">=1.5"

[[package]]
name = "python-engineio"
version = "3.13.2"
description = "Engine.IO server"
category = "main"
optional = false
python-versions = "*"

[package.dependencies]
six = ">=1.9.0"

[package.extras]
client = ["requests (>=2.21.0)", "websocket-client (>=0.54.0)"]
asyncio_client = ["aiohttp (>=3.4)"]

[[package]]
name = "python-jose"
version = "3.2.0"
description = "JOSE implementation in Python"
category = "dev"
optional = false
python-versions = "*"

[package.dependencies]
six = "<2.0"
pyasn1 = "*"
ecdsa = "<0.15"
cryptography = {version = "*", optional = true, markers = "extra == \"cryptography\""}
rsa = "*"

[package.extras]
cryptography = ["cryptography"]
pycrypto = ["pycrypto (>=2.6.0,<2.7.0)", "pyasn1"]
pycryptodome = ["pycryptodome (>=3.3.1,<4.0.0)", "pyasn1"]

[[package]]
name = "python-socketio"
version = "4.6.1"
description = "Socket.IO server"
category = "main"
optional = false
python-versions = "*"

[package.dependencies]
six = ">=1.9.0"
python-engineio = ">=3.13.0,<4"

[package.extras]
client = ["requests (>=2.21.0)", "websocket-client (>=0.54.0)"]
asyncio_client = ["aiohttp (>=3.4)", "websockets (>=7.0)"]

[[package]]
name = "pytz"
version = "2020.5"
description = "World timezone definitions, modern and historical"
category = "main"
optional = false
python-versions = "*"

[[package]]
name = "pywin32"
version = "227"
description = "Python for Window Extensions"
category = "dev"
optional = false
python-versions = "*"

[[package]]
name = "pyyaml"
version = "5.4.1"
description = "YAML parser and emitter for Python"
category = "dev"
optional = false
python-versions = ">=2.7, !=3.0.*, !=3.1.*, !=3.2.*, !=3.3.*, !=3.4.*, !=3.5.*"

[[package]]
name = "questionary"
version = "1.5.2"
description = "Python library to build pretty command line user prompts ⭐️"
category = "main"
optional = false
python-versions = "*"

[package.dependencies]
prompt-toolkit = ">=2.0,<4.0"

[package.extras]
test = ["pytest", "pytest-pycodestyle", "pytest-cov", "coveralls"]

[[package]]
name = "rasa-sdk"
version = "2.2.0"
description = "Open source machine learning framework to automate text- and voice-based conversations: NLU, dialogue management, connect to Slack, Facebook, and more - Create chatbots and voice assistants"
category = "main"
optional = false
python-versions = ">=3.6,<3.9"

[package.dependencies]
requests = ">=2.23,<3.0"
coloredlogs = ">=10,<15"
sanic-cors = ">=0.10.0,<0.11.0"
sanic = ">=19.12.2,<21.0.0"

[[package]]
name = "redis"
version = "3.5.3"
description = "Python client for Redis key-value store"
category = "main"
optional = false
python-versions = ">=2.7, !=3.0.*, !=3.1.*, !=3.2.*, !=3.3.*, !=3.4.*"

[package.extras]
hiredis = ["hiredis (>=0.1.3)"]

[[package]]
name = "regex"
version = "2020.9.27"
description = "Alternative regular expression module, to replace re."
category = "main"
optional = false
python-versions = "*"

[[package]]
name = "requests"
version = "2.25.1"
description = "Python HTTP for Humans."
category = "main"
optional = false
python-versions = ">=2.7, !=3.0.*, !=3.1.*, !=3.2.*, !=3.3.*, !=3.4.*"

[package.dependencies]
idna = ">=2.5,<3"
certifi = ">=2017.4.17"
chardet = ">=3.0.2,<5"
urllib3 = ">=1.21.1,<1.27"

[package.extras]
security = ["pyOpenSSL (>=0.14)", "cryptography (>=1.3.4)"]
socks = ["PySocks (>=1.5.6,!=1.5.7)", "win-inet-pton"]

[[package]]
name = "requests-oauthlib"
version = "1.3.0"
description = "OAuthlib authentication support for Requests."
category = "main"
optional = false
python-versions = ">=2.7, !=3.0.*, !=3.1.*, !=3.2.*, !=3.3.*"

[package.dependencies]
oauthlib = ">=3.0.0"
requests = ">=2.0.0"

[package.extras]
rsa = ["oauthlib[signedtoken] (>=3.0.0)"]

[[package]]
name = "requests-toolbelt"
version = "0.9.1"
description = "A utility belt for advanced users of python-requests"
category = "main"
optional = false
python-versions = "*"

[package.dependencies]
requests = ">=2.0.1,<3.0.0"

[[package]]
name = "responses"
version = "0.10.16"
description = "A utility library for mocking out the `requests` Python library."
category = "dev"
optional = false
python-versions = ">=2.7, !=3.0.*, !=3.1.*, !=3.2.*, !=3.3.*"

[package.dependencies]
requests = ">=2.0"
six = "*"
urllib3 = ">=1.25.10"

[package.extras]
tests = ["coverage (>=3.7.1,<5.0.0)", "pytest-cov", "pytest-localserver", "flake8", "pytest (>=4.6,<5.0)", "pytest (>=4.6)"]

[[package]]
name = "rfc3986"
version = "1.4.0"
description = "Validating URI References per RFC 3986"
category = "main"
optional = false
python-versions = "*"

[package.extras]
idna2008 = ["idna"]

[[package]]
name = "rocketchat-api"
version = "1.9.1"
description = "Python API wrapper for Rocket.Chat"
category = "main"
optional = false
python-versions = "*"

[package.dependencies]
requests = "*"

[[package]]
name = "rsa"
version = "4.7"
description = "Pure-Python RSA implementation"
category = "main"
optional = false
python-versions = ">=3.5, <4"

[package.dependencies]
pyasn1 = ">=0.1.3"

[[package]]
name = "ruamel.yaml"
version = "0.16.12"
description = "ruamel.yaml is a YAML parser/emitter that supports roundtrip preservation of comments, seq/map flow style, and map key order"
category = "main"
optional = false
python-versions = "*"

[package.dependencies]
"ruamel.yaml.clib" = {version = ">=0.1.2", markers = "platform_python_implementation == \"CPython\" and python_version < \"3.9\""}

[package.extras]
docs = ["ryd"]
jinja2 = ["ruamel.yaml.jinja2 (>=0.2)"]

[[package]]
name = "ruamel.yaml.clib"
version = "0.2.2"
description = "C version of reader, parser and emitter for ruamel.yaml derived from libyaml"
category = "main"
optional = false
python-versions = "*"

[[package]]
name = "s3transfer"
version = "0.3.4"
description = "An Amazon S3 Transfer Manager"
category = "main"
optional = false
python-versions = "*"

[package.dependencies]
botocore = ">=1.12.36,<2.0a.0"

[[package]]
name = "sacremoses"
version = "0.0.43"
description = "SacreMoses"
category = "main"
optional = true
python-versions = "*"

[package.dependencies]
joblib = "*"
regex = "*"
six = "*"
tqdm = "*"
click = "*"

[[package]]
name = "sanic"
version = "20.3.0"
description = "A web server and web framework that's written to go fast. Build fast. Run fast."
category = "main"
optional = false
python-versions = ">=3.6"

[package.dependencies]
uvloop = {version = ">=0.5.3", markers = "sys_platform != \"win32\" and implementation_name == \"cpython\""}
ujson = {version = ">=1.35", markers = "sys_platform != \"win32\" and implementation_name == \"cpython\""}
httptools = ">=0.0.10"
aiofiles = ">=0.3.0"
multidict = ">=4.0,<5.0"
httpx = "0.11.1"
websockets = ">=7.0,<9.0"

[package.extras]
test = ["pytest (==5.2.1)", "multidict (>=4.0,<5.0)", "gunicorn", "pytest-cov", "httpcore (==0.3.0)", "beautifulsoup4", "pytest-sanic", "pytest-sugar", "pytest-benchmark", "uvloop (>=0.5.3)", "ujson (>=1.35)"]
docs = ["sphinx (>=2.1.2)", "sphinx-rtd-theme", "recommonmark (>=0.5.0)", "docutils", "pygments"]
all = ["pytest (==5.2.1)", "multidict (>=4.0,<5.0)", "gunicorn", "pytest-cov", "httpcore (==0.3.0)", "beautifulsoup4", "pytest-sanic", "pytest-sugar", "pytest-benchmark", "aiofiles", "tox", "black", "flake8", "bandit", "towncrier", "sphinx (>=2.1.2)", "sphinx-rtd-theme", "recommonmark (>=0.5.0)", "docutils", "pygments", "uvloop (>=0.5.3)", "ujson (>=1.35)"]
dev = ["pytest (==5.2.1)", "multidict (>=4.0,<5.0)", "gunicorn", "pytest-cov", "httpcore (==0.3.0)", "beautifulsoup4", "pytest-sanic", "pytest-sugar", "pytest-benchmark", "aiofiles", "tox", "black", "flake8", "bandit", "towncrier", "uvloop (>=0.5.3)", "ujson (>=1.35)"]

[[package]]
name = "sanic-cors"
version = "0.10.0.post3"
description = "A Sanic extension adding a decorator for CORS support. Based on flask-cors by Cory Dolphin."
category = "main"
optional = false
python-versions = "*"

[package.dependencies]
sanic-plugins-framework = ">=0.9.0"
sanic = ">=18.12.0"

[[package]]
name = "sanic-jwt"
version = "1.6.0"
description = "JWT oauth flow for Sanic"
category = "main"
optional = false
python-versions = "*"

[package.dependencies]
pyjwt = "2.0.0"

[package.extras]
docs = ["sphinx"]
all = ["sphinx", "sphinx"]

[[package]]
name = "sanic-plugins-framework"
version = "0.9.5"
description = "Doing all of the boilerplate to create a Sanic Plugin, so you don't have to."
category = "main"
optional = false
python-versions = "*"

[package.dependencies]
sanic = ">=18.12.0,<21"

[[package]]
name = "scikit-learn"
version = "0.24.1"
description = "A set of python modules for machine learning and data mining"
category = "main"
optional = false
python-versions = ">=3.6"

[package.dependencies]
joblib = ">=0.11"
threadpoolctl = ">=2.0.0"
scipy = ">=0.19.1"
numpy = ">=1.13.3"

[package.extras]
docs = ["matplotlib (>=2.1.1)", "scikit-image (>=0.13)", "pandas (>=0.25.0)", "seaborn (>=0.9.0)", "memory-profiler (>=0.57.0)", "sphinx (>=3.2.0)", "sphinx-gallery (>=0.7.0)", "numpydoc (>=1.0.0)", "Pillow (>=7.1.2)", "sphinx-prompt (>=1.3.0)"]
tests = ["matplotlib (>=2.1.1)", "scikit-image (>=0.13)", "pandas (>=0.25.0)", "pytest (>=5.0.1)", "pytest-cov (>=2.9.0)", "flake8 (>=3.8.2)", "mypy (>=0.770)", "pyamg (>=4.0.0)"]
benchmark = ["matplotlib (>=2.1.1)", "pandas (>=0.25.0)", "memory-profiler (>=0.57.0)"]
examples = ["matplotlib (>=2.1.1)", "scikit-image (>=0.13)", "pandas (>=0.25.0)", "seaborn (>=0.9.0)"]

[[package]]
name = "scipy"
version = "1.5.4"
description = "SciPy: Scientific Library for Python"
category = "main"
optional = false
python-versions = ">=3.6"

[package.dependencies]
numpy = ">=1.14.5"

[[package]]
name = "sentencepiece"
version = "0.1.95"
description = "SentencePiece python wrapper"
category = "main"
optional = true
python-versions = "*"

[[package]]
name = "sentinels"
version = "1.0.0"
description = "Various objects to denote special meanings in python"
category = "dev"
optional = false
python-versions = "*"

[[package]]
name = "sentry-sdk"
version = "0.19.5"
description = "Python client for Sentry (https://sentry.io)"
category = "main"
optional = false
python-versions = "*"

[package.dependencies]
certifi = "*"
urllib3 = ">=1.10.0"

[package.extras]
celery = ["celery (>=3)"]
sqlalchemy = ["sqlalchemy (>=1.2)"]
rq = ["rq (>=0.6)"]
aiohttp = ["aiohttp (>=3.5)"]
pyspark = ["pyspark (>=2.4.4)"]
flask = ["flask (>=0.11)", "blinker (>=1.1)"]
pure_eval = ["pure-eval", "executing", "asttokens"]
django = ["django (>=1.8)"]
chalice = ["chalice (>=1.16.0)"]
beam = ["apache-beam (>=2.12)"]
tornado = ["tornado (>=5)"]
bottle = ["bottle (>=0.12.13)"]
sanic = ["sanic (>=0.8)"]
falcon = ["falcon (>=1.4)"]

[[package]]
name = "six"
version = "1.15.0"
description = "Python 2 and 3 compatibility utilities"
category = "main"
optional = false
python-versions = ">=2.7, !=3.0.*, !=3.1.*, !=3.2.*"

[[package]]
name = "sklearn-crfsuite"
version = "0.3.6"
description = "CRFsuite (python-crfsuite) wrapper which provides interface simlar to scikit-learn"
category = "main"
optional = false
python-versions = "*"

[package.dependencies]
tqdm = ">=2.0"
six = "*"
python-crfsuite = ">=0.8.3"
tabulate = "*"

[[package]]
name = "slackclient"
version = "2.9.3"
description = "Slack API clients for Web API and RTM API"
category = "main"
optional = false
python-versions = ">=3.6.0"

[package.dependencies]
aiohttp = ">3.5.2,<4.0.0"

[package.extras]
optional = ["aiodns (>1.0)"]

[[package]]
name = "smmap"
version = "3.0.5"
description = "A pure Python implementation of a sliding window memory map manager"
category = "dev"
optional = false
python-versions = ">=2.7, !=3.0.*, !=3.1.*, !=3.2.*, !=3.3.*"

[[package]]
name = "sniffio"
version = "1.2.0"
description = "Sniff out which async library your code is running under"
category = "main"
optional = false
python-versions = ">=3.5"

[package.dependencies]
contextvars = {version = ">=2.1", markers = "python_version < \"3.7\""}

[[package]]
name = "snowballstemmer"
version = "2.1.0"
description = "This package provides 29 stemmers for 28 languages generated from Snowball algorithms."
category = "dev"
optional = false
python-versions = "*"

[[package]]
name = "sortedcontainers"
version = "2.3.0"
description = "Sorted Containers -- Sorted List, Sorted Dict, Sorted Set"
category = "dev"
optional = false
python-versions = "*"

[[package]]
name = "spacy"
version = "2.2.4"
description = "Industrial-strength Natural Language Processing (NLP) in Python"
category = "main"
optional = true
python-versions = "!=3.0.*,!=3.1.*,!=3.2.*,!=3.3.*,>=2.7"

[package.dependencies]
tqdm = ">=4.38.0,<5.0.0"
preshed = ">=3.0.2,<3.1.0"
catalogue = ">=0.0.7,<1.1.0"
wasabi = ">=0.4.0,<1.1.0"
blis = ">=0.4.0,<0.5.0"
srsly = ">=1.0.2,<1.1.0"
thinc = "7.4.0"
plac = ">=0.9.6,<1.2.0"
murmurhash = ">=0.28.0,<1.1.0"
numpy = ">=1.15.0"
requests = ">=2.13.0,<3.0.0"
cymem = ">=2.0.2,<2.1.0"

[package.extras]
lookups = ["spacy-lookups-data (>=0.0.5,<0.2.0)"]
cuda90 = ["cupy-cuda90 (>=5.0.0b4)"]
cuda91 = ["cupy-cuda91 (>=5.0.0b4)"]
cuda92 = ["cupy-cuda92 (>=5.0.0b4)"]
ko = ["natto-py (==0.9.0)"]
cuda = ["cupy (>=5.0.0b4)"]
th = ["pythainlp (>=2.0)"]
cuda80 = ["cupy-cuda80 (>=5.0.0b4)"]
ja = ["fugashi (>=0.1.3)"]
cuda100 = ["cupy-cuda100 (>=5.0.0b4)"]

[[package]]
name = "sqlalchemy"
version = "1.3.22"
description = "Database Abstraction Library"
category = "main"
optional = false
python-versions = ">=2.7, !=3.0.*, !=3.1.*, !=3.2.*, !=3.3.*"

[package.extras]
postgresql_pg8000 = ["pg8000"]
postgresql = ["psycopg2"]
postgresql_psycopg2cffi = ["psycopg2cffi"]
pymysql = ["pymysql"]
mssql_pymssql = ["pymssql"]
postgresql_psycopg2binary = ["psycopg2-binary"]
mysql = ["mysqlclient"]
oracle = ["cx-oracle"]
mssql = ["pyodbc"]
mssql_pyodbc = ["pyodbc"]

[[package]]
name = "srsly"
version = "1.0.5"
description = "Modern high-performance serialization utilities for Python"
category = "main"
optional = true
python-versions = "*"

[[package]]
name = "stevedore"
version = "3.3.0"
description = "Manage dynamic plugins for Python applications"
category = "dev"
optional = false
python-versions = ">=3.6"

[package.dependencies]
importlib-metadata = {version = ">=1.7.0", markers = "python_version < \"3.8\""}
pbr = ">=2.0.0,<2.1.0 || >2.1.0"

[[package]]
name = "tabulate"
version = "0.8.7"
description = "Pretty-print tabular data"
category = "main"
optional = false
python-versions = "*"

[package.extras]
widechars = ["wcwidth"]

[[package]]
name = "tensorboard"
version = "2.4.1"
description = "TensorBoard lets you watch Tensors Flow"
category = "main"
optional = false
python-versions = ">= 2.7, != 3.0.*, != 3.1.*"

[package.dependencies]
markdown = ">=2.6.8"
protobuf = ">=3.6.0"
tensorboard-plugin-wit = ">=1.6.0"
six = ">=1.10.0"
grpcio = ">=1.24.3"
absl-py = ">=0.4"
werkzeug = ">=0.11.15"
requests = ">=2.21.0,<3"
google-auth = ">=1.6.3,<2"
numpy = ">=1.12.0"
google-auth-oauthlib = ">=0.4.1,<0.5"

[[package]]
name = "tensorboard-plugin-wit"
version = "1.8.0"
description = "What-If Tool TensorBoard plugin."
category = "main"
optional = false
python-versions = "*"

[[package]]
name = "tensorflow"
version = "2.3.2"
description = "TensorFlow is an open source machine learning framework for everyone."
category = "main"
optional = false
python-versions = "*"

[package.dependencies]
keras-preprocessing = ">=1.1.1,<1.2"
google-pasta = ">=0.1.8"
protobuf = ">=3.9.2"
tensorflow-estimator = ">=2.3.0,<2.4.0"
opt-einsum = ">=2.3.2"
astunparse = "1.6.3"
grpcio = ">=1.8.6"
absl-py = ">=0.7.0"
six = ">=1.12.0"
termcolor = ">=1.1.0"
tensorboard = ">=2.3.0,<3"
h5py = ">=2.10.0,<2.11.0"
numpy = ">=1.16.0,<1.19.0"
gast = "0.3.3"
wrapt = ">=1.11.1"

[[package]]
name = "tensorflow-addons"
version = "0.12.0"
description = "TensorFlow Addons."
category = "main"
optional = false
python-versions = "*"

[package.dependencies]
typeguard = ">=2.7"

[package.extras]
tensorflow-gpu = ["tensorflow-gpu (>=2.3.0,<2.5.0)"]
tensorflow = ["tensorflow (>=2.3.0,<2.5.0)"]
tensorflow-cpu = ["tensorflow-cpu (>=2.3.0,<2.5.0)"]

[[package]]
name = "tensorflow-estimator"
version = "2.3.0"
description = "TensorFlow Estimator."
category = "main"
optional = false
python-versions = "*"

[[package]]
name = "tensorflow-hub"
version = "0.9.0"
description = "TensorFlow Hub is a library to foster the publication, discovery, and consumption of reusable parts of machine learning models."
category = "main"
optional = false
python-versions = "*"

[package.dependencies]
six = ">=1.12.0"
numpy = ">=1.12.0"
protobuf = ">=3.8.0"

[package.extras]
make_nearest_neighbour_index = ["apache-beam", "annoy"]
make_image_classifier = ["keras-preprocessing"]

[[package]]
name = "tensorflow-probability"
version = "0.11.1"
description = "Probabilistic modeling and statistical inference in TensorFlow"
category = "main"
optional = false
python-versions = "*"

[package.dependencies]
cloudpickle = ">=1.3"
six = ">=1.10.0"
dm-tree = "*"
numpy = ">=1.13.3"
gast = ">=0.3.2"
decorator = "*"

[package.extras]
tfds = ["tensorflow-datasets (>=2.2.0)"]
jax = ["jax (==0.1.74)", "jaxlib (==0.1.52)"]

[[package]]
name = "tensorflow-text"
version = "2.3.0"
description = "TF.Text is a TensorFlow library of text related ops, modules, and subgraphs."
category = "main"
optional = false
python-versions = "*"

[package.dependencies]
tensorflow = ">=2.3.0,<2.4"

[package.extras]
tests = ["absl-py", "pytest"]
tensorflow_gpu = ["tensorflow-gpu (>=2.1.0,<2.2)"]

[[package]]
name = "termcolor"
version = "1.1.0"
description = "ANSII Color formatting for output in terminal."
category = "main"
optional = false
python-versions = "*"

[[package]]
name = "terminaltables"
version = "3.1.0"
description = "Generate simple tables in terminals from a nested list of strings."
category = "main"
optional = false
python-versions = "*"

[[package]]
name = "thinc"
version = "7.4.0"
description = "Practical Machine Learning for NLP"
category = "main"
optional = true
python-versions = "*"

[package.dependencies]
tqdm = ">=4.10.0,<5.0.0"
preshed = ">=1.0.1,<3.1.0"
catalogue = ">=0.0.7,<1.1.0"
wasabi = ">=0.0.9,<1.1.0"
blis = ">=0.4.0,<0.5.0"
srsly = ">=0.0.6,<1.1.0"
plac = ">=0.9.6,<1.2.0"
murmurhash = ">=0.28.0,<1.1.0"
numpy = ">=1.7.0"
cymem = ">=2.0.2,<2.1.0"

[package.extras]
cuda90 = ["cupy-cuda90 (>=5.0.0b4)"]
cuda91 = ["cupy-cuda91 (>=5.0.0b4)"]
cuda92 = ["cupy-cuda92 (>=5.0.0b4)"]
cuda101 = ["cupy-cuda101 (>=5.0.0b4)"]
cuda = ["cupy (>=5.0.0b4)"]
cuda80 = ["cupy-cuda80 (>=5.0.0b4)"]
cuda100 = ["cupy-cuda100 (>=5.0.0b4)"]

[[package]]
name = "threadpoolctl"
version = "2.1.0"
description = "threadpoolctl"
category = "main"
optional = false
python-versions = ">=3.5"

[[package]]
name = "tokenizers"
version = "0.7.0"
description = "Fast and Customizable Tokenizers"
category = "main"
optional = true
python-versions = "*"

[package.extras]
testing = ["pytest"]

[[package]]
name = "toml"
version = "0.10.2"
description = "Python Library for Tom's Obvious, Minimal Language"
category = "dev"
optional = false
python-versions = ">=2.6, !=3.0.*, !=3.1.*, !=3.2.*"

[[package]]
name = "towncrier"
version = "19.2.0"
description = "Building newsfiles for your project."
category = "dev"
optional = false
python-versions = "*"

[package.dependencies]
toml = "*"
incremental = "*"
jinja2 = "*"
Click = "*"

[[package]]
name = "tqdm"
version = "4.56.0"
description = "Fast, Extensible Progress Meter"
category = "main"
optional = false
python-versions = "!=3.0.*,!=3.1.*,!=3.2.*,!=3.3.*,>=2.7"

[package.extras]
telegram = ["requests"]
dev = ["py-make (>=0.1.0)", "twine", "wheel"]

[[package]]
name = "transformers"
version = "2.11.0"
description = "State-of-the-art Natural Language Processing for TensorFlow 2.0 and PyTorch"
category = "main"
optional = true
python-versions = ">=3.6.0"

[package.dependencies]
regex = "!=2019.12.17"
tqdm = ">=4.27"
filelock = "*"
dataclasses = {version = "*", markers = "python_version < \"3.7\""}
packaging = "*"
sacremoses = "*"
sentencepiece = "*"
tokenizers = "0.7.0"
requests = "*"
numpy = "*"

[package.extras]
all = ["pydantic", "uvicorn", "fastapi", "starlette", "tensorflow", "torch"]
serving = ["pydantic", "uvicorn", "fastapi", "starlette"]
docs = ["recommonmark", "sphinx", "sphinx-markdown-tables", "sphinx-rtd-theme"]
torch = ["torch"]
mecab = ["mecab-python3"]
dev = ["pytest", "pytest-xdist", "timeout-decorator", "black", "isort", "flake8", "mecab-python3", "scikit-learn", "tensorflow", "torch"]
testing = ["pytest", "pytest-xdist", "timeout-decorator"]
tf = ["tensorflow", "onnxconverter-common", "keras2onnx"]
tf-cpu = ["tensorflow-cpu", "onnxconverter-common", "keras2onnx"]
quality = ["black", "isort", "flake8"]
sklearn = ["scikit-learn"]

[[package]]
name = "twilio"
version = "6.50.1"
description = "Twilio API client and TwiML generator"
category = "main"
optional = false
python-versions = "*"

[package.dependencies]
six = "*"
requests = {version = ">=2.0.0", markers = "python_version >= \"3.0\""}
pytz = "*"
PyJWT = ">=1.4.2"

[[package]]
name = "typed-ast"
version = "1.4.2"
description = "a fork of Python 2 and 3 ast modules with type comment support"
category = "dev"
optional = false
python-versions = "*"

[[package]]
name = "typeguard"
version = "2.10.0"
description = "Run-time type checker for Python"
category = "main"
optional = false
python-versions = ">=3.5.3"

[package.extras]
test = ["pytest", "typing-extensions"]
doc = ["sphinx-rtd-theme", "sphinx-autodoc-typehints (>=1.2.0)"]

[[package]]
name = "typing-extensions"
version = "3.7.4.3"
description = "Backported and Experimental Type Hints for Python 3.5+"
category = "main"
optional = false
python-versions = "*"

[[package]]
name = "tzlocal"
version = "2.1"
description = "tzinfo object for the local timezone"
category = "main"
optional = false
python-versions = "*"

[package.dependencies]
pytz = "*"

[[package]]
name = "ujson"
version = "3.2.0"
description = "Ultra fast JSON encoder and decoder for Python"
category = "main"
optional = false
python-versions = ">=3.5"

[[package]]
name = "uritemplate"
version = "3.0.1"
description = "URI templates"
category = "main"
optional = true
python-versions = ">=2.7, !=3.0.*, !=3.1.*, !=3.2.*, !=3.3.*"

[[package]]
name = "urllib3"
version = "1.26.2"
description = "HTTP library with thread-safe connection pooling, file post, and more."
category = "main"
optional = false
python-versions = ">=2.7, !=3.0.*, !=3.1.*, !=3.2.*, !=3.3.*, !=3.4.*, <4"

[package.extras]
brotli = ["brotlipy (>=0.6.0)"]
secure = ["pyOpenSSL (>=0.14)", "cryptography (>=1.3.4)", "idna (>=2.0.0)", "certifi", "ipaddress"]
socks = ["PySocks (>=1.5.6,!=1.5.7,<2.0)"]

[[package]]
name = "uvloop"
version = "0.14.0"
description = "Fast implementation of asyncio event loop on top of libuv"
category = "main"
optional = false
python-versions = "*"

[[package]]
name = "wasabi"
version = "0.8.1"
description = "A lightweight console printing and formatting toolkit"
category = "main"
optional = true
python-versions = "*"

[[package]]
name = "watchdog"
version = "1.0.2"
description = "Filesystem events monitoring"
category = "dev"
optional = false
python-versions = ">=3.6"

[package.extras]
watchmedo = ["PyYAML (>=3.10)", "argh (>=0.24.1)"]

[[package]]
name = "wcwidth"
version = "0.2.5"
description = "Measures the displayed width of unicode strings in a terminal"
category = "main"
optional = false
python-versions = "*"

[[package]]
name = "webexteamssdk"
version = "1.6"
description = "Community-developed Python SDK for the Webex Teams APIs"
category = "main"
optional = false
python-versions = "*"

[package.dependencies]
requests = ">=2.4.2"
future = "*"
PyJWT = "*"
requests-toolbelt = "*"

[[package]]
name = "websocket-client"
version = "0.57.0"
description = "WebSocket client for Python. hybi13 is supported."
category = "dev"
optional = false
python-versions = ">=2.6, !=3.0.*, !=3.1.*, !=3.2.*, !=3.3.*"

[package.dependencies]
six = "*"

[[package]]
name = "websockets"
version = "8.0.2"
description = "An implementation of the WebSocket Protocol (RFC 6455 & 7692)"
category = "main"
optional = false
python-versions = ">=3.6"

[[package]]
name = "werkzeug"
version = "1.0.1"
description = "The comprehensive WSGI web application library."
category = "main"
optional = false
python-versions = ">=2.7, !=3.0.*, !=3.1.*, !=3.2.*, !=3.3.*, !=3.4.*"

[package.extras]
watchdog = ["watchdog"]
dev = ["pytest", "pytest-timeout", "coverage", "tox", "sphinx", "pallets-sphinx-themes", "sphinx-issues"]

[[package]]
name = "wrapt"
version = "1.12.1"
description = "Module for decorators, wrappers and monkey patching."
category = "main"
optional = false
python-versions = "*"

[[package]]
name = "xmltodict"
version = "0.12.0"
description = "Makes working with XML feel like you are working with JSON"
category = "dev"
optional = false
python-versions = ">=2.7, !=3.0.*, !=3.1.*, !=3.2.*, !=3.3.*"

[[package]]
name = "yarl"
version = "1.5.1"
description = "Yet another URL library"
category = "main"
optional = false
python-versions = ">=3.5"

[package.dependencies]
typing-extensions = {version = ">=3.7.4", markers = "python_version < \"3.8\""}
multidict = ">=4.0"
idna = ">=2.0"

[[package]]
name = "zipp"
version = "3.4.0"
description = "Backport of pathlib-compatible object wrapper for zip files"
category = "main"
optional = false
python-versions = ">=3.6"

[package.extras]
docs = ["sphinx", "jaraco.packaging (>=3.2)", "rst.linker (>=1.9)"]
testing = ["pytest (>=3.5,!=3.7.3)", "pytest-checkdocs (>=1.2.3)", "pytest-flake8", "pytest-cov", "jaraco.test (>=3.2.0)", "jaraco.itertools", "func-timeout", "pytest-black (>=0.3.7)", "pytest-mypy"]

[extras]
gh-release-notes = ["github3.py"]
jieba = ["jieba"]
full = ["spacy", "transformers", "jieba"]
transformers = ["transformers"]
spacy = ["spacy"]

[metadata]
lock-version = "1.1"
python-versions = ">=3.6,<3.9"
<<<<<<< HEAD
content-hash = "2d18b900c2920dc16a278a53f6061c8512ba48e83183c89eae520fd7123e7a41"
=======
content-hash = "3aceb2ff2ba7ccee4e1c46e675cfbe3acf5ef5b40b7577dbb42a8979d1877268"
>>>>>>> 30dae895

[metadata.files]
absl-py = [
    {file = "absl-py-0.11.0.tar.gz", hash = "sha256:673cccb88d810e5627d0c1c818158485d106f65a583880e2f730c997399bcfa7"},
    {file = "absl_py-0.11.0-py3-none-any.whl", hash = "sha256:b3d9eb5119ff6e0a0125f6dabf2f9fae02f8acae7be70576002fac27235611c5"},
]
aio-pika = [
    {file = "aio-pika-6.7.1.tar.gz", hash = "sha256:9773440a89840941ac3099a7720bf9d51e8764a484066b82ede4d395660ff430"},
    {file = "aio_pika-6.7.1-py3-none-any.whl", hash = "sha256:a8065be3c722eb8f9fff8c0e7590729e7782202cdb9363d9830d7d5d47b45c7c"},
]
aiofiles = [
    {file = "aiofiles-0.6.0-py3-none-any.whl", hash = "sha256:bd3019af67f83b739f8e4053c6c0512a7f545b9a8d91aaeab55e6e0f9d123c27"},
    {file = "aiofiles-0.6.0.tar.gz", hash = "sha256:e0281b157d3d5d59d803e3f4557dcc9a3dff28a4dd4829a9ff478adae50ca092"},
]
aiohttp = [
    {file = "aiohttp-3.6.3-cp35-cp35m-macosx_10_14_x86_64.whl", hash = "sha256:1a4160579ffbc1b69e88cb6ca8bb0fbd4947dfcbf9fb1e2a4fc4c7a4a986c1fe"},
    {file = "aiohttp-3.6.3-cp35-cp35m-manylinux1_x86_64.whl", hash = "sha256:fb83326d8295e8840e4ba774edf346e87eca78ba8a89c55d2690352842c15ba5"},
    {file = "aiohttp-3.6.3-cp35-cp35m-win32.whl", hash = "sha256:470e4c90da36b601676fe50c49a60d34eb8c6593780930b1aa4eea6f508dfa37"},
    {file = "aiohttp-3.6.3-cp35-cp35m-win_amd64.whl", hash = "sha256:a885432d3cabc1287bcf88ea94e1826d3aec57fd5da4a586afae4591b061d40d"},
    {file = "aiohttp-3.6.3-cp36-cp36m-macosx_10_14_x86_64.whl", hash = "sha256:c506853ba52e516b264b106321c424d03f3ddef2813246432fa9d1cefd361c81"},
    {file = "aiohttp-3.6.3-cp36-cp36m-manylinux1_x86_64.whl", hash = "sha256:797456399ffeef73172945708810f3277f794965eb6ec9bd3a0c007c0476be98"},
    {file = "aiohttp-3.6.3-cp36-cp36m-win32.whl", hash = "sha256:60f4caa3b7f7a477f66ccdd158e06901e1d235d572283906276e3803f6b098f5"},
    {file = "aiohttp-3.6.3-cp36-cp36m-win_amd64.whl", hash = "sha256:2ad493de47a8f926386fa6d256832de3095ba285f325db917c7deae0b54a9fc8"},
    {file = "aiohttp-3.6.3-cp37-cp37m-macosx_10_14_x86_64.whl", hash = "sha256:319b490a5e2beaf06891f6711856ea10591cfe84fe9f3e71a721aa8f20a0872a"},
    {file = "aiohttp-3.6.3-cp37-cp37m-manylinux1_x86_64.whl", hash = "sha256:66d64486172b032db19ea8522328b19cfb78a3e1e5b62ab6a0567f93f073dea0"},
    {file = "aiohttp-3.6.3-cp37-cp37m-win32.whl", hash = "sha256:206c0ccfcea46e1bddc91162449c20c72f308aebdcef4977420ef329c8fcc599"},
    {file = "aiohttp-3.6.3-cp37-cp37m-win_amd64.whl", hash = "sha256:687461cd974722110d1763b45c5db4d2cdee8d50f57b00c43c7590d1dd77fc5c"},
    {file = "aiohttp-3.6.3.tar.gz", hash = "sha256:698cd7bc3c7d1b82bb728bae835724a486a8c376647aec336aa21a60113c3645"},
]
aioresponses = [
    {file = "aioresponses-0.6.4-py2.py3-none-any.whl", hash = "sha256:8e8b430aeddbacd25f4d94bfe11a46bc88a47be689df12c423e62cb86652ba3b"},
    {file = "aioresponses-0.6.4.tar.gz", hash = "sha256:4397ca736238a1ada8c7f47e557dda05e9ecfdd467b9f6b83871efd365af7e9f"},
]
aiormq = [
    {file = "aiormq-3.3.1-py3-none-any.whl", hash = "sha256:e584dac13a242589aaf42470fd3006cb0dc5aed6506cbd20357c7ec8bbe4a89e"},
    {file = "aiormq-3.3.1.tar.gz", hash = "sha256:8218dd9f7198d6e7935855468326bbacf0089f926c70baa8dd92944cb2496573"},
]
apipkg = [
    {file = "apipkg-1.5-py2.py3-none-any.whl", hash = "sha256:58587dd4dc3daefad0487f6d9ae32b4542b185e1c36db6993290e7c41ca2b47c"},
    {file = "apipkg-1.5.tar.gz", hash = "sha256:37228cda29411948b422fae072f57e31d3396d2ee1c9783775980ee9c9990af6"},
]
appdirs = [
    {file = "appdirs-1.4.4-py2.py3-none-any.whl", hash = "sha256:a841dacd6b99318a741b166adb07e19ee71a274450e68237b4650ca1055ab128"},
    {file = "appdirs-1.4.4.tar.gz", hash = "sha256:7d5d0167b2b1ba821647616af46a749d1c653740dd0d2415100fe26e27afdf41"},
]
apscheduler = [
    {file = "APScheduler-3.7.0-py2.py3-none-any.whl", hash = "sha256:c06cc796d5bb9eb3c4f77727f6223476eb67749e7eea074d1587550702a7fbe3"},
    {file = "APScheduler-3.7.0.tar.gz", hash = "sha256:1cab7f2521e107d07127b042155b632b7a1cd5e02c34be5a28ff62f77c900c6a"},
]
astunparse = [
    {file = "astunparse-1.6.3-py2.py3-none-any.whl", hash = "sha256:c2652417f2c8b5bb325c885ae329bdf3f86424075c4fd1a128674bc6fba4b8e8"},
    {file = "astunparse-1.6.3.tar.gz", hash = "sha256:5ad93a8456f0d084c3456d059fd9a92cce667963232cbf763eac3bc5b7940872"},
]
async-generator = [
    {file = "async_generator-1.10-py3-none-any.whl", hash = "sha256:01c7bf666359b4967d2cda0000cc2e4af16a0ae098cbffcb8472fb9e8ad6585b"},
    {file = "async_generator-1.10.tar.gz", hash = "sha256:6ebb3d106c12920aaae42ccb6f787ef5eefdcdd166ea3d628fa8476abe712144"},
]
async-timeout = [
    {file = "async-timeout-3.0.1.tar.gz", hash = "sha256:0c3c816a028d47f659d6ff5c745cb2acf1f966da1fe5c19c77a70282b25f4c5f"},
    {file = "async_timeout-3.0.1-py3-none-any.whl", hash = "sha256:4291ca197d287d274d0b6cb5d6f8f8f82d434ed288f962539ff18cc9012f9ea3"},
]
atomicwrites = [
    {file = "atomicwrites-1.4.0-py2.py3-none-any.whl", hash = "sha256:6d1784dea7c0c8d4a5172b6c620f40b6e4cbfdf96d783691f2e1302a7b88e197"},
    {file = "atomicwrites-1.4.0.tar.gz", hash = "sha256:ae70396ad1a434f9c7046fd2dd196fc04b12f9e91ffb859164193be8b6168a7a"},
]
attrs = [
    {file = "attrs-20.3.0-py2.py3-none-any.whl", hash = "sha256:31b2eced602aa8423c2aea9c76a724617ed67cf9513173fd3a4f03e3a929c7e6"},
    {file = "attrs-20.3.0.tar.gz", hash = "sha256:832aa3cde19744e49938b91fea06d69ecb9e649c93ba974535d08ad92164f700"},
]
aws-sam-translator = [
    {file = "aws-sam-translator-1.33.0.tar.gz", hash = "sha256:9f3767614746a38300ee988ef70d6f862e71e59ea536252bbf9a319daaac1fff"},
    {file = "aws_sam_translator-1.33.0-py2-none-any.whl", hash = "sha256:89c5c997164231b847634d8034d3534d3a048d88f4b66b2897f6251366e640f5"},
    {file = "aws_sam_translator-1.33.0-py3-none-any.whl", hash = "sha256:505d18b0bad8702bfba80fc5bc78d9c4b003ab009a9e42648561bdf1fd67bf01"},
]
aws-xray-sdk = [
    {file = "aws-xray-sdk-2.6.0.tar.gz", hash = "sha256:abf5b90f740e1f402e23414c9670e59cb9772e235e271fef2bce62b9100cbc77"},
    {file = "aws_xray_sdk-2.6.0-py2.py3-none-any.whl", hash = "sha256:076f7c610cd3564bbba3507d43e328fb6ff4a2e841d3590f39b2c3ce99d41e1d"},
]
azure-core = [
    {file = "azure-core-1.10.0.zip", hash = "sha256:b9cddf3eb239e32b14cf44750b21d7bc8d78b82aa53d57628523598dcd006803"},
    {file = "azure_core-1.10.0-py2.py3-none-any.whl", hash = "sha256:1467d0785dbf01f45248330d98ad3482b68b30f816eb6123b777a60be57ca99d"},
]
azure-storage-blob = [
    {file = "azure-storage-blob-12.5.0.zip", hash = "sha256:1469a5a0410296fb5ff96c326618d939c9cb0c0ea45eb931c89c98fa742d8daa"},
    {file = "azure_storage_blob-12.5.0-py2.py3-none-any.whl", hash = "sha256:6f2de5b60f16141731b7561c218a8455053bcdb9b3775a0e5364fb2b041bcf1e"},
]
bandit = [
    {file = "bandit-1.7.0-py3-none-any.whl", hash = "sha256:216be4d044209fa06cf2a3e51b319769a51be8318140659719aa7a115c35ed07"},
    {file = "bandit-1.7.0.tar.gz", hash = "sha256:8a4c7415254d75df8ff3c3b15cfe9042ecee628a1e40b44c15a98890fbfc2608"},
]
black = [
    {file = "black-19.10b0-py36-none-any.whl", hash = "sha256:1b30e59be925fafc1ee4565e5e08abef6b03fe455102883820fe5ee2e4734e0b"},
    {file = "black-19.10b0.tar.gz", hash = "sha256:c2edb73a08e9e0e6f65a0e6af18b059b8b1cdd5bef997d7a0b181df93dc81539"},
]
blis = [
    {file = "blis-0.4.1-cp27-cp27m-macosx_10_6_intel.macosx_10_9_intel.macosx_10_9_x86_64.macosx_10_10_intel.macosx_10_10_x86_64.whl", hash = "sha256:135450caabc8aea9bb9250329ebdf7189982d9b57d5c92789b2ba2fe52c247a7"},
    {file = "blis-0.4.1-cp27-cp27m-manylinux1_x86_64.whl", hash = "sha256:26b16d6005bb2671699831b5cc699905215d1abde1ec5c1d04de7dcd9eb29f75"},
    {file = "blis-0.4.1-cp27-cp27mu-manylinux1_x86_64.whl", hash = "sha256:d1d59faebc1c94f8f4f77154ef4b9d6d40364b111cf8fde48ee3b524c85f1075"},
    {file = "blis-0.4.1-cp35-cp35m-macosx_10_6_intel.macosx_10_9_intel.macosx_10_9_x86_64.macosx_10_10_intel.macosx_10_10_x86_64.whl", hash = "sha256:38fe877a4b52e762f5e137a412e3c256545a696a12ae8c40d67b8815d2bb5097"},
    {file = "blis-0.4.1-cp35-cp35m-manylinux1_x86_64.whl", hash = "sha256:1402d9cbb0fbc21b749dd5b87d7ee14249e74a0ca38be6ecc56b3b356fca2f21"},
    {file = "blis-0.4.1-cp35-cp35m-win_amd64.whl", hash = "sha256:8aeaf6954351593a1e412f80e398aa51df588d3c0de74b9f3323b694c603381b"},
    {file = "blis-0.4.1-cp36-cp36m-macosx_10_6_intel.macosx_10_9_intel.macosx_10_9_x86_64.macosx_10_10_intel.macosx_10_10_x86_64.whl", hash = "sha256:3347a4b1b7d3ae14476aac9a6f7bf8ebf464863f4ebf4aea228874a7694ea240"},
    {file = "blis-0.4.1-cp36-cp36m-manylinux1_x86_64.whl", hash = "sha256:77a6486b9794af01bcdfd1bc6e067c93add4b93292e6f95bf6e5ce7f98bf0163"},
    {file = "blis-0.4.1-cp36-cp36m-win_amd64.whl", hash = "sha256:f0b0dad4d6268d9dba0a65a9db12dd7a2d8686b648399e4aa1aec7550697e99e"},
    {file = "blis-0.4.1-cp37-cp37m-macosx_10_6_intel.macosx_10_9_intel.macosx_10_9_x86_64.macosx_10_10_intel.macosx_10_10_x86_64.whl", hash = "sha256:4fb89c47ee06b58a4410a16fd5794847517262c9d2a342643475b477dfeff0a4"},
    {file = "blis-0.4.1-cp37-cp37m-manylinux1_x86_64.whl", hash = "sha256:03c368c9716ca814c436550a5f1e02ccf74850e613602519e3941d212e5aa177"},
    {file = "blis-0.4.1-cp37-cp37m-win_amd64.whl", hash = "sha256:ddd732c5274d1082fa92e2c42317587d5ebabce7741ca98120f69bd45d004b99"},
    {file = "blis-0.4.1-cp38-cp38-macosx_10_9_x86_64.whl", hash = "sha256:9ede123065f3cacb109967755b3d83d4ca0de90643a9058129a6ab2d4051954f"},
    {file = "blis-0.4.1-cp38-cp38-manylinux1_x86_64.whl", hash = "sha256:00473602629ba69fe6565108e21957e918cb48b59f5bf2f6bfb6e04de42500cb"},
    {file = "blis-0.4.1-cp38-cp38-win_amd64.whl", hash = "sha256:856142a11e37fd2c47c5006a3197e157bb8469a491a73d2d442223dd3279df84"},
    {file = "blis-0.4.1.tar.gz", hash = "sha256:d69257d317e86f34a7f230a2fd1f021fd2a1b944137f40d8cdbb23bd334cd0c4"},
]
boto = [
    {file = "boto-2.49.0-py2.py3-none-any.whl", hash = "sha256:147758d41ae7240dc989f0039f27da8ca0d53734be0eb869ef16e3adcfa462e8"},
    {file = "boto-2.49.0.tar.gz", hash = "sha256:ea0d3b40a2d852767be77ca343b58a9e3a4b00d9db440efb8da74b4e58025e5a"},
]
boto3 = [
<<<<<<< HEAD
    {file = "boto3-1.16.52-py2.py3-none-any.whl", hash = "sha256:81c514185de8937ba75023a2466fae0cc6f170e6348fdac31c235c32ba9d58f3"},
    {file = "boto3-1.16.52.tar.gz", hash = "sha256:360a9f805b11f2e468d48815193c55278765fb30b64350893ab63236a5034726"},
]
botocore = [
    {file = "botocore-1.19.52-py2.py3-none-any.whl", hash = "sha256:d8f50e4162012ccfab64c2db4fcc99313d46d57789072251bab56013d66546e2"},
    {file = "botocore-1.19.52.tar.gz", hash = "sha256:dc5ec23deadbe9327d3c81d03fddf80805c549059baabd80dea605941fe6a221"},
=======
    {file = "boto3-1.16.59-py2.py3-none-any.whl", hash = "sha256:f8a2f0bf929af92c4d254d1e495f6642dd335818cc7172e1bdc3dfe28655fb94"},
    {file = "boto3-1.16.59.tar.gz", hash = "sha256:550a513315194292651bb6cc96e94185bfc4dc6b299c3cf1594882bdd16b3905"},
]
botocore = [
    {file = "botocore-1.19.59-py2.py3-none-any.whl", hash = "sha256:67d273b5dcc5033edb2def244ecab51ca24351becf5c1644de279e5653e4e932"},
    {file = "botocore-1.19.59.tar.gz", hash = "sha256:33959aa19cb6d336c47495c871b00d8670de0023b53bbbbd25790ba0bc5cefe9"},
>>>>>>> 30dae895
]
cachetools = [
    {file = "cachetools-4.2.1-py3-none-any.whl", hash = "sha256:1d9d5f567be80f7c07d765e21b814326d78c61eb0c3a637dffc0e5d1796cb2e2"},
    {file = "cachetools-4.2.1.tar.gz", hash = "sha256:f469e29e7aa4cff64d8de4aad95ce76de8ea1125a16c68e0d93f65c3c3dc92e9"},
]
catalogue = [
    {file = "catalogue-1.0.0-py2.py3-none-any.whl", hash = "sha256:584d78e7f4c3c6e2fd498eb56dfc8ef1f4ff738480237de2ccd26cbe2cf47172"},
    {file = "catalogue-1.0.0.tar.gz", hash = "sha256:d74d1d856c6b36a37bf14aa6dbbc27d0582667b7ab979a6108e61a575e8723f5"},
]
certifi = [
    {file = "certifi-2020.12.5-py2.py3-none-any.whl", hash = "sha256:719a74fb9e33b9bd44cc7f3a8d94bc35e4049deebe19ba7d8e108280cfd59830"},
    {file = "certifi-2020.12.5.tar.gz", hash = "sha256:1a4995114262bffbc2413b159f2a1a480c969de6e6eb13ee966d470af86af59c"},
]
cffi = [
    {file = "cffi-1.14.4-cp27-cp27m-macosx_10_9_x86_64.whl", hash = "sha256:ebb253464a5d0482b191274f1c8bf00e33f7e0b9c66405fbffc61ed2c839c775"},
    {file = "cffi-1.14.4-cp27-cp27m-manylinux1_i686.whl", hash = "sha256:2c24d61263f511551f740d1a065eb0212db1dbbbbd241db758f5244281590c06"},
    {file = "cffi-1.14.4-cp27-cp27m-manylinux1_x86_64.whl", hash = "sha256:9f7a31251289b2ab6d4012f6e83e58bc3b96bd151f5b5262467f4bb6b34a7c26"},
    {file = "cffi-1.14.4-cp27-cp27m-win32.whl", hash = "sha256:5cf4be6c304ad0b6602f5c4e90e2f59b47653ac1ed9c662ed379fe48a8f26b0c"},
    {file = "cffi-1.14.4-cp27-cp27m-win_amd64.whl", hash = "sha256:f60567825f791c6f8a592f3c6e3bd93dd2934e3f9dac189308426bd76b00ef3b"},
    {file = "cffi-1.14.4-cp27-cp27mu-manylinux1_i686.whl", hash = "sha256:c6332685306b6417a91b1ff9fae889b3ba65c2292d64bd9245c093b1b284809d"},
    {file = "cffi-1.14.4-cp27-cp27mu-manylinux1_x86_64.whl", hash = "sha256:d9efd8b7a3ef378dd61a1e77367f1924375befc2eba06168b6ebfa903a5e59ca"},
    {file = "cffi-1.14.4-cp35-cp35m-macosx_10_9_x86_64.whl", hash = "sha256:51a8b381b16ddd370178a65360ebe15fbc1c71cf6f584613a7ea08bfad946698"},
    {file = "cffi-1.14.4-cp35-cp35m-manylinux1_i686.whl", hash = "sha256:1d2c4994f515e5b485fd6d3a73d05526aa0fcf248eb135996b088d25dfa1865b"},
    {file = "cffi-1.14.4-cp35-cp35m-manylinux1_x86_64.whl", hash = "sha256:af5c59122a011049aad5dd87424b8e65a80e4a6477419c0c1015f73fb5ea0293"},
    {file = "cffi-1.14.4-cp35-cp35m-win32.whl", hash = "sha256:594234691ac0e9b770aee9fcdb8fa02c22e43e5c619456efd0d6c2bf276f3eb2"},
    {file = "cffi-1.14.4-cp35-cp35m-win_amd64.whl", hash = "sha256:64081b3f8f6f3c3de6191ec89d7dc6c86a8a43911f7ecb422c60e90c70be41c7"},
    {file = "cffi-1.14.4-cp36-cp36m-macosx_10_9_x86_64.whl", hash = "sha256:f803eaa94c2fcda012c047e62bc7a51b0bdabda1cad7a92a522694ea2d76e49f"},
    {file = "cffi-1.14.4-cp36-cp36m-manylinux1_i686.whl", hash = "sha256:105abaf8a6075dc96c1fe5ae7aae073f4696f2905fde6aeada4c9d2926752362"},
    {file = "cffi-1.14.4-cp36-cp36m-manylinux1_x86_64.whl", hash = "sha256:0638c3ae1a0edfb77c6765d487fee624d2b1ee1bdfeffc1f0b58c64d149e7eec"},
    {file = "cffi-1.14.4-cp36-cp36m-manylinux2014_aarch64.whl", hash = "sha256:7c6b1dece89874d9541fc974917b631406233ea0440d0bdfbb8e03bf39a49b3b"},
    {file = "cffi-1.14.4-cp36-cp36m-win32.whl", hash = "sha256:155136b51fd733fa94e1c2ea5211dcd4c8879869008fc811648f16541bf99668"},
    {file = "cffi-1.14.4-cp36-cp36m-win_amd64.whl", hash = "sha256:6bc25fc545a6b3d57b5f8618e59fc13d3a3a68431e8ca5fd4c13241cd70d0009"},
    {file = "cffi-1.14.4-cp37-cp37m-macosx_10_9_x86_64.whl", hash = "sha256:a7711edca4dcef1a75257b50a2fbfe92a65187c47dab5a0f1b9b332c5919a3fb"},
    {file = "cffi-1.14.4-cp37-cp37m-manylinux1_i686.whl", hash = "sha256:00e28066507bfc3fe865a31f325c8391a1ac2916219340f87dfad602c3e48e5d"},
    {file = "cffi-1.14.4-cp37-cp37m-manylinux1_x86_64.whl", hash = "sha256:798caa2a2384b1cbe8a2a139d80734c9db54f9cc155c99d7cc92441a23871c03"},
    {file = "cffi-1.14.4-cp37-cp37m-manylinux2014_aarch64.whl", hash = "sha256:a5ed8c05548b54b998b9498753fb9cadbfd92ee88e884641377d8a8b291bcc01"},
    {file = "cffi-1.14.4-cp37-cp37m-win32.whl", hash = "sha256:00a1ba5e2e95684448de9b89888ccd02c98d512064b4cb987d48f4b40aa0421e"},
    {file = "cffi-1.14.4-cp37-cp37m-win_amd64.whl", hash = "sha256:9cc46bc107224ff5b6d04369e7c595acb700c3613ad7bcf2e2012f62ece80c35"},
    {file = "cffi-1.14.4-cp38-cp38-macosx_10_9_x86_64.whl", hash = "sha256:df5169c4396adc04f9b0a05f13c074df878b6052430e03f50e68adf3a57aa28d"},
    {file = "cffi-1.14.4-cp38-cp38-manylinux1_i686.whl", hash = "sha256:9ffb888f19d54a4d4dfd4b3f29bc2c16aa4972f1c2ab9c4ab09b8ab8685b9c2b"},
    {file = "cffi-1.14.4-cp38-cp38-manylinux1_x86_64.whl", hash = "sha256:8d6603078baf4e11edc4168a514c5ce5b3ba6e3e9c374298cb88437957960a53"},
    {file = "cffi-1.14.4-cp38-cp38-manylinux2014_aarch64.whl", hash = "sha256:d5ff0621c88ce83a28a10d2ce719b2ee85635e85c515f12bac99a95306da4b2e"},
    {file = "cffi-1.14.4-cp38-cp38-win32.whl", hash = "sha256:b4e248d1087abf9f4c10f3c398896c87ce82a9856494a7155823eb45a892395d"},
    {file = "cffi-1.14.4-cp38-cp38-win_amd64.whl", hash = "sha256:ec80dc47f54e6e9a78181ce05feb71a0353854cc26999db963695f950b5fb375"},
    {file = "cffi-1.14.4-cp39-cp39-macosx_10_9_x86_64.whl", hash = "sha256:840793c68105fe031f34d6a086eaea153a0cd5c491cde82a74b420edd0a2b909"},
    {file = "cffi-1.14.4-cp39-cp39-manylinux1_i686.whl", hash = "sha256:b18e0a9ef57d2b41f5c68beefa32317d286c3d6ac0484efd10d6e07491bb95dd"},
    {file = "cffi-1.14.4-cp39-cp39-manylinux1_x86_64.whl", hash = "sha256:045d792900a75e8b1e1b0ab6787dd733a8190ffcf80e8c8ceb2fb10a29ff238a"},
    {file = "cffi-1.14.4-cp39-cp39-win32.whl", hash = "sha256:ba4e9e0ae13fc41c6b23299545e5ef73055213e466bd107953e4a013a5ddd7e3"},
    {file = "cffi-1.14.4-cp39-cp39-win_amd64.whl", hash = "sha256:f032b34669220030f905152045dfa27741ce1a6db3324a5bc0b96b6c7420c87b"},
    {file = "cffi-1.14.4.tar.gz", hash = "sha256:1a465cbe98a7fd391d47dce4b8f7e5b921e6cd805ef421d04f5f66ba8f06086c"},
]
cfn-lint = [
<<<<<<< HEAD
    {file = "cfn-lint-0.44.3.tar.gz", hash = "sha256:ab8d7e7b90cd324e392ec6db13676a5ac7c43315ab6e332d6b5ebb4f1d6b0b56"},
    {file = "cfn_lint-0.44.3-py3-none-any.whl", hash = "sha256:de9df9830f5d5b26cb3a263bedf2ffbe3eaeb99e21a2b077c0860bafb1cd0204"},
=======
    {file = "cfn-lint-0.44.4.tar.gz", hash = "sha256:8f7e249353d2335a5346994cc179ef2364c0ad2161cdf036ee6817ab3cea816b"},
    {file = "cfn_lint-0.44.4-py3-none-any.whl", hash = "sha256:fd822f4520246cb9a37e3b6b62530e772e195f19d1bcd08a9e48d0e4dff3ffb4"},
>>>>>>> 30dae895
]
chardet = [
    {file = "chardet-3.0.4-py2.py3-none-any.whl", hash = "sha256:fc323ffcaeaed0e0a02bf4d117757b98aed530d9ed4531e3e15460124c106691"},
    {file = "chardet-3.0.4.tar.gz", hash = "sha256:84ab92ed1c4d4f16916e05906b6b75a6c0fb5db821cc65e70cbd64a3e2a5eaae"},
]
click = [
    {file = "click-7.1.2-py2.py3-none-any.whl", hash = "sha256:dacca89f4bfadd5de3d7489b7c8a566eee0d3676333fbb50030263894c38c0dc"},
    {file = "click-7.1.2.tar.gz", hash = "sha256:d2b5255c7c6349bc1bd1e59e08cd12acbbd63ce649f2588755783aa94dfb6b1a"},
]
cloudpickle = [
    {file = "cloudpickle-1.4.1-py3-none-any.whl", hash = "sha256:ff31298eca781315e097bc1f222d8045208c14063a0102cc89bd5899adb4abef"},
    {file = "cloudpickle-1.4.1.tar.gz", hash = "sha256:0b6258a20a143603d53b037a20983016d4e978f554ec4f36b3d0895b947099ae"},
]
colorama = [
    {file = "colorama-0.4.4-py2.py3-none-any.whl", hash = "sha256:9f47eda37229f68eee03b24b9748937c7dc3868f906e8ba69fbcbdd3bc5dc3e2"},
    {file = "colorama-0.4.4.tar.gz", hash = "sha256:5941b2b48a20143d2267e95b1c2a7603ce057ee39fd88e7329b0c292aa16869b"},
]
colorclass = [
    {file = "colorclass-2.2.0.tar.gz", hash = "sha256:b05c2a348dfc1aff2d502527d78a5b7b7e2f85da94a96c5081210d8e9ee8e18b"},
]
coloredlogs = [
    {file = "coloredlogs-14.3-py2.py3-none-any.whl", hash = "sha256:e244a892f9d97ffd2c60f15bf1d2582ef7f9ac0f848d132249004184785702b3"},
    {file = "coloredlogs-14.3.tar.gz", hash = "sha256:7ef1a7219870c7f02c218a2f2877ce68f2f8e087bb3a55bd6fbaa2a4362b4d52"},
]
colorhash = [
    {file = "colorhash-1.0.3-py3-none-any.whl", hash = "sha256:7a1f459e96ed62cab441ce8bb7668bc1912c0cbc989e2b43fae4161396917044"},
    {file = "colorhash-1.0.3.tar.gz", hash = "sha256:1cca7226210c70b7afb7730293a73260d7b493ac327c3bf51fdbc7f3f3da38bb"},
]
contextvars = [
    {file = "contextvars-2.4.tar.gz", hash = "sha256:f38c908aaa59c14335eeea12abea5f443646216c4e29380d7bf34d2018e2c39e"},
]
coverage = [
    {file = "coverage-5.3.1-cp27-cp27m-macosx_10_9_x86_64.whl", hash = "sha256:fabeeb121735d47d8eab8671b6b031ce08514c86b7ad8f7d5490a7b6dcd6267d"},
    {file = "coverage-5.3.1-cp27-cp27m-manylinux1_i686.whl", hash = "sha256:7e4d159021c2029b958b2363abec4a11db0ce8cd43abb0d9ce44284cb97217e7"},
    {file = "coverage-5.3.1-cp27-cp27m-manylinux1_x86_64.whl", hash = "sha256:378ac77af41350a8c6b8801a66021b52da8a05fd77e578b7380e876c0ce4f528"},
    {file = "coverage-5.3.1-cp27-cp27m-manylinux2010_i686.whl", hash = "sha256:e448f56cfeae7b1b3b5bcd99bb377cde7c4eb1970a525c770720a352bc4c8044"},
    {file = "coverage-5.3.1-cp27-cp27m-manylinux2010_x86_64.whl", hash = "sha256:cc44e3545d908ecf3e5773266c487ad1877be718d9dc65fc7eb6e7d14960985b"},
    {file = "coverage-5.3.1-cp27-cp27m-win32.whl", hash = "sha256:08b3ba72bd981531fd557f67beee376d6700fba183b167857038997ba30dd297"},
    {file = "coverage-5.3.1-cp27-cp27m-win_amd64.whl", hash = "sha256:8dacc4073c359f40fcf73aede8428c35f84639baad7e1b46fce5ab7a8a7be4bb"},
    {file = "coverage-5.3.1-cp27-cp27mu-manylinux1_i686.whl", hash = "sha256:ee2f1d1c223c3d2c24e3afbb2dd38be3f03b1a8d6a83ee3d9eb8c36a52bee899"},
    {file = "coverage-5.3.1-cp27-cp27mu-manylinux1_x86_64.whl", hash = "sha256:9a9d4ff06804920388aab69c5ea8a77525cf165356db70131616acd269e19b36"},
    {file = "coverage-5.3.1-cp27-cp27mu-manylinux2010_i686.whl", hash = "sha256:782a5c7df9f91979a7a21792e09b34a658058896628217ae6362088b123c8500"},
    {file = "coverage-5.3.1-cp27-cp27mu-manylinux2010_x86_64.whl", hash = "sha256:fda29412a66099af6d6de0baa6bd7c52674de177ec2ad2630ca264142d69c6c7"},
    {file = "coverage-5.3.1-cp35-cp35m-macosx_10_9_x86_64.whl", hash = "sha256:f2c6888eada180814b8583c3e793f3f343a692fc802546eed45f40a001b1169f"},
    {file = "coverage-5.3.1-cp35-cp35m-manylinux1_i686.whl", hash = "sha256:8f33d1156241c43755137288dea619105477961cfa7e47f48dbf96bc2c30720b"},
    {file = "coverage-5.3.1-cp35-cp35m-manylinux1_x86_64.whl", hash = "sha256:b239711e774c8eb910e9b1ac719f02f5ae4bf35fa0420f438cdc3a7e4e7dd6ec"},
    {file = "coverage-5.3.1-cp35-cp35m-manylinux2010_i686.whl", hash = "sha256:f54de00baf200b4539a5a092a759f000b5f45fd226d6d25a76b0dff71177a714"},
    {file = "coverage-5.3.1-cp35-cp35m-manylinux2010_x86_64.whl", hash = "sha256:be0416074d7f253865bb67630cf7210cbc14eb05f4099cc0f82430135aaa7a3b"},
    {file = "coverage-5.3.1-cp35-cp35m-win32.whl", hash = "sha256:c46643970dff9f5c976c6512fd35768c4a3819f01f61169d8cdac3f9290903b7"},
    {file = "coverage-5.3.1-cp35-cp35m-win_amd64.whl", hash = "sha256:9a4f66259bdd6964d8cf26142733c81fb562252db74ea367d9beb4f815478e72"},
    {file = "coverage-5.3.1-cp36-cp36m-macosx_10_9_x86_64.whl", hash = "sha256:c6e5174f8ca585755988bc278c8bb5d02d9dc2e971591ef4a1baabdf2d99589b"},
    {file = "coverage-5.3.1-cp36-cp36m-manylinux1_i686.whl", hash = "sha256:3911c2ef96e5ddc748a3c8b4702c61986628bb719b8378bf1e4a6184bbd48fe4"},
    {file = "coverage-5.3.1-cp36-cp36m-manylinux1_x86_64.whl", hash = "sha256:c5ec71fd4a43b6d84ddb88c1df94572479d9a26ef3f150cef3dacefecf888105"},
    {file = "coverage-5.3.1-cp36-cp36m-manylinux2010_i686.whl", hash = "sha256:f51dbba78d68a44e99d484ca8c8f604f17e957c1ca09c3ebc2c7e3bbd9ba0448"},
    {file = "coverage-5.3.1-cp36-cp36m-manylinux2010_x86_64.whl", hash = "sha256:a2070c5affdb3a5e751f24208c5c4f3d5f008fa04d28731416e023c93b275277"},
    {file = "coverage-5.3.1-cp36-cp36m-win32.whl", hash = "sha256:535dc1e6e68fad5355f9984d5637c33badbdc987b0c0d303ee95a6c979c9516f"},
    {file = "coverage-5.3.1-cp36-cp36m-win_amd64.whl", hash = "sha256:a4857f7e2bc6921dbd487c5c88b84f5633de3e7d416c4dc0bb70256775551a6c"},
    {file = "coverage-5.3.1-cp37-cp37m-macosx_10_9_x86_64.whl", hash = "sha256:fac3c432851038b3e6afe086f777732bcf7f6ebbfd90951fa04ee53db6d0bcdd"},
    {file = "coverage-5.3.1-cp37-cp37m-manylinux1_i686.whl", hash = "sha256:cd556c79ad665faeae28020a0ab3bda6cd47d94bec48e36970719b0b86e4dcf4"},
    {file = "coverage-5.3.1-cp37-cp37m-manylinux1_x86_64.whl", hash = "sha256:a66ca3bdf21c653e47f726ca57f46ba7fc1f260ad99ba783acc3e58e3ebdb9ff"},
    {file = "coverage-5.3.1-cp37-cp37m-manylinux2010_i686.whl", hash = "sha256:ab110c48bc3d97b4d19af41865e14531f300b482da21783fdaacd159251890e8"},
    {file = "coverage-5.3.1-cp37-cp37m-manylinux2010_x86_64.whl", hash = "sha256:e52d3d95df81c8f6b2a1685aabffadf2d2d9ad97203a40f8d61e51b70f191e4e"},
    {file = "coverage-5.3.1-cp37-cp37m-win32.whl", hash = "sha256:fa10fee7e32213f5c7b0d6428ea92e3a3fdd6d725590238a3f92c0de1c78b9d2"},
    {file = "coverage-5.3.1-cp37-cp37m-win_amd64.whl", hash = "sha256:ce6f3a147b4b1a8b09aae48517ae91139b1b010c5f36423fa2b866a8b23df879"},
    {file = "coverage-5.3.1-cp38-cp38-macosx_10_9_x86_64.whl", hash = "sha256:93a280c9eb736a0dcca19296f3c30c720cb41a71b1f9e617f341f0a8e791a69b"},
    {file = "coverage-5.3.1-cp38-cp38-manylinux1_i686.whl", hash = "sha256:3102bb2c206700a7d28181dbe04d66b30780cde1d1c02c5f3c165cf3d2489497"},
    {file = "coverage-5.3.1-cp38-cp38-manylinux1_x86_64.whl", hash = "sha256:8ffd4b204d7de77b5dd558cdff986a8274796a1e57813ed005b33fd97e29f059"},
    {file = "coverage-5.3.1-cp38-cp38-manylinux2010_i686.whl", hash = "sha256:a607ae05b6c96057ba86c811d9c43423f35e03874ffb03fbdcd45e0637e8b631"},
    {file = "coverage-5.3.1-cp38-cp38-manylinux2010_x86_64.whl", hash = "sha256:3a3c3f8863255f3c31db3889f8055989527173ef6192a283eb6f4db3c579d830"},
    {file = "coverage-5.3.1-cp38-cp38-win32.whl", hash = "sha256:ff1330e8bc996570221b450e2d539134baa9465f5cb98aff0e0f73f34172e0ae"},
    {file = "coverage-5.3.1-cp38-cp38-win_amd64.whl", hash = "sha256:3498b27d8236057def41de3585f317abae235dd3a11d33e01736ffedb2ef8606"},
    {file = "coverage-5.3.1-cp39-cp39-macosx_10_9_x86_64.whl", hash = "sha256:ceb499d2b3d1d7b7ba23abe8bf26df5f06ba8c71127f188333dddcf356b4b63f"},
    {file = "coverage-5.3.1-cp39-cp39-manylinux1_i686.whl", hash = "sha256:3b14b1da110ea50c8bcbadc3b82c3933974dbeea1832e814aab93ca1163cd4c1"},
    {file = "coverage-5.3.1-cp39-cp39-manylinux1_x86_64.whl", hash = "sha256:76b2775dda7e78680d688daabcb485dc87cf5e3184a0b3e012e1d40e38527cc8"},
    {file = "coverage-5.3.1-cp39-cp39-manylinux2010_i686.whl", hash = "sha256:cef06fb382557f66d81d804230c11ab292d94b840b3cb7bf4450778377b592f4"},
    {file = "coverage-5.3.1-cp39-cp39-manylinux2010_x86_64.whl", hash = "sha256:6f61319e33222591f885c598e3e24f6a4be3533c1d70c19e0dc59e83a71ce27d"},
    {file = "coverage-5.3.1-cp39-cp39-win32.whl", hash = "sha256:cc6f8246e74dd210d7e2b56c76ceaba1cc52b025cd75dbe96eb48791e0250e98"},
    {file = "coverage-5.3.1-cp39-cp39-win_amd64.whl", hash = "sha256:2757fa64e11ec12220968f65d086b7a29b6583d16e9a544c889b22ba98555ef1"},
    {file = "coverage-5.3.1-pp36-none-any.whl", hash = "sha256:723d22d324e7997a651478e9c5a3120a0ecbc9a7e94071f7e1954562a8806cf3"},
    {file = "coverage-5.3.1-pp37-none-any.whl", hash = "sha256:c89b558f8a9a5a6f2cfc923c304d49f0ce629c3bd85cb442ca258ec20366394c"},
    {file = "coverage-5.3.1.tar.gz", hash = "sha256:38f16b1317b8dd82df67ed5daa5f5e7c959e46579840d77a67a4ceb9cef0a50b"},
]
coveralls = [
    {file = "coveralls-2.2.0-py2.py3-none-any.whl", hash = "sha256:2301a19500b06649d2ec4f2858f9c69638d7699a4c63027c5d53daba666147cc"},
    {file = "coveralls-2.2.0.tar.gz", hash = "sha256:b990ba1f7bc4288e63340be0433698c1efe8217f78c689d254c2540af3d38617"},
]
cryptography = [
    {file = "cryptography-3.3.1-cp27-cp27m-macosx_10_10_x86_64.whl", hash = "sha256:c366df0401d1ec4e548bebe8f91d55ebcc0ec3137900d214dd7aac8427ef3030"},
    {file = "cryptography-3.3.1-cp27-cp27m-manylinux1_x86_64.whl", hash = "sha256:9f6b0492d111b43de5f70052e24c1f0951cb9e6022188ebcb1cc3a3d301469b0"},
    {file = "cryptography-3.3.1-cp27-cp27m-manylinux2010_x86_64.whl", hash = "sha256:a69bd3c68b98298f490e84519b954335154917eaab52cf582fa2c5c7efc6e812"},
    {file = "cryptography-3.3.1-cp27-cp27m-win32.whl", hash = "sha256:84ef7a0c10c24a7773163f917f1cb6b4444597efd505a8aed0a22e8c4780f27e"},
    {file = "cryptography-3.3.1-cp27-cp27m-win_amd64.whl", hash = "sha256:594a1db4511bc4d960571536abe21b4e5c3003e8750ab8365fafce71c5d86901"},
    {file = "cryptography-3.3.1-cp27-cp27mu-manylinux1_x86_64.whl", hash = "sha256:0003a52a123602e1acee177dc90dd201f9bb1e73f24a070db7d36c588e8f5c7d"},
    {file = "cryptography-3.3.1-cp27-cp27mu-manylinux2010_x86_64.whl", hash = "sha256:83d9d2dfec70364a74f4e7c70ad04d3ca2e6a08b703606993407bf46b97868c5"},
    {file = "cryptography-3.3.1-cp36-abi3-macosx_10_10_x86_64.whl", hash = "sha256:dc42f645f8f3a489c3dd416730a514e7a91a59510ddaadc09d04224c098d3302"},
    {file = "cryptography-3.3.1-cp36-abi3-manylinux1_x86_64.whl", hash = "sha256:788a3c9942df5e4371c199d10383f44a105d67d401fb4304178020142f020244"},
    {file = "cryptography-3.3.1-cp36-abi3-manylinux2010_x86_64.whl", hash = "sha256:69e836c9e5ff4373ce6d3ab311c1a2eed274793083858d3cd4c7d12ce20d5f9c"},
    {file = "cryptography-3.3.1-cp36-abi3-manylinux2014_aarch64.whl", hash = "sha256:9e21301f7a1e7c03dbea73e8602905a4ebba641547a462b26dd03451e5769e7c"},
    {file = "cryptography-3.3.1-cp36-abi3-win32.whl", hash = "sha256:b4890d5fb9b7a23e3bf8abf5a8a7da8e228f1e97dc96b30b95685df840b6914a"},
    {file = "cryptography-3.3.1-cp36-abi3-win_amd64.whl", hash = "sha256:0e85aaae861d0485eb5a79d33226dd6248d2a9f133b81532c8f5aae37de10ff7"},
    {file = "cryptography-3.3.1.tar.gz", hash = "sha256:7e177e4bea2de937a584b13645cab32f25e3d96fc0bc4a4cf99c27dc77682be6"},
]
cycler = [
    {file = "cycler-0.10.0-py2.py3-none-any.whl", hash = "sha256:1d8a5ae1ff6c5cf9b93e8811e581232ad8920aeec647c37316ceac982b08cb2d"},
    {file = "cycler-0.10.0.tar.gz", hash = "sha256:cd7b2d1018258d7247a71425e9f26463dfb444d411c39569972f4ce586b0c9d8"},
]
cymem = [
    {file = "cymem-2.0.5-cp36-cp36m-macosx_10_9_x86_64.whl", hash = "sha256:9d72d69f7a62a280199c3aa7bc550685c47d6d0689b2d299e6492253b86d2437"},
    {file = "cymem-2.0.5-cp36-cp36m-manylinux2014_x86_64.whl", hash = "sha256:8ea57e6923f40eb51012352161bb5707c14a5a5ce901ff72021e59df06221655"},
    {file = "cymem-2.0.5-cp36-cp36m-win_amd64.whl", hash = "sha256:4bd023c2477198b39b660c2a6b0242880649765ecee8461688a57fd4afd2bfc0"},
    {file = "cymem-2.0.5-cp37-cp37m-macosx_10_9_x86_64.whl", hash = "sha256:1f0eb9b3d03623dcfc746cf8bff0663b0e347f4aea759965c8932087a0307ee9"},
    {file = "cymem-2.0.5-cp37-cp37m-manylinux2014_x86_64.whl", hash = "sha256:a440d63577fcdc9c528c9cc026b7b4f8648193bac462bc0596c9eac10f9fba62"},
    {file = "cymem-2.0.5-cp37-cp37m-win_amd64.whl", hash = "sha256:3d48902d7441645835fefc7832df49feb5362c7300d182475b63a01d25ae44ef"},
    {file = "cymem-2.0.5-cp38-cp38-macosx_10_9_x86_64.whl", hash = "sha256:f2167c9959fcd639b95d51fa5efaa7c61eef8d686cb75a25412a914f428ce980"},
    {file = "cymem-2.0.5-cp38-cp38-manylinux2014_x86_64.whl", hash = "sha256:734d82d0d03c2ceb929bc1744c04dbe0a105e68a4947c8406056a36f86c41830"},
    {file = "cymem-2.0.5-cp38-cp38-win_amd64.whl", hash = "sha256:01d3ea159f7a3f3192b1e800ed8207dac7586794d903a153198b9ea317f144bc"},
    {file = "cymem-2.0.5-cp39-cp39-macosx_10_9_x86_64.whl", hash = "sha256:d307f7f6230d861a938837cae4b855226b6845a21c010242a15e9ce6853856cd"},
    {file = "cymem-2.0.5-cp39-cp39-manylinux2014_x86_64.whl", hash = "sha256:ce1e81c1d031f56b67bac2136e73b4512cbc794706cd570178972d54ba6115d8"},
    {file = "cymem-2.0.5-cp39-cp39-win_amd64.whl", hash = "sha256:d19f68b90411e02ab33b1654118337f96f41c13a3cd00c4f44f7abed2bc712e7"},
    {file = "cymem-2.0.5.tar.gz", hash = "sha256:190e15d9cf2c3bde60ae37bddbae6568a36044dc4a326d84081a5fa08818eee0"},
]
dataclasses = [
    {file = "dataclasses-0.8-py3-none-any.whl", hash = "sha256:0201d89fa866f68c8ebd9d08ee6ff50c0b255f8ec63a71c16fda7af82bb887bf"},
    {file = "dataclasses-0.8.tar.gz", hash = "sha256:8479067f342acf957dc82ec415d355ab5edb7e7646b90dc6e2fd1d96ad084c97"},
]
decorator = [
    {file = "decorator-4.4.2-py2.py3-none-any.whl", hash = "sha256:41fa54c2a0cc4ba648be4fd43cff00aedf5b9465c9bf18d64325bc225f08f760"},
    {file = "decorator-4.4.2.tar.gz", hash = "sha256:e3a62f0520172440ca0dcc823749319382e377f37f140a0b99ef45fecb84bfe7"},
]
dm-tree = [
    {file = "dm-tree-0.1.5.tar.gz", hash = "sha256:a951d2239111dfcc468071bc8ff792c7b1e3192cab5a3c94d33a8b2bda3127fa"},
    {file = "dm_tree-0.1.5-cp27-cp27m-macosx_10_9_x86_64.whl", hash = "sha256:39a2c12d86b9df7bcb64c3473957744bc1af812dd7bf27c01108f17ed688644b"},
    {file = "dm_tree-0.1.5-cp27-cp27m-win_amd64.whl", hash = "sha256:e4314cd65c5d2218fe580c265e005b334d609e51c33746fedd4014006fca7fa2"},
    {file = "dm_tree-0.1.5-cp27-cp27mu-manylinux1_x86_64.whl", hash = "sha256:9699c10c3c58bcc8d221445c7864ff9e3e738e629f1943efdb818c4fd4083326"},
    {file = "dm_tree-0.1.5-cp35-cp35m-macosx_10_9_intel.whl", hash = "sha256:3f7d29c6130f8cb41ee862c96f752dd37c35e6c4cdbf3aaa0db9a3c8516892e2"},
    {file = "dm_tree-0.1.5-cp35-cp35m-manylinux1_x86_64.whl", hash = "sha256:21775e6a4d5afafa65514db435dba71637edccb145ec8fd7f144355e9d14d6e2"},
    {file = "dm_tree-0.1.5-cp35-cp35m-win_amd64.whl", hash = "sha256:4992e3517a6d5f6211b8240784ec0006927945fbf9feb56c37c8068a80e211af"},
    {file = "dm_tree-0.1.5-cp36-cp36m-macosx_10_9_x86_64.whl", hash = "sha256:90706db66bd8dd4b71c00dfd883d83bca6be238093e2db3d46331085b3a12214"},
    {file = "dm_tree-0.1.5-cp36-cp36m-manylinux1_x86_64.whl", hash = "sha256:12e662dadd3f0d3e729cbc5a8a8aef88606339d056c95dc83c1e467e6330ba9a"},
    {file = "dm_tree-0.1.5-cp36-cp36m-win_amd64.whl", hash = "sha256:a13ebfdce7b47310ba02e14005971de12d7d30e082e17f3a73f3f309a53b926e"},
    {file = "dm_tree-0.1.5-cp37-cp37m-macosx_10_9_x86_64.whl", hash = "sha256:6caa5308f139aeef22c64c55cf6bb7e6882a4119eac48c7cc572e2388d379598"},
    {file = "dm_tree-0.1.5-cp37-cp37m-manylinux1_x86_64.whl", hash = "sha256:be6e8173eb8e0f3d03a93abadf6eae6581219b6b408fa835e2eac04e775f0969"},
    {file = "dm_tree-0.1.5-cp37-cp37m-win_amd64.whl", hash = "sha256:23707e6d4c2ee4567f341429b7b358c3108cf5130f0897bdee54b3aa890de220"},
    {file = "dm_tree-0.1.5-cp38-cp38-macosx_10_14_x86_64.whl", hash = "sha256:669c8a7929d350db2ba7354e030d8b7318ba94d4cc5702858beed2219f0566be"},
    {file = "dm_tree-0.1.5-cp38-cp38-manylinux2014_x86_64.whl", hash = "sha256:134b58263e09a6e552c05c85c630f424446b75600bd38ff1838329eb0cbe0e50"},
    {file = "dm_tree-0.1.5-cp38-cp38-win_amd64.whl", hash = "sha256:3ed4a2c3328603fa06c2104921b31faf3e831e9828ed625bb0e0813dc2c8a17f"},
]
dnspython = [
    {file = "dnspython-1.16.0-py2.py3-none-any.whl", hash = "sha256:f69c21288a962f4da86e56c4905b49d11aba7938d3d740e80d9e366ee4f1632d"},
    {file = "dnspython-1.16.0.zip", hash = "sha256:36c5e8e38d4369a08b6780b7f27d790a292b2b08eea01607865bf0936c558e01"},
]
docker = [
    {file = "docker-4.4.1-py2.py3-none-any.whl", hash = "sha256:e455fa49aabd4f22da9f4e1c1f9d16308286adc60abaf64bf3e1feafaed81d06"},
    {file = "docker-4.4.1.tar.gz", hash = "sha256:0604a74719d5d2de438753934b755bfcda6f62f49b8e4b30969a4b0a2a8a1220"},
]
docopt = [
    {file = "docopt-0.6.2.tar.gz", hash = "sha256:49b3a825280bd66b3aa83585ef59c4a8c82f2c8a522dbe754a8bc8d08c85c491"},
]
docspec = [
    {file = "docspec-0.2.0-py3-none-any.whl", hash = "sha256:a5bf4bfe5e940de080b282045db4f2a6aea3e745f639d34262f59791fb18107c"},
    {file = "docspec-0.2.0.tar.gz", hash = "sha256:058894861bff860f7053188c94cbd55d1777d5d0f39f3f8487960965ab098191"},
]
docspec-python = [
    {file = "docspec-python-0.0.7.tar.gz", hash = "sha256:13af366a2dc0efdc7488f7560ad169ee80992f7f792a6b8d7ad0097bba7a27ab"},
    {file = "docspec_python-0.0.7-py3-none-any.whl", hash = "sha256:9949eda3f964aacdf39d5c84e24a72464e7e190d982cbb2714e661124fa03524"},
]
ecdsa = [
    {file = "ecdsa-0.14.1-py2.py3-none-any.whl", hash = "sha256:e108a5fe92c67639abae3260e43561af914e7fd0d27bae6d2ec1312ae7934dfe"},
    {file = "ecdsa-0.14.1.tar.gz", hash = "sha256:64c613005f13efec6541bb0a33290d0d03c27abab5f15fbab20fb0ee162bdd8e"},
]
execnet = [
    {file = "execnet-1.7.1-py2.py3-none-any.whl", hash = "sha256:d4efd397930c46415f62f8a31388d6be4f27a91d7550eb79bc64a756e0056547"},
    {file = "execnet-1.7.1.tar.gz", hash = "sha256:cacb9df31c9680ec5f95553976c4da484d407e85e41c83cb812aa014f0eddc50"},
]
fakeredis = [
    {file = "fakeredis-1.4.5-py3-none-any.whl", hash = "sha256:2c6041cf0225889bc403f3949838b2c53470a95a9e2d4272422937786f5f8f73"},
    {file = "fakeredis-1.4.5.tar.gz", hash = "sha256:01cb47d2286825a171fb49c0e445b1fa9307087e07cbb3d027ea10dbff108b6a"},
]
fbmessenger = [
    {file = "fbmessenger-6.0.0-py2.py3-none-any.whl", hash = "sha256:82cffd6e2fe02bfcf8ed083c59bdddcfdaa594dd0040f0c49eabbaf0e58d974c"},
    {file = "fbmessenger-6.0.0.tar.gz", hash = "sha256:6e42c4588a4c942547be228886278bbc7a084e0b34799c7e6ebd786129f021e6"},
]
filelock = [
    {file = "filelock-3.0.12-py3-none-any.whl", hash = "sha256:929b7d63ec5b7d6b71b0fa5ac14e030b3f70b75747cef1b10da9b879fef15836"},
    {file = "filelock-3.0.12.tar.gz", hash = "sha256:18d82244ee114f543149c66a6e0c14e9c4f8a1044b5cdaadd0f82159d6a6ff59"},
]
flake8 = [
    {file = "flake8-3.8.4-py2.py3-none-any.whl", hash = "sha256:749dbbd6bfd0cf1318af27bf97a14e28e5ff548ef8e5b1566ccfb25a11e7c839"},
    {file = "flake8-3.8.4.tar.gz", hash = "sha256:aadae8761ec651813c24be05c6f7b4680857ef6afaae4651a4eccaef97ce6c3b"},
]
flake8-docstrings = [
    {file = "flake8-docstrings-1.5.0.tar.gz", hash = "sha256:3d5a31c7ec6b7367ea6506a87ec293b94a0a46c0bce2bb4975b7f1d09b6f3717"},
    {file = "flake8_docstrings-1.5.0-py2.py3-none-any.whl", hash = "sha256:a256ba91bc52307bef1de59e2a009c3cf61c3d0952dbe035d6ff7208940c2edc"},
]
freezegun = [
    {file = "freezegun-1.1.0-py2.py3-none-any.whl", hash = "sha256:2ae695f7eb96c62529f03a038461afe3c692db3465e215355e1bb4b0ab408712"},
    {file = "freezegun-1.1.0.tar.gz", hash = "sha256:177f9dd59861d871e27a484c3332f35a6e3f5d14626f2bf91be37891f18927f3"},
]
future = [
    {file = "future-0.18.2.tar.gz", hash = "sha256:b1bead90b70cf6ec3f0710ae53a525360fa360d306a86583adc6bf83a4db537d"},
]
gast = [
    {file = "gast-0.3.3-py2.py3-none-any.whl", hash = "sha256:8f46f5be57ae6889a4e16e2ca113b1703ef17f2b0abceb83793eaba9e1351a45"},
    {file = "gast-0.3.3.tar.gz", hash = "sha256:b881ef288a49aa81440d2c5eb8aeefd4c2bb8993d5f50edae7413a85bfdb3b57"},
]
gitdb = [
    {file = "gitdb-4.0.5-py3-none-any.whl", hash = "sha256:91f36bfb1ab7949b3b40e23736db18231bf7593edada2ba5c3a174a7b23657ac"},
    {file = "gitdb-4.0.5.tar.gz", hash = "sha256:c9e1f2d0db7ddb9a704c2a0217be31214e91a4fe1dea1efad19ae42ba0c285c9"},
]
"github3.py" = [
    {file = "github3.py-1.3.0-py2.py3-none-any.whl", hash = "sha256:50833b5da35546b8cced0e8d7ff4c50a9afc2c8e46cc4d07dc4b66d26467c708"},
    {file = "github3.py-1.3.0.tar.gz", hash = "sha256:15a115c18f7bfcf934dfef7ab103844eb9f620c586bad65967708926da47cbda"},
]
gitpython = [
    {file = "GitPython-3.1.12-py3-none-any.whl", hash = "sha256:867ec3dfb126aac0f8296b19fb63b8c4a399f32b4b6fafe84c4b10af5fa9f7b5"},
    {file = "GitPython-3.1.12.tar.gz", hash = "sha256:42dbefd8d9e2576c496ed0059f3103dcef7125b9ce16f9d5f9c834aed44a1dac"},
]
google-api-core = [
    {file = "google-api-core-1.25.0.tar.gz", hash = "sha256:d967beae8d8acdb88fb2f6f769e2ee0ee813042576a08891bded3b8e234150ae"},
    {file = "google_api_core-1.25.0-py2.py3-none-any.whl", hash = "sha256:4656345cba9627ab1290eab51300a6397cc50370d99366133df1ae64b744e1eb"},
]
google-auth = [
    {file = "google-auth-1.24.0.tar.gz", hash = "sha256:0b0e026b412a0ad096e753907559e4bdb180d9ba9f68dd9036164db4fdc4ad2e"},
    {file = "google_auth-1.24.0-py2.py3-none-any.whl", hash = "sha256:ce752cc51c31f479dbf9928435ef4b07514b20261b021c7383bee4bda646acb8"},
]
google-auth-oauthlib = [
    {file = "google-auth-oauthlib-0.4.2.tar.gz", hash = "sha256:65b65bc39ad8cab15039b35e5898455d3d66296d0584d96fe0e79d67d04c51d9"},
    {file = "google_auth_oauthlib-0.4.2-py2.py3-none-any.whl", hash = "sha256:d4d98c831ea21d574699978827490a41b94f05d565c617fe1b420e88f1fc8d8d"},
]
google-cloud-core = [
    {file = "google-cloud-core-1.5.0.tar.gz", hash = "sha256:1277a015f8eeb014c48f2ec094ed5368358318f1146cf49e8de389962dc19106"},
    {file = "google_cloud_core-1.5.0-py2.py3-none-any.whl", hash = "sha256:99a8a15f406f53f2b11bda1f45f952a9cdfbdbba8abf40c75651019d800879f5"},
]
google-cloud-storage = [
    {file = "google-cloud-storage-1.35.0.tar.gz", hash = "sha256:555c0db2f88f3419f123bf9c621d7fd92f7c9e4f8b11f08eda57facacba16a9e"},
    {file = "google_cloud_storage-1.35.0-py2.py3-none-any.whl", hash = "sha256:7b48b74683dafec5da315c7b0861ab168c208e04c763aa5db7ea8d7ecd8b6c5d"},
]
google-crc32c = [
    {file = "google-crc32c-1.1.2.tar.gz", hash = "sha256:dff5bd1236737f66950999d25de7a78144548ebac7788d30ada8c1b6ead60b27"},
    {file = "google_crc32c-1.1.2-cp36-cp36m-macosx_10_14_x86_64.whl", hash = "sha256:8ed8f6dc4f55850cba2eb22b78902ad37f397ee02692d3b8e00842e9af757321"},
    {file = "google_crc32c-1.1.2-cp36-cp36m-manylinux1_x86_64.whl", hash = "sha256:110157fb19ab5db15603debfaf5fcfbac9627576787d9caf8618ff96821a7a1f"},
    {file = "google_crc32c-1.1.2-cp36-cp36m-manylinux2010_x86_64.whl", hash = "sha256:80abca603187093ea089cd1215c3779040dda55d3cdabc0cd5ea0e10df7bff99"},
    {file = "google_crc32c-1.1.2-cp36-cp36m-manylinux2014_aarch64.whl", hash = "sha256:6789db0b12aab12a0f04de22ed8412dfa5f6abd5a342ea19f15355064e1cc387"},
    {file = "google_crc32c-1.1.2-cp36-cp36m-manylinux2014_x86_64.whl", hash = "sha256:ea170341a4a9078a067b431044cd56c73553425833a7c2bb81734777a230ad4b"},
    {file = "google_crc32c-1.1.2-cp36-cp36m-win32.whl", hash = "sha256:a64e0e8ed6076a8d867fc4622ad821c55eba8dff1b48b18f56b7c2392e22ab9d"},
    {file = "google_crc32c-1.1.2-cp36-cp36m-win_amd64.whl", hash = "sha256:9372211acbcc207f63ffaffea1d05f3244a21311e4710721ffff3e8b7a0d24d0"},
    {file = "google_crc32c-1.1.2-cp37-cp37m-macosx_10_14_x86_64.whl", hash = "sha256:0ae3cf54e0d4d83c8af1afe96fc0970fbf32f1b29275f3bfd44ce25c4b622a2b"},
    {file = "google_crc32c-1.1.2-cp37-cp37m-manylinux1_x86_64.whl", hash = "sha256:34a97937f164147aefa53c3277364fd3bfa7fd244cbebbd5a976fa8325fb496b"},
    {file = "google_crc32c-1.1.2-cp37-cp37m-manylinux2010_x86_64.whl", hash = "sha256:91ad96ee2958311d0bb75ffe5c25c87fb521ef547c09e04a8bb6143e75fb1367"},
    {file = "google_crc32c-1.1.2-cp37-cp37m-manylinux2014_aarch64.whl", hash = "sha256:b5ea1055fe470334ced844270e7c808b04fe31e3e6394675daa77f6789ca9eff"},
    {file = "google_crc32c-1.1.2-cp37-cp37m-manylinux2014_x86_64.whl", hash = "sha256:e6458c41236d37cb982120b070ebcc115687c852bee24cdd18792da2640cf44d"},
    {file = "google_crc32c-1.1.2-cp37-cp37m-win32.whl", hash = "sha256:e5af77656e8d367701f40f80a91c985ca43319f322f0a36ba9f93909d0bc4cb2"},
    {file = "google_crc32c-1.1.2-cp37-cp37m-win_amd64.whl", hash = "sha256:ae7b9e7e2ca1b06c3a68b6ef223947a52c30ffae329b1a2be3402756073f2732"},
    {file = "google_crc32c-1.1.2-cp38-cp38-macosx_10_14_x86_64.whl", hash = "sha256:7c5138ed2e815189ba524756e027ac5833365e86115b1c2e6d9e833974a58d82"},
    {file = "google_crc32c-1.1.2-cp38-cp38-manylinux1_x86_64.whl", hash = "sha256:a6c8a712ffae56c805ca732b735af02860b246bed2c1acb38ea954a8b2dc4581"},
    {file = "google_crc32c-1.1.2-cp38-cp38-manylinux2010_x86_64.whl", hash = "sha256:49838ede42592154f9fcd21d07c7a43a67b00a36e252f82ae72542fde09dc51f"},
    {file = "google_crc32c-1.1.2-cp38-cp38-manylinux2014_aarch64.whl", hash = "sha256:ef2ed6d0ac4de4ac602903e203eccd25ec8e37f1446fe1a3d2953a658035e0a5"},
    {file = "google_crc32c-1.1.2-cp38-cp38-manylinux2014_x86_64.whl", hash = "sha256:51f4aa06125bf0641f65fb83268853545dbeb36b98ccfec69ef57dcb6b73b176"},
    {file = "google_crc32c-1.1.2-cp38-cp38-win32.whl", hash = "sha256:1dc6904c0d958f43102c85d70792cca210d3d051ddbeecd0eff10abcd981fdfa"},
    {file = "google_crc32c-1.1.2-cp38-cp38-win_amd64.whl", hash = "sha256:298a9a922d35b123a73be80233d0f19c6ea01f008743561a8937f9dd83fb586b"},
    {file = "google_crc32c-1.1.2-cp39-cp39-macosx_10_14_x86_64.whl", hash = "sha256:ab2b31395fbeeae6d15c98bd7f8b9fb76a18f18f87adc11b1f6dbe8f90d8382f"},
    {file = "google_crc32c-1.1.2-cp39-cp39-manylinux1_x86_64.whl", hash = "sha256:d4a0d4fb938c2c3c0076445c9bd1215a3bd3df557b88d8b05ec2889ca0c92f8d"},
    {file = "google_crc32c-1.1.2-cp39-cp39-manylinux2010_x86_64.whl", hash = "sha256:d0630670d27785d7e610e72752dc8087436d00d2c7115e149c0a754babb56d3e"},
    {file = "google_crc32c-1.1.2-cp39-cp39-manylinux2014_aarch64.whl", hash = "sha256:364eb36e8d9d34542c17b0c410035b0557edd4300a92ed736b237afaa0fd6dae"},
    {file = "google_crc32c-1.1.2-cp39-cp39-manylinux2014_x86_64.whl", hash = "sha256:0dd9b61d0c63043b013349c9ec8a83ec2b05c96410c5bc257da5d0de743fc171"},
    {file = "google_crc32c-1.1.2-cp39-cp39-win32.whl", hash = "sha256:92ed6062792b989e84621e07a5f3d37da9cc3153b77d23a582921f14863af31d"},
    {file = "google_crc32c-1.1.2-cp39-cp39-win_amd64.whl", hash = "sha256:78cf5b1bd30f3a6033b41aa4ce8c796870bc4645a15d3ef47a4b05d31b0a6dc1"},
]
google-pasta = [
    {file = "google-pasta-0.2.0.tar.gz", hash = "sha256:c9f2c8dfc8f96d0d5808299920721be30c9eec37f2389f28904f454565c8a16e"},
    {file = "google_pasta-0.2.0-py2-none-any.whl", hash = "sha256:4612951da876b1a10fe3960d7226f0c7682cf901e16ac06e473b267a5afa8954"},
    {file = "google_pasta-0.2.0-py3-none-any.whl", hash = "sha256:b32482794a366b5366a32c92a9a9201b107821889935a02b3e51f6b432ea84ed"},
]
google-resumable-media = [
    {file = "google-resumable-media-1.2.0.tar.gz", hash = "sha256:ee98b1921e5bda94867a08c864e55b4763d63887664f49ee1c231988f56b9d43"},
    {file = "google_resumable_media-1.2.0-py2.py3-none-any.whl", hash = "sha256:dbe670cd7f02f3586705fd5a108c8ab8552fa36a1cad8afbc5a54e982cf34f0c"},
]
googleapis-common-protos = [
    {file = "googleapis-common-protos-1.52.0.tar.gz", hash = "sha256:560716c807117394da12cecb0a54da5a451b5cf9866f1d37e9a5e2329a665351"},
    {file = "googleapis_common_protos-1.52.0-py2.py3-none-any.whl", hash = "sha256:c8961760f5aad9a711d37b675be103e0cc4e9a39327e0d6d857872f698403e24"},
]
grpcio = [
    {file = "grpcio-1.35.0-cp27-cp27m-macosx_10_10_x86_64.whl", hash = "sha256:95cc4d2067deced18dc807442cf8062a93389a86abf8d40741120054389d3f29"},
    {file = "grpcio-1.35.0-cp27-cp27m-manylinux2010_i686.whl", hash = "sha256:d186a0ce291f4386e28a7042ec31c85250b0c2e25d2794b87fa3c15ff473c46c"},
    {file = "grpcio-1.35.0-cp27-cp27m-manylinux2010_x86_64.whl", hash = "sha256:c8d0a6a58a42275c6cb616e7cb9f9fcf5eba1e809996546e561cd818b8f7cff7"},
    {file = "grpcio-1.35.0-cp27-cp27m-win32.whl", hash = "sha256:8d08f90d72a8e8d9af087476337da76d26749617b0a092caff4e684ce267af21"},
    {file = "grpcio-1.35.0-cp27-cp27m-win_amd64.whl", hash = "sha256:0072ec4563ab4268c4c32e936955085c2d41ea175b662363496daedd2273372c"},
    {file = "grpcio-1.35.0-cp27-cp27mu-linux_armv7l.whl", hash = "sha256:aca45d2ccb693c9227fbf21144891422a42dc4b76b52af8dd1d4e43afebe321d"},
    {file = "grpcio-1.35.0-cp27-cp27mu-manylinux2010_i686.whl", hash = "sha256:87147b1b306c88fe7dca7e3dff8aefd1e63d6aed86e224f9374ddf283f17d7f1"},
    {file = "grpcio-1.35.0-cp27-cp27mu-manylinux2010_x86_64.whl", hash = "sha256:22edfc278070d54f3ab7f741904e09155a272fe934e842babbf84476868a50de"},
    {file = "grpcio-1.35.0-cp35-cp35m-linux_armv7l.whl", hash = "sha256:f3654a52f72ba28953dbe2e93208099f4903f4b3c07dc7ff4db671c92968111d"},
    {file = "grpcio-1.35.0-cp35-cp35m-macosx_10_10_intel.whl", hash = "sha256:dc2589370ef84eb1cc53530070d658a7011d2ee65f18806581809c11cd016136"},
    {file = "grpcio-1.35.0-cp35-cp35m-manylinux2010_i686.whl", hash = "sha256:f0c27fd16582a303e5baf6cffd9345c9ac5f855d69a51232664a0b888a77ba80"},
    {file = "grpcio-1.35.0-cp35-cp35m-manylinux2010_x86_64.whl", hash = "sha256:b2985f73611b637271b00d9c4f177e65cc3193269bc9760f16262b1a12757265"},
    {file = "grpcio-1.35.0-cp35-cp35m-manylinux2014_i686.whl", hash = "sha256:acb489b7aafdcf960f1a0000a1f22b45e5b6ccdf8dba48f97617d627f4133195"},
    {file = "grpcio-1.35.0-cp35-cp35m-manylinux2014_x86_64.whl", hash = "sha256:16fd33030944672e49e0530dec2c60cd4089659ccdf327e99569b3b29246a0b6"},
    {file = "grpcio-1.35.0-cp35-cp35m-win32.whl", hash = "sha256:1757e81c09132851e85495b802fe4d4fbef3547e77fa422a62fb4f7d51785be0"},
    {file = "grpcio-1.35.0-cp35-cp35m-win_amd64.whl", hash = "sha256:35b72884e09cbc46c564091f4545a39fa66d132c5676d1a6e827517fff47f2c1"},
    {file = "grpcio-1.35.0-cp36-cp36m-linux_armv7l.whl", hash = "sha256:17940a7dc461066f28816df48be44f24d3b9f150db344308ee2aeae033e1af0b"},
    {file = "grpcio-1.35.0-cp36-cp36m-macosx_10_10_x86_64.whl", hash = "sha256:75ea903edc42a8c6ec61dbc5f453febd79d8bdec0e1bad6df7088c34282e8c42"},
    {file = "grpcio-1.35.0-cp36-cp36m-manylinux2010_i686.whl", hash = "sha256:b180a3ec4a5d6f96d3840c83e5f8ab49afac9fa942921e361b451d7a024efb00"},
    {file = "grpcio-1.35.0-cp36-cp36m-manylinux2010_x86_64.whl", hash = "sha256:e163c27d2062cd3eb07057f23f8d1330925beaba16802312b51b4bad33d74098"},
    {file = "grpcio-1.35.0-cp36-cp36m-manylinux2014_i686.whl", hash = "sha256:764b50ba1a15a2074cdd1a841238f2dead0a06529c495a46821fae84cb9c7342"},
    {file = "grpcio-1.35.0-cp36-cp36m-manylinux2014_x86_64.whl", hash = "sha256:088c8bea0f6b596937fefacf2c8df97712e7a3dd49496975049cc95dbf02af1a"},
    {file = "grpcio-1.35.0-cp36-cp36m-win32.whl", hash = "sha256:1aa53f82362c7f2791fe0cdd9a3b3aec325c11d8f0dfde600f91907dfaa8546b"},
    {file = "grpcio-1.35.0-cp36-cp36m-win_amd64.whl", hash = "sha256:efb3d67405eb8030db6f27920b4be023fabfb5d4e09c34deab094a7c473a5472"},
    {file = "grpcio-1.35.0-cp37-cp37m-macosx_10_10_x86_64.whl", hash = "sha256:44aaa6148d18a8e836f99dadcdec17b27bc7ec0995b2cc12c94e61826040ec90"},
    {file = "grpcio-1.35.0-cp37-cp37m-manylinux2010_i686.whl", hash = "sha256:18ad7644e23757420ea839ac476ef861e4f4841c8566269b7c91c100ca1943b3"},
    {file = "grpcio-1.35.0-cp37-cp37m-manylinux2010_x86_64.whl", hash = "sha256:859a0ceb23d7189362cc06fe7e906e9ed5c7a8f3ac960cc04ce13fe5847d0b62"},
    {file = "grpcio-1.35.0-cp37-cp37m-manylinux2014_i686.whl", hash = "sha256:3e7d4428ed752fdfe2dddf2a404c93d3a2f62bf4b9109c0c10a850c698948891"},
    {file = "grpcio-1.35.0-cp37-cp37m-manylinux2014_x86_64.whl", hash = "sha256:a36151c335280b09afd5123f3b25085027ae2b10682087a4342fb6f635b928fb"},
    {file = "grpcio-1.35.0-cp37-cp37m-win32.whl", hash = "sha256:dfecb2acd3acb8bb50e9aa31472c6e57171d97c1098ee67cd283a6fe7d56a926"},
    {file = "grpcio-1.35.0-cp37-cp37m-win_amd64.whl", hash = "sha256:e87e55fba98ebd7b4c614dcef9940dc2a7e057ad8bba5f91554934d47319a35b"},
    {file = "grpcio-1.35.0-cp38-cp38-macosx_10_10_x86_64.whl", hash = "sha256:da44bf613eed5d9e8df0785463e502a416de1be6e4ac31edbe99c9111abaed5f"},
    {file = "grpcio-1.35.0-cp38-cp38-manylinux2010_i686.whl", hash = "sha256:9e503eaf853199804a954dc628c5207e67d6c7848dcba42a997fbe718618a2b1"},
    {file = "grpcio-1.35.0-cp38-cp38-manylinux2010_x86_64.whl", hash = "sha256:6ba3d7acf70acde9ce27e22921db921b84a71be578b32739536c32377b65041a"},
    {file = "grpcio-1.35.0-cp38-cp38-manylinux2014_i686.whl", hash = "sha256:048c01d1eb5c2ae7cba2254b98938d2fc81f6dc10d172d9261d65266adb0fdb3"},
    {file = "grpcio-1.35.0-cp38-cp38-manylinux2014_x86_64.whl", hash = "sha256:efd896e8ca7adb2654cf014479a5e1f74e4f776b6b2c0fbf95a6c92787a6631a"},
    {file = "grpcio-1.35.0-cp38-cp38-win32.whl", hash = "sha256:8a29a26b9f39701ce15aa1d5aa5e96e0b5f7028efe94f95341a4ed8dbe4bed78"},
    {file = "grpcio-1.35.0-cp38-cp38-win_amd64.whl", hash = "sha256:aea3d592a7ece84739b92d212cd16037c51d84a259414f64b51c14e946611f3d"},
    {file = "grpcio-1.35.0-cp39-cp39-macosx_10_10_x86_64.whl", hash = "sha256:2f8e8d35d4799aa1627a212dbe8546594abf4064056415c31bd1b3b8f2a62027"},
    {file = "grpcio-1.35.0-cp39-cp39-manylinux2010_i686.whl", hash = "sha256:9f0da13b215068e7434b161a35d0b4e92140ffcfa33ddda9c458199ea1d7ce45"},
    {file = "grpcio-1.35.0-cp39-cp39-manylinux2010_x86_64.whl", hash = "sha256:7ae408780b79c9b9b91a2592abd1d7abecd05675d988ea75038580f420966b59"},
    {file = "grpcio-1.35.0-cp39-cp39-manylinux2014_i686.whl", hash = "sha256:0f714e261e1d63615476cda4ee808a79cca62f8f09e2943c136c2f87ec5347b1"},
    {file = "grpcio-1.35.0-cp39-cp39-manylinux2014_x86_64.whl", hash = "sha256:7ee7d54da9d176d3c9a0f47c04d7ff6fdc6ee1c17643caff8c33d6c8a70678a4"},
    {file = "grpcio-1.35.0-cp39-cp39-win32.whl", hash = "sha256:94c3b81089a86d3c5877d22b07ebc66b5ed1d84771e24b001844e29a5b6178dd"},
    {file = "grpcio-1.35.0-cp39-cp39-win_amd64.whl", hash = "sha256:399ee377b312ac652b07ef4365bbbba009da361fa7708c4d3d4ce383a1534ea7"},
    {file = "grpcio-1.35.0.tar.gz", hash = "sha256:7bd0ebbb14dde78bf66a1162efd29d3393e4e943952e2f339757aa48a184645c"},
]
h11 = [
    {file = "h11-0.9.0-py2.py3-none-any.whl", hash = "sha256:4bc6d6a1238b7615b266ada57e0618568066f57dd6fa967d1290ec9309b2f2f1"},
    {file = "h11-0.9.0.tar.gz", hash = "sha256:33d4bca7be0fa039f4e84d50ab00531047e53d6ee8ffbc83501ea602c169cae1"},
]
h2 = [
    {file = "h2-3.2.0-py2.py3-none-any.whl", hash = "sha256:61e0f6601fa709f35cdb730863b4e5ec7ad449792add80d1410d4174ed139af5"},
    {file = "h2-3.2.0.tar.gz", hash = "sha256:875f41ebd6f2c44781259005b157faed1a5031df3ae5aa7bcb4628a6c0782f14"},
]
h5py = [
    {file = "h5py-2.10.0-cp27-cp27m-macosx_10_6_intel.whl", hash = "sha256:ecf4d0b56ee394a0984de15bceeb97cbe1fe485f1ac205121293fc44dcf3f31f"},
    {file = "h5py-2.10.0-cp27-cp27m-manylinux1_i686.whl", hash = "sha256:86868dc07b9cc8cb7627372a2e6636cdc7a53b7e2854ad020c9e9d8a4d3fd0f5"},
    {file = "h5py-2.10.0-cp27-cp27m-manylinux1_x86_64.whl", hash = "sha256:aac4b57097ac29089f179bbc2a6e14102dd210618e94d77ee4831c65f82f17c0"},
    {file = "h5py-2.10.0-cp27-cp27m-win32.whl", hash = "sha256:7be5754a159236e95bd196419485343e2b5875e806fe68919e087b6351f40a70"},
    {file = "h5py-2.10.0-cp27-cp27m-win_amd64.whl", hash = "sha256:13c87efa24768a5e24e360a40e0bc4c49bcb7ce1bb13a3a7f9902cec302ccd36"},
    {file = "h5py-2.10.0-cp27-cp27mu-manylinux1_i686.whl", hash = "sha256:79b23f47c6524d61f899254f5cd5e486e19868f1823298bc0c29d345c2447172"},
    {file = "h5py-2.10.0-cp27-cp27mu-manylinux1_x86_64.whl", hash = "sha256:cbf28ae4b5af0f05aa6e7551cee304f1d317dbed1eb7ac1d827cee2f1ef97a99"},
    {file = "h5py-2.10.0-cp34-cp34m-manylinux1_i686.whl", hash = "sha256:c0d4b04bbf96c47b6d360cd06939e72def512b20a18a8547fa4af810258355d5"},
    {file = "h5py-2.10.0-cp34-cp34m-manylinux1_x86_64.whl", hash = "sha256:549ad124df27c056b2e255ea1c44d30fb7a17d17676d03096ad5cd85edb32dc1"},
    {file = "h5py-2.10.0-cp35-cp35m-macosx_10_6_intel.whl", hash = "sha256:a5f82cd4938ff8761d9760af3274acf55afc3c91c649c50ab18fcff5510a14a5"},
    {file = "h5py-2.10.0-cp35-cp35m-manylinux1_i686.whl", hash = "sha256:3dad1730b6470fad853ef56d755d06bb916ee68a3d8272b3bab0c1ddf83bb99e"},
    {file = "h5py-2.10.0-cp35-cp35m-manylinux1_x86_64.whl", hash = "sha256:063947eaed5f271679ed4ffa36bb96f57bc14f44dd4336a827d9a02702e6ce6b"},
    {file = "h5py-2.10.0-cp35-cp35m-win32.whl", hash = "sha256:c54a2c0dd4957776ace7f95879d81582298c5daf89e77fb8bee7378f132951de"},
    {file = "h5py-2.10.0-cp35-cp35m-win_amd64.whl", hash = "sha256:6998be619c695910cb0effe5eb15d3a511d3d1a5d217d4bd0bebad1151ec2262"},
    {file = "h5py-2.10.0-cp36-cp36m-macosx_10_6_intel.whl", hash = "sha256:ff7d241f866b718e4584fa95f520cb19405220c501bd3a53ee11871ba5166ea2"},
    {file = "h5py-2.10.0-cp36-cp36m-manylinux1_i686.whl", hash = "sha256:54817b696e87eb9e403e42643305f142cd8b940fe9b3b490bbf98c3b8a894cf4"},
    {file = "h5py-2.10.0-cp36-cp36m-manylinux1_x86_64.whl", hash = "sha256:d3c59549f90a891691991c17f8e58c8544060fdf3ccdea267100fa5f561ff62f"},
    {file = "h5py-2.10.0-cp36-cp36m-win32.whl", hash = "sha256:d7ae7a0576b06cb8e8a1c265a8bc4b73d05fdee6429bffc9a26a6eb531e79d72"},
    {file = "h5py-2.10.0-cp36-cp36m-win_amd64.whl", hash = "sha256:bffbc48331b4a801d2f4b7dac8a72609f0b10e6e516e5c480a3e3241e091c878"},
    {file = "h5py-2.10.0-cp37-cp37m-macosx_10_6_intel.whl", hash = "sha256:51ae56894c6c93159086ffa2c94b5b3388c0400548ab26555c143e7cfa05b8e5"},
    {file = "h5py-2.10.0-cp37-cp37m-manylinux1_i686.whl", hash = "sha256:16ead3c57141101e3296ebeed79c9c143c32bdd0e82a61a2fc67e8e6d493e9d1"},
    {file = "h5py-2.10.0-cp37-cp37m-manylinux1_x86_64.whl", hash = "sha256:f0e25bb91e7a02efccb50aba6591d3fe2c725479e34769802fcdd4076abfa917"},
    {file = "h5py-2.10.0-cp37-cp37m-win32.whl", hash = "sha256:f23951a53d18398ef1344c186fb04b26163ca6ce449ebd23404b153fd111ded9"},
    {file = "h5py-2.10.0-cp37-cp37m-win_amd64.whl", hash = "sha256:8bb1d2de101f39743f91512a9750fb6c351c032e5cd3204b4487383e34da7f75"},
    {file = "h5py-2.10.0-cp38-cp38-macosx_10_9_x86_64.whl", hash = "sha256:64f74da4a1dd0d2042e7d04cf8294e04ddad686f8eba9bb79e517ae582f6668d"},
    {file = "h5py-2.10.0-cp38-cp38-manylinux1_x86_64.whl", hash = "sha256:d35f7a3a6cefec82bfdad2785e78359a0e6a5fbb3f605dd5623ce88082ccd681"},
    {file = "h5py-2.10.0-cp38-cp38-win32.whl", hash = "sha256:6ef7ab1089e3ef53ca099038f3c0a94d03e3560e6aff0e9d6c64c55fb13fc681"},
    {file = "h5py-2.10.0-cp38-cp38-win_amd64.whl", hash = "sha256:769e141512b54dee14ec76ed354fcacfc7d97fea5a7646b709f7400cf1838630"},
    {file = "h5py-2.10.0.tar.gz", hash = "sha256:84412798925dc870ffd7107f045d7659e60f5d46d1c70c700375248bf6bf512d"},
]
hpack = [
    {file = "hpack-3.0.0-py2.py3-none-any.whl", hash = "sha256:0edd79eda27a53ba5be2dfabf3b15780928a0dff6eb0c60a3d6767720e970c89"},
    {file = "hpack-3.0.0.tar.gz", hash = "sha256:8eec9c1f4bfae3408a3f30500261f7e6a65912dc138526ea054f9ad98892e9d2"},
]
hstspreload = [
    {file = "hstspreload-2020.12.22-py3-none-any.whl", hash = "sha256:f09afa7015257d33ead35137ddfee3604040b7f9eefbe995dacb4d04744f4034"},
    {file = "hstspreload-2020.12.22.tar.gz", hash = "sha256:8bd8cdf180627e6289805efad5399a55bedf2e707fdcbb243b74298b95db48c6"},
]
httplib2 = [
    {file = "httplib2-0.18.1-py3-none-any.whl", hash = "sha256:ca2914b015b6247791c4866782fa6042f495b94401a0f0bd3e1d6e0ba2236782"},
    {file = "httplib2-0.18.1.tar.gz", hash = "sha256:8af66c1c52c7ffe1aa5dc4bcd7c769885254b0756e6e69f953c7f0ab49a70ba3"},
]
httptools = [
    {file = "httptools-0.1.1-cp35-cp35m-macosx_10_13_x86_64.whl", hash = "sha256:a2719e1d7a84bb131c4f1e0cb79705034b48de6ae486eb5297a139d6a3296dce"},
    {file = "httptools-0.1.1-cp35-cp35m-manylinux1_x86_64.whl", hash = "sha256:fa3cd71e31436911a44620473e873a256851e1f53dee56669dae403ba41756a4"},
    {file = "httptools-0.1.1-cp36-cp36m-macosx_10_13_x86_64.whl", hash = "sha256:86c6acd66765a934e8730bf0e9dfaac6fdcf2a4334212bd4a0a1c78f16475ca6"},
    {file = "httptools-0.1.1-cp36-cp36m-manylinux1_x86_64.whl", hash = "sha256:bc3114b9edbca5a1eb7ae7db698c669eb53eb8afbbebdde116c174925260849c"},
    {file = "httptools-0.1.1-cp36-cp36m-win_amd64.whl", hash = "sha256:ac0aa11e99454b6a66989aa2d44bca41d4e0f968e395a0a8f164b401fefe359a"},
    {file = "httptools-0.1.1-cp37-cp37m-macosx_10_13_x86_64.whl", hash = "sha256:96da81e1992be8ac2fd5597bf0283d832287e20cb3cfde8996d2b00356d4e17f"},
    {file = "httptools-0.1.1-cp37-cp37m-manylinux1_x86_64.whl", hash = "sha256:56b6393c6ac7abe632f2294da53f30d279130a92e8ae39d8d14ee2e1b05ad1f2"},
    {file = "httptools-0.1.1-cp37-cp37m-win_amd64.whl", hash = "sha256:96eb359252aeed57ea5c7b3d79839aaa0382c9d3149f7d24dd7172b1bcecb009"},
    {file = "httptools-0.1.1-cp38-cp38-macosx_10_13_x86_64.whl", hash = "sha256:fea04e126014169384dee76a153d4573d90d0cbd1d12185da089f73c78390437"},
    {file = "httptools-0.1.1-cp38-cp38-manylinux1_x86_64.whl", hash = "sha256:3592e854424ec94bd17dc3e0c96a64e459ec4147e6d53c0a42d0ebcef9cb9c5d"},
    {file = "httptools-0.1.1-cp38-cp38-win_amd64.whl", hash = "sha256:0a4b1b2012b28e68306575ad14ad5e9120b34fccd02a81eb08838d7e3bbb48be"},
    {file = "httptools-0.1.1.tar.gz", hash = "sha256:41b573cf33f64a8f8f3400d0a7faf48e1888582b6f6e02b82b9bd4f0bf7497ce"},
]
httpx = [
    {file = "httpx-0.11.1-py2.py3-none-any.whl", hash = "sha256:1d3893d3e4244c569764a6bae5c5a9fbbc4a6ec3825450b5696602af7a275576"},
    {file = "httpx-0.11.1.tar.gz", hash = "sha256:7d2bfb726eeed717953d15dddb22da9c2fcf48a4d70ba1456aa0a7faeda33cf7"},
]
humanfriendly = [
    {file = "humanfriendly-9.1-py2.py3-none-any.whl", hash = "sha256:d5c731705114b9ad673754f3317d9fa4c23212f36b29bdc4272a892eafc9bc72"},
    {file = "humanfriendly-9.1.tar.gz", hash = "sha256:066562956639ab21ff2676d1fda0b5987e985c534fc76700a19bd54bcb81121d"},
]
hyperframe = [
    {file = "hyperframe-5.2.0-py2.py3-none-any.whl", hash = "sha256:5187962cb16dcc078f23cb5a4b110098d546c3f41ff2d4038a9896893bbd0b40"},
    {file = "hyperframe-5.2.0.tar.gz", hash = "sha256:a9f5c17f2cc3c719b917c4f33ed1c61bd1f8dfac4b1bd23b7c80b3400971b41f"},
]
idna = [
    {file = "idna-2.10-py2.py3-none-any.whl", hash = "sha256:b97d804b1e9b523befed77c48dacec60e6dcb0b5391d57af6a65a312a90648c0"},
    {file = "idna-2.10.tar.gz", hash = "sha256:b307872f855b18632ce0c21c5e45be78c0ea7ae4c15c828c20788b26921eb3f6"},
]
idna-ssl = [
    {file = "idna-ssl-1.1.0.tar.gz", hash = "sha256:a933e3bb13da54383f9e8f35dc4f9cb9eb9b3b78c6b36f311254d6d0d92c6c7c"},
]
immutables = [
    {file = "immutables-0.14-cp35-cp35m-macosx_10_14_x86_64.whl", hash = "sha256:860666fab142401a5535bf65cbd607b46bc5ed25b9d1eb053ca8ed9a1a1a80d6"},
    {file = "immutables-0.14-cp35-cp35m-manylinux1_x86_64.whl", hash = "sha256:ce01788878827c3f0331c254a4ad8d9721489a5e65cc43e19c80040b46e0d297"},
    {file = "immutables-0.14-cp36-cp36m-macosx_10_14_x86_64.whl", hash = "sha256:8797eed4042f4626b0bc04d9cf134208918eb0c937a8193a2c66df5041e62d2e"},
    {file = "immutables-0.14-cp36-cp36m-manylinux1_x86_64.whl", hash = "sha256:33ce2f977da7b5e0dddd93744862404bdb316ffe5853ec853e53141508fa2e6a"},
    {file = "immutables-0.14-cp36-cp36m-win_amd64.whl", hash = "sha256:6c8eace4d98988c72bcb37c05e79aae756832738305ae9497670482a82db08bc"},
    {file = "immutables-0.14-cp37-cp37m-macosx_10_14_x86_64.whl", hash = "sha256:ab6c18b7b2b2abc83e0edc57b0a38bf0915b271582a1eb8c7bed1c20398f8040"},
    {file = "immutables-0.14-cp37-cp37m-manylinux1_x86_64.whl", hash = "sha256:c099212fd6504513a50e7369fe281007c820cf9d7bb22a336486c63d77d6f0b2"},
    {file = "immutables-0.14-cp37-cp37m-win_amd64.whl", hash = "sha256:714aedbdeba4439d91cb5e5735cb10631fc47a7a69ea9cc8ecbac90322d50a4a"},
    {file = "immutables-0.14-cp38-cp38-macosx_10_14_x86_64.whl", hash = "sha256:1c11050c49e193a1ec9dda1747285333f6ba6a30bbeb2929000b9b1192097ec0"},
    {file = "immutables-0.14-cp38-cp38-manylinux1_x86_64.whl", hash = "sha256:c453e12b95e1d6bb4909e8743f88b7f5c0c97b86a8bc0d73507091cb644e3c1e"},
    {file = "immutables-0.14-cp38-cp38-win_amd64.whl", hash = "sha256:ef9da20ec0f1c5853b5c8f8e3d9e1e15b8d98c259de4b7515d789a606af8745e"},
    {file = "immutables-0.14.tar.gz", hash = "sha256:a0a1cc238b678455145bae291d8426f732f5255537ed6a5b7645949704c70a78"},
]
importlib-metadata = [
    {file = "importlib_metadata-3.4.0-py3-none-any.whl", hash = "sha256:ace61d5fc652dc280e7b6b4ff732a9c2d40db2c0f92bc6cb74e07b73d53a1771"},
    {file = "importlib_metadata-3.4.0.tar.gz", hash = "sha256:fa5daa4477a7414ae34e95942e4dd07f62adf589143c875c133c1e53c4eff38d"},
]
importlib-resources = [
    {file = "importlib_resources-3.3.1-py2.py3-none-any.whl", hash = "sha256:42068585cc5e8c2bf0a17449817401102a5125cbfbb26bb0f43cde1568f6f2df"},
    {file = "importlib_resources-3.3.1.tar.gz", hash = "sha256:0ed250dbd291947d1a298e89f39afcc477d5a6624770503034b72588601bcc05"},
]
incremental = [
    {file = "incremental-17.5.0-py2.py3-none-any.whl", hash = "sha256:717e12246dddf231a349175f48d74d93e2897244939173b01974ab6661406b9f"},
    {file = "incremental-17.5.0.tar.gz", hash = "sha256:7b751696aaf36eebfab537e458929e194460051ccad279c72b755a167eebd4b3"},
]
ipaddress = [
    {file = "ipaddress-1.0.23-py2.py3-none-any.whl", hash = "sha256:6e0f4a39e66cb5bb9a137b00276a2eff74f93b71dcbdad6f10ff7df9d3557fcc"},
    {file = "ipaddress-1.0.23.tar.gz", hash = "sha256:b7f8e0369580bb4a24d5ba1d7cc29660a4a6987763faf1d8a8046830e020e7e2"},
]
isodate = [
    {file = "isodate-0.6.0-py2.py3-none-any.whl", hash = "sha256:aa4d33c06640f5352aca96e4b81afd8ab3b47337cc12089822d6f322ac772c81"},
    {file = "isodate-0.6.0.tar.gz", hash = "sha256:2e364a3d5759479cdb2d37cce6b9376ea504db2ff90252a2e5b7cc89cc9ff2d8"},
]
jieba = [
    {file = "jieba-0.42.1.tar.gz", hash = "sha256:055ca12f62674fafed09427f176506079bc135638a14e23e25be909131928db2"},
]
jinja2 = [
    {file = "Jinja2-2.11.2-py2.py3-none-any.whl", hash = "sha256:f0a4641d3cf955324a89c04f3d94663aa4d638abe8f733ecd3582848e1c37035"},
    {file = "Jinja2-2.11.2.tar.gz", hash = "sha256:89aab215427ef59c34ad58735269eb58b1a5808103067f7bb9d5836c651b3bb0"},
]
jmespath = [
    {file = "jmespath-0.10.0-py2.py3-none-any.whl", hash = "sha256:cdf6525904cc597730141d61b36f2e4b8ecc257c420fa2f4549bac2c2d0cb72f"},
    {file = "jmespath-0.10.0.tar.gz", hash = "sha256:b85d0567b8666149a93172712e68920734333c0ce7e89b78b3e987f71e5ed4f9"},
]
joblib = [
    {file = "joblib-0.15.1-py3-none-any.whl", hash = "sha256:6825784ffda353cc8a1be573118085789e5b5d29401856b35b756645ab5aecb5"},
    {file = "joblib-0.15.1.tar.gz", hash = "sha256:61e49189c84b3c5d99a969d314853f4d1d263316cc694bec17548ebaa9c47b6e"},
]
jsondiff = [
    {file = "jsondiff-1.2.0.tar.gz", hash = "sha256:34941bc431d10aa15828afe1cbb644977a114e75eef6cc74fb58951312326303"},
]
jsonpatch = [
    {file = "jsonpatch-1.28-py2.py3-none-any.whl", hash = "sha256:da3831be60919e8c98564acfc1fa918cb96e7c9750b0428388483f04d0d1c5a7"},
    {file = "jsonpatch-1.28.tar.gz", hash = "sha256:e930adc932e4d36087dbbf0f22e1ded32185dfb20662f2e3dd848677a5295a14"},
]
jsonpickle = [
    {file = "jsonpickle-1.5.0-py2.py3-none-any.whl", hash = "sha256:423d7b5e6c606d4c0efd93819913191e375f3a23c0874f39df94d2e20dd21c93"},
    {file = "jsonpickle-1.5.0.tar.gz", hash = "sha256:1bd34a2ae8e51d3adbcafe83dc2d5cc81be53ada8bb16959ca6aca499bceada2"},
]
jsonpointer = [
    {file = "jsonpointer-2.0-py2.py3-none-any.whl", hash = "sha256:ff379fa021d1b81ab539f5ec467c7745beb1a5671463f9dcc2b2d458bd361c1e"},
    {file = "jsonpointer-2.0.tar.gz", hash = "sha256:c192ba86648e05fdae4f08a17ec25180a9aef5008d973407b581798a83975362"},
]
jsonschema = [
    {file = "jsonschema-3.2.0-py2.py3-none-any.whl", hash = "sha256:4e5b3cf8216f577bee9ce139cbe72eca3ea4f292ec60928ff24758ce626cd163"},
    {file = "jsonschema-3.2.0.tar.gz", hash = "sha256:c8a85b28d377cc7737e46e2d9f2b4f44ee3c0e1deac6bf46ddefc7187d30797a"},
]
junit-xml = [
    {file = "junit_xml-1.9-py2.py3-none-any.whl", hash = "sha256:ec5ca1a55aefdd76d28fcc0b135251d156c7106fa979686a4b48d62b761b4732"},
]
jwcrypto = [
    {file = "jwcrypto-0.8-py2.py3-none-any.whl", hash = "sha256:16e17faa4dce36551ade3a3ccb06236a61e5924ea1db163c9be9827acf935a82"},
    {file = "jwcrypto-0.8.tar.gz", hash = "sha256:b7fee2635bbefdf145399392f5be26ad54161c8271c66b5fe107b4b452f06c24"},
]
kafka-python = [
    {file = "kafka-python-2.0.2.tar.gz", hash = "sha256:04dfe7fea2b63726cd6f3e79a2d86e709d608d74406638c5da33a01d45a9d7e3"},
    {file = "kafka_python-2.0.2-py2.py3-none-any.whl", hash = "sha256:2d92418c7cb1c298fa6c7f0fb3519b520d0d7526ac6cb7ae2a4fc65a51a94b6e"},
]
keras-preprocessing = [
    {file = "Keras_Preprocessing-1.1.2-py2.py3-none-any.whl", hash = "sha256:7b82029b130ff61cc99b55f3bd27427df4838576838c5b2f65940e4fcec99a7b"},
    {file = "Keras_Preprocessing-1.1.2.tar.gz", hash = "sha256:add82567c50c8bc648c14195bf544a5ce7c1f76761536956c3d2978970179ef3"},
]
kiwisolver = [
    {file = "kiwisolver-1.3.1-cp36-cp36m-macosx_10_9_x86_64.whl", hash = "sha256:fd34fbbfbc40628200730bc1febe30631347103fc8d3d4fa012c21ab9c11eca9"},
    {file = "kiwisolver-1.3.1-cp36-cp36m-manylinux1_i686.whl", hash = "sha256:d3155d828dec1d43283bd24d3d3e0d9c7c350cdfcc0bd06c0ad1209c1bbc36d0"},
    {file = "kiwisolver-1.3.1-cp36-cp36m-manylinux1_x86_64.whl", hash = "sha256:5a7a7dbff17e66fac9142ae2ecafb719393aaee6a3768c9de2fd425c63b53e21"},
    {file = "kiwisolver-1.3.1-cp36-cp36m-manylinux2014_aarch64.whl", hash = "sha256:f8d6f8db88049a699817fd9178782867bf22283e3813064302ac59f61d95be05"},
    {file = "kiwisolver-1.3.1-cp36-cp36m-manylinux2014_ppc64le.whl", hash = "sha256:5f6ccd3dd0b9739edcf407514016108e2280769c73a85b9e59aa390046dbf08b"},
    {file = "kiwisolver-1.3.1-cp36-cp36m-win32.whl", hash = "sha256:225e2e18f271e0ed8157d7f4518ffbf99b9450fca398d561eb5c4a87d0986dd9"},
    {file = "kiwisolver-1.3.1-cp36-cp36m-win_amd64.whl", hash = "sha256:cf8b574c7b9aa060c62116d4181f3a1a4e821b2ec5cbfe3775809474113748d4"},
    {file = "kiwisolver-1.3.1-cp37-cp37m-macosx_10_9_x86_64.whl", hash = "sha256:232c9e11fd7ac3a470d65cd67e4359eee155ec57e822e5220322d7b2ac84fbf0"},
    {file = "kiwisolver-1.3.1-cp37-cp37m-manylinux1_i686.whl", hash = "sha256:b38694dcdac990a743aa654037ff1188c7a9801ac3ccc548d3341014bc5ca278"},
    {file = "kiwisolver-1.3.1-cp37-cp37m-manylinux1_x86_64.whl", hash = "sha256:ca3820eb7f7faf7f0aa88de0e54681bddcb46e485beb844fcecbcd1c8bd01689"},
    {file = "kiwisolver-1.3.1-cp37-cp37m-manylinux2014_aarch64.whl", hash = "sha256:c8fd0f1ae9d92b42854b2979024d7597685ce4ada367172ed7c09edf2cef9cb8"},
    {file = "kiwisolver-1.3.1-cp37-cp37m-manylinux2014_ppc64le.whl", hash = "sha256:1e1bc12fb773a7b2ffdeb8380609f4f8064777877b2225dec3da711b421fda31"},
    {file = "kiwisolver-1.3.1-cp37-cp37m-win32.whl", hash = "sha256:72c99e39d005b793fb7d3d4e660aed6b6281b502e8c1eaf8ee8346023c8e03bc"},
    {file = "kiwisolver-1.3.1-cp37-cp37m-win_amd64.whl", hash = "sha256:8be8d84b7d4f2ba4ffff3665bcd0211318aa632395a1a41553250484a871d454"},
    {file = "kiwisolver-1.3.1-cp38-cp38-macosx_10_9_x86_64.whl", hash = "sha256:31dfd2ac56edc0ff9ac295193eeaea1c0c923c0355bf948fbd99ed6018010b72"},
    {file = "kiwisolver-1.3.1-cp38-cp38-manylinux1_i686.whl", hash = "sha256:563c649cfdef27d081c84e72a03b48ea9408c16657500c312575ae9d9f7bc1c3"},
    {file = "kiwisolver-1.3.1-cp38-cp38-manylinux1_x86_64.whl", hash = "sha256:78751b33595f7f9511952e7e60ce858c6d64db2e062afb325985ddbd34b5c131"},
    {file = "kiwisolver-1.3.1-cp38-cp38-manylinux2014_aarch64.whl", hash = "sha256:a357fd4f15ee49b4a98b44ec23a34a95f1e00292a139d6015c11f55774ef10de"},
    {file = "kiwisolver-1.3.1-cp38-cp38-manylinux2014_ppc64le.whl", hash = "sha256:5989db3b3b34b76c09253deeaf7fbc2707616f130e166996606c284395da3f18"},
    {file = "kiwisolver-1.3.1-cp38-cp38-win32.whl", hash = "sha256:c08e95114951dc2090c4a630c2385bef681cacf12636fb0241accdc6b303fd81"},
    {file = "kiwisolver-1.3.1-cp38-cp38-win_amd64.whl", hash = "sha256:44a62e24d9b01ba94ae7a4a6c3fb215dc4af1dde817e7498d901e229aaf50e4e"},
    {file = "kiwisolver-1.3.1-cp39-cp39-macosx_10_9_x86_64.whl", hash = "sha256:50af681a36b2a1dee1d3c169ade9fdc59207d3c31e522519181e12f1b3ba7000"},
    {file = "kiwisolver-1.3.1-cp39-cp39-manylinux1_i686.whl", hash = "sha256:a53d27d0c2a0ebd07e395e56a1fbdf75ffedc4a05943daf472af163413ce9598"},
    {file = "kiwisolver-1.3.1-cp39-cp39-manylinux1_x86_64.whl", hash = "sha256:834ee27348c4aefc20b479335fd422a2c69db55f7d9ab61721ac8cd83eb78882"},
    {file = "kiwisolver-1.3.1-cp39-cp39-manylinux2014_aarch64.whl", hash = "sha256:5c3e6455341008a054cccee8c5d24481bcfe1acdbc9add30aa95798e95c65621"},
    {file = "kiwisolver-1.3.1-cp39-cp39-manylinux2014_ppc64le.whl", hash = "sha256:acef3d59d47dd85ecf909c359d0fd2c81ed33bdff70216d3956b463e12c38a54"},
    {file = "kiwisolver-1.3.1-cp39-cp39-win32.whl", hash = "sha256:c5518d51a0735b1e6cee1fdce66359f8d2b59c3ca85dc2b0813a8aa86818a030"},
    {file = "kiwisolver-1.3.1-cp39-cp39-win_amd64.whl", hash = "sha256:b9edd0110a77fc321ab090aaa1cfcaba1d8499850a12848b81be2222eab648f6"},
    {file = "kiwisolver-1.3.1-pp36-pypy36_pp73-macosx_10_9_x86_64.whl", hash = "sha256:0cd53f403202159b44528498de18f9285b04482bab2a6fc3f5dd8dbb9352e30d"},
    {file = "kiwisolver-1.3.1-pp36-pypy36_pp73-manylinux2010_x86_64.whl", hash = "sha256:33449715e0101e4d34f64990352bce4095c8bf13bed1b390773fc0a7295967b3"},
    {file = "kiwisolver-1.3.1-pp36-pypy36_pp73-win32.whl", hash = "sha256:401a2e9afa8588589775fe34fc22d918ae839aaaf0c0e96441c0fdbce6d8ebe6"},
    {file = "kiwisolver-1.3.1.tar.gz", hash = "sha256:950a199911a8d94683a6b10321f9345d5a3a8433ec58b217ace979e18f16e248"},
]
markdown = [
    {file = "Markdown-3.3.3-py3-none-any.whl", hash = "sha256:c109c15b7dc20a9ac454c9e6025927d44460b85bd039da028d85e2b6d0bcc328"},
    {file = "Markdown-3.3.3.tar.gz", hash = "sha256:5d9f2b5ca24bc4c7a390d22323ca4bad200368612b5aaa7796babf971d2b2f18"},
]
markupsafe = [
    {file = "MarkupSafe-1.1.1-cp27-cp27m-macosx_10_6_intel.whl", hash = "sha256:09027a7803a62ca78792ad89403b1b7a73a01c8cb65909cd876f7fcebd79b161"},
    {file = "MarkupSafe-1.1.1-cp27-cp27m-manylinux1_i686.whl", hash = "sha256:e249096428b3ae81b08327a63a485ad0878de3fb939049038579ac0ef61e17e7"},
    {file = "MarkupSafe-1.1.1-cp27-cp27m-manylinux1_x86_64.whl", hash = "sha256:500d4957e52ddc3351cabf489e79c91c17f6e0899158447047588650b5e69183"},
    {file = "MarkupSafe-1.1.1-cp27-cp27m-win32.whl", hash = "sha256:b2051432115498d3562c084a49bba65d97cf251f5a331c64a12ee7e04dacc51b"},
    {file = "MarkupSafe-1.1.1-cp27-cp27m-win_amd64.whl", hash = "sha256:98c7086708b163d425c67c7a91bad6e466bb99d797aa64f965e9d25c12111a5e"},
    {file = "MarkupSafe-1.1.1-cp27-cp27mu-manylinux1_i686.whl", hash = "sha256:cd5df75523866410809ca100dc9681e301e3c27567cf498077e8551b6d20e42f"},
    {file = "MarkupSafe-1.1.1-cp27-cp27mu-manylinux1_x86_64.whl", hash = "sha256:43a55c2930bbc139570ac2452adf3d70cdbb3cfe5912c71cdce1c2c6bbd9c5d1"},
    {file = "MarkupSafe-1.1.1-cp34-cp34m-macosx_10_6_intel.whl", hash = "sha256:1027c282dad077d0bae18be6794e6b6b8c91d58ed8a8d89a89d59693b9131db5"},
    {file = "MarkupSafe-1.1.1-cp34-cp34m-manylinux1_i686.whl", hash = "sha256:62fe6c95e3ec8a7fad637b7f3d372c15ec1caa01ab47926cfdf7a75b40e0eac1"},
    {file = "MarkupSafe-1.1.1-cp34-cp34m-manylinux1_x86_64.whl", hash = "sha256:88e5fcfb52ee7b911e8bb6d6aa2fd21fbecc674eadd44118a9cc3863f938e735"},
    {file = "MarkupSafe-1.1.1-cp34-cp34m-win32.whl", hash = "sha256:ade5e387d2ad0d7ebf59146cc00c8044acbd863725f887353a10df825fc8ae21"},
    {file = "MarkupSafe-1.1.1-cp34-cp34m-win_amd64.whl", hash = "sha256:09c4b7f37d6c648cb13f9230d847adf22f8171b1ccc4d5682398e77f40309235"},
    {file = "MarkupSafe-1.1.1-cp35-cp35m-macosx_10_6_intel.whl", hash = "sha256:79855e1c5b8da654cf486b830bd42c06e8780cea587384cf6545b7d9ac013a0b"},
    {file = "MarkupSafe-1.1.1-cp35-cp35m-manylinux1_i686.whl", hash = "sha256:c8716a48d94b06bb3b2524c2b77e055fb313aeb4ea620c8dd03a105574ba704f"},
    {file = "MarkupSafe-1.1.1-cp35-cp35m-manylinux1_x86_64.whl", hash = "sha256:7c1699dfe0cf8ff607dbdcc1e9b9af1755371f92a68f706051cc8c37d447c905"},
    {file = "MarkupSafe-1.1.1-cp35-cp35m-win32.whl", hash = "sha256:6dd73240d2af64df90aa7c4e7481e23825ea70af4b4922f8ede5b9e35f78a3b1"},
    {file = "MarkupSafe-1.1.1-cp35-cp35m-win_amd64.whl", hash = "sha256:9add70b36c5666a2ed02b43b335fe19002ee5235efd4b8a89bfcf9005bebac0d"},
    {file = "MarkupSafe-1.1.1-cp36-cp36m-macosx_10_6_intel.whl", hash = "sha256:24982cc2533820871eba85ba648cd53d8623687ff11cbb805be4ff7b4c971aff"},
    {file = "MarkupSafe-1.1.1-cp36-cp36m-manylinux1_i686.whl", hash = "sha256:00bc623926325b26bb9605ae9eae8a215691f33cae5df11ca5424f06f2d1f473"},
    {file = "MarkupSafe-1.1.1-cp36-cp36m-manylinux1_x86_64.whl", hash = "sha256:717ba8fe3ae9cc0006d7c451f0bb265ee07739daf76355d06366154ee68d221e"},
    {file = "MarkupSafe-1.1.1-cp36-cp36m-win32.whl", hash = "sha256:535f6fc4d397c1563d08b88e485c3496cf5784e927af890fb3c3aac7f933ec66"},
    {file = "MarkupSafe-1.1.1-cp36-cp36m-win_amd64.whl", hash = "sha256:b1282f8c00509d99fef04d8ba936b156d419be841854fe901d8ae224c59f0be5"},
    {file = "MarkupSafe-1.1.1-cp37-cp37m-macosx_10_6_intel.whl", hash = "sha256:8defac2f2ccd6805ebf65f5eeb132adcf2ab57aa11fdf4c0dd5169a004710e7d"},
    {file = "MarkupSafe-1.1.1-cp37-cp37m-manylinux1_i686.whl", hash = "sha256:46c99d2de99945ec5cb54f23c8cd5689f6d7177305ebff350a58ce5f8de1669e"},
    {file = "MarkupSafe-1.1.1-cp37-cp37m-manylinux1_x86_64.whl", hash = "sha256:ba59edeaa2fc6114428f1637ffff42da1e311e29382d81b339c1817d37ec93c6"},
    {file = "MarkupSafe-1.1.1-cp37-cp37m-win32.whl", hash = "sha256:b00c1de48212e4cc9603895652c5c410df699856a2853135b3967591e4beebc2"},
    {file = "MarkupSafe-1.1.1-cp37-cp37m-win_amd64.whl", hash = "sha256:9bf40443012702a1d2070043cb6291650a0841ece432556f784f004937f0f32c"},
    {file = "MarkupSafe-1.1.1-cp38-cp38-macosx_10_9_x86_64.whl", hash = "sha256:6788b695d50a51edb699cb55e35487e430fa21f1ed838122d722e0ff0ac5ba15"},
    {file = "MarkupSafe-1.1.1-cp38-cp38-manylinux1_i686.whl", hash = "sha256:cdb132fc825c38e1aeec2c8aa9338310d29d337bebbd7baa06889d09a60a1fa2"},
    {file = "MarkupSafe-1.1.1-cp38-cp38-manylinux1_x86_64.whl", hash = "sha256:13d3144e1e340870b25e7b10b98d779608c02016d5184cfb9927a9f10c689f42"},
    {file = "MarkupSafe-1.1.1-cp38-cp38-win32.whl", hash = "sha256:596510de112c685489095da617b5bcbbac7dd6384aeebeda4df6025d0256a81b"},
    {file = "MarkupSafe-1.1.1-cp38-cp38-win_amd64.whl", hash = "sha256:e8313f01ba26fbbe36c7be1966a7b7424942f670f38e666995b88d012765b9be"},
    {file = "MarkupSafe-1.1.1.tar.gz", hash = "sha256:29872e92839765e546828bb7754a68c418d927cd064fd4708fab9fe9c8bb116b"},
]
matplotlib = [
    {file = "matplotlib-3.3.3-cp36-cp36m-macosx_10_9_x86_64.whl", hash = "sha256:b2a5e1f637a92bb6f3526cc54cc8af0401112e81ce5cba6368a1b7908f9e18bc"},
    {file = "matplotlib-3.3.3-cp36-cp36m-manylinux1_i686.whl", hash = "sha256:c586ac1d64432f92857c3cf4478cfb0ece1ae18b740593f8a39f2f0b27c7fda5"},
    {file = "matplotlib-3.3.3-cp36-cp36m-manylinux1_x86_64.whl", hash = "sha256:9b03722c89a43a61d4d148acfc89ec5bb54cd0fd1539df25b10eb9c5fa6c393a"},
    {file = "matplotlib-3.3.3-cp36-cp36m-win32.whl", hash = "sha256:2c2c5041608cb75c39cbd0ed05256f8a563e144234a524c59d091abbfa7a868f"},
    {file = "matplotlib-3.3.3-cp36-cp36m-win_amd64.whl", hash = "sha256:c092fc4673260b1446b8578015321081d5db73b94533fe4bf9b69f44e948d174"},
    {file = "matplotlib-3.3.3-cp37-cp37m-macosx_10_9_x86_64.whl", hash = "sha256:27c9393fada62bd0ad7c730562a0fecbd3d5aaa8d9ed80ba7d3ebb8abc4f0453"},
    {file = "matplotlib-3.3.3-cp37-cp37m-manylinux1_i686.whl", hash = "sha256:b8ba2a1dbb4660cb469fe8e1febb5119506059e675180c51396e1723ff9b79d9"},
    {file = "matplotlib-3.3.3-cp37-cp37m-manylinux1_x86_64.whl", hash = "sha256:0caa687fce6174fef9b27d45f8cc57cbc572e04e98c81db8e628b12b563d59a2"},
    {file = "matplotlib-3.3.3-cp37-cp37m-win32.whl", hash = "sha256:b7b09c61a91b742cb5460b72efd1fe26ef83c1c704f666e0af0df156b046aada"},
    {file = "matplotlib-3.3.3-cp37-cp37m-win_amd64.whl", hash = "sha256:6ffd2d80d76df2e5f9f0c0140b5af97e3b87dd29852dcdb103ec177d853ec06b"},
    {file = "matplotlib-3.3.3-cp38-cp38-macosx_10_9_x86_64.whl", hash = "sha256:5111d6d47a0f5b8f3e10af7a79d5e7eb7e73a22825391834734274c4f312a8a0"},
    {file = "matplotlib-3.3.3-cp38-cp38-manylinux1_i686.whl", hash = "sha256:a4fe54eab2c7129add75154823e6543b10261f9b65b2abe692d68743a4999f8c"},
    {file = "matplotlib-3.3.3-cp38-cp38-manylinux1_x86_64.whl", hash = "sha256:83e6c895d93fdf93eeff1a21ee96778ba65ef258e5d284160f7c628fee40c38f"},
    {file = "matplotlib-3.3.3-cp38-cp38-win32.whl", hash = "sha256:b26c472847911f5a7eb49e1c888c31c77c4ddf8023c1545e0e8e0367ba74fb15"},
    {file = "matplotlib-3.3.3-cp38-cp38-win_amd64.whl", hash = "sha256:09225edca87a79815822eb7d3be63a83ebd4d9d98d5aa3a15a94f4eee2435954"},
    {file = "matplotlib-3.3.3-cp39-cp39-macosx_10_9_x86_64.whl", hash = "sha256:eb6b6700ea454bb88333d98601e74928e06f9669c1ea231b4c4c666c1d7701b4"},
    {file = "matplotlib-3.3.3-cp39-cp39-manylinux1_i686.whl", hash = "sha256:2d31aff0c8184b05006ad756b9a4dc2a0805e94d28f3abc3187e881b6673b302"},
    {file = "matplotlib-3.3.3-cp39-cp39-manylinux1_x86_64.whl", hash = "sha256:d082f77b4ed876ae94a9373f0db96bf8768a7cca6c58fc3038f94e30ffde1880"},
    {file = "matplotlib-3.3.3-cp39-cp39-win32.whl", hash = "sha256:e71cdd402047e657c1662073e9361106c6981e9621ab8c249388dfc3ec1de07b"},
    {file = "matplotlib-3.3.3-cp39-cp39-win_amd64.whl", hash = "sha256:756ee498b9ba35460e4cbbd73f09018e906daa8537fff61da5b5bf8d5e9de5c7"},
    {file = "matplotlib-3.3.3-pp36-pypy36_pp73-macosx_10_9_x86_64.whl", hash = "sha256:7ad44f2c74c50567c694ee91c6fa16d67e7c8af6f22c656b80469ad927688457"},
    {file = "matplotlib-3.3.3-pp36-pypy36_pp73-manylinux2010_x86_64.whl", hash = "sha256:3a4c3e9be63adf8e9b305aa58fb3ec40ecc61fd0f8fd3328ce55bc30e7a2aeb0"},
    {file = "matplotlib-3.3.3-pp37-pypy37_pp73-macosx_10_9_x86_64.whl", hash = "sha256:746897fbd72bd462b888c74ed35d812ca76006b04f717cd44698cdfc99aca70d"},
    {file = "matplotlib-3.3.3-pp37-pypy37_pp73-manylinux2010_x86_64.whl", hash = "sha256:5ed3d3342698c2b1f3651f8ea6c099b0f196d16ee00e33dc3a6fee8cb01d530a"},
    {file = "matplotlib-3.3.3.tar.gz", hash = "sha256:b1b60c6476c4cfe9e5cf8ab0d3127476fd3d5f05de0f343a452badaad0e4bdec"},
]
mattermostwrapper = [
    {file = "mattermostwrapper-2.2.tar.gz", hash = "sha256:df17c4224b15c54d959addb12e83e3f1ada34bdb1fbed1048b7b9900d9cff53e"},
]
mccabe = [
    {file = "mccabe-0.6.1-py2.py3-none-any.whl", hash = "sha256:ab8a6258860da4b6677da4bd2fe5dc2c659cff31b3ee4f7f5d64e79735b80d42"},
    {file = "mccabe-0.6.1.tar.gz", hash = "sha256:dd8d182285a0fe56bace7f45b5e7d1a6ebcbf524e8f3bd87eb0f125271b8831f"},
]
mock = [
    {file = "mock-4.0.3-py3-none-any.whl", hash = "sha256:122fcb64ee37cfad5b3f48d7a7d51875d7031aaf3d8be7c42e2bee25044eee62"},
    {file = "mock-4.0.3.tar.gz", hash = "sha256:7d3fbbde18228f4ff2f1f119a45cdffa458b4c0dee32eb4d2bb2f82554bac7bc"},
]
mongomock = [
    {file = "mongomock-3.22.1-py2.py3-none-any.whl", hash = "sha256:c721a7b8ce3ae44442de3cf314a89f4be3fe65bd337d8e7d0d909d8af0d1584e"},
    {file = "mongomock-3.22.1.tar.gz", hash = "sha256:70d6d0d5e4c4e225eb46a109c527c2388e54f684b6d32bdb4718c0618ecec168"},
]
more-itertools = [
    {file = "more-itertools-8.6.0.tar.gz", hash = "sha256:b3a9005928e5bed54076e6e549c792b306fddfe72b2d1d22dd63d42d5d3899cf"},
    {file = "more_itertools-8.6.0-py3-none-any.whl", hash = "sha256:8e1a2a43b2f2727425f2b5839587ae37093f19153dc26c0927d1048ff6557330"},
]
moto = [
    {file = "moto-1.3.16-py2.py3-none-any.whl", hash = "sha256:f51903b6b532f6c887b111b3343f6925b77eef0505a914138d98290cf3526df9"},
    {file = "moto-1.3.16.tar.gz", hash = "sha256:6c686b1f117563391957ce47c2106bc3868783d59d0e004d2446dce875bec07f"},
]
msrest = [
    {file = "msrest-0.6.19-py2.py3-none-any.whl", hash = "sha256:87aa64948c3ef3dbf6f6956d2240493e68d714e4621b92b65b3c4d5808297929"},
    {file = "msrest-0.6.19.tar.gz", hash = "sha256:55f8c3940bc5dc609f8cf9fcd639444716cc212a943606756272e0d0017bbb5b"},
]
multidict = [
    {file = "multidict-4.7.6-cp35-cp35m-macosx_10_14_x86_64.whl", hash = "sha256:275ca32383bc5d1894b6975bb4ca6a7ff16ab76fa622967625baeebcf8079000"},
    {file = "multidict-4.7.6-cp35-cp35m-manylinux1_x86_64.whl", hash = "sha256:1ece5a3369835c20ed57adadc663400b5525904e53bae59ec854a5d36b39b21a"},
    {file = "multidict-4.7.6-cp35-cp35m-win32.whl", hash = "sha256:5141c13374e6b25fe6bf092052ab55c0c03d21bd66c94a0e3ae371d3e4d865a5"},
    {file = "multidict-4.7.6-cp35-cp35m-win_amd64.whl", hash = "sha256:9456e90649005ad40558f4cf51dbb842e32807df75146c6d940b6f5abb4a78f3"},
    {file = "multidict-4.7.6-cp36-cp36m-macosx_10_14_x86_64.whl", hash = "sha256:e0d072ae0f2a179c375f67e3da300b47e1a83293c554450b29c900e50afaae87"},
    {file = "multidict-4.7.6-cp36-cp36m-manylinux1_x86_64.whl", hash = "sha256:3750f2205b800aac4bb03b5ae48025a64e474d2c6cc79547988ba1d4122a09e2"},
    {file = "multidict-4.7.6-cp36-cp36m-win32.whl", hash = "sha256:f07acae137b71af3bb548bd8da720956a3bc9f9a0b87733e0899226a2317aeb7"},
    {file = "multidict-4.7.6-cp36-cp36m-win_amd64.whl", hash = "sha256:6513728873f4326999429a8b00fc7ceddb2509b01d5fd3f3be7881a257b8d463"},
    {file = "multidict-4.7.6-cp37-cp37m-macosx_10_14_x86_64.whl", hash = "sha256:feed85993dbdb1dbc29102f50bca65bdc68f2c0c8d352468c25b54874f23c39d"},
    {file = "multidict-4.7.6-cp37-cp37m-manylinux1_x86_64.whl", hash = "sha256:fcfbb44c59af3f8ea984de67ec7c306f618a3ec771c2843804069917a8f2e255"},
    {file = "multidict-4.7.6-cp37-cp37m-win32.whl", hash = "sha256:4538273208e7294b2659b1602490f4ed3ab1c8cf9dbdd817e0e9db8e64be2507"},
    {file = "multidict-4.7.6-cp37-cp37m-win_amd64.whl", hash = "sha256:d14842362ed4cf63751648e7672f7174c9818459d169231d03c56e84daf90b7c"},
    {file = "multidict-4.7.6-cp38-cp38-macosx_10_14_x86_64.whl", hash = "sha256:c026fe9a05130e44157b98fea3ab12969e5b60691a276150db9eda71710cd10b"},
    {file = "multidict-4.7.6-cp38-cp38-manylinux1_x86_64.whl", hash = "sha256:51a4d210404ac61d32dada00a50ea7ba412e6ea945bbe992e4d7a595276d2ec7"},
    {file = "multidict-4.7.6-cp38-cp38-win32.whl", hash = "sha256:5cf311a0f5ef80fe73e4f4c0f0998ec08f954a6ec72b746f3c179e37de1d210d"},
    {file = "multidict-4.7.6-cp38-cp38-win_amd64.whl", hash = "sha256:7388d2ef3c55a8ba80da62ecfafa06a1c097c18032a501ffd4cabbc52d7f2b19"},
    {file = "multidict-4.7.6.tar.gz", hash = "sha256:fbb77a75e529021e7c4a8d4e823d88ef4d23674a202be4f5addffc72cbb91430"},
]
murmurhash = [
    {file = "murmurhash-1.0.5-cp36-cp36m-macosx_10_9_x86_64.whl", hash = "sha256:ef8819d15973e0d6f69688bafc097a1fae081675c1de39807028869a1320b1a9"},
    {file = "murmurhash-1.0.5-cp36-cp36m-manylinux1_x86_64.whl", hash = "sha256:76251513a2acad6c2e4b7aeffc5fcb807ee97a66cad5c2990557556555a6b7e9"},
    {file = "murmurhash-1.0.5-cp36-cp36m-manylinux2014_x86_64.whl", hash = "sha256:d58315961dc5a5e740f41f2ac5c3a0ebc61ef472f8afeb4db7eeb3b863243105"},
    {file = "murmurhash-1.0.5-cp36-cp36m-win_amd64.whl", hash = "sha256:23c56182822a1ed88e2a098ac56958dfec380696a9a943df203b9b41e4bcf5e4"},
    {file = "murmurhash-1.0.5-cp37-cp37m-macosx_10_9_x86_64.whl", hash = "sha256:023391cfefe584ac544c1ea0936976c0119b17dd27bb8280652cef1704f76428"},
    {file = "murmurhash-1.0.5-cp37-cp37m-manylinux1_x86_64.whl", hash = "sha256:f00321998f0a6bad3fd068babf448a296d4b0b1f4dd424cab863ebe5ed54182f"},
    {file = "murmurhash-1.0.5-cp37-cp37m-manylinux2014_x86_64.whl", hash = "sha256:8381172e03c5f6f947005fb146a53c5e5a9e0d630be4a40cbf8838e9324bfe1c"},
    {file = "murmurhash-1.0.5-cp37-cp37m-win_amd64.whl", hash = "sha256:fed7578fbaa6c301f27ed80834c1f7494ea7d335e269e98b9aee477cf0b3b487"},
    {file = "murmurhash-1.0.5-cp38-cp38-macosx_10_9_x86_64.whl", hash = "sha256:d4c3a0242014cf4c84e9ea0ba3f13b48f02a3992de3da7b1116d11b816451195"},
    {file = "murmurhash-1.0.5-cp38-cp38-manylinux1_x86_64.whl", hash = "sha256:99e55488476a5f70e8d305fd31258f140e52f724f788bcc50c31ec846a2b3766"},
    {file = "murmurhash-1.0.5-cp38-cp38-manylinux2014_x86_64.whl", hash = "sha256:b9292c532538cf47846ca81056cfeab08b877c35fe7521d6524aa92ddcd833e2"},
    {file = "murmurhash-1.0.5-cp38-cp38-win_amd64.whl", hash = "sha256:fd17973fd4554715efd8d86b3e9200358e49e437fdb92a897ca127aced48b61c"},
    {file = "murmurhash-1.0.5-cp39-cp39-macosx_10_9_x86_64.whl", hash = "sha256:81474a45c4074637a6dfc8fea4cdebf091ab5aa781c2cfcb94c43b16030badd7"},
    {file = "murmurhash-1.0.5-cp39-cp39-manylinux1_x86_64.whl", hash = "sha256:a9bd2312996e6e47605af305a1e5f091eba1bdd637cdd9986aec4885cb4c5530"},
    {file = "murmurhash-1.0.5-cp39-cp39-manylinux2014_x86_64.whl", hash = "sha256:892749023da26420d194f37bfa30df1368aaac0149cfa3b2105db36b66549e37"},
    {file = "murmurhash-1.0.5-cp39-cp39-win_amd64.whl", hash = "sha256:add366944eb8ec73013a4f36e166c5a4f0f7628ffe1746bc5fe031347489e5e8"},
    {file = "murmurhash-1.0.5.tar.gz", hash = "sha256:98ec9d727bd998a35385abd56b062cf0cca216725ea7ec5068604ab566f7e97f"},
]
mypy = [
    {file = "mypy-0.790-cp35-cp35m-macosx_10_6_x86_64.whl", hash = "sha256:bd03b3cf666bff8d710d633d1c56ab7facbdc204d567715cb3b9f85c6e94f669"},
    {file = "mypy-0.790-cp35-cp35m-manylinux1_x86_64.whl", hash = "sha256:2170492030f6faa537647d29945786d297e4862765f0b4ac5930ff62e300d802"},
    {file = "mypy-0.790-cp35-cp35m-win_amd64.whl", hash = "sha256:e86bdace26c5fe9cf8cb735e7cedfe7850ad92b327ac5d797c656717d2ca66de"},
    {file = "mypy-0.790-cp36-cp36m-macosx_10_9_x86_64.whl", hash = "sha256:e97e9c13d67fbe524be17e4d8025d51a7dca38f90de2e462243ab8ed8a9178d1"},
    {file = "mypy-0.790-cp36-cp36m-manylinux1_x86_64.whl", hash = "sha256:0d34d6b122597d48a36d6c59e35341f410d4abfa771d96d04ae2c468dd201abc"},
    {file = "mypy-0.790-cp36-cp36m-win_amd64.whl", hash = "sha256:72060bf64f290fb629bd4a67c707a66fd88ca26e413a91384b18db3876e57ed7"},
    {file = "mypy-0.790-cp37-cp37m-macosx_10_9_x86_64.whl", hash = "sha256:eea260feb1830a627fb526d22fbb426b750d9f5a47b624e8d5e7e004359b219c"},
    {file = "mypy-0.790-cp37-cp37m-manylinux1_x86_64.whl", hash = "sha256:c614194e01c85bb2e551c421397e49afb2872c88b5830e3554f0519f9fb1c178"},
    {file = "mypy-0.790-cp37-cp37m-win_amd64.whl", hash = "sha256:0a0d102247c16ce93c97066443d11e2d36e6cc2a32d8ccc1f705268970479324"},
    {file = "mypy-0.790-cp38-cp38-macosx_10_9_x86_64.whl", hash = "sha256:cf4e7bf7f1214826cf7333627cb2547c0db7e3078723227820d0a2490f117a01"},
    {file = "mypy-0.790-cp38-cp38-manylinux1_x86_64.whl", hash = "sha256:af4e9ff1834e565f1baa74ccf7ae2564ae38c8df2a85b057af1dbbc958eb6666"},
    {file = "mypy-0.790-cp38-cp38-win_amd64.whl", hash = "sha256:da56dedcd7cd502ccd3c5dddc656cb36113dd793ad466e894574125945653cea"},
    {file = "mypy-0.790-py3-none-any.whl", hash = "sha256:2842d4fbd1b12ab422346376aad03ff5d0805b706102e475e962370f874a5122"},
    {file = "mypy-0.790.tar.gz", hash = "sha256:2b21ba45ad9ef2e2eb88ce4aeadd0112d0f5026418324176fd494a6824b74975"},
]
mypy-extensions = [
    {file = "mypy_extensions-0.4.3-py2.py3-none-any.whl", hash = "sha256:090fedd75945a69ae91ce1303b5824f428daf5a028d2f6ab8a299250a846f15d"},
    {file = "mypy_extensions-0.4.3.tar.gz", hash = "sha256:2d82818f5bb3e369420cb3c4060a7970edba416647068eb4c5343488a6c604a8"},
]
networkx = [
    {file = "networkx-2.5-py3-none-any.whl", hash = "sha256:8c5812e9f798d37c50570d15c4a69d5710a18d77bafc903ee9c5fba7454c616c"},
    {file = "networkx-2.5.tar.gz", hash = "sha256:7978955423fbc9639c10498878be59caf99b44dc304c2286162fd24b458c1602"},
]
"nr.collections" = [
    {file = "nr.collections-0.0.1.tar.gz", hash = "sha256:ddf38cd6379cac546ce7abdadf024fc01cca75540e11b1d5f1aa701a33817f1c"},
]
"nr.databind.core" = [
    {file = "nr.databind.core-0.0.22-py2.py3-none-any.whl", hash = "sha256:854a0a0551a0aa5a5acedaa547af930bdaca331bc705b3f26732f6b913491572"},
    {file = "nr.databind.core-0.0.22.tar.gz", hash = "sha256:87fe32d7d8dd91b878a25cd144d056435107ca56a8db7be3030f765334075f77"},
]
"nr.databind.json" = [
    {file = "nr.databind.json-0.0.14-py2.py3-none-any.whl", hash = "sha256:3765fd581c2ca2ee249ccfd460be0f472cc2bc9e5305e2f415d587a5e27c3b86"},
    {file = "nr.databind.json-0.0.14.tar.gz", hash = "sha256:27c7a7a69f6f703a0c616b898950fdb53a51b39cf9874d412ebc12dea574f20e"},
]
"nr.fs" = [
    {file = "nr.fs-1.6.3-py2.py3-none-any.whl", hash = "sha256:64108c168ea2e8077fdf5f0c5417459d1a145fe34cb305fe90faeb75b4e8b421"},
    {file = "nr.fs-1.6.3.tar.gz", hash = "sha256:788aa0a04c4143f95c5245bc8ccc0c0872e932be533bd37780fbb55afcdf124a"},
]
"nr.interface" = [
    {file = "nr.interface-0.0.4-py2.py3-none-any.whl", hash = "sha256:5f88579643ea18e1d948d92a49b326aa4585516bf64eb529ae693c4c8bddcc6e"},
    {file = "nr.interface-0.0.4.tar.gz", hash = "sha256:285cd82b932427c9d5c21cdc02ad319f701c4eed201377e2b30485c91eac67a3"},
]
"nr.metaclass" = [
    {file = "nr.metaclass-0.0.6-py2.py3-none-any.whl", hash = "sha256:d458eb1bddd93373cc74e19981214e7d478c92c9b08fc9732bd430225698a8f0"},
    {file = "nr.metaclass-0.0.6.tar.gz", hash = "sha256:3d52f8e603e3c2944b9135e5a09593c3c36191f26cf1c29a7c71efb192552b10"},
]
"nr.parsing.date" = [
    {file = "nr.parsing.date-0.4.4-py3-none-any.whl", hash = "sha256:047404978517d892b961bf065d3373ba5e53b6207af978b2c08b2e49498e7bb0"},
    {file = "nr.parsing.date-0.4.4.tar.gz", hash = "sha256:1c4d25f8f7141676cce03728153f4216d2170adc537aefb2f535a4bad78e3d5d"},
]
"nr.pylang.utils" = [
    {file = "nr.pylang.utils-0.0.4-py3-none-any.whl", hash = "sha256:cf8c88b9e7821a256e31e83e16dcd506d1fb33ea3cf37578eb163526ab044a27"},
    {file = "nr.pylang.utils-0.0.4.tar.gz", hash = "sha256:48f81167a5f0a7376b0dd1b3db2b88ab1cfa815645a2d4048eb369564f4e2485"},
]
"nr.stream" = [
    {file = "nr.stream-0.0.5-py2.py3-none-any.whl", hash = "sha256:cf418a4de3cedb8622286d2baca6007a153c780af48362d1f2ef2c1993525615"},
    {file = "nr.stream-0.0.5.tar.gz", hash = "sha256:3489ce5e8174b70d194a6592248ba341fbbd5bf30c9ec5f1223a351df909f505"},
]
"nr.sumtype" = [
    {file = "nr.sumtype-0.0.4-py2.py3-none-any.whl", hash = "sha256:a1017468bbc3d187592c413892c19d0e9642bdeae0149fa0c122ca21dfb23132"},
    {file = "nr.sumtype-0.0.4.tar.gz", hash = "sha256:a224c7f70c212aebf3754cf941d94527e68f1afad8db0e224d9885eb113d797c"},
]
"nr.utils.re" = [
    {file = "nr.utils.re-0.1.1-py2.py3-none-any.whl", hash = "sha256:eb4e6c10b074e8b296c4e2a83d0299e9a162524fb3e5e6b916dfd194688dbd06"},
    {file = "nr.utils.re-0.1.1.tar.gz", hash = "sha256:71e21300dbf890d914841f1e6d66eb4e7d6a9f01c9a20d8e83e5242c8d3140aa"},
]
numpy = [
    {file = "numpy-1.18.5-cp35-cp35m-macosx_10_9_intel.whl", hash = "sha256:e91d31b34fc7c2c8f756b4e902f901f856ae53a93399368d9a0dc7be17ed2ca0"},
    {file = "numpy-1.18.5-cp35-cp35m-manylinux1_i686.whl", hash = "sha256:7d42ab8cedd175b5ebcb39b5208b25ba104842489ed59fbb29356f671ac93583"},
    {file = "numpy-1.18.5-cp35-cp35m-manylinux1_x86_64.whl", hash = "sha256:a78e438db8ec26d5d9d0e584b27ef25c7afa5a182d1bf4d05e313d2d6d515271"},
    {file = "numpy-1.18.5-cp35-cp35m-win32.whl", hash = "sha256:a87f59508c2b7ceb8631c20630118cc546f1f815e034193dc72390db038a5cb3"},
    {file = "numpy-1.18.5-cp35-cp35m-win_amd64.whl", hash = "sha256:965df25449305092b23d5145b9bdaeb0149b6e41a77a7d728b1644b3c99277c1"},
    {file = "numpy-1.18.5-cp36-cp36m-macosx_10_9_x86_64.whl", hash = "sha256:ac792b385d81151bae2a5a8adb2b88261ceb4976dbfaaad9ce3a200e036753dc"},
    {file = "numpy-1.18.5-cp36-cp36m-manylinux1_i686.whl", hash = "sha256:ef627986941b5edd1ed74ba89ca43196ed197f1a206a3f18cc9faf2fb84fd675"},
    {file = "numpy-1.18.5-cp36-cp36m-manylinux1_x86_64.whl", hash = "sha256:f718a7949d1c4f622ff548c572e0c03440b49b9531ff00e4ed5738b459f011e8"},
    {file = "numpy-1.18.5-cp36-cp36m-win32.whl", hash = "sha256:4064f53d4cce69e9ac613256dc2162e56f20a4e2d2086b1956dd2fcf77b7fac5"},
    {file = "numpy-1.18.5-cp36-cp36m-win_amd64.whl", hash = "sha256:b03b2c0badeb606d1232e5f78852c102c0a7989d3a534b3129e7856a52f3d161"},
    {file = "numpy-1.18.5-cp37-cp37m-macosx_10_9_x86_64.whl", hash = "sha256:a7acefddf994af1aeba05bbbafe4ba983a187079f125146dc5859e6d817df824"},
    {file = "numpy-1.18.5-cp37-cp37m-manylinux1_i686.whl", hash = "sha256:cd49930af1d1e49a812d987c2620ee63965b619257bd76eaaa95870ca08837cf"},
    {file = "numpy-1.18.5-cp37-cp37m-manylinux1_x86_64.whl", hash = "sha256:b39321f1a74d1f9183bf1638a745b4fd6fe80efbb1f6b32b932a588b4bc7695f"},
    {file = "numpy-1.18.5-cp37-cp37m-win32.whl", hash = "sha256:cae14a01a159b1ed91a324722d746523ec757357260c6804d11d6147a9e53e3f"},
    {file = "numpy-1.18.5-cp37-cp37m-win_amd64.whl", hash = "sha256:0172304e7d8d40e9e49553901903dc5f5a49a703363ed756796f5808a06fc233"},
    {file = "numpy-1.18.5-cp38-cp38-macosx_10_9_x86_64.whl", hash = "sha256:e15b382603c58f24265c9c931c9a45eebf44fe2e6b4eaedbb0d025ab3255228b"},
    {file = "numpy-1.18.5-cp38-cp38-manylinux1_i686.whl", hash = "sha256:3676abe3d621fc467c4c1469ee11e395c82b2d6b5463a9454e37fe9da07cd0d7"},
    {file = "numpy-1.18.5-cp38-cp38-manylinux1_x86_64.whl", hash = "sha256:4674f7d27a6c1c52a4d1aa5f0881f1eff840d2206989bae6acb1c7668c02ebfb"},
    {file = "numpy-1.18.5-cp38-cp38-win32.whl", hash = "sha256:9c9d6531bc1886454f44aa8f809268bc481295cf9740827254f53c30104f074a"},
    {file = "numpy-1.18.5-cp38-cp38-win_amd64.whl", hash = "sha256:3dd6823d3e04b5f223e3e265b4a1eae15f104f4366edd409e5a5e413a98f911f"},
    {file = "numpy-1.18.5.zip", hash = "sha256:34e96e9dae65c4839bd80012023aadd6ee2ccb73ce7fdf3074c62f301e63120b"},
]
oauth2client = [
    {file = "oauth2client-4.1.3-py2.py3-none-any.whl", hash = "sha256:b8a81cc5d60e2d364f0b1b98f958dbd472887acaf1a5b05e21c28c31a2d6d3ac"},
    {file = "oauth2client-4.1.3.tar.gz", hash = "sha256:d486741e451287f69568a4d26d70d9acd73a2bbfa275746c535b4209891cccc6"},
]
oauthlib = [
    {file = "oauthlib-3.1.0-py2.py3-none-any.whl", hash = "sha256:df884cd6cbe20e32633f1db1072e9356f53638e4361bef4e8b03c9127c9328ea"},
    {file = "oauthlib-3.1.0.tar.gz", hash = "sha256:bee41cc35fcca6e988463cacc3bcb8a96224f470ca547e697b604cc697b2f889"},
]
opt-einsum = [
    {file = "opt_einsum-3.3.0-py3-none-any.whl", hash = "sha256:2455e59e3947d3c275477df7f5205b30635e266fe6dc300e3d9f9646bfcea147"},
    {file = "opt_einsum-3.3.0.tar.gz", hash = "sha256:59f6475f77bbc37dcf7cd748519c0ec60722e91e63ca114e68821c0c54a46549"},
]
packaging = [
    {file = "packaging-20.8-py2.py3-none-any.whl", hash = "sha256:24e0da08660a87484d1602c30bb4902d74816b6985b93de36926f5bc95741858"},
    {file = "packaging-20.8.tar.gz", hash = "sha256:78598185a7008a470d64526a8059de9aaa449238f280fc9eb6b13ba6c4109093"},
]
pamqp = [
    {file = "pamqp-2.3.0-py2.py3-none-any.whl", hash = "sha256:2f81b5c186f668a67f165193925b6bfd83db4363a6222f599517f29ecee60b02"},
    {file = "pamqp-2.3.0.tar.gz", hash = "sha256:5cd0f5a85e89f20d5f8e19285a1507788031cfca4a9ea6f067e3cf18f5e294e8"},
]
pathspec = [
    {file = "pathspec-0.8.1-py2.py3-none-any.whl", hash = "sha256:aa0cb481c4041bf52ffa7b0d8fa6cd3e88a2ca4879c533c9153882ee2556790d"},
    {file = "pathspec-0.8.1.tar.gz", hash = "sha256:86379d6b86d75816baba717e64b1a3a3469deb93bb76d613c9ce79edc5cb68fd"},
]
pbr = [
    {file = "pbr-5.5.1-py2.py3-none-any.whl", hash = "sha256:b236cde0ac9a6aedd5e3c34517b423cd4fd97ef723849da6b0d2231142d89c00"},
    {file = "pbr-5.5.1.tar.gz", hash = "sha256:5fad80b613c402d5b7df7bd84812548b2a61e9977387a80a5fc5c396492b13c9"},
]
pep440-version-utils = [
    {file = "pep440-version-utils-0.3.0.tar.gz", hash = "sha256:ceb8c8da63b54cc555946d91829f72fe323f8d635b22fa54ef0a9800c37f50df"},
    {file = "pep440_version_utils-0.3.0-py3-none-any.whl", hash = "sha256:73780b2c31adad5ca35c89eb008f51c2a47aee0318debe31391b673b90577e1b"},
]
pillow = [
    {file = "Pillow-8.1.0-cp36-cp36m-macosx_10_10_x86_64.whl", hash = "sha256:d355502dce85ade85a2511b40b4c61a128902f246504f7de29bbeec1ae27933a"},
    {file = "Pillow-8.1.0-cp36-cp36m-manylinux1_i686.whl", hash = "sha256:93a473b53cc6e0b3ce6bf51b1b95b7b1e7e6084be3a07e40f79b42e83503fbf2"},
    {file = "Pillow-8.1.0-cp36-cp36m-manylinux1_x86_64.whl", hash = "sha256:2353834b2c49b95e1313fb34edf18fca4d57446675d05298bb694bca4b194174"},
    {file = "Pillow-8.1.0-cp36-cp36m-manylinux2014_aarch64.whl", hash = "sha256:1d208e670abfeb41b6143537a681299ef86e92d2a3dac299d3cd6830d5c7bded"},
    {file = "Pillow-8.1.0-cp36-cp36m-win32.whl", hash = "sha256:dd9eef866c70d2cbbea1ae58134eaffda0d4bfea403025f4db6859724b18ab3d"},
    {file = "Pillow-8.1.0-cp36-cp36m-win_amd64.whl", hash = "sha256:b09e10ec453de97f9a23a5aa5e30b334195e8d2ddd1ce76cc32e52ba63c8b31d"},
    {file = "Pillow-8.1.0-cp37-cp37m-macosx_10_10_x86_64.whl", hash = "sha256:b02a0b9f332086657852b1f7cb380f6a42403a6d9c42a4c34a561aa4530d5234"},
    {file = "Pillow-8.1.0-cp37-cp37m-manylinux1_i686.whl", hash = "sha256:ca20739e303254287138234485579b28cb0d524401f83d5129b5ff9d606cb0a8"},
    {file = "Pillow-8.1.0-cp37-cp37m-manylinux1_x86_64.whl", hash = "sha256:604815c55fd92e735f9738f65dabf4edc3e79f88541c221d292faec1904a4b17"},
    {file = "Pillow-8.1.0-cp37-cp37m-manylinux2014_aarch64.whl", hash = "sha256:cf6e33d92b1526190a1de904df21663c46a456758c0424e4f947ae9aa6088bf7"},
    {file = "Pillow-8.1.0-cp37-cp37m-win32.whl", hash = "sha256:47c0d93ee9c8b181f353dbead6530b26980fe4f5485aa18be8f1fd3c3cbc685e"},
    {file = "Pillow-8.1.0-cp37-cp37m-win_amd64.whl", hash = "sha256:96d4dc103d1a0fa6d47c6c55a47de5f5dafd5ef0114fa10c85a1fd8e0216284b"},
    {file = "Pillow-8.1.0-cp38-cp38-macosx_10_10_x86_64.whl", hash = "sha256:7916cbc94f1c6b1301ac04510d0881b9e9feb20ae34094d3615a8a7c3db0dcc0"},
    {file = "Pillow-8.1.0-cp38-cp38-manylinux1_i686.whl", hash = "sha256:3de6b2ee4f78c6b3d89d184ade5d8fa68af0848f9b6b6da2b9ab7943ec46971a"},
    {file = "Pillow-8.1.0-cp38-cp38-manylinux1_x86_64.whl", hash = "sha256:cdbbe7dff4a677fb555a54f9bc0450f2a21a93c5ba2b44e09e54fcb72d2bd13d"},
    {file = "Pillow-8.1.0-cp38-cp38-manylinux2014_aarch64.whl", hash = "sha256:f50e7a98b0453f39000619d845be8b06e611e56ee6e8186f7f60c3b1e2f0feae"},
    {file = "Pillow-8.1.0-cp38-cp38-win32.whl", hash = "sha256:cb192176b477d49b0a327b2a5a4979552b7a58cd42037034316b8018ac3ebb59"},
    {file = "Pillow-8.1.0-cp38-cp38-win_amd64.whl", hash = "sha256:6c5275bd82711cd3dcd0af8ce0bb99113ae8911fc2952805f1d012de7d600a4c"},
    {file = "Pillow-8.1.0-cp39-cp39-macosx_10_10_x86_64.whl", hash = "sha256:165c88bc9d8dba670110c689e3cc5c71dbe4bfb984ffa7cbebf1fac9554071d6"},
    {file = "Pillow-8.1.0-cp39-cp39-manylinux1_i686.whl", hash = "sha256:5e2fe3bb2363b862671eba632537cd3a823847db4d98be95690b7e382f3d6378"},
    {file = "Pillow-8.1.0-cp39-cp39-manylinux1_x86_64.whl", hash = "sha256:7612520e5e1a371d77e1d1ca3a3ee6227eef00d0a9cddb4ef7ecb0b7396eddf7"},
    {file = "Pillow-8.1.0-cp39-cp39-manylinux2014_aarch64.whl", hash = "sha256:d673c4990acd016229a5c1c4ee8a9e6d8f481b27ade5fc3d95938697fa443ce0"},
    {file = "Pillow-8.1.0-cp39-cp39-win32.whl", hash = "sha256:dc577f4cfdda354db3ae37a572428a90ffdbe4e51eda7849bf442fb803f09c9b"},
    {file = "Pillow-8.1.0-cp39-cp39-win_amd64.whl", hash = "sha256:22d070ca2e60c99929ef274cfced04294d2368193e935c5d6febfd8b601bf865"},
    {file = "Pillow-8.1.0-pp36-pypy36_pp73-macosx_10_10_x86_64.whl", hash = "sha256:a3d3e086474ef12ef13d42e5f9b7bbf09d39cf6bd4940f982263d6954b13f6a9"},
    {file = "Pillow-8.1.0-pp36-pypy36_pp73-manylinux2010_i686.whl", hash = "sha256:731ca5aabe9085160cf68b2dbef95fc1991015bc0a3a6ea46a371ab88f3d0913"},
    {file = "Pillow-8.1.0-pp36-pypy36_pp73-manylinux2010_x86_64.whl", hash = "sha256:bba80df38cfc17f490ec651c73bb37cd896bc2400cfba27d078c2135223c1206"},
    {file = "Pillow-8.1.0-pp37-pypy37_pp73-macosx_10_10_x86_64.whl", hash = "sha256:c3d911614b008e8a576b8e5303e3db29224b455d3d66d1b2848ba6ca83f9ece9"},
    {file = "Pillow-8.1.0-pp37-pypy37_pp73-manylinux2010_i686.whl", hash = "sha256:39725acf2d2e9c17356e6835dccebe7a697db55f25a09207e38b835d5e1bc032"},
    {file = "Pillow-8.1.0-pp37-pypy37_pp73-manylinux2010_x86_64.whl", hash = "sha256:81c3fa9a75d9f1afafdb916d5995633f319db09bd773cb56b8e39f1e98d90820"},
    {file = "Pillow-8.1.0-pp37-pypy37_pp73-win32.whl", hash = "sha256:b6f00ad5ebe846cc91763b1d0c6d30a8042e02b2316e27b05de04fa6ec831ec5"},
    {file = "Pillow-8.1.0.tar.gz", hash = "sha256:887668e792b7edbfb1d3c9d8b5d8c859269a0f0eba4dda562adb95500f60dbba"},
]
plac = [
    {file = "plac-1.1.3-py2.py3-none-any.whl", hash = "sha256:487e553017d419f35add346c4c09707e52fa53f7e7181ce1098ca27620e9ceee"},
    {file = "plac-1.1.3.tar.gz", hash = "sha256:398cb947c60c4c25e275e1f1dadf027e7096858fb260b8ece3b33bcff90d985f"},
]
pluggy = [
    {file = "pluggy-0.13.1-py2.py3-none-any.whl", hash = "sha256:966c145cd83c96502c3c3868f50408687b38434af77734af1e9ca461a4081d2d"},
    {file = "pluggy-0.13.1.tar.gz", hash = "sha256:15b2acde666561e1298d71b523007ed7364de07029219b604cf808bfa1c765b0"},
]
preshed = [
    {file = "preshed-3.0.5-cp36-cp36m-macosx_10_9_x86_64.whl", hash = "sha256:572899224578d30f6a67fadecb3d62b824866b4d2b6bad73f71abf7585db1389"},
    {file = "preshed-3.0.5-cp36-cp36m-manylinux1_x86_64.whl", hash = "sha256:67c11e384ce4c008bc487ba3a29bafdfe038b9a2546ccfe0fe2160480b356fed"},
    {file = "preshed-3.0.5-cp36-cp36m-manylinux2014_x86_64.whl", hash = "sha256:6e833f1632a1d0232bdc6df6c3542fb130ef044d8656b24576d9fd19e5f1e0d1"},
    {file = "preshed-3.0.5-cp36-cp36m-win_amd64.whl", hash = "sha256:1ce0846cb7ebb2ea913d44ec2e296098c285443ecdea80ddf02656bbef4deacb"},
    {file = "preshed-3.0.5-cp37-cp37m-macosx_10_9_x86_64.whl", hash = "sha256:8a560850b8c53c1487ba51c2b0f5769535512b36d3b129ad5796b64653abe2f9"},
    {file = "preshed-3.0.5-cp37-cp37m-manylinux1_x86_64.whl", hash = "sha256:6f126bcc414a0304b54956f9dac2628a0f9bef1657d1b3a3837fc82b791aa2a1"},
    {file = "preshed-3.0.5-cp37-cp37m-manylinux2014_x86_64.whl", hash = "sha256:1bdededa7fd81f26a42bc9d11d542657c74746b7ea7fc2b2ca6d0ddbf1f93792"},
    {file = "preshed-3.0.5-cp37-cp37m-win_amd64.whl", hash = "sha256:9ebf444f8487782c84d7b5acb1d7195e603155882fafc4697344199eeeafbe5f"},
    {file = "preshed-3.0.5-cp38-cp38-macosx_10_9_x86_64.whl", hash = "sha256:8a3adffde3126c2a0ab7d57cab1d605cb5f63da1ba88088ad3cf8debfd9aa4dc"},
    {file = "preshed-3.0.5-cp38-cp38-manylinux1_x86_64.whl", hash = "sha256:56b9603517bb2a364418163236d6a147a1d722ff7546cbe085e76e25ae118e89"},
    {file = "preshed-3.0.5-cp38-cp38-manylinux2014_x86_64.whl", hash = "sha256:5e06a49477bd257eea02bf823b5d3e201d00a19d6976523a58da8606b2358481"},
    {file = "preshed-3.0.5-cp38-cp38-win_amd64.whl", hash = "sha256:ca4a7681b643b8356e7dfdab9cf668b2b34bd07ef4b09ebed44c8aeb3b1626ee"},
    {file = "preshed-3.0.5-cp39-cp39-macosx_10_9_x86_64.whl", hash = "sha256:85074eebf90a858a6b68242f1ae265ca99e1af45bf9dafcb9a83d49b0815a2e1"},
    {file = "preshed-3.0.5-cp39-cp39-manylinux1_x86_64.whl", hash = "sha256:12cbe1e378b4f1c6b06f5e4130408befe916e55ea1616e6aa63c5cd0ccd9c927"},
    {file = "preshed-3.0.5-cp39-cp39-manylinux2014_x86_64.whl", hash = "sha256:30f0c8ea85113d0565a1e3eb6222d00513ec39b56f3f9a2615e304575e65422e"},
    {file = "preshed-3.0.5-cp39-cp39-win_amd64.whl", hash = "sha256:fb4d2e82add82d63b2c97802b759a58ff200d06b632e2edc48a9ced1e6472faf"},
    {file = "preshed-3.0.5.tar.gz", hash = "sha256:c6d3dba39ed5059aaf99767017b9568c75b2d0780c3481e204b1daecde00360e"},
]
prompt-toolkit = [
    {file = "prompt_toolkit-2.0.10-py2-none-any.whl", hash = "sha256:e7f8af9e3d70f514373bf41aa51bc33af12a6db3f71461ea47fea985defb2c31"},
    {file = "prompt_toolkit-2.0.10-py3-none-any.whl", hash = "sha256:46642344ce457641f28fc9d1c9ca939b63dadf8df128b86f1b9860e59c73a5e4"},
    {file = "prompt_toolkit-2.0.10.tar.gz", hash = "sha256:f15af68f66e664eaa559d4ac8a928111eebd5feda0c11738b5998045224829db"},
]
protobuf = [
    {file = "protobuf-3.14.0-cp27-cp27m-macosx_10_9_x86_64.whl", hash = "sha256:629b03fd3caae7f815b0c66b41273f6b1900a579e2ccb41ef4493a4f5fb84f3a"},
    {file = "protobuf-3.14.0-cp27-cp27mu-manylinux1_x86_64.whl", hash = "sha256:5b7a637212cc9b2bcf85dd828b1178d19efdf74dbfe1ddf8cd1b8e01fdaaa7f5"},
    {file = "protobuf-3.14.0-cp35-cp35m-macosx_10_9_intel.whl", hash = "sha256:43b554b9e73a07ba84ed6cf25db0ff88b1e06be610b37656e292e3cbb5437472"},
    {file = "protobuf-3.14.0-cp35-cp35m-manylinux1_x86_64.whl", hash = "sha256:5e9806a43232a1fa0c9cf5da8dc06f6910d53e4390be1fa06f06454d888a9142"},
    {file = "protobuf-3.14.0-cp35-cp35m-win32.whl", hash = "sha256:1c51fda1bbc9634246e7be6016d860be01747354ed7015ebe38acf4452f470d2"},
    {file = "protobuf-3.14.0-cp35-cp35m-win_amd64.whl", hash = "sha256:4b74301b30513b1a7494d3055d95c714b560fbb630d8fb9956b6f27992c9f980"},
    {file = "protobuf-3.14.0-cp36-cp36m-macosx_10_9_x86_64.whl", hash = "sha256:86a75477addde4918e9a1904e5c6af8d7b691f2a3f65587d73b16100fbe4c3b2"},
    {file = "protobuf-3.14.0-cp36-cp36m-manylinux1_x86_64.whl", hash = "sha256:ecc33531a213eee22ad60e0e2aaea6c8ba0021f0cce35dbf0ab03dee6e2a23a1"},
    {file = "protobuf-3.14.0-cp36-cp36m-win32.whl", hash = "sha256:72230ed56f026dd664c21d73c5db73ebba50d924d7ba6b7c0d81a121e390406e"},
    {file = "protobuf-3.14.0-cp36-cp36m-win_amd64.whl", hash = "sha256:0fc96785262042e4863b3f3b5c429d4636f10d90061e1840fce1baaf59b1a836"},
    {file = "protobuf-3.14.0-cp37-cp37m-macosx_10_9_x86_64.whl", hash = "sha256:4e75105c9dfe13719b7293f75bd53033108f4ba03d44e71db0ec2a0e8401eafd"},
    {file = "protobuf-3.14.0-cp37-cp37m-manylinux1_x86_64.whl", hash = "sha256:2a7e2fe101a7ace75e9327b9c946d247749e564a267b0515cf41dfe450b69bac"},
    {file = "protobuf-3.14.0-cp37-cp37m-win32.whl", hash = "sha256:b0d5d35faeb07e22a1ddf8dce620860c8fe145426c02d1a0ae2688c6e8ede36d"},
    {file = "protobuf-3.14.0-cp37-cp37m-win_amd64.whl", hash = "sha256:8971c421dbd7aad930c9bd2694122f332350b6ccb5202a8b7b06f3f1a5c41ed5"},
    {file = "protobuf-3.14.0-cp38-cp38-macosx_10_9_x86_64.whl", hash = "sha256:9616f0b65a30851e62f1713336c931fcd32c057202b7ff2cfbfca0fc7d5e3043"},
    {file = "protobuf-3.14.0-cp38-cp38-manylinux1_x86_64.whl", hash = "sha256:22bcd2e284b3b1d969c12e84dc9b9a71701ec82d8ce975fdda19712e1cfd4e00"},
    {file = "protobuf-3.14.0-py2.py3-none-any.whl", hash = "sha256:0e247612fadda953047f53301a7b0407cb0c3cb4ae25a6fde661597a04039b3c"},
    {file = "protobuf-3.14.0.tar.gz", hash = "sha256:1d63eb389347293d8915fb47bee0951c7b5dab522a4a60118b9a18f33e21f8ce"},
]
psycopg2-binary = [
    {file = "psycopg2-binary-2.8.6.tar.gz", hash = "sha256:11b9c0ebce097180129e422379b824ae21c8f2a6596b159c7659e2e5a00e1aa0"},
    {file = "psycopg2_binary-2.8.6-cp27-cp27m-macosx_10_6_intel.macosx_10_9_intel.macosx_10_9_x86_64.macosx_10_10_intel.macosx_10_10_x86_64.whl", hash = "sha256:d14b140a4439d816e3b1229a4a525df917d6ea22a0771a2a78332273fd9528a4"},
    {file = "psycopg2_binary-2.8.6-cp27-cp27m-manylinux1_i686.whl", hash = "sha256:1fabed9ea2acc4efe4671b92c669a213db744d2af8a9fc5d69a8e9bc14b7a9db"},
    {file = "psycopg2_binary-2.8.6-cp27-cp27m-manylinux1_x86_64.whl", hash = "sha256:f5ab93a2cb2d8338b1674be43b442a7f544a0971da062a5da774ed40587f18f5"},
    {file = "psycopg2_binary-2.8.6-cp27-cp27m-win32.whl", hash = "sha256:b4afc542c0ac0db720cf516dd20c0846f71c248d2b3d21013aa0d4ef9c71ca25"},
    {file = "psycopg2_binary-2.8.6-cp27-cp27m-win_amd64.whl", hash = "sha256:e74a55f6bad0e7d3968399deb50f61f4db1926acf4a6d83beaaa7df986f48b1c"},
    {file = "psycopg2_binary-2.8.6-cp27-cp27mu-manylinux1_i686.whl", hash = "sha256:0deac2af1a587ae12836aa07970f5cb91964f05a7c6cdb69d8425ff4c15d4e2c"},
    {file = "psycopg2_binary-2.8.6-cp27-cp27mu-manylinux1_x86_64.whl", hash = "sha256:ad20d2eb875aaa1ea6d0f2916949f5c08a19c74d05b16ce6ebf6d24f2c9f75d1"},
    {file = "psycopg2_binary-2.8.6-cp34-cp34m-win32.whl", hash = "sha256:950bc22bb56ee6ff142a2cb9ee980b571dd0912b0334aa3fe0fe3788d860bea2"},
    {file = "psycopg2_binary-2.8.6-cp34-cp34m-win_amd64.whl", hash = "sha256:b8a3715b3c4e604bcc94c90a825cd7f5635417453b253499664f784fc4da0152"},
    {file = "psycopg2_binary-2.8.6-cp35-cp35m-macosx_10_6_intel.macosx_10_9_intel.macosx_10_9_x86_64.macosx_10_10_intel.macosx_10_10_x86_64.whl", hash = "sha256:d1b4ab59e02d9008efe10ceabd0b31e79519da6fb67f7d8e8977118832d0f449"},
    {file = "psycopg2_binary-2.8.6-cp35-cp35m-manylinux1_i686.whl", hash = "sha256:ac0c682111fbf404525dfc0f18a8b5f11be52657d4f96e9fcb75daf4f3984859"},
    {file = "psycopg2_binary-2.8.6-cp35-cp35m-manylinux1_x86_64.whl", hash = "sha256:7d92a09b788cbb1aec325af5fcba9fed7203897bbd9269d5691bb1e3bce29550"},
    {file = "psycopg2_binary-2.8.6-cp35-cp35m-win32.whl", hash = "sha256:aaa4213c862f0ef00022751161df35804127b78adf4a2755b9f991a507e425fd"},
    {file = "psycopg2_binary-2.8.6-cp35-cp35m-win_amd64.whl", hash = "sha256:c2507d796fca339c8fb03216364cca68d87e037c1f774977c8fc377627d01c71"},
    {file = "psycopg2_binary-2.8.6-cp36-cp36m-macosx_10_6_intel.macosx_10_9_intel.macosx_10_9_x86_64.macosx_10_10_intel.macosx_10_10_x86_64.whl", hash = "sha256:ee69dad2c7155756ad114c02db06002f4cded41132cc51378e57aad79cc8e4f4"},
    {file = "psycopg2_binary-2.8.6-cp36-cp36m-manylinux1_i686.whl", hash = "sha256:e82aba2188b9ba309fd8e271702bd0d0fc9148ae3150532bbb474f4590039ffb"},
    {file = "psycopg2_binary-2.8.6-cp36-cp36m-manylinux1_x86_64.whl", hash = "sha256:d5227b229005a696cc67676e24c214740efd90b148de5733419ac9aaba3773da"},
    {file = "psycopg2_binary-2.8.6-cp36-cp36m-win32.whl", hash = "sha256:a0eb43a07386c3f1f1ebb4dc7aafb13f67188eab896e7397aa1ee95a9c884eb2"},
    {file = "psycopg2_binary-2.8.6-cp36-cp36m-win_amd64.whl", hash = "sha256:e1f57aa70d3f7cc6947fd88636a481638263ba04a742b4a37dd25c373e41491a"},
    {file = "psycopg2_binary-2.8.6-cp37-cp37m-macosx_10_6_intel.macosx_10_9_intel.macosx_10_9_x86_64.macosx_10_10_intel.macosx_10_10_x86_64.whl", hash = "sha256:833709a5c66ca52f1d21d41865a637223b368c0ee76ea54ca5bad6f2526c7679"},
    {file = "psycopg2_binary-2.8.6-cp37-cp37m-manylinux1_i686.whl", hash = "sha256:ba28584e6bca48c59eecbf7efb1576ca214b47f05194646b081717fa628dfddf"},
    {file = "psycopg2_binary-2.8.6-cp37-cp37m-manylinux1_x86_64.whl", hash = "sha256:6a32f3a4cb2f6e1a0b15215f448e8ce2da192fd4ff35084d80d5e39da683e79b"},
    {file = "psycopg2_binary-2.8.6-cp37-cp37m-win32.whl", hash = "sha256:0e4dc3d5996760104746e6cfcdb519d9d2cd27c738296525d5867ea695774e67"},
    {file = "psycopg2_binary-2.8.6-cp37-cp37m-win_amd64.whl", hash = "sha256:cec7e622ebc545dbb4564e483dd20e4e404da17ae07e06f3e780b2dacd5cee66"},
    {file = "psycopg2_binary-2.8.6-cp38-cp38-macosx_10_9_x86_64.macosx_10_9_intel.macosx_10_10_intel.macosx_10_10_x86_64.whl", hash = "sha256:ba381aec3a5dc29634f20692349d73f2d21f17653bda1decf0b52b11d694541f"},
    {file = "psycopg2_binary-2.8.6-cp38-cp38-manylinux1_i686.whl", hash = "sha256:a0c50db33c32594305b0ef9abc0cb7db13de7621d2cadf8392a1d9b3c437ef77"},
    {file = "psycopg2_binary-2.8.6-cp38-cp38-manylinux1_x86_64.whl", hash = "sha256:2dac98e85565d5688e8ab7bdea5446674a83a3945a8f416ad0110018d1501b94"},
    {file = "psycopg2_binary-2.8.6-cp38-cp38-win32.whl", hash = "sha256:bd1be66dde2b82f80afb9459fc618216753f67109b859a361cf7def5c7968729"},
    {file = "psycopg2_binary-2.8.6-cp38-cp38-win_amd64.whl", hash = "sha256:8cd0fb36c7412996859cb4606a35969dd01f4ea34d9812a141cd920c3b18be77"},
    {file = "psycopg2_binary-2.8.6-cp39-cp39-macosx_10_9_x86_64.macosx_10_9_intel.macosx_10_10_intel.macosx_10_10_x86_64.whl", hash = "sha256:89705f45ce07b2dfa806ee84439ec67c5d9a0ef20154e0e475e2b2ed392a5b83"},
    {file = "psycopg2_binary-2.8.6-cp39-cp39-manylinux1_i686.whl", hash = "sha256:42ec1035841b389e8cc3692277a0bd81cdfe0b65d575a2c8862cec7a80e62e52"},
    {file = "psycopg2_binary-2.8.6-cp39-cp39-manylinux1_x86_64.whl", hash = "sha256:7312e931b90fe14f925729cde58022f5d034241918a5c4f9797cac62f6b3a9dd"},
    {file = "psycopg2_binary-2.8.6-cp39-cp39-win32.whl", hash = "sha256:6422f2ff0919fd720195f64ffd8f924c1395d30f9a495f31e2392c2efafb5056"},
    {file = "psycopg2_binary-2.8.6-cp39-cp39-win_amd64.whl", hash = "sha256:15978a1fbd225583dd8cdaf37e67ccc278b5abecb4caf6b2d6b8e2b948e953f6"},
]
py = [
    {file = "py-1.10.0-py2.py3-none-any.whl", hash = "sha256:3b80836aa6d1feeaa108e046da6423ab8f6ceda6468545ae8d02d9d58d18818a"},
    {file = "py-1.10.0.tar.gz", hash = "sha256:21b81bda15b66ef5e1a777a21c4dcd9c20ad3efd0b3f817e7a809035269e1bd3"},
]
pyasn1 = [
    {file = "pyasn1-0.4.8-py2.4.egg", hash = "sha256:fec3e9d8e36808a28efb59b489e4528c10ad0f480e57dcc32b4de5c9d8c9fdf3"},
    {file = "pyasn1-0.4.8-py2.5.egg", hash = "sha256:0458773cfe65b153891ac249bcf1b5f8f320b7c2ce462151f8fa74de8934becf"},
    {file = "pyasn1-0.4.8-py2.6.egg", hash = "sha256:5c9414dcfede6e441f7e8f81b43b34e834731003427e5b09e4e00e3172a10f00"},
    {file = "pyasn1-0.4.8-py2.7.egg", hash = "sha256:6e7545f1a61025a4e58bb336952c5061697da694db1cae97b116e9c46abcf7c8"},
    {file = "pyasn1-0.4.8-py2.py3-none-any.whl", hash = "sha256:39c7e2ec30515947ff4e87fb6f456dfc6e84857d34be479c9d4a4ba4bf46aa5d"},
    {file = "pyasn1-0.4.8-py3.1.egg", hash = "sha256:78fa6da68ed2727915c4767bb386ab32cdba863caa7dbe473eaae45f9959da86"},
    {file = "pyasn1-0.4.8-py3.2.egg", hash = "sha256:08c3c53b75eaa48d71cf8c710312316392ed40899cb34710d092e96745a358b7"},
    {file = "pyasn1-0.4.8-py3.3.egg", hash = "sha256:03840c999ba71680a131cfaee6fab142e1ed9bbd9c693e285cc6aca0d555e576"},
    {file = "pyasn1-0.4.8-py3.4.egg", hash = "sha256:7ab8a544af125fb704feadb008c99a88805126fb525280b2270bb25cc1d78a12"},
    {file = "pyasn1-0.4.8-py3.5.egg", hash = "sha256:e89bf84b5437b532b0803ba5c9a5e054d21fec423a89952a74f87fa2c9b7bce2"},
    {file = "pyasn1-0.4.8-py3.6.egg", hash = "sha256:014c0e9976956a08139dc0712ae195324a75e142284d5f87f1a87ee1b068a359"},
    {file = "pyasn1-0.4.8-py3.7.egg", hash = "sha256:99fcc3c8d804d1bc6d9a099921e39d827026409a58f2a720dcdb89374ea0c776"},
    {file = "pyasn1-0.4.8.tar.gz", hash = "sha256:aef77c9fb94a3ac588e87841208bdec464471d9871bd5050a287cc9a475cd0ba"},
]
pyasn1-modules = [
    {file = "pyasn1-modules-0.2.8.tar.gz", hash = "sha256:905f84c712230b2c592c19470d3ca8d552de726050d1d1716282a1f6146be65e"},
    {file = "pyasn1_modules-0.2.8-py2.4.egg", hash = "sha256:0fe1b68d1e486a1ed5473f1302bd991c1611d319bba158e98b106ff86e1d7199"},
    {file = "pyasn1_modules-0.2.8-py2.5.egg", hash = "sha256:fe0644d9ab041506b62782e92b06b8c68cca799e1a9636ec398675459e031405"},
    {file = "pyasn1_modules-0.2.8-py2.6.egg", hash = "sha256:a99324196732f53093a84c4369c996713eb8c89d360a496b599fb1a9c47fc3eb"},
    {file = "pyasn1_modules-0.2.8-py2.7.egg", hash = "sha256:0845a5582f6a02bb3e1bde9ecfc4bfcae6ec3210dd270522fee602365430c3f8"},
    {file = "pyasn1_modules-0.2.8-py2.py3-none-any.whl", hash = "sha256:a50b808ffeb97cb3601dd25981f6b016cbb3d31fbf57a8b8a87428e6158d0c74"},
    {file = "pyasn1_modules-0.2.8-py3.1.egg", hash = "sha256:f39edd8c4ecaa4556e989147ebf219227e2cd2e8a43c7e7fcb1f1c18c5fd6a3d"},
    {file = "pyasn1_modules-0.2.8-py3.2.egg", hash = "sha256:b80486a6c77252ea3a3e9b1e360bc9cf28eaac41263d173c032581ad2f20fe45"},
    {file = "pyasn1_modules-0.2.8-py3.3.egg", hash = "sha256:65cebbaffc913f4fe9e4808735c95ea22d7a7775646ab690518c056784bc21b4"},
    {file = "pyasn1_modules-0.2.8-py3.4.egg", hash = "sha256:15b7c67fabc7fc240d87fb9aabf999cf82311a6d6fb2c70d00d3d0604878c811"},
    {file = "pyasn1_modules-0.2.8-py3.5.egg", hash = "sha256:426edb7a5e8879f1ec54a1864f16b882c2837bfd06eee62f2c982315ee2473ed"},
    {file = "pyasn1_modules-0.2.8-py3.6.egg", hash = "sha256:cbac4bc38d117f2a49aeedec4407d23e8866ea4ac27ff2cf7fb3e5b570df19e0"},
    {file = "pyasn1_modules-0.2.8-py3.7.egg", hash = "sha256:c29a5e5cc7a3f05926aff34e097e84f8589cd790ce0ed41b67aed6857b26aafd"},
]
pycodestyle = [
    {file = "pycodestyle-2.6.0-py2.py3-none-any.whl", hash = "sha256:2295e7b2f6b5bd100585ebcb1f616591b652db8a741695b3d8f5d28bdc934367"},
    {file = "pycodestyle-2.6.0.tar.gz", hash = "sha256:c58a7d2815e0e8d7972bf1803331fb0152f867bd89adf8a01dfd55085434192e"},
]
pycparser = [
    {file = "pycparser-2.20-py2.py3-none-any.whl", hash = "sha256:7582ad22678f0fcd81102833f60ef8d0e57288b6b5fb00323d101be910e35705"},
    {file = "pycparser-2.20.tar.gz", hash = "sha256:2d475327684562c3a96cc71adf7dc8c4f0565175cf86b6d7a404ff4c771f15f0"},
]
pydoc-markdown = [
    {file = "pydoc-markdown-3.9.0.tar.gz", hash = "sha256:2ec697561d89338fcc5f706c5b3812fc0ee90c3a189d5b9e84d78ef65b8e986a"},
    {file = "pydoc_markdown-3.9.0-py3-none-any.whl", hash = "sha256:67501d0dbd1539b7d5119306a57db77362dc862dca46f9758be69b8409edba24"},
]
pydocstyle = [
    {file = "pydocstyle-5.1.1-py3-none-any.whl", hash = "sha256:aca749e190a01726a4fb472dd4ef23b5c9da7b9205c0a7857c06533de13fd678"},
    {file = "pydocstyle-5.1.1.tar.gz", hash = "sha256:19b86fa8617ed916776a11cd8bc0197e5b9856d5433b777f51a3defe13075325"},
]
pydot = [
    {file = "pydot-1.4.1-py2.py3-none-any.whl", hash = "sha256:67be714300c78fda5fd52f79ec994039e3f76f074948c67b5ff539b433ad354f"},
    {file = "pydot-1.4.1.tar.gz", hash = "sha256:d49c9d4dd1913beec2a997f831543c8cbd53e535b1a739e921642fe416235f01"},
]
pyflakes = [
    {file = "pyflakes-2.2.0-py2.py3-none-any.whl", hash = "sha256:0d94e0e05a19e57a99444b6ddcf9a6eb2e5c68d3ca1e98e90707af8152c90a92"},
    {file = "pyflakes-2.2.0.tar.gz", hash = "sha256:35b2d75ee967ea93b55750aa9edbbf72813e06a66ba54438df2cfac9e3c27fc8"},
]
pyjwt = [
    {file = "PyJWT-2.0.1-py3-none-any.whl", hash = "sha256:b70b15f89dc69b993d8a8d32c299032d5355c82f9b5b7e851d1a6d706dffe847"},
    {file = "PyJWT-2.0.1.tar.gz", hash = "sha256:a5c70a06e1f33d81ef25eecd50d50bd30e34de1ca8b2b9fa3fe0daaabcf69bf7"},
]
pykwalify = [
    {file = "pykwalify-1.8.0-py2.py3-none-any.whl", hash = "sha256:731dfa87338cca9f559d1fca2bdea37299116e3139b73f78ca90a543722d6651"},
    {file = "pykwalify-1.8.0.tar.gz", hash = "sha256:796b2ad3ed4cb99b88308b533fb2f559c30fa6efb4fa9fda11347f483d245884"},
]
pymongo = [
    {file = "pymongo-3.10.1-cp27-cp27m-macosx_10_14_intel.whl", hash = "sha256:a732838c78554c1257ff2492f5c8c4c7312d0aecd7f732149e255f3749edd5ee"},
    {file = "pymongo-3.10.1-cp27-cp27m-manylinux1_i686.whl", hash = "sha256:358ba4693c01022d507b96a980ded855a32dbdccc3c9331d0667be5e967f30ed"},
    {file = "pymongo-3.10.1-cp27-cp27m-manylinux1_x86_64.whl", hash = "sha256:334ef3ffd0df87ea83a0054454336159f8ad9c1b389e19c0032d9cb8410660e6"},
    {file = "pymongo-3.10.1-cp27-cp27m-win32.whl", hash = "sha256:e5c54f04ca42bbb5153aec5d4f2e3d9f81e316945220ac318abd4083308143f5"},
    {file = "pymongo-3.10.1-cp27-cp27m-win_amd64.whl", hash = "sha256:e334c4f39a2863a239d38b5829e442a87f241a92da9941861ee6ec5d6380b7fe"},
    {file = "pymongo-3.10.1-cp27-cp27mu-manylinux1_i686.whl", hash = "sha256:a0794e987d55d2f719cc95fcf980fc62d12b80e287e6a761c4be14c60bd9fecc"},
    {file = "pymongo-3.10.1-cp27-cp27mu-manylinux1_x86_64.whl", hash = "sha256:bbf47110765b2a999803a7de457567389253f8670f7daafb98e059c899ce9764"},
    {file = "pymongo-3.10.1-cp34-cp34m-macosx_10_6_intel.whl", hash = "sha256:56fa55032782b7f8e0bf6956420d11e2d4e9860598dfe9c504edec53af0fc372"},
    {file = "pymongo-3.10.1-cp34-cp34m-manylinux1_i686.whl", hash = "sha256:da2c3220eb55c4239dd8b982e213da0b79023cac59fe54ca09365f2bc7e4ad32"},
    {file = "pymongo-3.10.1-cp34-cp34m-manylinux1_x86_64.whl", hash = "sha256:0fc5aa1b1acf7f61af46fe0414e6a4d0c234b339db4c03a63da48599acf1cbfc"},
    {file = "pymongo-3.10.1-cp34-cp34m-win32.whl", hash = "sha256:2f07b27dbf303ea53f4147a7922ce91a26b34a0011131471d8aaf73151fdee9a"},
    {file = "pymongo-3.10.1-cp34-cp34m-win_amd64.whl", hash = "sha256:7aef381bb9ae8a3821abd7f9d4d93978dbd99072b48522e181baeffcd95b56ae"},
    {file = "pymongo-3.10.1-cp35-cp35m-macosx_10_6_intel.whl", hash = "sha256:47a00b22c52ee59dffc2aad02d0bbfb20c26ec5b8de8900492bf13ad6901cf35"},
    {file = "pymongo-3.10.1-cp35-cp35m-manylinux1_i686.whl", hash = "sha256:7abc3a6825a346fa4621a6f63e3b662bbb9e0f6ffc32d30a459d695f20fb1a8b"},
    {file = "pymongo-3.10.1-cp35-cp35m-manylinux1_x86_64.whl", hash = "sha256:9c0a57390549affc2b5dda24a38de03a5c7cbc58750cd161ff5d106c3c6eec80"},
    {file = "pymongo-3.10.1-cp35-cp35m-manylinux2014_aarch64.whl", hash = "sha256:e2b46e092ea54b732d98c476720386ff2ccd126de1e52076b470b117bff7e409"},
    {file = "pymongo-3.10.1-cp35-cp35m-manylinux2014_i686.whl", hash = "sha256:63752a72ca4d4e1386278bd43d14232f51718b409e7ac86bcf8810826b531113"},
    {file = "pymongo-3.10.1-cp35-cp35m-manylinux2014_ppc64le.whl", hash = "sha256:b070a4f064a9edb70f921bfdc270725cff7a78c22036dd37a767c51393fb956f"},
    {file = "pymongo-3.10.1-cp35-cp35m-manylinux2014_s390x.whl", hash = "sha256:6fdc5ccb43864065d40dd838437952e9e3da9821b7eac605ba46ada77f846bdf"},
    {file = "pymongo-3.10.1-cp35-cp35m-manylinux2014_x86_64.whl", hash = "sha256:a676bd2fbc2309092b9bbb0083d35718b5420af3a42135ebb1e4c3633f56604d"},
    {file = "pymongo-3.10.1-cp35-cp35m-win32.whl", hash = "sha256:c9ca545e93a9c2a3bdaa2e6e21f7a43267ff0813e8055adf2b591c13164c0c57"},
    {file = "pymongo-3.10.1-cp35-cp35m-win_amd64.whl", hash = "sha256:316f0cf543013d0c085e15a2c8abe0db70f93c9722c0f99b6f3318ff69477d70"},
    {file = "pymongo-3.10.1-cp36-cp36m-macosx_10_9_x86_64.whl", hash = "sha256:2a3c7ad01553b27ec553688a1e6445e7f40355fb37d925c11fcb50b504e367f8"},
    {file = "pymongo-3.10.1-cp36-cp36m-manylinux1_i686.whl", hash = "sha256:444bf2f44264578c4085bb04493bfed0e5c1b4fe7c2704504d769f955cc78fe4"},
    {file = "pymongo-3.10.1-cp36-cp36m-manylinux1_x86_64.whl", hash = "sha256:f96333f9d2517c752c20a35ff95de5fc2763ac8cdb1653df0f6f45d281620606"},
    {file = "pymongo-3.10.1-cp36-cp36m-manylinux2014_aarch64.whl", hash = "sha256:a60756d55f0887023b3899e6c2923ba5f0042fb11b1d17810b4e07395404f33e"},
    {file = "pymongo-3.10.1-cp36-cp36m-manylinux2014_i686.whl", hash = "sha256:95f970f34b59987dee6f360d2e7d30e181d58957b85dff929eee4423739bd151"},
    {file = "pymongo-3.10.1-cp36-cp36m-manylinux2014_ppc64le.whl", hash = "sha256:619ac9aaf681434b4d4718d1b31aa2f0fce64f2b3f8435688fcbdc0c818b6c54"},
    {file = "pymongo-3.10.1-cp36-cp36m-manylinux2014_s390x.whl", hash = "sha256:19adf2848b80cb349b9891cc854581bbf24c338be9a3260e73159bdeb2264464"},
    {file = "pymongo-3.10.1-cp36-cp36m-manylinux2014_x86_64.whl", hash = "sha256:26e707a4eb851ec27bb969b5f1413b9b2eac28fe34271fa72329100317ea7c73"},
    {file = "pymongo-3.10.1-cp36-cp36m-win32.whl", hash = "sha256:18e84a3ec5e73adcb4187b8e5541b2ad61d716026ed9863267e650300d8bea33"},
    {file = "pymongo-3.10.1-cp36-cp36m-win_amd64.whl", hash = "sha256:568d6bee70652d8a5af1cd3eec48b4ca1696fb1773b80719ebbd2925b72cb8f6"},
    {file = "pymongo-3.10.1-cp37-cp37m-macosx_10_9_x86_64.whl", hash = "sha256:b6da85949aa91e9f8c521681344bd2e163de894a5492337fba8b05c409225a4f"},
    {file = "pymongo-3.10.1-cp37-cp37m-manylinux1_i686.whl", hash = "sha256:01b4e10027aef5bb9ecefbc26f5df3368ce34aef81df43850f701e716e3fe16d"},
    {file = "pymongo-3.10.1-cp37-cp37m-manylinux1_x86_64.whl", hash = "sha256:26798795097bdeb571f13942beef7e0b60125397811c75b7aa9214d89880dd1d"},
    {file = "pymongo-3.10.1-cp37-cp37m-manylinux2014_aarch64.whl", hash = "sha256:3a6568bc53103df260f5c7d2da36dffc5202b9a36c85540bba1836a774943794"},
    {file = "pymongo-3.10.1-cp37-cp37m-manylinux2014_i686.whl", hash = "sha256:c4aef42e5fa4c9d5a99f751fb79caa880dac7eaf8a65121549318b984676a1b7"},
    {file = "pymongo-3.10.1-cp37-cp37m-manylinux2014_ppc64le.whl", hash = "sha256:61235cc39b5b2f593086d1d38f3fc130b2d125bd8fc8621d35bc5b6bdeb92bd2"},
    {file = "pymongo-3.10.1-cp37-cp37m-manylinux2014_s390x.whl", hash = "sha256:c06b3f998d2d7160db58db69adfb807d2ec307e883e2f17f6b87a1ef6c723f11"},
    {file = "pymongo-3.10.1-cp37-cp37m-manylinux2014_x86_64.whl", hash = "sha256:4c067db43b331fc709080d441cb2e157114fec60749667d12186cc3fc8e7a951"},
    {file = "pymongo-3.10.1-cp37-cp37m-win32.whl", hash = "sha256:c318fb70542be16d3d4063cde6010b1e4d328993a793529c15a619251f517c39"},
    {file = "pymongo-3.10.1-cp37-cp37m-win_amd64.whl", hash = "sha256:4c092310f804a5d45a1bcaa4191d6d016c457b6ed3982a622c35f729ff1c7f6b"},
    {file = "pymongo-3.10.1-cp38-cp38-macosx_10_9_x86_64.whl", hash = "sha256:dd8055da300535eefd446b30995c0813cc4394873c9509323762a93e97c04c03"},
    {file = "pymongo-3.10.1-cp38-cp38-manylinux1_i686.whl", hash = "sha256:6238ac1f483494011abde5286282afdfacd8926659e222ba9b74c67008d3a58c"},
    {file = "pymongo-3.10.1-cp38-cp38-manylinux1_x86_64.whl", hash = "sha256:53b711b33134e292ef8499835a3df10909c58df53a2a0308f598c432e9a62892"},
    {file = "pymongo-3.10.1-cp38-cp38-manylinux2014_aarch64.whl", hash = "sha256:20ee0475aa2ba437b0a14806f125d696f90a8433d820fb558fdd6f052acde103"},
    {file = "pymongo-3.10.1-cp38-cp38-manylinux2014_i686.whl", hash = "sha256:80df3caf251fe61a3f0c9614adc6e2bfcffd1cd3345280896766712fb4b4d6d7"},
    {file = "pymongo-3.10.1-cp38-cp38-manylinux2014_ppc64le.whl", hash = "sha256:a3b98121e68bf370dd8ea09df67e916f93ea95b52fc010902312168c4d1aff5d"},
    {file = "pymongo-3.10.1-cp38-cp38-manylinux2014_s390x.whl", hash = "sha256:1396eb7151e0558b1f817e4b9d7697d5599e5c40d839a9f7270bd90af994ad82"},
    {file = "pymongo-3.10.1-cp38-cp38-manylinux2014_x86_64.whl", hash = "sha256:ae65d65fde4135ef423a2608587c9ef585a3551fc2e4e431e7c7e527047581be"},
    {file = "pymongo-3.10.1-cp38-cp38-win32.whl", hash = "sha256:31d11a600eea0c60de22c8bdcb58cda63c762891facdcb74248c36713240987f"},
    {file = "pymongo-3.10.1-cp38-cp38-win_amd64.whl", hash = "sha256:5a2c492680c61b440272341294172fa3b3751797b1ab983533a770e4fb0a67ac"},
    {file = "pymongo-3.10.1-py2.7-macosx-10.14-intel.egg", hash = "sha256:bd9c1e6f92b4888ae3ef7ae23262c513b962f09f3fb3b48581dde5df7d7a860a"},
    {file = "pymongo-3.10.1-py2.7-win-amd64.egg", hash = "sha256:ad3dc88dfe61f0f1f9b99c6bc833ea2f45203a937a18f0d2faa57c6952656012"},
    {file = "pymongo-3.10.1-py2.7-win32.egg", hash = "sha256:f4d06764a06b137e48db6d569dc95614d9d225c89842c885669ee8abc9f28c7a"},
    {file = "pymongo-3.10.1.tar.gz", hash = "sha256:993257f6ca3cde55332af1f62af3e04ca89ce63c08b56a387cdd46136c72f2fa"},
]
pyparsing = [
    {file = "pyparsing-2.4.7-py2.py3-none-any.whl", hash = "sha256:ef9d7589ef3c200abe66653d3f1ab1033c3c419ae9b9bdb1240a85b024efc88b"},
    {file = "pyparsing-2.4.7.tar.gz", hash = "sha256:c203ec8783bf771a155b207279b9bccb8dea02d8f0c9e5f8ead507bc3246ecc1"},
]
pyreadline = [
    {file = "pyreadline-2.1.win-amd64.exe", hash = "sha256:9ce5fa65b8992dfa373bddc5b6e0864ead8f291c94fbfec05fbd5c836162e67b"},
    {file = "pyreadline-2.1.win32.exe", hash = "sha256:65540c21bfe14405a3a77e4c085ecfce88724743a4ead47c66b84defcf82c32e"},
    {file = "pyreadline-2.1.zip", hash = "sha256:4530592fc2e85b25b1a9f79664433da09237c1a270e4d78ea5aa3a2c7229e2d1"},
]
pyrsistent = [
    {file = "pyrsistent-0.17.3.tar.gz", hash = "sha256:2e636185d9eb976a18a8a8e96efce62f2905fea90041958d8cc2a189756ebf3e"},
]
pytelegrambotapi = [
<<<<<<< HEAD
    {file = "pyTelegramBotAPI-3.7.5.tar.gz", hash = "sha256:5d39667669b357ccf002955139f585954bcd451c8374110072d290e14a3d5022"},
=======
    {file = "pyTelegramBotAPI-3.7.6.tar.gz", hash = "sha256:859136cbd50e99922e1ea495d4ebe8235b2cb10fe419a5421f28855249db4278"},
>>>>>>> 30dae895
]
pytest = [
    {file = "pytest-5.4.3-py3-none-any.whl", hash = "sha256:5c0db86b698e8f170ba4582a492248919255fcd4c79b1ee64ace34301fb589a1"},
    {file = "pytest-5.4.3.tar.gz", hash = "sha256:7979331bfcba207414f5e1263b5a0f8f521d0f457318836a7355531ed1a4c7d8"},
]
pytest-asyncio = [
    {file = "pytest-asyncio-0.10.0.tar.gz", hash = "sha256:9fac5100fd716cbecf6ef89233e8590a4ad61d729d1732e0a96b84182df1daaf"},
    {file = "pytest_asyncio-0.10.0-py3-none-any.whl", hash = "sha256:d734718e25cfc32d2bf78d346e99d33724deeba774cc4afdf491530c6184b63b"},
]
pytest-cov = [
    {file = "pytest-cov-2.11.1.tar.gz", hash = "sha256:359952d9d39b9f822d9d29324483e7ba04a3a17dd7d05aa6beb7ea01e359e5f7"},
    {file = "pytest_cov-2.11.1-py2.py3-none-any.whl", hash = "sha256:bdb9fdb0b85a7cc825269a4c56b48ccaa5c7e365054b6038772c32ddcdc969da"},
]
pytest-forked = [
    {file = "pytest-forked-1.3.0.tar.gz", hash = "sha256:6aa9ac7e00ad1a539c41bec6d21011332de671e938c7637378ec9710204e37ca"},
    {file = "pytest_forked-1.3.0-py2.py3-none-any.whl", hash = "sha256:dc4147784048e70ef5d437951728825a131b81714b398d5d52f17c7c144d8815"},
]
pytest-localserver = [
    {file = "pytest-localserver-0.5.0.tar.gz", hash = "sha256:3a5427909d1dfda10772c1bae4b9803679c0a8f04adb66c338ac607773bfefc2"},
]
pytest-sanic = [
    {file = "pytest-sanic-1.6.2.tar.gz", hash = "sha256:6428ed8cc2e6cfa05b92689a8589149aacdc1f0640fcf9673211aa733e6a5209"},
    {file = "pytest_sanic-1.6.2-py3-none-any.whl", hash = "sha256:982fa2ca879130fda9066b6051c7d232bf433dcc1bbac324e17ee49a8f7a92b1"},
]
pytest-timeout = [
    {file = "pytest-timeout-1.4.2.tar.gz", hash = "sha256:20b3113cf6e4e80ce2d403b6fb56e9e1b871b510259206d40ff8d609f48bda76"},
    {file = "pytest_timeout-1.4.2-py2.py3-none-any.whl", hash = "sha256:541d7aa19b9a6b4e475c759fd6073ef43d7cdc9a92d95644c260076eb257a063"},
]
pytest-xdist = [
    {file = "pytest-xdist-1.34.0.tar.gz", hash = "sha256:340e8e83e2a4c0d861bdd8d05c5d7b7143f6eea0aba902997db15c2a86be04ee"},
    {file = "pytest_xdist-1.34.0-py2.py3-none-any.whl", hash = "sha256:ba5d10729372d65df3ac150872f9df5d2ed004a3b0d499cc0164aafedd8c7b66"},
]
python-crfsuite = [
    {file = "python-crfsuite-0.9.7.tar.gz", hash = "sha256:3b4538d2ce5007e4e42005818247bf43ade89ef08a66d158462e2f7c5d63cee7"},
    {file = "python_crfsuite-0.9.7-cp27-cp27m-macosx_10_13_x86_64.whl", hash = "sha256:cd18b340c5a45ec200e8ce1167318dfc5d915ca9aad459dfa8675d014fd30650"},
    {file = "python_crfsuite-0.9.7-cp27-cp27m-manylinux1_x86_64.whl", hash = "sha256:d386d3a1e8d2065b4770c0dd06877ac28d7a94f61cd8447af3fa7a49551e98f9"},
    {file = "python_crfsuite-0.9.7-cp27-cp27m-win32.whl", hash = "sha256:2390c7cf62c72179b96c130048cec981173d3873ded532f739ba5ff770ed2d39"},
    {file = "python_crfsuite-0.9.7-cp27-cp27m-win_amd64.whl", hash = "sha256:bb57e551d86c83ec6a719c9884c571cb9a9b013a78fe0c317b0677c3c9542965"},
    {file = "python_crfsuite-0.9.7-cp27-cp27mu-manylinux1_x86_64.whl", hash = "sha256:b46811138745d9d62ff7674bc7a14a9cc974c065dadfc6f78e0dc19832066ec2"},
    {file = "python_crfsuite-0.9.7-cp35-cp35m-manylinux1_x86_64.whl", hash = "sha256:4c9effa3cf7087cfecaa91ccada1ff9998b276bbde285700ef405345890253b1"},
    {file = "python_crfsuite-0.9.7-cp35-cp35m-win32.whl", hash = "sha256:b3da774cedf542202533b014347b86fbc25191356f0d5568f9784f8eb77e7ef6"},
    {file = "python_crfsuite-0.9.7-cp35-cp35m-win_amd64.whl", hash = "sha256:5ebb57783a0723d46d82d462fbfd6111e62e48533bfe1fbcd5ffb8dc1ba7a573"},
    {file = "python_crfsuite-0.9.7-cp36-cp36m-macosx_10_13_x86_64.whl", hash = "sha256:9934e684ff89ae97be52971c4c127329b1e1604ada9f903c7427a7062f256fc6"},
    {file = "python_crfsuite-0.9.7-cp36-cp36m-manylinux1_x86_64.whl", hash = "sha256:c56f34b50049de3127353214af45bc9b437fd6c23202b83abb0b8052d86a248b"},
    {file = "python_crfsuite-0.9.7-cp36-cp36m-win32.whl", hash = "sha256:8704a6b7c7c64c4aa158125c89e9e08377a0169e83c75094aa65833b771d3078"},
    {file = "python_crfsuite-0.9.7-cp36-cp36m-win_amd64.whl", hash = "sha256:1d2faa31771df2370bcf15855aa403416d14f088d3e81b19de857ea013a697b0"},
    {file = "python_crfsuite-0.9.7-cp37-cp37m-macosx_10_13_x86_64.whl", hash = "sha256:d03ca82d34b45c6efa8f086eb05c7217e4a7fed34640e714775deaa08b61e6d2"},
    {file = "python_crfsuite-0.9.7-cp37-cp37m-manylinux1_x86_64.whl", hash = "sha256:0dc0149a62764e7d24d4f1a362f51b02e0283ac2b2469ce7f36666ece0b55855"},
    {file = "python_crfsuite-0.9.7-cp37-cp37m-win32.whl", hash = "sha256:b1568ab4c7a97f54b4d57f5b9795a4d6d841f7dc7923dd40414e34a93500cc42"},
    {file = "python_crfsuite-0.9.7-cp37-cp37m-win_amd64.whl", hash = "sha256:e905914a688138c29205a6752e768965ef3b0bfc46102b4a94316fd00dac7bc2"},
    {file = "python_crfsuite-0.9.7-cp38-cp38-macosx_10_13_x86_64.whl", hash = "sha256:397bac9cd4bae7a1b27d215c0119d33ff51c4ec5343d1f474867fd1a04c18a1d"},
    {file = "python_crfsuite-0.9.7-cp38-cp38-manylinux1_x86_64.whl", hash = "sha256:946ef3481c8dcd7c331123dd39b227cc52a386322967db78db650c58a6c972df"},
    {file = "python_crfsuite-0.9.7-cp38-cp38-win32.whl", hash = "sha256:df9edb37c90744c3aafd5d7dbf7c50fc486fe189e0e85a1deaf7af995ecac7b5"},
    {file = "python_crfsuite-0.9.7-cp38-cp38-win_amd64.whl", hash = "sha256:caa980287a90fd8c659c6d936f5f4a5b28d0157ce530ad90a6430faed1cf147f"},
    {file = "python_crfsuite-0.9.7-py2.7-win-amd64.egg", hash = "sha256:a14959d27475f379711798e1cbdad79ebcab07976ea52d5b4862c36132ae16f5"},
    {file = "python_crfsuite-0.9.7-py2.7-win32.egg", hash = "sha256:9e8b03b02866c23e9618245757cf70cbdef18b9ce0893121c23ccd114fb78508"},
    {file = "python_crfsuite-0.9.7-py3.5-win-amd64.egg", hash = "sha256:09faa4425b9d8c128946c68c58c8efd5f28908ddf6b941af97475e2072f61495"},
    {file = "python_crfsuite-0.9.7-py3.5-win32.egg", hash = "sha256:4753c42cdd6c7f48ea745943f641c23d87a9547d22a07ea45903702cea1c7be2"},
    {file = "python_crfsuite-0.9.7-py3.6-win-amd64.egg", hash = "sha256:9aede38a4c93c90b9fa1b291c2e12521bcf718d6900beae0f933667f184c68ba"},
    {file = "python_crfsuite-0.9.7-py3.6-win32.egg", hash = "sha256:dfbfbfc298057e56532151910f042bb4b579502037d9403627a72cc51d572961"},
    {file = "python_crfsuite-0.9.7-py3.7-win-amd64.egg", hash = "sha256:ac25832a8ab55f3a0a91c863e7f4f270ccac9d34b2bf1e2ac457fc8e97c81ba2"},
    {file = "python_crfsuite-0.9.7-py3.7-win32.egg", hash = "sha256:468bcb736a98627df89708f631cfd0e0c5c7825b545ea1a1e91d7db2bbad88a6"},
    {file = "python_crfsuite-0.9.7-py3.8-win-amd64.egg", hash = "sha256:5cff06b51c16594ab4132d72a8b4b381ff4351a1825e388e120739c223ca849e"},
    {file = "python_crfsuite-0.9.7-py3.8-win32.egg", hash = "sha256:263f29c656fbb63d8d198d30ec9bca5b6fc7fab61fd20dd2f7cab795a613a85a"},
]
python-dateutil = [
    {file = "python-dateutil-2.8.1.tar.gz", hash = "sha256:73ebfe9dbf22e832286dafa60473e4cd239f8592f699aa5adaf10050e6e1823c"},
    {file = "python_dateutil-2.8.1-py2.py3-none-any.whl", hash = "sha256:75bb3f31ea686f1197762692a9ee6a7550b59fc6ca3a1f4b5d7e32fb98e2da2a"},
]
python-engineio = [
    {file = "python-engineio-3.13.2.tar.gz", hash = "sha256:36b33c6aa702d9b6a7f527eec6387a2da1a9a24484ec2f086d76576413cef04b"},
    {file = "python_engineio-3.13.2-py2.py3-none-any.whl", hash = "sha256:cfded18156862f94544a9f8ef37f56727df731c8552d7023f5afee8369be2db6"},
]
python-jose = [
    {file = "python-jose-3.2.0.tar.gz", hash = "sha256:4e4192402e100b5fb09de5a8ea6bcc39c36ad4526341c123d401e2561720335b"},
    {file = "python_jose-3.2.0-py2.py3-none-any.whl", hash = "sha256:67d7dfff599df676b04a996520d9be90d6cdb7e6dd10b4c7cacc0c3e2e92f2be"},
]
python-socketio = [
    {file = "python-socketio-4.6.1.tar.gz", hash = "sha256:cd1f5aa492c1eb2be77838e837a495f117e17f686029ebc03d62c09e33f4fa10"},
    {file = "python_socketio-4.6.1-py2.py3-none-any.whl", hash = "sha256:5a21da53fdbdc6bb6c8071f40e13d100e0b279ad997681c2492478e06f370523"},
]
pytz = [
    {file = "pytz-2020.5-py2.py3-none-any.whl", hash = "sha256:16962c5fb8db4a8f63a26646d8886e9d769b6c511543557bc84e9569fb9a9cb4"},
    {file = "pytz-2020.5.tar.gz", hash = "sha256:180befebb1927b16f6b57101720075a984c019ac16b1b7575673bea42c6c3da5"},
]
pywin32 = [
    {file = "pywin32-227-cp27-cp27m-win32.whl", hash = "sha256:371fcc39416d736401f0274dd64c2302728c9e034808e37381b5e1b22be4a6b0"},
    {file = "pywin32-227-cp27-cp27m-win_amd64.whl", hash = "sha256:4cdad3e84191194ea6d0dd1b1b9bdda574ff563177d2adf2b4efec2a244fa116"},
    {file = "pywin32-227-cp35-cp35m-win32.whl", hash = "sha256:f4c5be1a293bae0076d93c88f37ee8da68136744588bc5e2be2f299a34ceb7aa"},
    {file = "pywin32-227-cp35-cp35m-win_amd64.whl", hash = "sha256:a929a4af626e530383a579431b70e512e736e9588106715215bf685a3ea508d4"},
    {file = "pywin32-227-cp36-cp36m-win32.whl", hash = "sha256:300a2db938e98c3e7e2093e4491439e62287d0d493fe07cce110db070b54c0be"},
    {file = "pywin32-227-cp36-cp36m-win_amd64.whl", hash = "sha256:9b31e009564fb95db160f154e2aa195ed66bcc4c058ed72850d047141b36f3a2"},
    {file = "pywin32-227-cp37-cp37m-win32.whl", hash = "sha256:47a3c7551376a865dd8d095a98deba954a98f326c6fe3c72d8726ca6e6b15507"},
    {file = "pywin32-227-cp37-cp37m-win_amd64.whl", hash = "sha256:31f88a89139cb2adc40f8f0e65ee56a8c585f629974f9e07622ba80199057511"},
    {file = "pywin32-227-cp38-cp38-win32.whl", hash = "sha256:7f18199fbf29ca99dff10e1f09451582ae9e372a892ff03a28528a24d55875bc"},
    {file = "pywin32-227-cp38-cp38-win_amd64.whl", hash = "sha256:7c1ae32c489dc012930787f06244426f8356e129184a02c25aef163917ce158e"},
    {file = "pywin32-227-cp39-cp39-win32.whl", hash = "sha256:c054c52ba46e7eb6b7d7dfae4dbd987a1bb48ee86debe3f245a2884ece46e295"},
    {file = "pywin32-227-cp39-cp39-win_amd64.whl", hash = "sha256:f27cec5e7f588c3d1051651830ecc00294f90728d19c3bf6916e6dba93ea357c"},
]
pyyaml = [
    {file = "PyYAML-5.4.1-cp27-cp27m-macosx_10_9_x86_64.whl", hash = "sha256:3b2b1824fe7112845700f815ff6a489360226a5609b96ec2190a45e62a9fc922"},
    {file = "PyYAML-5.4.1-cp27-cp27m-win32.whl", hash = "sha256:129def1b7c1bf22faffd67b8f3724645203b79d8f4cc81f674654d9902cb4393"},
    {file = "PyYAML-5.4.1-cp27-cp27m-win_amd64.whl", hash = "sha256:4465124ef1b18d9ace298060f4eccc64b0850899ac4ac53294547536533800c8"},
    {file = "PyYAML-5.4.1-cp27-cp27mu-manylinux1_x86_64.whl", hash = "sha256:bb4191dfc9306777bc594117aee052446b3fa88737cd13b7188d0e7aa8162185"},
    {file = "PyYAML-5.4.1-cp36-cp36m-macosx_10_9_x86_64.whl", hash = "sha256:6c78645d400265a062508ae399b60b8c167bf003db364ecb26dcab2bda048253"},
    {file = "PyYAML-5.4.1-cp36-cp36m-manylinux1_x86_64.whl", hash = "sha256:4e0583d24c881e14342eaf4ec5fbc97f934b999a6828693a99157fde912540cc"},
    {file = "PyYAML-5.4.1-cp36-cp36m-win32.whl", hash = "sha256:3bd0e463264cf257d1ffd2e40223b197271046d09dadf73a0fe82b9c1fc385a5"},
    {file = "PyYAML-5.4.1-cp36-cp36m-win_amd64.whl", hash = "sha256:e4fac90784481d221a8e4b1162afa7c47ed953be40d31ab4629ae917510051df"},
    {file = "PyYAML-5.4.1-cp37-cp37m-macosx_10_9_x86_64.whl", hash = "sha256:5accb17103e43963b80e6f837831f38d314a0495500067cb25afab2e8d7a4018"},
    {file = "PyYAML-5.4.1-cp37-cp37m-manylinux1_x86_64.whl", hash = "sha256:e1d4970ea66be07ae37a3c2e48b5ec63f7ba6804bdddfdbd3cfd954d25a82e63"},
    {file = "PyYAML-5.4.1-cp37-cp37m-win32.whl", hash = "sha256:dd5de0646207f053eb0d6c74ae45ba98c3395a571a2891858e87df7c9b9bd51b"},
    {file = "PyYAML-5.4.1-cp37-cp37m-win_amd64.whl", hash = "sha256:08682f6b72c722394747bddaf0aa62277e02557c0fd1c42cb853016a38f8dedf"},
    {file = "PyYAML-5.4.1-cp38-cp38-macosx_10_9_x86_64.whl", hash = "sha256:d2d9808ea7b4af864f35ea216be506ecec180628aced0704e34aca0b040ffe46"},
    {file = "PyYAML-5.4.1-cp38-cp38-manylinux1_x86_64.whl", hash = "sha256:8c1be557ee92a20f184922c7b6424e8ab6691788e6d86137c5d93c1a6ec1b8fb"},
    {file = "PyYAML-5.4.1-cp38-cp38-win32.whl", hash = "sha256:fa5ae20527d8e831e8230cbffd9f8fe952815b2b7dae6ffec25318803a7528fc"},
    {file = "PyYAML-5.4.1-cp38-cp38-win_amd64.whl", hash = "sha256:0f5f5786c0e09baddcd8b4b45f20a7b5d61a7e7e99846e3c799b05c7c53fa696"},
    {file = "PyYAML-5.4.1-cp39-cp39-macosx_10_9_x86_64.whl", hash = "sha256:294db365efa064d00b8d1ef65d8ea2c3426ac366c0c4368d930bf1c5fb497f77"},
    {file = "PyYAML-5.4.1-cp39-cp39-manylinux1_x86_64.whl", hash = "sha256:74c1485f7707cf707a7aef42ef6322b8f97921bd89be2ab6317fd782c2d53183"},
    {file = "PyYAML-5.4.1-cp39-cp39-win32.whl", hash = "sha256:49d4cdd9065b9b6e206d0595fee27a96b5dd22618e7520c33204a4a3239d5b10"},
    {file = "PyYAML-5.4.1-cp39-cp39-win_amd64.whl", hash = "sha256:c20cfa2d49991c8b4147af39859b167664f2ad4561704ee74c1de03318e898db"},
    {file = "PyYAML-5.4.1.tar.gz", hash = "sha256:607774cbba28732bfa802b54baa7484215f530991055bb562efbed5b2f20a45e"},
]
questionary = [
    {file = "questionary-1.5.2-py3-none-any.whl", hash = "sha256:6998a1fe0639daec0da44e0a973f387e7c778bdc418d76ecfa45a7b3a0997049"},
    {file = "questionary-1.5.2.tar.gz", hash = "sha256:f6e41e36b6c86fe0c3ff12a30c6c6a4e80129efba5ad0a115d71fd5df119c726"},
]
rasa-sdk = [
    {file = "rasa-sdk-2.2.0.tar.gz", hash = "sha256:03f4742e46929552a71d172459ea78a020c17dc965d8eeea8231f32b4bca3294"},
    {file = "rasa_sdk-2.2.0-py3-none-any.whl", hash = "sha256:009a1a3cb6c15cd73ce814b5124b05001c81e916a0108c034f467e68e1296469"},
]
redis = [
    {file = "redis-3.5.3-py2.py3-none-any.whl", hash = "sha256:432b788c4530cfe16d8d943a09d40ca6c16149727e4afe8c2c9d5580c59d9f24"},
    {file = "redis-3.5.3.tar.gz", hash = "sha256:0e7e0cfca8660dea8b7d5cd8c4f6c5e29e11f31158c0b0ae91a397f00e5a05a2"},
]
regex = [
    {file = "regex-2020.9.27-cp27-cp27m-win32.whl", hash = "sha256:d23a18037313714fb3bb5a94434d3151ee4300bae631894b1ac08111abeaa4a3"},
    {file = "regex-2020.9.27-cp27-cp27m-win_amd64.whl", hash = "sha256:84e9407db1b2eb368b7ecc283121b5e592c9aaedbe8c78b1a2f1102eb2e21d19"},
    {file = "regex-2020.9.27-cp36-cp36m-manylinux1_i686.whl", hash = "sha256:5f18875ac23d9aa2f060838e8b79093e8bb2313dbaaa9f54c6d8e52a5df097be"},
    {file = "regex-2020.9.27-cp36-cp36m-manylinux1_x86_64.whl", hash = "sha256:ae91972f8ac958039920ef6e8769277c084971a142ce2b660691793ae44aae6b"},
    {file = "regex-2020.9.27-cp36-cp36m-manylinux2010_i686.whl", hash = "sha256:9a02d0ae31d35e1ec12a4ea4d4cca990800f66a917d0fb997b20fbc13f5321fc"},
    {file = "regex-2020.9.27-cp36-cp36m-manylinux2010_x86_64.whl", hash = "sha256:ebbe29186a3d9b0c591e71b7393f1ae08c83cb2d8e517d2a822b8f7ec99dfd8b"},
    {file = "regex-2020.9.27-cp36-cp36m-win32.whl", hash = "sha256:4707f3695b34335afdfb09be3802c87fa0bc27030471dbc082f815f23688bc63"},
    {file = "regex-2020.9.27-cp36-cp36m-win_amd64.whl", hash = "sha256:9bc13e0d20b97ffb07821aa3e113f9998e84994fe4d159ffa3d3a9d1b805043b"},
    {file = "regex-2020.9.27-cp37-cp37m-manylinux1_i686.whl", hash = "sha256:f1b3afc574a3db3b25c89161059d857bd4909a1269b0b3cb3c904677c8c4a3f7"},
    {file = "regex-2020.9.27-cp37-cp37m-manylinux1_x86_64.whl", hash = "sha256:5533a959a1748a5c042a6da71fe9267a908e21eded7a4f373efd23a2cbdb0ecc"},
    {file = "regex-2020.9.27-cp37-cp37m-manylinux2010_i686.whl", hash = "sha256:1fe0a41437bbd06063aa184c34804efa886bcc128222e9916310c92cd54c3b4c"},
    {file = "regex-2020.9.27-cp37-cp37m-manylinux2010_x86_64.whl", hash = "sha256:c570f6fa14b9c4c8a4924aaad354652366577b4f98213cf76305067144f7b100"},
    {file = "regex-2020.9.27-cp37-cp37m-win32.whl", hash = "sha256:eda4771e0ace7f67f58bc5b560e27fb20f32a148cbc993b0c3835970935c2707"},
    {file = "regex-2020.9.27-cp37-cp37m-win_amd64.whl", hash = "sha256:60b0e9e6dc45683e569ec37c55ac20c582973841927a85f2d8a7d20ee80216ab"},
    {file = "regex-2020.9.27-cp38-cp38-manylinux1_i686.whl", hash = "sha256:088afc8c63e7bd187a3c70a94b9e50ab3f17e1d3f52a32750b5b77dbe99ef5ef"},
    {file = "regex-2020.9.27-cp38-cp38-manylinux1_x86_64.whl", hash = "sha256:eaf548d117b6737df379fdd53bdde4f08870e66d7ea653e230477f071f861121"},
    {file = "regex-2020.9.27-cp38-cp38-manylinux2010_i686.whl", hash = "sha256:41bb65f54bba392643557e617316d0d899ed5b4946dccee1cb6696152b29844b"},
    {file = "regex-2020.9.27-cp38-cp38-manylinux2010_x86_64.whl", hash = "sha256:8d69cef61fa50c8133382e61fd97439de1ae623fe943578e477e76a9d9471637"},
    {file = "regex-2020.9.27-cp38-cp38-win32.whl", hash = "sha256:f2388013e68e750eaa16ccbea62d4130180c26abb1d8e5d584b9baf69672b30f"},
    {file = "regex-2020.9.27-cp38-cp38-win_amd64.whl", hash = "sha256:4318d56bccfe7d43e5addb272406ade7a2274da4b70eb15922a071c58ab0108c"},
    {file = "regex-2020.9.27-cp39-cp39-manylinux1_i686.whl", hash = "sha256:84cada8effefe9a9f53f9b0d2ba9b7b6f5edf8d2155f9fdbe34616e06ececf81"},
    {file = "regex-2020.9.27-cp39-cp39-manylinux1_x86_64.whl", hash = "sha256:816064fc915796ea1f26966163f6845de5af78923dfcecf6551e095f00983650"},
    {file = "regex-2020.9.27-cp39-cp39-manylinux2010_i686.whl", hash = "sha256:5d892a4f1c999834eaa3c32bc9e8b976c5825116cde553928c4c8e7e48ebda67"},
    {file = "regex-2020.9.27-cp39-cp39-manylinux2010_x86_64.whl", hash = "sha256:c9443124c67b1515e4fe0bb0aa18df640965e1030f468a2a5dc2589b26d130ad"},
    {file = "regex-2020.9.27-cp39-cp39-win32.whl", hash = "sha256:49f23ebd5ac073765ecbcf046edc10d63dcab2f4ae2bce160982cb30df0c0302"},
    {file = "regex-2020.9.27-cp39-cp39-win_amd64.whl", hash = "sha256:3d20024a70b97b4f9546696cbf2fd30bae5f42229fbddf8661261b1eaff0deb7"},
    {file = "regex-2020.9.27.tar.gz", hash = "sha256:a6f32aea4260dfe0e55dc9733ea162ea38f0ea86aa7d0f77b15beac5bf7b369d"},
]
requests = [
    {file = "requests-2.25.1-py2.py3-none-any.whl", hash = "sha256:c210084e36a42ae6b9219e00e48287def368a26d03a048ddad7bfee44f75871e"},
    {file = "requests-2.25.1.tar.gz", hash = "sha256:27973dd4a904a4f13b263a19c866c13b92a39ed1c964655f025f3f8d3d75b804"},
]
requests-oauthlib = [
    {file = "requests-oauthlib-1.3.0.tar.gz", hash = "sha256:b4261601a71fd721a8bd6d7aa1cc1d6a8a93b4a9f5e96626f8e4d91e8beeaa6a"},
    {file = "requests_oauthlib-1.3.0-py2.py3-none-any.whl", hash = "sha256:7f71572defaecd16372f9006f33c2ec8c077c3cfa6f5911a9a90202beb513f3d"},
    {file = "requests_oauthlib-1.3.0-py3.7.egg", hash = "sha256:fa6c47b933f01060936d87ae9327fead68768b69c6c9ea2109c48be30f2d4dbc"},
]
requests-toolbelt = [
    {file = "requests-toolbelt-0.9.1.tar.gz", hash = "sha256:968089d4584ad4ad7c171454f0a5c6dac23971e9472521ea3b6d49d610aa6fc0"},
    {file = "requests_toolbelt-0.9.1-py2.py3-none-any.whl", hash = "sha256:380606e1d10dc85c3bd47bf5a6095f815ec007be7a8b69c878507068df059e6f"},
]
responses = [
    {file = "responses-0.10.16-py2.py3-none-any.whl", hash = "sha256:cf55b7c89fc77b9ebbc5e5924210b6d0ef437061b80f1273d7e202069e43493c"},
    {file = "responses-0.10.16.tar.gz", hash = "sha256:fa125311607ab3e57d8fcc4da20587f041b4485bdfb06dd6bdf19d8b66f870c1"},
]
rfc3986 = [
    {file = "rfc3986-1.4.0-py2.py3-none-any.whl", hash = "sha256:af9147e9aceda37c91a05f4deb128d4b4b49d6b199775fd2d2927768abdc8f50"},
    {file = "rfc3986-1.4.0.tar.gz", hash = "sha256:112398da31a3344dc25dbf477d8df6cb34f9278a94fee2625d89e4514be8bb9d"},
]
rocketchat-api = [
    {file = "rocketchat_API-1.9.1-py3-none-any.whl", hash = "sha256:8bc8afa216691ff9a67140e4dfa0116ee70f2b2d393d7819a32f6154951f1780"},
]
rsa = [
    {file = "rsa-4.7-py3-none-any.whl", hash = "sha256:a8774e55b59fd9fc893b0d05e9bfc6f47081f46ff5b46f39ccf24631b7be356b"},
    {file = "rsa-4.7.tar.gz", hash = "sha256:69805d6b69f56eb05b62daea3a7dbd7aa44324ad1306445e05da8060232d00f4"},
]
"ruamel.yaml" = [
    {file = "ruamel.yaml-0.16.12-py2.py3-none-any.whl", hash = "sha256:012b9470a0ea06e4e44e99e7920277edf6b46eee0232a04487ea73a7386340a5"},
    {file = "ruamel.yaml-0.16.12.tar.gz", hash = "sha256:076cc0bc34f1966d920a49f18b52b6ad559fbe656a0748e3535cf7b3f29ebf9e"},
]
"ruamel.yaml.clib" = [
    {file = "ruamel.yaml.clib-0.2.2-cp27-cp27m-macosx_10_9_x86_64.whl", hash = "sha256:28116f204103cb3a108dfd37668f20abe6e3cafd0d3fd40dba126c732457b3cc"},
    {file = "ruamel.yaml.clib-0.2.2-cp27-cp27m-manylinux1_x86_64.whl", hash = "sha256:daf21aa33ee9b351f66deed30a3d450ab55c14242cfdfcd377798e2c0d25c9f1"},
    {file = "ruamel.yaml.clib-0.2.2-cp27-cp27m-win32.whl", hash = "sha256:30dca9bbcbb1cc858717438218d11eafb78666759e5094dd767468c0d577a7e7"},
    {file = "ruamel.yaml.clib-0.2.2-cp27-cp27m-win_amd64.whl", hash = "sha256:f6061a31880c1ed6b6ce341215336e2f3d0c1deccd84957b6fa8ca474b41e89f"},
    {file = "ruamel.yaml.clib-0.2.2-cp27-cp27mu-manylinux1_x86_64.whl", hash = "sha256:73b3d43e04cc4b228fa6fa5d796409ece6fcb53a6c270eb2048109cbcbc3b9c2"},
    {file = "ruamel.yaml.clib-0.2.2-cp35-cp35m-macosx_10_6_intel.whl", hash = "sha256:53b9dd1abd70e257a6e32f934ebc482dac5edb8c93e23deb663eac724c30b026"},
    {file = "ruamel.yaml.clib-0.2.2-cp35-cp35m-manylinux1_x86_64.whl", hash = "sha256:839dd72545ef7ba78fd2aa1a5dd07b33696adf3e68fae7f31327161c1093001b"},
    {file = "ruamel.yaml.clib-0.2.2-cp35-cp35m-manylinux2014_aarch64.whl", hash = "sha256:1236df55e0f73cd138c0eca074ee086136c3f16a97c2ac719032c050f7e0622f"},
    {file = "ruamel.yaml.clib-0.2.2-cp35-cp35m-win32.whl", hash = "sha256:b1e981fe1aff1fd11627f531524826a4dcc1f26c726235a52fcb62ded27d150f"},
    {file = "ruamel.yaml.clib-0.2.2-cp35-cp35m-win_amd64.whl", hash = "sha256:4e52c96ca66de04be42ea2278012a2342d89f5e82b4512fb6fb7134e377e2e62"},
    {file = "ruamel.yaml.clib-0.2.2-cp36-cp36m-macosx_10_9_x86_64.whl", hash = "sha256:a873e4d4954f865dcb60bdc4914af7eaae48fb56b60ed6daa1d6251c72f5337c"},
    {file = "ruamel.yaml.clib-0.2.2-cp36-cp36m-manylinux1_x86_64.whl", hash = "sha256:ab845f1f51f7eb750a78937be9f79baea4a42c7960f5a94dde34e69f3cce1988"},
    {file = "ruamel.yaml.clib-0.2.2-cp36-cp36m-manylinux2014_aarch64.whl", hash = "sha256:2fd336a5c6415c82e2deb40d08c222087febe0aebe520f4d21910629018ab0f3"},
    {file = "ruamel.yaml.clib-0.2.2-cp36-cp36m-win32.whl", hash = "sha256:e9f7d1d8c26a6a12c23421061f9022bb62704e38211fe375c645485f38df34a2"},
    {file = "ruamel.yaml.clib-0.2.2-cp36-cp36m-win_amd64.whl", hash = "sha256:2602e91bd5c1b874d6f93d3086f9830f3e907c543c7672cf293a97c3fabdcd91"},
    {file = "ruamel.yaml.clib-0.2.2-cp37-cp37m-macosx_10_9_x86_64.whl", hash = "sha256:44c7b0498c39f27795224438f1a6be6c5352f82cb887bc33d962c3a3acc00df6"},
    {file = "ruamel.yaml.clib-0.2.2-cp37-cp37m-manylinux1_x86_64.whl", hash = "sha256:8e8fd0a22c9d92af3a34f91e8a2594eeb35cba90ab643c5e0e643567dc8be43e"},
    {file = "ruamel.yaml.clib-0.2.2-cp37-cp37m-manylinux2014_aarch64.whl", hash = "sha256:75f0ee6839532e52a3a53f80ce64925ed4aed697dd3fa890c4c918f3304bd4f4"},
    {file = "ruamel.yaml.clib-0.2.2-cp37-cp37m-win32.whl", hash = "sha256:464e66a04e740d754170be5e740657a3b3b6d2bcc567f0c3437879a6e6087ff6"},
    {file = "ruamel.yaml.clib-0.2.2-cp37-cp37m-win_amd64.whl", hash = "sha256:52ae5739e4b5d6317b52f5b040b1b6639e8af68a5b8fd606a8b08658fbd0cab5"},
    {file = "ruamel.yaml.clib-0.2.2-cp38-cp38-macosx_10_9_x86_64.whl", hash = "sha256:4df5019e7783d14b79217ad9c56edf1ba7485d614ad5a385d1b3c768635c81c0"},
    {file = "ruamel.yaml.clib-0.2.2-cp38-cp38-manylinux1_x86_64.whl", hash = "sha256:5254af7d8bdf4d5484c089f929cb7f5bafa59b4f01d4f48adda4be41e6d29f99"},
    {file = "ruamel.yaml.clib-0.2.2-cp38-cp38-manylinux2014_aarch64.whl", hash = "sha256:8be05be57dc5c7b4a0b24edcaa2f7275866d9c907725226cdde46da09367d923"},
    {file = "ruamel.yaml.clib-0.2.2-cp38-cp38-win32.whl", hash = "sha256:74161d827407f4db9072011adcfb825b5258a5ccb3d2cd518dd6c9edea9e30f1"},
    {file = "ruamel.yaml.clib-0.2.2-cp38-cp38-win_amd64.whl", hash = "sha256:058a1cc3df2a8aecc12f983a48bda99315cebf55a3b3a5463e37bb599b05727b"},
    {file = "ruamel.yaml.clib-0.2.2-cp39-cp39-macosx_10_9_x86_64.whl", hash = "sha256:c6ac7e45367b1317e56f1461719c853fd6825226f45b835df7436bb04031fd8a"},
    {file = "ruamel.yaml.clib-0.2.2-cp39-cp39-manylinux1_x86_64.whl", hash = "sha256:b4b0d31f2052b3f9f9b5327024dc629a253a83d8649d4734ca7f35b60ec3e9e5"},
    {file = "ruamel.yaml.clib-0.2.2-cp39-cp39-manylinux2014_aarch64.whl", hash = "sha256:1f8c0a4577c0e6c99d208de5c4d3fd8aceed9574bb154d7a2b21c16bb924154c"},
    {file = "ruamel.yaml.clib-0.2.2-cp39-cp39-win32.whl", hash = "sha256:46d6d20815064e8bb023ea8628cfb7402c0f0e83de2c2227a88097e239a7dffd"},
    {file = "ruamel.yaml.clib-0.2.2-cp39-cp39-win_amd64.whl", hash = "sha256:6c0a5dc52fc74eb87c67374a4e554d4761fd42a4d01390b7e868b30d21f4b8bb"},
    {file = "ruamel.yaml.clib-0.2.2.tar.gz", hash = "sha256:2d24bd98af676f4990c4d715bcdc2a60b19c56a3fb3a763164d2d8ca0e806ba7"},
]
s3transfer = [
    {file = "s3transfer-0.3.4-py2.py3-none-any.whl", hash = "sha256:1e28620e5b444652ed752cf87c7e0cb15b0e578972568c6609f0f18212f259ed"},
    {file = "s3transfer-0.3.4.tar.gz", hash = "sha256:7fdddb4f22275cf1d32129e21f056337fd2a80b6ccef1664528145b72c49e6d2"},
]
sacremoses = [
    {file = "sacremoses-0.0.43.tar.gz", hash = "sha256:123c1bf2664351fb05e16f87d3786dbe44a050cfd7b85161c09ad9a63a8e2948"},
]
sanic = [
    {file = "sanic-20.3.0-py3-none-any.whl", hash = "sha256:7d05e82772bfbfa084b9c40197ef47e26dc1c0e352f8c34f637ef7c67585975f"},
    {file = "sanic-20.3.0.tar.gz", hash = "sha256:b4078fe0654d0304f2e86e4f35f3d2d0d5aff56cc0e6d8978838282dff645aff"},
]
sanic-cors = [
    {file = "Sanic-Cors-0.10.0.post3.tar.gz", hash = "sha256:abb0f8b17d2ecb12d62ecac42ca62bfed9b07fd00ffd83219ad23b99d4df3f23"},
    {file = "Sanic_Cors-0.10.0.post3-py2.py3-none-any.whl", hash = "sha256:b919d65643de810ed1ed15657b8bc75c310fa1ac8eb491d59deaa9404756b745"},
]
sanic-jwt = [
    {file = "sanic-jwt-1.6.0.tar.gz", hash = "sha256:704d5638bcaf4afcdc9a8b356b651d1ed881ebbd35d919950c51a1c904424a6d"},
]
sanic-plugins-framework = [
    {file = "Sanic-Plugins-Framework-0.9.5.tar.gz", hash = "sha256:0e9fad57f223818cbc286419be2a9ae7b3e89cf0fd50f818f63e33365325acd8"},
    {file = "Sanic_Plugins_Framework-0.9.5-py2.py3-none-any.whl", hash = "sha256:f64d447bad6eee18d219451769ef6a41b853491ae8fab4484e5501ed3b905ad5"},
]
scikit-learn = [
    {file = "scikit-learn-0.24.1.tar.gz", hash = "sha256:a0334a1802e64d656022c3bfab56a73fbd6bf4b1298343f3688af2151810bbdf"},
    {file = "scikit_learn-0.24.1-cp36-cp36m-macosx_10_13_x86_64.whl", hash = "sha256:9bed8a1ef133c8e2f13966a542cb8125eac7f4b67dcd234197c827ba9c7dd3e0"},
    {file = "scikit_learn-0.24.1-cp36-cp36m-manylinux1_i686.whl", hash = "sha256:a36e159a0521e13bbe15ca8c8d038b3a1dd4c7dad18d276d76992e03b92cf643"},
    {file = "scikit_learn-0.24.1-cp36-cp36m-manylinux1_x86_64.whl", hash = "sha256:c658432d8a20e95398f6bb95ff9731ce9dfa343fdf21eea7ec6a7edfacd4b4d9"},
    {file = "scikit_learn-0.24.1-cp36-cp36m-manylinux2010_i686.whl", hash = "sha256:9dfa564ef27e8e674aa1cc74378416d580ac4ede1136c13dd555a87996e13422"},
    {file = "scikit_learn-0.24.1-cp36-cp36m-manylinux2010_x86_64.whl", hash = "sha256:9c6097b6a9b2bafc5e0f31f659e6ab5e131383209c30c9e978c5b8abdac5ed2a"},
    {file = "scikit_learn-0.24.1-cp36-cp36m-win32.whl", hash = "sha256:7b04691eb2f41d2c68dbda8d1bd3cb4ef421bdc43aaa56aeb6c762224552dfb6"},
    {file = "scikit_learn-0.24.1-cp36-cp36m-win_amd64.whl", hash = "sha256:1adf483e91007a87171d7ce58c34b058eb5dab01b5fee6052f15841778a8ecd8"},
    {file = "scikit_learn-0.24.1-cp37-cp37m-macosx_10_13_x86_64.whl", hash = "sha256:ddb52d088889f5596bc4d1de981f2eca106b58243b6679e4782f3ba5096fd645"},
    {file = "scikit_learn-0.24.1-cp37-cp37m-manylinux1_i686.whl", hash = "sha256:a29460499c1e62b7a830bb57ca42e615375a6ab1bcad053cd25b493588348ea8"},
    {file = "scikit_learn-0.24.1-cp37-cp37m-manylinux1_x86_64.whl", hash = "sha256:0567a2d29ad08af98653300c623bd8477b448fe66ced7198bef4ed195925f082"},
    {file = "scikit_learn-0.24.1-cp37-cp37m-manylinux2010_i686.whl", hash = "sha256:99349d77f54e11f962d608d94dfda08f0c9e5720d97132233ebdf35be2858b2d"},
    {file = "scikit_learn-0.24.1-cp37-cp37m-manylinux2010_x86_64.whl", hash = "sha256:83b21ff053b1ff1c018a2d24db6dd3ea339b1acfbaa4d9c881731f43748d8b3b"},
    {file = "scikit_learn-0.24.1-cp37-cp37m-win32.whl", hash = "sha256:c3deb3b19dd9806acf00cf0d400e84562c227723013c33abefbbc3cf906596e9"},
    {file = "scikit_learn-0.24.1-cp37-cp37m-win_amd64.whl", hash = "sha256:d54dbaadeb1425b7d6a66bf44bee2bb2b899fe3e8850b8e94cfb9c904dcb46d0"},
    {file = "scikit_learn-0.24.1-cp38-cp38-macosx_10_13_x86_64.whl", hash = "sha256:3c4f07f47c04e81b134424d53c3f5e16dfd7f494e44fd7584ba9ce9de2c5e6c1"},
    {file = "scikit_learn-0.24.1-cp38-cp38-manylinux1_i686.whl", hash = "sha256:c13ebac42236b1c46397162471ea1c46af68413000e28b9309f8c05722c65a09"},
    {file = "scikit_learn-0.24.1-cp38-cp38-manylinux1_x86_64.whl", hash = "sha256:4ddd2b6f7449a5d539ff754fa92d75da22de261fd8fdcfb3596799fadf255101"},
    {file = "scikit_learn-0.24.1-cp38-cp38-manylinux2010_i686.whl", hash = "sha256:826b92bf45b8ad80444814e5f4ac032156dd481e48d7da33d611f8fe96d5f08b"},
    {file = "scikit_learn-0.24.1-cp38-cp38-manylinux2010_x86_64.whl", hash = "sha256:259ec35201e82e2db1ae2496f229e63f46d7f1695ae68eef9350b00dc74ba52f"},
    {file = "scikit_learn-0.24.1-cp38-cp38-win32.whl", hash = "sha256:8772b99d683be8f67fcc04789032f1b949022a0e6880ee7b75a7ec97dbbb5d0b"},
    {file = "scikit_learn-0.24.1-cp38-cp38-win_amd64.whl", hash = "sha256:ed9d65594948678827f4ff0e7ae23344e2f2b4cabbca057ccaed3118fdc392ca"},
    {file = "scikit_learn-0.24.1-cp39-cp39-macosx_10_13_x86_64.whl", hash = "sha256:8aa1b3ac46b80eaa552b637eeadbbce3be5931e4b5002b964698e33a1b589e1e"},
    {file = "scikit_learn-0.24.1-cp39-cp39-manylinux1_i686.whl", hash = "sha256:c7f4eb77504ac586d8ac1bde1b0c04b504487210f95297235311a0ab7edd7e38"},
    {file = "scikit_learn-0.24.1-cp39-cp39-manylinux1_x86_64.whl", hash = "sha256:087dfede39efb06ab30618f9ab55a0397f29c38d63cd0ab88d12b500b7d65fd7"},
    {file = "scikit_learn-0.24.1-cp39-cp39-manylinux2010_i686.whl", hash = "sha256:895dbf2030aa7337649e36a83a007df3c9811396b4e2fa672a851160f36ce90c"},
    {file = "scikit_learn-0.24.1-cp39-cp39-manylinux2010_x86_64.whl", hash = "sha256:9a24d1ccec2a34d4cd3f2a1f86409f3f5954cc23d4d2270ba0d03cf018aa4780"},
    {file = "scikit_learn-0.24.1-cp39-cp39-win32.whl", hash = "sha256:fab31f48282ebf54dd69f6663cd2d9800096bad1bb67bbc9c9ac84eb77b41972"},
    {file = "scikit_learn-0.24.1-cp39-cp39-win_amd64.whl", hash = "sha256:4562dcf4793e61c5d0f89836d07bc37521c3a1889da8f651e2c326463c4bd697"},
]
scipy = [
    {file = "scipy-1.5.4-cp36-cp36m-macosx_10_9_x86_64.whl", hash = "sha256:4f12d13ffbc16e988fa40809cbbd7a8b45bc05ff6ea0ba8e3e41f6f4db3a9e47"},
    {file = "scipy-1.5.4-cp36-cp36m-manylinux1_i686.whl", hash = "sha256:a254b98dbcc744c723a838c03b74a8a34c0558c9ac5c86d5561703362231107d"},
    {file = "scipy-1.5.4-cp36-cp36m-manylinux1_x86_64.whl", hash = "sha256:368c0f69f93186309e1b4beb8e26d51dd6f5010b79264c0f1e9ca00cd92ea8c9"},
    {file = "scipy-1.5.4-cp36-cp36m-manylinux2014_aarch64.whl", hash = "sha256:4598cf03136067000855d6b44d7a1f4f46994164bcd450fb2c3d481afc25dd06"},
    {file = "scipy-1.5.4-cp36-cp36m-win32.whl", hash = "sha256:e98d49a5717369d8241d6cf33ecb0ca72deee392414118198a8e5b4c35c56340"},
    {file = "scipy-1.5.4-cp36-cp36m-win_amd64.whl", hash = "sha256:65923bc3809524e46fb7eb4d6346552cbb6a1ffc41be748535aa502a2e3d3389"},
    {file = "scipy-1.5.4-cp37-cp37m-macosx_10_9_x86_64.whl", hash = "sha256:9ad4fcddcbf5dc67619379782e6aeef41218a79e17979aaed01ed099876c0e62"},
    {file = "scipy-1.5.4-cp37-cp37m-manylinux1_i686.whl", hash = "sha256:f87b39f4d69cf7d7529d7b1098cb712033b17ea7714aed831b95628f483fd012"},
    {file = "scipy-1.5.4-cp37-cp37m-manylinux1_x86_64.whl", hash = "sha256:25b241034215247481f53355e05f9e25462682b13bd9191359075682adcd9554"},
    {file = "scipy-1.5.4-cp37-cp37m-manylinux2014_aarch64.whl", hash = "sha256:fa789583fc94a7689b45834453fec095245c7e69c58561dc159b5d5277057e4c"},
    {file = "scipy-1.5.4-cp37-cp37m-win32.whl", hash = "sha256:d6d25c41a009e3c6b7e757338948d0076ee1dd1770d1c09ec131f11946883c54"},
    {file = "scipy-1.5.4-cp37-cp37m-win_amd64.whl", hash = "sha256:2c872de0c69ed20fb1a9b9cf6f77298b04a26f0b8720a5457be08be254366c6e"},
    {file = "scipy-1.5.4-cp38-cp38-macosx_10_9_x86_64.whl", hash = "sha256:e360cb2299028d0b0d0f65a5c5e51fc16a335f1603aa2357c25766c8dab56938"},
    {file = "scipy-1.5.4-cp38-cp38-manylinux1_i686.whl", hash = "sha256:3397c129b479846d7eaa18f999369a24322d008fac0782e7828fa567358c36ce"},
    {file = "scipy-1.5.4-cp38-cp38-manylinux1_x86_64.whl", hash = "sha256:168c45c0c32e23f613db7c9e4e780bc61982d71dcd406ead746c7c7c2f2004ce"},
    {file = "scipy-1.5.4-cp38-cp38-manylinux2014_aarch64.whl", hash = "sha256:213bc59191da2f479984ad4ec39406bf949a99aba70e9237b916ce7547b6ef42"},
    {file = "scipy-1.5.4-cp38-cp38-win32.whl", hash = "sha256:634568a3018bc16a83cda28d4f7aed0d803dd5618facb36e977e53b2df868443"},
    {file = "scipy-1.5.4-cp38-cp38-win_amd64.whl", hash = "sha256:b03c4338d6d3d299e8ca494194c0ae4f611548da59e3c038813f1a43976cb437"},
    {file = "scipy-1.5.4-cp39-cp39-macosx_10_9_x86_64.whl", hash = "sha256:3d5db5d815370c28d938cf9b0809dade4acf7aba57eaf7ef733bfedc9b2474c4"},
    {file = "scipy-1.5.4-cp39-cp39-manylinux1_i686.whl", hash = "sha256:6b0ceb23560f46dd236a8ad4378fc40bad1783e997604ba845e131d6c680963e"},
    {file = "scipy-1.5.4-cp39-cp39-manylinux1_x86_64.whl", hash = "sha256:ed572470af2438b526ea574ff8f05e7f39b44ac37f712105e57fc4d53a6fb660"},
    {file = "scipy-1.5.4-cp39-cp39-manylinux2014_aarch64.whl", hash = "sha256:8c8d6ca19c8497344b810b0b0344f8375af5f6bb9c98bd42e33f747417ab3f57"},
    {file = "scipy-1.5.4-cp39-cp39-win32.whl", hash = "sha256:d84cadd7d7998433334c99fa55bcba0d8b4aeff0edb123b2a1dfcface538e474"},
    {file = "scipy-1.5.4-cp39-cp39-win_amd64.whl", hash = "sha256:cc1f78ebc982cd0602c9a7615d878396bec94908db67d4ecddca864d049112f2"},
    {file = "scipy-1.5.4.tar.gz", hash = "sha256:4a453d5e5689de62e5d38edf40af3f17560bfd63c9c5bd228c18c1f99afa155b"},
]
sentencepiece = [
    {file = "sentencepiece-0.1.95-cp35-cp35m-macosx_10_6_x86_64.whl", hash = "sha256:21cfec2ec80eb6f603fb92b0416479272f3ec30cfd511b8525a964e2f1cf82a6"},
    {file = "sentencepiece-0.1.95-cp35-cp35m-manylinux2014_aarch64.whl", hash = "sha256:f05663139279718421084d618131a24cffc068860873531ebfe38a73085cbd2e"},
    {file = "sentencepiece-0.1.95-cp35-cp35m-manylinux2014_i686.whl", hash = "sha256:43acdb01466de8189b899de153b96eb50e0ea3b77608c1d4f4f8f0c6f343fe45"},
    {file = "sentencepiece-0.1.95-cp35-cp35m-manylinux2014_ppc64le.whl", hash = "sha256:243ce7c067ba15e5883ab772117b144a8fa1f5827c466a664c9f52d173f6e375"},
    {file = "sentencepiece-0.1.95-cp35-cp35m-manylinux2014_s390x.whl", hash = "sha256:8613286b537056e6d2029e306719e33d4e09c369a1741490e4e18f2a6a797996"},
    {file = "sentencepiece-0.1.95-cp35-cp35m-manylinux2014_x86_64.whl", hash = "sha256:c510e0d26760d51b31f2fb05e1638419a1590df8783300d79e898f2bb93975a8"},
    {file = "sentencepiece-0.1.95-cp36-cp36m-macosx_10_6_x86_64.whl", hash = "sha256:94f866601203b78095d9f219995820ff4606d67281895a6c79d5c1ffe75575ac"},
    {file = "sentencepiece-0.1.95-cp36-cp36m-manylinux2014_aarch64.whl", hash = "sha256:d789bcdce025b377a45830d3962d041b1acf7e416e5451bef081bd6a9c758dfd"},
    {file = "sentencepiece-0.1.95-cp36-cp36m-manylinux2014_i686.whl", hash = "sha256:53951098eddfc25a5fa0cd9be748c9346db3c2be0b6c74a8ac6663acbde2b639"},
    {file = "sentencepiece-0.1.95-cp36-cp36m-manylinux2014_ppc64le.whl", hash = "sha256:f5b6ab735d30eb1801998d4c413592149f9414d9aa300d90a28e8769792d2a5b"},
    {file = "sentencepiece-0.1.95-cp36-cp36m-manylinux2014_s390x.whl", hash = "sha256:60715ef703af2410e5f5cac89d8123f1a0a8dbce1406a2ceaecf805eb0c0cfd9"},
    {file = "sentencepiece-0.1.95-cp36-cp36m-manylinux2014_x86_64.whl", hash = "sha256:d880e8f70822fe98b4f584814f5cccebf9e72aea7b44acc1a26731780fac03f7"},
    {file = "sentencepiece-0.1.95-cp36-cp36m-win32.whl", hash = "sha256:d89c04aeedab0d5c25de8fc6302d58ec6fb135e2670449376c7d0301d7963680"},
    {file = "sentencepiece-0.1.95-cp36-cp36m-win_amd64.whl", hash = "sha256:8e2f6096899a32246a0c65ea7f24a01ff32ea49563ef013b348acb7bca5831d5"},
    {file = "sentencepiece-0.1.95-cp37-cp37m-macosx_10_6_x86_64.whl", hash = "sha256:438ee23faf095a9ebcc97debad2b07c0647ff6a306ed4d430146c3f80c7f6354"},
    {file = "sentencepiece-0.1.95-cp37-cp37m-manylinux2014_aarch64.whl", hash = "sha256:48fd95e0bf082a432cff5d4b7e5fa6d5fdaf87fb2de210aa91f90086c89464a2"},
    {file = "sentencepiece-0.1.95-cp37-cp37m-manylinux2014_i686.whl", hash = "sha256:163d869ce8dd7a9ed11187756272e8c73cd1caae1f47a701e5d70ad80485a655"},
    {file = "sentencepiece-0.1.95-cp37-cp37m-manylinux2014_ppc64le.whl", hash = "sha256:087373b148b82854a3c03a9ad57d58a8ff5366b2f6d718bca27f262c102439ce"},
    {file = "sentencepiece-0.1.95-cp37-cp37m-manylinux2014_s390x.whl", hash = "sha256:fa8ee7411f31a7e7e1b4ed48de958e63befdba3465d7c7d9bd5a87235f7e5bd1"},
    {file = "sentencepiece-0.1.95-cp37-cp37m-manylinux2014_x86_64.whl", hash = "sha256:ad2866aebdf702b0d6a992b2b3b46c2de3739ca8a92bce17f24cf51c29fa4f3e"},
    {file = "sentencepiece-0.1.95-cp37-cp37m-win32.whl", hash = "sha256:7f7929c7741ea276d44c1e7966a1347943fab2089a55bc32fc42ba3c71a6e2e1"},
    {file = "sentencepiece-0.1.95-cp37-cp37m-win_amd64.whl", hash = "sha256:c2add7d87c30898661de5b9e492bd99c5b184c731dec3c7dd3d2c956e4003446"},
    {file = "sentencepiece-0.1.95-cp38-cp38-macosx_10_6_x86_64.whl", hash = "sha256:453f9cf531b5ea694472a5f0a4dc727bfb4f383c8a80a9b5261db6d3a59d4018"},
    {file = "sentencepiece-0.1.95-cp38-cp38-manylinux2014_aarch64.whl", hash = "sha256:5ff761f322a1b34d691d8b1d87c735d8de725ce3458d879d9d0c319e285e7169"},
    {file = "sentencepiece-0.1.95-cp38-cp38-manylinux2014_i686.whl", hash = "sha256:bc7324da0209b632be107123f40505e2400e6aa49e39b49a35d081c36e6cee1b"},
    {file = "sentencepiece-0.1.95-cp38-cp38-manylinux2014_ppc64le.whl", hash = "sha256:5e177f6e40b074e08d3c0c2a1a862fbc94897d9c3439c7752a03a4f61197a743"},
    {file = "sentencepiece-0.1.95-cp38-cp38-manylinux2014_s390x.whl", hash = "sha256:5cac1dcacc2c6bea397188daa549f194ca2bc4d0a7005633ecd03b165e1ad16f"},
    {file = "sentencepiece-0.1.95-cp38-cp38-manylinux2014_x86_64.whl", hash = "sha256:77dff55aa8f74e36f7fd7df861723574630327fdfff0ca18fdbb4fe031c9ecbe"},
    {file = "sentencepiece-0.1.95-cp38-cp38-win32.whl", hash = "sha256:e3cf28e56f49edb9ac021e247399671b8099e516ecd8091ee8ad5d35716e16e3"},
    {file = "sentencepiece-0.1.95-cp38-cp38-win_amd64.whl", hash = "sha256:6365bb9b7a17573e1ed9a277eafad6b5a489100840149297b2f399294ca11817"},
    {file = "sentencepiece-0.1.95-cp39-cp39-macosx_10_6_x86_64.whl", hash = "sha256:58a1013c2a676e16647c64505b9e8cd7e7e5fb9f2d92ec91f2d2a5f777632a69"},
    {file = "sentencepiece-0.1.95-cp39-cp39-manylinux2014_aarch64.whl", hash = "sha256:10e8119175e35075d05dad49c2903903229c7b1331b872fff5ad6a85d369152c"},
    {file = "sentencepiece-0.1.95-cp39-cp39-manylinux2014_i686.whl", hash = "sha256:99ba407001cc45b76e56e03f63eb27e011fe614c3a38e2c0ed5818bb88e050f6"},
    {file = "sentencepiece-0.1.95-cp39-cp39-manylinux2014_ppc64le.whl", hash = "sha256:fa52e8a438f500e07c81c068fe128f9c4e677331eff0b17b28c55585aa7c112a"},
    {file = "sentencepiece-0.1.95-cp39-cp39-manylinux2014_s390x.whl", hash = "sha256:26676ecc4985902cf4af5d597df3d2c4f32f58ed3e23db20c47950f6065089d7"},
    {file = "sentencepiece-0.1.95-cp39-cp39-manylinux2014_x86_64.whl", hash = "sha256:03ac268fa1f5f2adcb083f40becd63b5bbbe2c13dec2cd46222688f8477827c5"},
    {file = "sentencepiece-0.1.95-cp39-cp39-win32.whl", hash = "sha256:4749b187c91e796fe52b82abef3c05a60d82065088844c0fe45d5c221ddc097a"},
    {file = "sentencepiece-0.1.95-cp39-cp39-win_amd64.whl", hash = "sha256:d3410cffb275c319c61977ae3a8729ab224d330bdf69d66cf5f6c55a4deb3d9a"},
    {file = "sentencepiece-0.1.95.tar.gz", hash = "sha256:8dd6e3e110f4c3f85a46e4a2ae1b6f7cf020b907fab50eac22beccf1680e0ea5"},
]
sentinels = [
    {file = "sentinels-1.0.0.tar.gz", hash = "sha256:7be0704d7fe1925e397e92d18669ace2f619c92b5d4eb21a89f31e026f9ff4b1"},
]
sentry-sdk = [
    {file = "sentry-sdk-0.19.5.tar.gz", hash = "sha256:737a094e49a529dd0fdcaafa9e97cf7c3d5eb964bd229821d640bc77f3502b3f"},
    {file = "sentry_sdk-0.19.5-py2.py3-none-any.whl", hash = "sha256:0a711ec952441c2ec89b8f5d226c33bc697914f46e876b44a4edd3e7864cf4d0"},
]
six = [
    {file = "six-1.15.0-py2.py3-none-any.whl", hash = "sha256:8b74bedcbbbaca38ff6d7491d76f2b06b3592611af620f8426e82dddb04a5ced"},
    {file = "six-1.15.0.tar.gz", hash = "sha256:30639c035cdb23534cd4aa2dd52c3bf48f06e5f4a941509c8bafd8ce11080259"},
]
sklearn-crfsuite = [
    {file = "sklearn-crfsuite-0.3.6.tar.gz", hash = "sha256:2f59aad3055e01a778a79a6352891cac04788e8b52688aa5bc8b11be7717861e"},
    {file = "sklearn_crfsuite-0.3.6-py2.py3-none-any.whl", hash = "sha256:6e9a42bc3de96941d5f7262335130955b8c380b1356147622368f385075705d9"},
]
slackclient = [
    {file = "slackclient-2.9.3-py2.py3-none-any.whl", hash = "sha256:2d68d668c02f4038299897e5c4723ab85dd40a3548354924b24f333a435856f8"},
    {file = "slackclient-2.9.3.tar.gz", hash = "sha256:07ec8fa76f6aa64852210ae235ff9e637ba78124e06c0b07a7eeea4abb955965"},
]
smmap = [
    {file = "smmap-3.0.5-py2.py3-none-any.whl", hash = "sha256:7bfcf367828031dc893530a29cb35eb8c8f2d7c8f2d0989354d75d24c8573714"},
    {file = "smmap-3.0.5.tar.gz", hash = "sha256:84c2751ef3072d4f6b2785ec7ee40244c6f45eb934d9e543e2c51f1bd3d54c50"},
]
sniffio = [
    {file = "sniffio-1.2.0-py3-none-any.whl", hash = "sha256:471b71698eac1c2112a40ce2752bb2f4a4814c22a54a3eed3676bc0f5ca9f663"},
    {file = "sniffio-1.2.0.tar.gz", hash = "sha256:c4666eecec1d3f50960c6bdf61ab7bc350648da6c126e3cf6898d8cd4ddcd3de"},
]
snowballstemmer = [
    {file = "snowballstemmer-2.1.0-py2.py3-none-any.whl", hash = "sha256:b51b447bea85f9968c13b650126a888aabd4cb4463fca868ec596826325dedc2"},
    {file = "snowballstemmer-2.1.0.tar.gz", hash = "sha256:e997baa4f2e9139951b6f4c631bad912dfd3c792467e2f03d7239464af90e914"},
]
sortedcontainers = [
    {file = "sortedcontainers-2.3.0-py2.py3-none-any.whl", hash = "sha256:37257a32add0a3ee490bb170b599e93095eed89a55da91fa9f48753ea12fd73f"},
    {file = "sortedcontainers-2.3.0.tar.gz", hash = "sha256:59cc937650cf60d677c16775597c89a960658a09cf7c1a668f86e1e4464b10a1"},
]
spacy = [
    {file = "spacy-2.2.4-cp36-cp36m-macosx_10_9_x86_64.whl", hash = "sha256:fd740cb1b50cd86c648f64313be4734b0c2a2931d83761f46821061f42d791a3"},
    {file = "spacy-2.2.4-cp36-cp36m-manylinux1_x86_64.whl", hash = "sha256:01202066f75c7f2cfeb9c167c3184b5b0a9d465604b0ca553bd9e788353c5905"},
    {file = "spacy-2.2.4-cp36-cp36m-win_amd64.whl", hash = "sha256:f75ba238066455f5b5498a987b4e2c84705d92138e02e890e0b0a1d1eb2d9462"},
    {file = "spacy-2.2.4-cp37-cp37m-macosx_10_9_x86_64.whl", hash = "sha256:ce3886e9bfb9071d2708d2cd7157ada93ab378bbb38cf079842181cd671fc6f9"},
    {file = "spacy-2.2.4-cp37-cp37m-manylinux1_x86_64.whl", hash = "sha256:212314be762bd40dfbbeeba1c4742c242e4b6ea3f9340891f0ff282b2e723ed0"},
    {file = "spacy-2.2.4-cp37-cp37m-win_amd64.whl", hash = "sha256:c5e6f8155f6b54a8ef89637b3c7d553f0ddb5478c4dd568fde7392efbf8a26c8"},
    {file = "spacy-2.2.4-cp38-cp38-macosx_10_9_x86_64.whl", hash = "sha256:7313b4fa921ed997d9719f99f5a375d672d2f4a908c7750033c4b37d9fa8547a"},
    {file = "spacy-2.2.4-cp38-cp38-manylinux1_x86_64.whl", hash = "sha256:6c1618c05bf65ae4bc94608f2390130ca21112fb3d920d1a03727691e3e7fb1b"},
    {file = "spacy-2.2.4-cp38-cp38-win_amd64.whl", hash = "sha256:877d8e157a708c8b77c0dea61e526632f6d57f27be64087dac22a4581facea68"},
    {file = "spacy-2.2.4.tar.gz", hash = "sha256:f0f3a67c5841e6e35d62c98f40ebb3d132587d3aba4f4dccac5056c4e90ff5b9"},
]
sqlalchemy = [
    {file = "SQLAlchemy-1.3.22-cp27-cp27m-macosx_10_14_x86_64.whl", hash = "sha256:61628715931f4962e0cdb2a7c87ff39eea320d2aa96bd471a3c293d146f90394"},
    {file = "SQLAlchemy-1.3.22-cp27-cp27m-manylinux1_x86_64.whl", hash = "sha256:81d8d099a49f83111cce55ec03cc87eef45eec0d90f9842b4fc674f860b857b0"},
    {file = "SQLAlchemy-1.3.22-cp27-cp27m-manylinux2010_x86_64.whl", hash = "sha256:d055ff750fcab69ca4e57b656d9c6ad33682e9b8d564f2fbe667ab95c63591b0"},
    {file = "SQLAlchemy-1.3.22-cp27-cp27m-win32.whl", hash = "sha256:9bf572e4f5aa23f88dd902f10bb103cb5979022a38eec684bfa6d61851173fec"},
    {file = "SQLAlchemy-1.3.22-cp27-cp27m-win_amd64.whl", hash = "sha256:7d4b8de6bb0bc736161cb0bbd95366b11b3eb24dd6b814a143d8375e75af9990"},
    {file = "SQLAlchemy-1.3.22-cp27-cp27mu-manylinux1_x86_64.whl", hash = "sha256:4a84c7c7658dd22a33dab2e2aa2d17c18cb004a42388246f2e87cb4085ef2811"},
    {file = "SQLAlchemy-1.3.22-cp27-cp27mu-manylinux2010_x86_64.whl", hash = "sha256:f1e88b30da8163215eab643962ae9d9252e47b4ea53404f2c4f10f24e70ddc62"},
    {file = "SQLAlchemy-1.3.22-cp35-cp35m-macosx_10_14_x86_64.whl", hash = "sha256:f115150cc4361dd46153302a640c7fa1804ac207f9cc356228248e351a8b4676"},
    {file = "SQLAlchemy-1.3.22-cp35-cp35m-manylinux1_x86_64.whl", hash = "sha256:6aaa13ee40c4552d5f3a59f543f0db6e31712cc4009ec7385407be4627259d41"},
    {file = "SQLAlchemy-1.3.22-cp35-cp35m-manylinux2010_x86_64.whl", hash = "sha256:3ab5b44a07b8c562c6dcb7433c6a6c6e03266d19d64f87b3333eda34e3b9936b"},
    {file = "SQLAlchemy-1.3.22-cp35-cp35m-manylinux2014_aarch64.whl", hash = "sha256:426ece890153ccc52cc5151a1a0ed540a5a7825414139bb4c95a868d8da54a52"},
    {file = "SQLAlchemy-1.3.22-cp35-cp35m-win32.whl", hash = "sha256:bd4b1af45fd322dcd1fb2a9195b4f93f570d1a5902a842e3e6051385fac88f9c"},
    {file = "SQLAlchemy-1.3.22-cp35-cp35m-win_amd64.whl", hash = "sha256:62285607a5264d1f91590abd874d6a498e229d5840669bd7d9f654cfaa599bd0"},
    {file = "SQLAlchemy-1.3.22-cp36-cp36m-macosx_10_14_x86_64.whl", hash = "sha256:314f5042c0b047438e19401d5f29757a511cfc2f0c40d28047ca0e4c95eabb5b"},
    {file = "SQLAlchemy-1.3.22-cp36-cp36m-manylinux1_x86_64.whl", hash = "sha256:62fb881ba51dbacba9af9b779211cf9acff3442d4f2993142015b22b3cd1f92a"},
    {file = "SQLAlchemy-1.3.22-cp36-cp36m-manylinux2010_x86_64.whl", hash = "sha256:bde677047305fe76c7ee3e4492b545e0018918e44141cc154fe39e124e433991"},
    {file = "SQLAlchemy-1.3.22-cp36-cp36m-manylinux2014_aarch64.whl", hash = "sha256:0c6406a78a714a540d980a680b86654feadb81c8d0eecb59f3d6c554a4c69f19"},
    {file = "SQLAlchemy-1.3.22-cp36-cp36m-win32.whl", hash = "sha256:95bde07d19c146d608bccb9b16e144ec8f139bcfe7fd72331858698a71c9b4f5"},
    {file = "SQLAlchemy-1.3.22-cp36-cp36m-win_amd64.whl", hash = "sha256:888d5b4b5aeed0d3449de93ea80173653e939e916cc95fe8527079e50235c1d2"},
    {file = "SQLAlchemy-1.3.22-cp37-cp37m-macosx_10_14_x86_64.whl", hash = "sha256:d53f59744b01f1440a1b0973ed2c3a7de204135c593299ee997828aad5191693"},
    {file = "SQLAlchemy-1.3.22-cp37-cp37m-manylinux1_x86_64.whl", hash = "sha256:70121f0ae48b25ef3e56e477b88cd0b0af0e1f3a53b5554071aa6a93ef378a03"},
    {file = "SQLAlchemy-1.3.22-cp37-cp37m-manylinux2010_x86_64.whl", hash = "sha256:54da615e5b92c339e339fe8536cce99fe823b6ed505d4ea344852aefa1c205fb"},
    {file = "SQLAlchemy-1.3.22-cp37-cp37m-manylinux2014_aarch64.whl", hash = "sha256:68428818cf80c60dc04aa0f38da20ad39b28aba4d4d199f949e7d6e04444ea86"},
    {file = "SQLAlchemy-1.3.22-cp37-cp37m-win32.whl", hash = "sha256:17610d573e698bf395afbbff946544fbce7c5f4ee77b5bcb1f821b36345fae7a"},
    {file = "SQLAlchemy-1.3.22-cp37-cp37m-win_amd64.whl", hash = "sha256:216ba5b4299c95ed179b58f298bda885a476b16288ab7243e89f29f6aeced7e0"},
    {file = "SQLAlchemy-1.3.22-cp38-cp38-macosx_10_14_x86_64.whl", hash = "sha256:0c72b90988be749e04eff0342dcc98c18a14461eb4b2ad59d611b57b31120f90"},
    {file = "SQLAlchemy-1.3.22-cp38-cp38-manylinux1_x86_64.whl", hash = "sha256:491fe48adc07d13e020a8b07ef82eefc227003a046809c121bea81d3dbf1832d"},
    {file = "SQLAlchemy-1.3.22-cp38-cp38-manylinux2010_x86_64.whl", hash = "sha256:f8191fef303025879e6c3548ecd8a95aafc0728c764ab72ec51a0bdf0c91a341"},
    {file = "SQLAlchemy-1.3.22-cp38-cp38-manylinux2014_aarch64.whl", hash = "sha256:108580808803c7732f34798eb4a329d45b04c562ed83ee90f09f6a184a42b766"},
    {file = "SQLAlchemy-1.3.22-cp38-cp38-win32.whl", hash = "sha256:bab5a1e15b9466a25c96cda19139f3beb3e669794373b9ce28c4cf158c6e841d"},
    {file = "SQLAlchemy-1.3.22-cp38-cp38-win_amd64.whl", hash = "sha256:318b5b727e00662e5fc4b4cd2bf58a5116d7c1b4dd56ffaa7d68f43458a8d1ed"},
    {file = "SQLAlchemy-1.3.22-cp39-cp39-macosx_10_14_x86_64.whl", hash = "sha256:1418f5e71d6081aa1095a1d6b567a562d2761996710bdce9b6e6ba20a03d0864"},
    {file = "SQLAlchemy-1.3.22-cp39-cp39-manylinux1_x86_64.whl", hash = "sha256:5a7f224cdb7233182cec2a45d4c633951268d6a9bcedac37abbf79dd07012aea"},
    {file = "SQLAlchemy-1.3.22-cp39-cp39-manylinux2010_x86_64.whl", hash = "sha256:715b34578cc740b743361f7c3e5f584b04b0f1344f45afc4e87fbac4802eb0a0"},
    {file = "SQLAlchemy-1.3.22-cp39-cp39-manylinux2014_aarch64.whl", hash = "sha256:2ff132a379838b1abf83c065be54cef32b47c987aedd06b82fc76476c85225eb"},
    {file = "SQLAlchemy-1.3.22-cp39-cp39-win32.whl", hash = "sha256:c389d7cc2b821853fb018c85457da3e7941db64f4387720a329bc7ff06a27963"},
    {file = "SQLAlchemy-1.3.22-cp39-cp39-win_amd64.whl", hash = "sha256:04f995fcbf54e46cddeb4f75ce9dfc17075d6ae04ac23b2bacb44b3bc6f6bf11"},
    {file = "SQLAlchemy-1.3.22.tar.gz", hash = "sha256:758fc8c4d6c0336e617f9f6919f9daea3ab6bb9b07005eda9a1a682e24a6cacc"},
]
srsly = [
    {file = "srsly-1.0.5-cp36-cp36m-macosx_10_9_x86_64.whl", hash = "sha256:a696e9c925e91f76ec53840c55483a4fbf76cb717424410a4f249d4805439038"},
    {file = "srsly-1.0.5-cp36-cp36m-manylinux2014_x86_64.whl", hash = "sha256:8fc4c0641537262e15c7b5b57edc47487b15ac47b696adcb81e0a770ef78e8f5"},
    {file = "srsly-1.0.5-cp36-cp36m-win_amd64.whl", hash = "sha256:11447f8e659e1f62f29302252fb057f179031457b36c83426027182f624fe565"},
    {file = "srsly-1.0.5-cp37-cp37m-macosx_10_9_x86_64.whl", hash = "sha256:a2746afccfd4f51f0793cccc2b6d5e8a564c962870feec5c77408244c1dbb3c5"},
    {file = "srsly-1.0.5-cp37-cp37m-manylinux2014_x86_64.whl", hash = "sha256:a1449da4195e30a3bd1fd3122e5b1a0c57703843c590643555c412fc87132aa0"},
    {file = "srsly-1.0.5-cp37-cp37m-win_amd64.whl", hash = "sha256:23c7205b8c1cac49a03521bee37f0afe3680d9f0ec18c75ab3ac39bd3e15272b"},
    {file = "srsly-1.0.5-cp38-cp38-macosx_10_9_x86_64.whl", hash = "sha256:2615b8713dfe793ca57925076b0869385d56754816b1eaee5490a6827a1cb5c7"},
    {file = "srsly-1.0.5-cp38-cp38-manylinux2014_x86_64.whl", hash = "sha256:b5b887328ac6e210842560fcf32a29c2a9c1ed38c6d47479cadc03d81940da8c"},
    {file = "srsly-1.0.5-cp38-cp38-win_amd64.whl", hash = "sha256:fd5e1e01f5fd0f532a6f3977bb74facc42f1b7155402ee3d06c07a73e83e3c47"},
    {file = "srsly-1.0.5-cp39-cp39-macosx_10_9_x86_64.whl", hash = "sha256:779ebfaa3cf1d5c0f1286ac1baf06af5f2a17bb103622992c71acc6ac20b2781"},
    {file = "srsly-1.0.5-cp39-cp39-manylinux2014_x86_64.whl", hash = "sha256:4c43a1f28e555891a1e65650adea2c5d0f0fe4b3d63821de65c8357f32c3a11c"},
    {file = "srsly-1.0.5-cp39-cp39-win_amd64.whl", hash = "sha256:334f29435099e644a8047b63d60b8386a98b5f7b4739f7efc86b46ca0200aa0e"},
    {file = "srsly-1.0.5.tar.gz", hash = "sha256:d3dd796372367c71946d0cd6f734e49db3d99dd13a57bdac937d9eb62689fc9e"},
]
stevedore = [
    {file = "stevedore-3.3.0-py3-none-any.whl", hash = "sha256:50d7b78fbaf0d04cd62411188fa7eedcb03eb7f4c4b37005615ceebe582aa82a"},
    {file = "stevedore-3.3.0.tar.gz", hash = "sha256:3a5bbd0652bf552748871eaa73a4a8dc2899786bc497a2aa1fcb4dcdb0debeee"},
]
tabulate = [
    {file = "tabulate-0.8.7-py3-none-any.whl", hash = "sha256:ac64cb76d53b1231d364babcd72abbb16855adac7de6665122f97b593f1eb2ba"},
    {file = "tabulate-0.8.7.tar.gz", hash = "sha256:db2723a20d04bcda8522165c73eea7c300eda74e0ce852d9022e0159d7895007"},
]
tensorboard = [
    {file = "tensorboard-2.4.1-py3-none-any.whl", hash = "sha256:7b8c53c396069b618f6f276ec94fc45d17e3282d668979216e5d30be472115e4"},
]
tensorboard-plugin-wit = [
    {file = "tensorboard_plugin_wit-1.8.0-py3-none-any.whl", hash = "sha256:2a80d1c551d741e99b2f197bb915d8a133e24adb8da1732b840041860f91183a"},
]
tensorflow = [
    {file = "tensorflow-2.3.2-cp36-cp36m-macosx_10_11_x86_64.whl", hash = "sha256:6aa0aa1e496979daaa577a04bf0db298e2193404c8bedee800e5caded84cf4b5"},
    {file = "tensorflow-2.3.2-cp36-cp36m-manylinux2010_x86_64.whl", hash = "sha256:55e68ac2e91aaa56c7751c45ea4d951ce44b71d7dca452b5437ecd7b40493b13"},
    {file = "tensorflow-2.3.2-cp36-cp36m-win_amd64.whl", hash = "sha256:fc46cb30a6f4bf6f99a1e1ab58ded5edc12b33aad3018c5bae0bb7a3fbd6e941"},
    {file = "tensorflow-2.3.2-cp37-cp37m-macosx_10_11_x86_64.whl", hash = "sha256:ecdf21000e3fcb25df5da169e066e3a098084d758f5b0cf83cf973f8849f566c"},
    {file = "tensorflow-2.3.2-cp37-cp37m-manylinux2010_x86_64.whl", hash = "sha256:9360ba5c002ed2af0fad9d449791bcda01622db7e7d8758e547ea3dde44439aa"},
    {file = "tensorflow-2.3.2-cp37-cp37m-win_amd64.whl", hash = "sha256:b9018feabb002dcb7841df842655231b1f6db07ac00bce8c1b6dc67a9ff150d1"},
    {file = "tensorflow-2.3.2-cp38-cp38-macosx_10_11_x86_64.whl", hash = "sha256:ae1c2acb2b210181177017b64bc22044df8cf25a014568a78f4c612d832bbc00"},
    {file = "tensorflow-2.3.2-cp38-cp38-manylinux2010_x86_64.whl", hash = "sha256:c85d29c7b5c000b196200a25e18a5905cc04f75c989e508f8fd110f3b2c4b4fe"},
    {file = "tensorflow-2.3.2-cp38-cp38-win_amd64.whl", hash = "sha256:9bd01d95243d3023afbe3df3298fdc55db3e05d48ba606000d679d54702b20c8"},
]
tensorflow-addons = [
    {file = "tensorflow_addons-0.12.0-cp36-cp36m-macosx_10_13_x86_64.whl", hash = "sha256:45fa42187e1126ec9f974d42b2b82eb13f4af111611b37f7f046fb6a177f744e"},
    {file = "tensorflow_addons-0.12.0-cp36-cp36m-manylinux2010_x86_64.whl", hash = "sha256:5f158278362959f05093fc75cf7e699d149ad7908a7fadba91820e6486ad3baa"},
    {file = "tensorflow_addons-0.12.0-cp36-cp36m-win_amd64.whl", hash = "sha256:8a5dfc0965ddd888ab3925d3e84252de1f07c18e2b94cc969ac938e1531b35a1"},
    {file = "tensorflow_addons-0.12.0-cp37-cp37m-macosx_10_13_x86_64.whl", hash = "sha256:780491f328b550832565a40290dc12c0bfef4d6ebb8ac9f78f88d0e60e3e686d"},
    {file = "tensorflow_addons-0.12.0-cp37-cp37m-manylinux2010_x86_64.whl", hash = "sha256:e810244df2ccaf33bcdf8c33e60ded1d21642a62e08c3c0ce458b7057e3c04e4"},
    {file = "tensorflow_addons-0.12.0-cp37-cp37m-win_amd64.whl", hash = "sha256:e091428fc2e95a17b4d3f779ec96f8f1b06df1f0515ee8ca42152b51cda80248"},
    {file = "tensorflow_addons-0.12.0-cp38-cp38-macosx_10_13_x86_64.whl", hash = "sha256:642bb43bef477067f4713cd9f8d3e67f5644f15cb4408b2f0063e0177ba35d20"},
    {file = "tensorflow_addons-0.12.0-cp38-cp38-manylinux2010_x86_64.whl", hash = "sha256:831dd01ea9c5dc75131a5c7cdb94deb24435b1af85307f8ed453bb820f31b816"},
    {file = "tensorflow_addons-0.12.0-cp38-cp38-win_amd64.whl", hash = "sha256:ebe612d1c1de02139c05f844889869bdb703ee58078aef4faf22a7392b0c689f"},
]
tensorflow-estimator = [
    {file = "tensorflow_estimator-2.3.0-py2.py3-none-any.whl", hash = "sha256:b75e034300ccb169403cf2695adf3368da68863aeb0c14c3760064c713d5c486"},
]
tensorflow-hub = [
    {file = "tensorflow_hub-0.9.0-py2.py3-none-any.whl", hash = "sha256:9f8820291397a17c67a93266ba8d5f53fce71339f10344eeb4fc484307137c88"},
]
tensorflow-probability = [
    {file = "tensorflow_probability-0.11.1-py2.py3-none-any.whl", hash = "sha256:e9ce5288ccdb80b6e311d1a2904b5af618a7cd5791d79d6fd051a628087ec0ae"},
]
tensorflow-text = [
    {file = "tensorflow_text-2.3.0-cp35-cp35m-macosx_10_9_x86_64.whl", hash = "sha256:beca0ca7b724a1c2d42190bf09364beefe3a49936ae39d953104940a6bea180f"},
    {file = "tensorflow_text-2.3.0-cp35-cp35m-manylinux1_x86_64.whl", hash = "sha256:2938a7493e6f3c304554327740699771c77e514222a23aab33b3a49a7f3e94a4"},
    {file = "tensorflow_text-2.3.0-cp36-cp36m-macosx_10_9_x86_64.whl", hash = "sha256:7c940343c98ede59d829be61dcb4f0f2f136b87c93c72ce0149a427b56aca9a5"},
    {file = "tensorflow_text-2.3.0-cp36-cp36m-manylinux1_x86_64.whl", hash = "sha256:7bd146f0e4ce413da861d384d02a8843795a02feb84a143477e2904252eba093"},
    {file = "tensorflow_text-2.3.0-cp37-cp37m-macosx_10_9_x86_64.whl", hash = "sha256:96a7a71d6d7b53d8b13fe2509b06e5ca5a4664071a2f59e4383a2061c6ae6656"},
    {file = "tensorflow_text-2.3.0-cp37-cp37m-manylinux1_x86_64.whl", hash = "sha256:ec3dda6454d17fbc32df7eb191fc9abe723a08d26c491177f4b0af5b6229f074"},
    {file = "tensorflow_text-2.3.0-cp38-cp38-macosx_10_9_x86_64.whl", hash = "sha256:2832bd05d9a07d6c8ba49bfbfcba2bfc1463a03e12dc38358c7a58ff965a79c3"},
    {file = "tensorflow_text-2.3.0-cp38-cp38-manylinux1_x86_64.whl", hash = "sha256:3c627dc7d865f505a785e011995a1600cfaaa406121bb9d35d8e92efd245a1b2"},
]
termcolor = [
    {file = "termcolor-1.1.0.tar.gz", hash = "sha256:1d6d69ce66211143803fbc56652b41d73b4a400a2891d7bf7a1cdf4c02de613b"},
]
terminaltables = [
    {file = "terminaltables-3.1.0.tar.gz", hash = "sha256:f3eb0eb92e3833972ac36796293ca0906e998dc3be91fbe1f8615b331b853b81"},
]
thinc = [
    {file = "thinc-7.4.0-cp35-cp35m-manylinux1_x86_64.whl", hash = "sha256:9c40101f3148405cb291be2033758d011d348a5dea5d151811def8d1e466f25a"},
    {file = "thinc-7.4.0-cp35-cp35m-win_amd64.whl", hash = "sha256:ebb81b7ff8f852aae1b9c26dfb629344ab962e221ec87c83b2a7c4aec337477d"},
    {file = "thinc-7.4.0-cp36-cp36m-macosx_10_9_x86_64.whl", hash = "sha256:23b77994be3376cd8efa85adfa1bcf0ffcb4cfd279f48a3ab842570f419334ca"},
    {file = "thinc-7.4.0-cp36-cp36m-manylinux1_x86_64.whl", hash = "sha256:2aa4cab69067f9dbe4ed7a1d937a4467edcc5f50d43996fba8c645f08ab1f387"},
    {file = "thinc-7.4.0-cp36-cp36m-win_amd64.whl", hash = "sha256:0522cc8b7a74e1de0902b55e1f141f889a088565f72ea0042a9c0f7f3ce83879"},
    {file = "thinc-7.4.0-cp37-cp37m-macosx_10_9_x86_64.whl", hash = "sha256:d1ee60d44ee840b75c0c0a3ade70908f05f414a65f20082483a5a5bfe82e9497"},
    {file = "thinc-7.4.0-cp37-cp37m-manylinux1_x86_64.whl", hash = "sha256:1375c11ed4f7c7178a5749e17b2f3bb1644c98ecc8874e402aceaeec63df6297"},
    {file = "thinc-7.4.0-cp37-cp37m-win_amd64.whl", hash = "sha256:7bb69a8cace8d85a3f65d94176f381c5216df08d79a520b005653d0a23f523a8"},
    {file = "thinc-7.4.0-cp38-cp38-macosx_10_9_x86_64.whl", hash = "sha256:f3c5786238991925694aba81fa305c1f2290a960fe5428a26b6f82134b260ad1"},
    {file = "thinc-7.4.0-cp38-cp38-manylinux1_x86_64.whl", hash = "sha256:a7332e323b76d63e1cfd2e6bc08a5527c5a6a0eba39197c56af8fe6eef62ef69"},
    {file = "thinc-7.4.0-cp38-cp38-win_amd64.whl", hash = "sha256:5ac162b010f21f8fcc3fd10766025fad3ec670f6b2e0a72284912332d1ae292a"},
    {file = "thinc-7.4.0.tar.gz", hash = "sha256:523e9be1bfaa3ed1d03d406ce451b6b4793a9719d5b83d2ea6b3398b96bc58b8"},
]
threadpoolctl = [
    {file = "threadpoolctl-2.1.0-py3-none-any.whl", hash = "sha256:38b74ca20ff3bb42caca8b00055111d74159ee95c4370882bbff2b93d24da725"},
    {file = "threadpoolctl-2.1.0.tar.gz", hash = "sha256:ddc57c96a38beb63db45d6c159b5ab07b6bced12c45a1f07b2b92f272aebfa6b"},
]
tokenizers = [
    {file = "tokenizers-0.7.0-cp35-cp35m-macosx_10_10_x86_64.whl", hash = "sha256:c9edc043bc14462faf8b261b528661718e9c4f0b8424fb25be71cae26187432a"},
    {file = "tokenizers-0.7.0-cp35-cp35m-manylinux1_x86_64.whl", hash = "sha256:892dac477347c65d65eef5092e9aa0c02df17f1a6d2113380277505bc6ae1db4"},
    {file = "tokenizers-0.7.0-cp35-cp35m-win32.whl", hash = "sha256:aa7d429b4c2978e1b2265a9fdbf27fe723f3acb9d58cebd6756ef20584d2d5e5"},
    {file = "tokenizers-0.7.0-cp35-cp35m-win_amd64.whl", hash = "sha256:8f4203683b66369defa6fdd91ba07828715537ff31258dab171e4029bf54f7c9"},
    {file = "tokenizers-0.7.0-cp36-cp36m-macosx_10_10_x86_64.whl", hash = "sha256:e0faee1f08daaec0f9220967c8209b19e147e6eda55a22bea8fcc6f06aee95c7"},
    {file = "tokenizers-0.7.0-cp36-cp36m-manylinux1_x86_64.whl", hash = "sha256:17793599e4a0bb71730e366ecef47e4c0df2a79b4418d7557bf3af6cb995f8ba"},
    {file = "tokenizers-0.7.0-cp36-cp36m-win32.whl", hash = "sha256:fe3c994d2a993d32effcaf8600bf6ac29ef7de84519669f0efadb54f94d411a3"},
    {file = "tokenizers-0.7.0-cp36-cp36m-win_amd64.whl", hash = "sha256:83da606afe2a5e7941a25490d841924750d55d7667284d2d2ded2de520181790"},
    {file = "tokenizers-0.7.0-cp37-cp37m-macosx_10_10_x86_64.whl", hash = "sha256:1b28e8ec30eea03b0d9bf7fe80c6fd240b7e5b76e7ec9542af0a48ffc1853a16"},
    {file = "tokenizers-0.7.0-cp37-cp37m-manylinux1_x86_64.whl", hash = "sha256:695657cddabb9bb08444ba1bed822302039983c63d046e93760eb993739c3c10"},
    {file = "tokenizers-0.7.0-cp37-cp37m-win32.whl", hash = "sha256:a0abe20c50ca0760a895da33f1b55d452f21e55bddc418007d92d8665e86feb7"},
    {file = "tokenizers-0.7.0-cp37-cp37m-win_amd64.whl", hash = "sha256:b319d70f50c851ec4ae9a3d5c4eae1e3f74f8d720d61bc3d430915868a06a4a8"},
    {file = "tokenizers-0.7.0-cp38-cp38-macosx_10_10_x86_64.whl", hash = "sha256:f22ea3a79daf3705d9a8446821b3e202e8cc79467df7db75875d1fbb85d7c852"},
    {file = "tokenizers-0.7.0-cp38-cp38-manylinux1_x86_64.whl", hash = "sha256:2b101a752ee6147c4a5e08daa9c7d617259483fd4b0c70e7dfddfcadc8a73d2f"},
    {file = "tokenizers-0.7.0-cp38-cp38-win32.whl", hash = "sha256:03ad125d12e69a343763dbb160f43d953513cb32c5e11674c09431133ebcfd8b"},
    {file = "tokenizers-0.7.0-cp38-cp38-win_amd64.whl", hash = "sha256:40520c333c1d602d0f99602bfeecd8f734188fc4360268ec7eb4d8b8570c6e95"},
    {file = "tokenizers-0.7.0.tar.gz", hash = "sha256:a3cb9be31e3be381ab3f9e9ea7f96d4ba83588c40c44fe63b535b7341cdf74fe"},
]
toml = [
    {file = "toml-0.10.2-py2.py3-none-any.whl", hash = "sha256:806143ae5bfb6a3c6e736a764057db0e6a0e05e338b5630894a5f779cabb4f9b"},
    {file = "toml-0.10.2.tar.gz", hash = "sha256:b3bda1d108d5dd99f4a20d24d9c348e91c4db7ab1b749200bded2f839ccbe68f"},
]
towncrier = [
    {file = "towncrier-19.2.0-py2.py3-none-any.whl", hash = "sha256:de19da8b8cb44f18ea7ed3a3823087d2af8fcf497151bb9fd1e1b092ff56ed8d"},
    {file = "towncrier-19.2.0.tar.gz", hash = "sha256:48251a1ae66d2cf7e6fa5552016386831b3e12bb3b2d08eb70374508c17a8196"},
]
tqdm = [
    {file = "tqdm-4.56.0-py2.py3-none-any.whl", hash = "sha256:4621f6823bab46a9cc33d48105753ccbea671b68bab2c50a9f0be23d4065cb5a"},
    {file = "tqdm-4.56.0.tar.gz", hash = "sha256:fe3d08dd00a526850568d542ff9de9bbc2a09a791da3c334f3213d8d0bbbca65"},
]
transformers = [
    {file = "transformers-2.11.0-py3-none-any.whl", hash = "sha256:b3e5198266f2a4b14841c70427cad46b89f473e6b0d0d3ab7461bf775f31631d"},
    {file = "transformers-2.11.0.tar.gz", hash = "sha256:8de20f03a94ebf16d98610a7df0acc6ba68c80bd44605cf5ad4300c642a7b57a"},
]
twilio = [
    {file = "twilio-6.50.1.tar.gz", hash = "sha256:dd8371c9b4ea422d6de7526b63b587da82e8488f2b3f6b1258d2cad6e4006a65"},
]
typed-ast = [
    {file = "typed_ast-1.4.2-cp35-cp35m-manylinux1_i686.whl", hash = "sha256:7703620125e4fb79b64aa52427ec192822e9f45d37d4b6625ab37ef403e1df70"},
    {file = "typed_ast-1.4.2-cp35-cp35m-manylinux1_x86_64.whl", hash = "sha256:c9aadc4924d4b5799112837b226160428524a9a45f830e0d0f184b19e4090487"},
    {file = "typed_ast-1.4.2-cp35-cp35m-manylinux2014_aarch64.whl", hash = "sha256:9ec45db0c766f196ae629e509f059ff05fc3148f9ffd28f3cfe75d4afb485412"},
    {file = "typed_ast-1.4.2-cp35-cp35m-win32.whl", hash = "sha256:85f95aa97a35bdb2f2f7d10ec5bbdac0aeb9dafdaf88e17492da0504de2e6400"},
    {file = "typed_ast-1.4.2-cp35-cp35m-win_amd64.whl", hash = "sha256:9044ef2df88d7f33692ae3f18d3be63dec69c4fb1b5a4a9ac950f9b4ba571606"},
    {file = "typed_ast-1.4.2-cp36-cp36m-macosx_10_9_x86_64.whl", hash = "sha256:c1c876fd795b36126f773db9cbb393f19808edd2637e00fd6caba0e25f2c7b64"},
    {file = "typed_ast-1.4.2-cp36-cp36m-manylinux1_i686.whl", hash = "sha256:5dcfc2e264bd8a1db8b11a892bd1647154ce03eeba94b461effe68790d8b8e07"},
    {file = "typed_ast-1.4.2-cp36-cp36m-manylinux1_x86_64.whl", hash = "sha256:8db0e856712f79c45956da0c9a40ca4246abc3485ae0d7ecc86a20f5e4c09abc"},
    {file = "typed_ast-1.4.2-cp36-cp36m-manylinux2014_aarch64.whl", hash = "sha256:d003156bb6a59cda9050e983441b7fa2487f7800d76bdc065566b7d728b4581a"},
    {file = "typed_ast-1.4.2-cp36-cp36m-win32.whl", hash = "sha256:4c790331247081ea7c632a76d5b2a265e6d325ecd3179d06e9cf8d46d90dd151"},
    {file = "typed_ast-1.4.2-cp36-cp36m-win_amd64.whl", hash = "sha256:d175297e9533d8d37437abc14e8a83cbc68af93cc9c1c59c2c292ec59a0697a3"},
    {file = "typed_ast-1.4.2-cp37-cp37m-macosx_10_9_x86_64.whl", hash = "sha256:cf54cfa843f297991b7388c281cb3855d911137223c6b6d2dd82a47ae5125a41"},
    {file = "typed_ast-1.4.2-cp37-cp37m-manylinux1_i686.whl", hash = "sha256:b4fcdcfa302538f70929eb7b392f536a237cbe2ed9cba88e3bf5027b39f5f77f"},
    {file = "typed_ast-1.4.2-cp37-cp37m-manylinux1_x86_64.whl", hash = "sha256:987f15737aba2ab5f3928c617ccf1ce412e2e321c77ab16ca5a293e7bbffd581"},
    {file = "typed_ast-1.4.2-cp37-cp37m-manylinux2014_aarch64.whl", hash = "sha256:37f48d46d733d57cc70fd5f30572d11ab8ed92da6e6b28e024e4a3edfb456e37"},
    {file = "typed_ast-1.4.2-cp37-cp37m-win32.whl", hash = "sha256:36d829b31ab67d6fcb30e185ec996e1f72b892255a745d3a82138c97d21ed1cd"},
    {file = "typed_ast-1.4.2-cp37-cp37m-win_amd64.whl", hash = "sha256:8368f83e93c7156ccd40e49a783a6a6850ca25b556c0fa0240ed0f659d2fe496"},
    {file = "typed_ast-1.4.2-cp38-cp38-macosx_10_9_x86_64.whl", hash = "sha256:963c80b583b0661918718b095e02303d8078950b26cc00b5e5ea9ababe0de1fc"},
    {file = "typed_ast-1.4.2-cp38-cp38-manylinux1_i686.whl", hash = "sha256:e683e409e5c45d5c9082dc1daf13f6374300806240719f95dc783d1fc942af10"},
    {file = "typed_ast-1.4.2-cp38-cp38-manylinux1_x86_64.whl", hash = "sha256:84aa6223d71012c68d577c83f4e7db50d11d6b1399a9c779046d75e24bed74ea"},
    {file = "typed_ast-1.4.2-cp38-cp38-manylinux2014_aarch64.whl", hash = "sha256:a38878a223bdd37c9709d07cd357bb79f4c760b29210e14ad0fb395294583787"},
    {file = "typed_ast-1.4.2-cp38-cp38-win32.whl", hash = "sha256:a2c927c49f2029291fbabd673d51a2180038f8cd5a5b2f290f78c4516be48be2"},
    {file = "typed_ast-1.4.2-cp38-cp38-win_amd64.whl", hash = "sha256:c0c74e5579af4b977c8b932f40a5464764b2f86681327410aa028a22d2f54937"},
    {file = "typed_ast-1.4.2-cp39-cp39-macosx_10_9_x86_64.whl", hash = "sha256:07d49388d5bf7e863f7fa2f124b1b1d89d8aa0e2f7812faff0a5658c01c59aa1"},
    {file = "typed_ast-1.4.2-cp39-cp39-manylinux1_i686.whl", hash = "sha256:240296b27397e4e37874abb1df2a608a92df85cf3e2a04d0d4d61055c8305ba6"},
    {file = "typed_ast-1.4.2-cp39-cp39-manylinux1_x86_64.whl", hash = "sha256:d746a437cdbca200622385305aedd9aef68e8a645e385cc483bdc5e488f07166"},
    {file = "typed_ast-1.4.2-cp39-cp39-manylinux2014_aarch64.whl", hash = "sha256:14bf1522cdee369e8f5581238edac09150c765ec1cb33615855889cf33dcb92d"},
    {file = "typed_ast-1.4.2-cp39-cp39-win32.whl", hash = "sha256:cc7b98bf58167b7f2db91a4327da24fb93368838eb84a44c472283778fc2446b"},
    {file = "typed_ast-1.4.2-cp39-cp39-win_amd64.whl", hash = "sha256:7147e2a76c75f0f64c4319886e7639e490fee87c9d25cb1d4faef1d8cf83a440"},
    {file = "typed_ast-1.4.2.tar.gz", hash = "sha256:9fc0b3cb5d1720e7141d103cf4819aea239f7d136acf9ee4a69b047b7986175a"},
]
typeguard = [
    {file = "typeguard-2.10.0-py3-none-any.whl", hash = "sha256:a75c6d86ac9d1faf85c5ae952de473e5d26824dda6d4394ff6bc676849cfb939"},
    {file = "typeguard-2.10.0.tar.gz", hash = "sha256:d830132dcd544d3f8a2a842ea739eaa0d7c099fcebb9dcdf3802f4c9929d8191"},
]
typing-extensions = [
    {file = "typing_extensions-3.7.4.3-py2-none-any.whl", hash = "sha256:dafc7639cde7f1b6e1acc0f457842a83e722ccca8eef5270af2d74792619a89f"},
    {file = "typing_extensions-3.7.4.3-py3-none-any.whl", hash = "sha256:7cb407020f00f7bfc3cb3e7881628838e69d8f3fcab2f64742a5e76b2f841918"},
    {file = "typing_extensions-3.7.4.3.tar.gz", hash = "sha256:99d4073b617d30288f569d3f13d2bd7548c3a7e4c8de87db09a9d29bb3a4a60c"},
]
tzlocal = [
    {file = "tzlocal-2.1-py2.py3-none-any.whl", hash = "sha256:e2cb6c6b5b604af38597403e9852872d7f534962ae2954c7f35efcb1ccacf4a4"},
    {file = "tzlocal-2.1.tar.gz", hash = "sha256:643c97c5294aedc737780a49d9df30889321cbe1204eac2c2ec6134035a92e44"},
]
ujson = [
    {file = "ujson-3.2.0-cp35-cp35m-macosx_10_14_x86_64.whl", hash = "sha256:437e051a3e292ddbd5b4682f9b6c3e2ea4cd059d0d75bc9f8314349d63cbb015"},
    {file = "ujson-3.2.0-cp35-cp35m-manylinux1_i686.whl", hash = "sha256:a27ea44406100a97fb0fcc0b18dcdaf324824e722a00856a2992fafc65779351"},
    {file = "ujson-3.2.0-cp35-cp35m-manylinux1_x86_64.whl", hash = "sha256:6f7c24dabb0ff0ff43744d18211af6035ef37197f530c13edf704e627da7251d"},
    {file = "ujson-3.2.0-cp35-cp35m-manylinux2014_aarch64.whl", hash = "sha256:5ae6f599ef7c01ef626697f9e15e9d4e2a186ab4c0593ddb529b86866b562efb"},
    {file = "ujson-3.2.0-cp35-cp35m-win_amd64.whl", hash = "sha256:59048958793e0b0489449a414e2fbe54644457be1dd882b99a4fe16158632af1"},
    {file = "ujson-3.2.0-cp36-cp36m-macosx_10_14_x86_64.whl", hash = "sha256:a476525862a394018a7a3438c86596815b84518b2744184444fc6f8b0e3e4aee"},
    {file = "ujson-3.2.0-cp36-cp36m-manylinux1_i686.whl", hash = "sha256:2050c7f1ce72055f1b6fba29e4694ccf4509917d3be3ed6f3543ef3ff00eec4a"},
    {file = "ujson-3.2.0-cp36-cp36m-manylinux1_x86_64.whl", hash = "sha256:fda324ca055e671eae46e8fc32b46fab20eb251d3e6e22beb67f71f1d240b0b4"},
    {file = "ujson-3.2.0-cp36-cp36m-manylinux2014_aarch64.whl", hash = "sha256:0bdc62a1543d697e9c649ac0ac41e0d076a7b886d6b45f9f21971e25b90a2b27"},
    {file = "ujson-3.2.0-cp36-cp36m-win_amd64.whl", hash = "sha256:d0ad63fc88d4e4cb7630f59aacd742256804a4cee447e9589e55957107a469b7"},
    {file = "ujson-3.2.0-cp37-cp37m-macosx_10_14_x86_64.whl", hash = "sha256:66d47eabb4f0e12b5784b1a49c59bc6f32e91e18e02f2a43c5e91e2f6ad9cc60"},
    {file = "ujson-3.2.0-cp37-cp37m-manylinux1_i686.whl", hash = "sha256:253edfe274538bb1060ab8877d51fc75e416047d5fab5340454a48b971f30612"},
    {file = "ujson-3.2.0-cp37-cp37m-manylinux1_x86_64.whl", hash = "sha256:6ee651c0210a67e3a72367de53ccac83b623913214e7c75015caadfad2b7e0dc"},
    {file = "ujson-3.2.0-cp37-cp37m-manylinux2014_aarch64.whl", hash = "sha256:0784f35f2ace41ed55c435ee11f9d9877cf3e6ff03c8850f87504cb93e9a9469"},
    {file = "ujson-3.2.0-cp37-cp37m-win_amd64.whl", hash = "sha256:812748c8de041f1ef5e9b37f33121c0c7390055fa5f12215b3d06a63b1c055a2"},
    {file = "ujson-3.2.0-cp38-cp38-macosx_10_14_x86_64.whl", hash = "sha256:17460d88dd4b9630e449e5d29b97301e6dbbbedbf46a6f95f3b2cb7e1333e6ea"},
    {file = "ujson-3.2.0-cp38-cp38-manylinux1_i686.whl", hash = "sha256:2d50cb3d87d4aabe6dbeb6ef79025bf9fdf350c4355c24819dc5c5cc38bad3dc"},
    {file = "ujson-3.2.0-cp38-cp38-manylinux1_x86_64.whl", hash = "sha256:7060105de892cada2f01bd072d33b2421b4eefd32536207c1c9f2ade18656139"},
    {file = "ujson-3.2.0-cp38-cp38-manylinux2014_aarch64.whl", hash = "sha256:7b6496b3e2bc396628f114fd96ec41655b10c84adececc0ef8cf1c2329dae36c"},
    {file = "ujson-3.2.0-cp38-cp38-win_amd64.whl", hash = "sha256:782bdf016da793a3bf138e50ed973428e59006b8d73a9e1911bc6207c6b79fff"},
    {file = "ujson-3.2.0.tar.gz", hash = "sha256:abb1996ba1c1d2faf5b1e38efa97da7f64e5373a31f705b96fe0587f5f778db4"},
]
uritemplate = [
    {file = "uritemplate-3.0.1-py2.py3-none-any.whl", hash = "sha256:07620c3f3f8eed1f12600845892b0e036a2420acf513c53f7de0abd911a5894f"},
    {file = "uritemplate-3.0.1.tar.gz", hash = "sha256:5af8ad10cec94f215e3f48112de2022e1d5a37ed427fbd88652fa908f2ab7cae"},
]
urllib3 = [
    {file = "urllib3-1.26.2-py2.py3-none-any.whl", hash = "sha256:d8ff90d979214d7b4f8ce956e80f4028fc6860e4431f731ea4a8c08f23f99473"},
    {file = "urllib3-1.26.2.tar.gz", hash = "sha256:19188f96923873c92ccb987120ec4acaa12f0461fa9ce5d3d0772bc965a39e08"},
]
uvloop = [
    {file = "uvloop-0.14.0-cp35-cp35m-macosx_10_11_x86_64.whl", hash = "sha256:08b109f0213af392150e2fe6f81d33261bb5ce968a288eb698aad4f46eb711bd"},
    {file = "uvloop-0.14.0-cp35-cp35m-manylinux2010_x86_64.whl", hash = "sha256:4544dcf77d74f3a84f03dd6278174575c44c67d7165d4c42c71db3fdc3860726"},
    {file = "uvloop-0.14.0-cp36-cp36m-macosx_10_11_x86_64.whl", hash = "sha256:b4f591aa4b3fa7f32fb51e2ee9fea1b495eb75b0b3c8d0ca52514ad675ae63f7"},
    {file = "uvloop-0.14.0-cp36-cp36m-manylinux2010_x86_64.whl", hash = "sha256:f07909cd9fc08c52d294b1570bba92186181ca01fe3dc9ffba68955273dd7362"},
    {file = "uvloop-0.14.0-cp37-cp37m-macosx_10_11_x86_64.whl", hash = "sha256:afd5513c0ae414ec71d24f6f123614a80f3d27ca655a4fcf6cabe50994cc1891"},
    {file = "uvloop-0.14.0-cp37-cp37m-manylinux2010_x86_64.whl", hash = "sha256:e7514d7a48c063226b7d06617cbb12a14278d4323a065a8d46a7962686ce2e95"},
    {file = "uvloop-0.14.0-cp38-cp38-macosx_10_11_x86_64.whl", hash = "sha256:bcac356d62edd330080aed082e78d4b580ff260a677508718f88016333e2c9c5"},
    {file = "uvloop-0.14.0-cp38-cp38-manylinux2010_x86_64.whl", hash = "sha256:4315d2ec3ca393dd5bc0b0089d23101276778c304d42faff5dc4579cb6caef09"},
    {file = "uvloop-0.14.0.tar.gz", hash = "sha256:123ac9c0c7dd71464f58f1b4ee0bbd81285d96cdda8bc3519281b8973e3a461e"},
]
wasabi = [
    {file = "wasabi-0.8.1-py3-none-any.whl", hash = "sha256:62284f46cac06607508395aa75fb716eb61944f79b39bc894891e3c7351f3e09"},
    {file = "wasabi-0.8.1.tar.gz", hash = "sha256:6e5228a51f5550844ef5080e74759e7ecb6e344241989d018686ba968f0b4f5a"},
]
watchdog = [
    {file = "watchdog-1.0.2-cp36-cp36m-macosx_10_9_x86_64.whl", hash = "sha256:e2a531e71be7b5cc3499ae2d1494d51b6a26684bcc7c3146f63c810c00e8a3cc"},
    {file = "watchdog-1.0.2-cp37-cp37m-macosx_10_9_x86_64.whl", hash = "sha256:e7c73edef48f4ceeebb987317a67e0080e5c9228601ff67b3c4062fa020403c7"},
    {file = "watchdog-1.0.2-cp38-cp38-macosx_10_9_x86_64.whl", hash = "sha256:85e6574395aa6c1e14e0f030d9d7f35c2340a6cf95d5671354ce876ac3ffdd4d"},
    {file = "watchdog-1.0.2-cp39-cp39-macosx_10_9_x86_64.whl", hash = "sha256:27d9b4666938d5d40afdcdf2c751781e9ce36320788b70208d0f87f7401caf93"},
    {file = "watchdog-1.0.2-pp36-pypy36_pp73-macosx_10_9_x86_64.whl", hash = "sha256:2f1ade0d0802503fda4340374d333408831cff23da66d7e711e279ba50fe6c4a"},
    {file = "watchdog-1.0.2-pp37-pypy37_pp73-macosx_10_9_x86_64.whl", hash = "sha256:f1d0e878fd69129d0d68b87cee5d9543f20d8018e82998efb79f7e412d42154a"},
    {file = "watchdog-1.0.2-py3-none-manylinux2014_aarch64.whl", hash = "sha256:d948ad9ab9aba705f9836625b32e965b9ae607284811cd98334423f659ea537a"},
    {file = "watchdog-1.0.2-py3-none-manylinux2014_armv7l.whl", hash = "sha256:101532b8db506559e52a9b5d75a308729b3f68264d930670e6155c976d0e52a0"},
    {file = "watchdog-1.0.2-py3-none-manylinux2014_i686.whl", hash = "sha256:b1d723852ce90a14abf0ec0ca9e80689d9509ee4c9ee27163118d87b564a12ac"},
    {file = "watchdog-1.0.2-py3-none-manylinux2014_ppc64.whl", hash = "sha256:68744de2003a5ea2dfbb104f9a74192cf381334a9e2c0ed2bbe1581828d50b61"},
    {file = "watchdog-1.0.2-py3-none-manylinux2014_ppc64le.whl", hash = "sha256:602dbd9498592eacc42e0632c19781c3df1728ef9cbab555fab6778effc29eeb"},
    {file = "watchdog-1.0.2-py3-none-manylinux2014_s390x.whl", hash = "sha256:016b01495b9c55b5d4126ed8ae75d93ea0d99377084107c33162df52887cee18"},
    {file = "watchdog-1.0.2-py3-none-manylinux2014_x86_64.whl", hash = "sha256:5f1f3b65142175366ba94c64d8d4c8f4015825e0beaacee1c301823266b47b9b"},
    {file = "watchdog-1.0.2-py3-none-win32.whl", hash = "sha256:57f05e55aa603c3b053eed7e679f0a83873c540255b88d58c6223c7493833bac"},
    {file = "watchdog-1.0.2-py3-none-win_amd64.whl", hash = "sha256:f84146f7864339c8addf2c2b9903271df21d18d2c721e9a77f779493234a82b5"},
    {file = "watchdog-1.0.2-py3-none-win_ia64.whl", hash = "sha256:ee21aeebe6b3e51e4ba64564c94cee8dbe7438b9cb60f0bb350c4fa70d1b52c2"},
    {file = "watchdog-1.0.2.tar.gz", hash = "sha256:376cbc2a35c0392b0fe7ff16fbc1b303fd99d4dd9911ab5581ee9d69adc88982"},
]
wcwidth = [
    {file = "wcwidth-0.2.5-py2.py3-none-any.whl", hash = "sha256:beb4802a9cebb9144e99086eff703a642a13d6a0052920003a230f3294bbe784"},
    {file = "wcwidth-0.2.5.tar.gz", hash = "sha256:c4d647b99872929fdb7bdcaa4fbe7f01413ed3d98077df798530e5b04f116c83"},
]
webexteamssdk = [
    {file = "webexteamssdk-1.6-py3-none-any.whl", hash = "sha256:e4958dca3903c659fe1e0f79e38740cb2ec1ae2589599807b179c3efb356c3a2"},
    {file = "webexteamssdk-1.6.tar.gz", hash = "sha256:980f268d89187d1a157dfbadcb626fce849080a31550e549cfe838f0203b3a3d"},
]
websocket-client = [
    {file = "websocket_client-0.57.0-py2.py3-none-any.whl", hash = "sha256:0fc45c961324d79c781bab301359d5a1b00b13ad1b10415a4780229ef71a5549"},
    {file = "websocket_client-0.57.0.tar.gz", hash = "sha256:d735b91d6d1692a6a181f2a8c9e0238e5f6373356f561bb9dc4c7af36f452010"},
]
websockets = [
    {file = "websockets-8.0.2-cp36-cp36m-macosx_10_6_intel.whl", hash = "sha256:e906128532a14b9d264a43eb48f9b3080d53a9bda819ab45bf56b8039dc606ac"},
    {file = "websockets-8.0.2-cp36-cp36m-manylinux1_i686.whl", hash = "sha256:83e63aa73331b9ca21af61df8f115fb5fbcba3f281bee650a4ad16a40cd1ef15"},
    {file = "websockets-8.0.2-cp36-cp36m-manylinux1_x86_64.whl", hash = "sha256:e9102043a81cdc8b7c8032ff4bce39f6229e4ac39cb2010946c912eeb84e2cb6"},
    {file = "websockets-8.0.2-cp36-cp36m-win32.whl", hash = "sha256:8d7a20a2f97f1e98c765651d9fb9437201a9ccc2c70e94b0270f1c5ef29667a3"},
    {file = "websockets-8.0.2-cp36-cp36m-win_amd64.whl", hash = "sha256:c82e286555f839846ef4f0fdd6910769a577952e1e26aa8ee7a6f45f040e3c2b"},
    {file = "websockets-8.0.2-cp37-cp37m-macosx_10_6_intel.whl", hash = "sha256:73ce69217e4655783ec72ce11c151053fcbd5b837cc39de7999e19605182e28a"},
    {file = "websockets-8.0.2-cp37-cp37m-manylinux1_i686.whl", hash = "sha256:8c77f7d182a6ea2a9d09c2612059f3ad859a90243e899617137ee3f6b7f2b584"},
    {file = "websockets-8.0.2-cp37-cp37m-manylinux1_x86_64.whl", hash = "sha256:a7affaeffbc5d55681934c16bb6b8fc82bb75b175e7fd4dcca798c938bde8dda"},
    {file = "websockets-8.0.2-cp37-cp37m-win32.whl", hash = "sha256:f5cb2683367e32da6a256b60929a3af9c29c212b5091cf5bace9358d03011bf5"},
    {file = "websockets-8.0.2-cp37-cp37m-win_amd64.whl", hash = "sha256:049e694abe33f8a1d99969fee7bfc0ae6761f7fd5f297c58ea933b27dd6805f2"},
    {file = "websockets-8.0.2.tar.gz", hash = "sha256:882a7266fa867a2ebb2c0baaa0f9159cabf131cf18c1b4270d79ad42f9208dc5"},
]
werkzeug = [
    {file = "Werkzeug-1.0.1-py2.py3-none-any.whl", hash = "sha256:2de2a5db0baeae7b2d2664949077c2ac63fbd16d98da0ff71837f7d1dea3fd43"},
    {file = "Werkzeug-1.0.1.tar.gz", hash = "sha256:6c80b1e5ad3665290ea39320b91e1be1e0d5f60652b964a3070216de83d2e47c"},
]
wrapt = [
    {file = "wrapt-1.12.1.tar.gz", hash = "sha256:b62ffa81fb85f4332a4f609cab4ac40709470da05643a082ec1eb88e6d9b97d7"},
]
xmltodict = [
    {file = "xmltodict-0.12.0-py2.py3-none-any.whl", hash = "sha256:8bbcb45cc982f48b2ca8fe7e7827c5d792f217ecf1792626f808bf41c3b86051"},
    {file = "xmltodict-0.12.0.tar.gz", hash = "sha256:50d8c638ed7ecb88d90561beedbf720c9b4e851a9fa6c47ebd64e99d166d8a21"},
]
yarl = [
    {file = "yarl-1.5.1-cp35-cp35m-macosx_10_14_x86_64.whl", hash = "sha256:db6db0f45d2c63ddb1a9d18d1b9b22f308e52c83638c26b422d520a815c4b3fb"},
    {file = "yarl-1.5.1-cp35-cp35m-manylinux1_x86_64.whl", hash = "sha256:17668ec6722b1b7a3a05cc0167659f6c95b436d25a36c2d52db0eca7d3f72593"},
    {file = "yarl-1.5.1-cp35-cp35m-win32.whl", hash = "sha256:040b237f58ff7d800e6e0fd89c8439b841f777dd99b4a9cca04d6935564b9409"},
    {file = "yarl-1.5.1-cp35-cp35m-win_amd64.whl", hash = "sha256:f18d68f2be6bf0e89f1521af2b1bb46e66ab0018faafa81d70f358153170a317"},
    {file = "yarl-1.5.1-cp36-cp36m-macosx_10_14_x86_64.whl", hash = "sha256:c52ce2883dc193824989a9b97a76ca86ecd1fa7955b14f87bf367a61b6232511"},
    {file = "yarl-1.5.1-cp36-cp36m-manylinux1_x86_64.whl", hash = "sha256:ce584af5de8830d8701b8979b18fcf450cef9a382b1a3c8ef189bedc408faf1e"},
    {file = "yarl-1.5.1-cp36-cp36m-win32.whl", hash = "sha256:df89642981b94e7db5596818499c4b2219028f2a528c9c37cc1de45bf2fd3a3f"},
    {file = "yarl-1.5.1-cp36-cp36m-win_amd64.whl", hash = "sha256:3a584b28086bc93c888a6c2aa5c92ed1ae20932f078c46509a66dce9ea5533f2"},
    {file = "yarl-1.5.1-cp37-cp37m-macosx_10_14_x86_64.whl", hash = "sha256:da456eeec17fa8aa4594d9a9f27c0b1060b6a75f2419fe0c00609587b2695f4a"},
    {file = "yarl-1.5.1-cp37-cp37m-manylinux1_x86_64.whl", hash = "sha256:bc2f976c0e918659f723401c4f834deb8a8e7798a71be4382e024bcc3f7e23a8"},
    {file = "yarl-1.5.1-cp37-cp37m-win32.whl", hash = "sha256:4439be27e4eee76c7632c2427ca5e73703151b22cae23e64adb243a9c2f565d8"},
    {file = "yarl-1.5.1-cp37-cp37m-win_amd64.whl", hash = "sha256:48e918b05850fffb070a496d2b5f97fc31d15d94ca33d3d08a4f86e26d4e7c5d"},
    {file = "yarl-1.5.1-cp38-cp38-macosx_10_14_x86_64.whl", hash = "sha256:9b930776c0ae0c691776f4d2891ebc5362af86f152dd0da463a6614074cb1b02"},
    {file = "yarl-1.5.1-cp38-cp38-manylinux1_x86_64.whl", hash = "sha256:b3b9ad80f8b68519cc3372a6ca85ae02cc5a8807723ac366b53c0f089db19e4a"},
    {file = "yarl-1.5.1-cp38-cp38-win32.whl", hash = "sha256:f379b7f83f23fe12823085cd6b906edc49df969eb99757f58ff382349a3303c6"},
    {file = "yarl-1.5.1-cp38-cp38-win_amd64.whl", hash = "sha256:9102b59e8337f9874638fcfc9ac3734a0cfadb100e47d55c20d0dc6087fb4692"},
    {file = "yarl-1.5.1.tar.gz", hash = "sha256:c22c75b5f394f3d47105045ea551e08a3e804dc7e01b37800ca35b58f856c3d6"},
]
zipp = [
    {file = "zipp-3.4.0-py3-none-any.whl", hash = "sha256:102c24ef8f171fd729d46599845e95c7ab894a4cf45f5de11a44cc7444fb1108"},
    {file = "zipp-3.4.0.tar.gz", hash = "sha256:ed5eee1974372595f9e416cc7bbeeb12335201d8081ca8a0743c954d4446e5cb"},
]<|MERGE_RESOLUTION|>--- conflicted
+++ resolved
@@ -280,32 +280,20 @@
 
 [[package]]
 name = "boto3"
-<<<<<<< HEAD
-version = "1.16.52"
-=======
 version = "1.16.59"
->>>>>>> 30dae895
 description = "The AWS SDK for Python"
 category = "main"
 optional = false
 python-versions = "*"
 
 [package.dependencies]
-<<<<<<< HEAD
-botocore = ">=1.19.52,<1.20.0"
-=======
->>>>>>> 30dae895
 jmespath = ">=0.7.1,<1.0.0"
 botocore = ">=1.19.59,<1.20.0"
 s3transfer = ">=0.3.0,<0.4.0"
 
 [[package]]
 name = "botocore"
-<<<<<<< HEAD
-version = "1.19.52"
-=======
 version = "1.19.59"
->>>>>>> 30dae895
 description = "Low-level, data-driven core of boto 3."
 category = "main"
 optional = false
@@ -356,11 +344,7 @@
 
 [[package]]
 name = "cfn-lint"
-<<<<<<< HEAD
-version = "0.44.3"
-=======
 version = "0.44.4"
->>>>>>> 30dae895
 description = "Checks CloudFormation templates for practices and behaviour that could potentially be improved"
 category = "dev"
 optional = false
@@ -1055,14 +1039,6 @@
 [package.extras]
 docs = ["sphinx", "jaraco.packaging (>=8.2)", "rst.linker (>=1.9)"]
 testing = ["pytest (>=3.5,!=3.7.3)", "pytest-checkdocs (>=1.2.3)", "pytest-flake8", "pytest-cov", "pytest-enabler", "packaging", "pep517", "pyfakefs", "flufl.flake8", "pytest-black (>=0.3.7)", "pytest-mypy", "importlib-resources (>=1.3)"]
-<<<<<<< HEAD
-
-[package.source]
-type = "legacy"
-url = "https://pypi.rasa.com/simple"
-reference = "rasa-pypi"
-=======
->>>>>>> 30dae895
 
 [[package]]
 name = "importlib-resources"
@@ -1961,11 +1937,7 @@
 
 [[package]]
 name = "pytelegrambotapi"
-<<<<<<< HEAD
-version = "3.7.5"
-=======
 version = "3.7.6"
->>>>>>> 30dae895
 description = "Python Telegram bot api."
 category = "main"
 optional = false
@@ -3143,11 +3115,7 @@
 [metadata]
 lock-version = "1.1"
 python-versions = ">=3.6,<3.9"
-<<<<<<< HEAD
-content-hash = "2d18b900c2920dc16a278a53f6061c8512ba48e83183c89eae520fd7123e7a41"
-=======
 content-hash = "3aceb2ff2ba7ccee4e1c46e675cfbe3acf5ef5b40b7577dbb42a8979d1877268"
->>>>>>> 30dae895
 
 [metadata.files]
 absl-py = [
@@ -3265,21 +3233,12 @@
     {file = "boto-2.49.0.tar.gz", hash = "sha256:ea0d3b40a2d852767be77ca343b58a9e3a4b00d9db440efb8da74b4e58025e5a"},
 ]
 boto3 = [
-<<<<<<< HEAD
-    {file = "boto3-1.16.52-py2.py3-none-any.whl", hash = "sha256:81c514185de8937ba75023a2466fae0cc6f170e6348fdac31c235c32ba9d58f3"},
-    {file = "boto3-1.16.52.tar.gz", hash = "sha256:360a9f805b11f2e468d48815193c55278765fb30b64350893ab63236a5034726"},
-]
-botocore = [
-    {file = "botocore-1.19.52-py2.py3-none-any.whl", hash = "sha256:d8f50e4162012ccfab64c2db4fcc99313d46d57789072251bab56013d66546e2"},
-    {file = "botocore-1.19.52.tar.gz", hash = "sha256:dc5ec23deadbe9327d3c81d03fddf80805c549059baabd80dea605941fe6a221"},
-=======
     {file = "boto3-1.16.59-py2.py3-none-any.whl", hash = "sha256:f8a2f0bf929af92c4d254d1e495f6642dd335818cc7172e1bdc3dfe28655fb94"},
     {file = "boto3-1.16.59.tar.gz", hash = "sha256:550a513315194292651bb6cc96e94185bfc4dc6b299c3cf1594882bdd16b3905"},
 ]
 botocore = [
     {file = "botocore-1.19.59-py2.py3-none-any.whl", hash = "sha256:67d273b5dcc5033edb2def244ecab51ca24351becf5c1644de279e5653e4e932"},
     {file = "botocore-1.19.59.tar.gz", hash = "sha256:33959aa19cb6d336c47495c871b00d8670de0023b53bbbbd25790ba0bc5cefe9"},
->>>>>>> 30dae895
 ]
 cachetools = [
     {file = "cachetools-4.2.1-py3-none-any.whl", hash = "sha256:1d9d5f567be80f7c07d765e21b814326d78c61eb0c3a637dffc0e5d1796cb2e2"},
@@ -3332,13 +3291,8 @@
     {file = "cffi-1.14.4.tar.gz", hash = "sha256:1a465cbe98a7fd391d47dce4b8f7e5b921e6cd805ef421d04f5f66ba8f06086c"},
 ]
 cfn-lint = [
-<<<<<<< HEAD
-    {file = "cfn-lint-0.44.3.tar.gz", hash = "sha256:ab8d7e7b90cd324e392ec6db13676a5ac7c43315ab6e332d6b5ebb4f1d6b0b56"},
-    {file = "cfn_lint-0.44.3-py3-none-any.whl", hash = "sha256:de9df9830f5d5b26cb3a263bedf2ffbe3eaeb99e21a2b077c0860bafb1cd0204"},
-=======
     {file = "cfn-lint-0.44.4.tar.gz", hash = "sha256:8f7e249353d2335a5346994cc179ef2364c0ad2161cdf036ee6817ab3cea816b"},
     {file = "cfn_lint-0.44.4-py3-none-any.whl", hash = "sha256:fd822f4520246cb9a37e3b6b62530e772e195f19d1bcd08a9e48d0e4dff3ffb4"},
->>>>>>> 30dae895
 ]
 chardet = [
     {file = "chardet-3.0.4-py2.py3-none-any.whl", hash = "sha256:fc323ffcaeaed0e0a02bf4d117757b98aed530d9ed4531e3e15460124c106691"},
@@ -4382,11 +4336,7 @@
     {file = "pyrsistent-0.17.3.tar.gz", hash = "sha256:2e636185d9eb976a18a8a8e96efce62f2905fea90041958d8cc2a189756ebf3e"},
 ]
 pytelegrambotapi = [
-<<<<<<< HEAD
-    {file = "pyTelegramBotAPI-3.7.5.tar.gz", hash = "sha256:5d39667669b357ccf002955139f585954bcd451c8374110072d290e14a3d5022"},
-=======
     {file = "pyTelegramBotAPI-3.7.6.tar.gz", hash = "sha256:859136cbd50e99922e1ea495d4ebe8235b2cb10fe419a5421f28855249db4278"},
->>>>>>> 30dae895
 ]
 pytest = [
     {file = "pytest-5.4.3-py3-none-any.whl", hash = "sha256:5c0db86b698e8f170ba4582a492248919255fcd4c79b1ee64ace34301fb589a1"},
