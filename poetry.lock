[[package]]
name = "absl-py"
version = "0.13.0"
description = "Abseil Python Common Libraries, see https://github.com/abseil/abseil-py."
category = "main"
optional = false
python-versions = "*"

[package.dependencies]
six = "*"

[[package]]
name = "aio-pika"
version = "6.8.1"
description = "Wrapper for the aiormq for asyncio and humans."
category = "main"
optional = false
python-versions = ">=3.5, <4"

[package.dependencies]
aiormq = ">=3.2.3,<4"
yarl = "*"

[package.extras]
develop = ["aiomisc (>=10.1.6,<10.2.0)", "async-generator", "coverage (!=4.3)", "coveralls", "pylava", "pytest", "pytest-cov", "shortuuid", "nox", "sphinx", "sphinx-autobuild", "timeout-decorator", "tox (>=2.4)"]

[[package]]
name = "aiofiles"
version = "0.8.0"
description = "File support for asyncio."
category = "main"
optional = false
python-versions = ">=3.6,<4.0"

[[package]]
name = "aiohttp"
version = "3.7.4"
description = "Async http client/server framework (asyncio)"
category = "main"
optional = false
python-versions = ">=3.6"

[package.dependencies]
async-timeout = ">=3.0,<4.0"
attrs = ">=17.3.0"
chardet = ">=2.0,<4.0"
multidict = ">=4.5,<7.0"
typing-extensions = ">=3.6.5"
yarl = ">=1.0,<2.0"

[package.extras]
speedups = ["aiodns", "brotlipy", "cchardet"]

[[package]]
name = "aioresponses"
version = "0.7.3"
description = "Mock out requests made by ClientSession from aiohttp package"
category = "dev"
optional = false
python-versions = "*"

[package.dependencies]
aiohttp = ">=2.0.0,<4.0.0"

[[package]]
name = "aiormq"
version = "3.3.1"
description = "Pure python AMQP asynchronous client library"
category = "main"
optional = false
python-versions = ">3.5.*"

[package.dependencies]
pamqp = "2.3.0"
yarl = "*"

[package.extras]
develop = ["aiomisc (>=11.0,<12.0)", "async-generator", "coverage (!=4.3)", "coveralls", "pylava", "pytest", "pytest-cov", "tox (>=2.4)"]

[[package]]
name = "analytics-python"
version = "1.4.0"
description = "The hassle-free way to integrate analytics into any python application."
category = "dev"
optional = false
python-versions = "*"

[package.dependencies]
backoff = "1.10.0"
monotonic = ">=1.5"
python-dateutil = ">2.1"
requests = ">=2.7,<3.0"
six = ">=1.5"

[package.extras]
test = ["mock (==2.0.0)", "pylint (==1.9.3)", "flake8 (==3.7.9)"]

[[package]]
name = "anyio"
version = "3.5.0"
description = "High level compatibility layer for multiple asynchronous event loop implementations"
category = "dev"
optional = false
python-versions = ">=3.6.2"

[package.dependencies]
idna = ">=2.8"
sniffio = ">=1.1"
typing-extensions = {version = "*", markers = "python_version < \"3.8\""}

[package.extras]
doc = ["packaging", "sphinx-rtd-theme", "sphinx-autodoc-typehints (>=1.2.0)"]
test = ["coverage[toml] (>=4.5)", "hypothesis (>=4.0)", "pytest (>=6.0)", "pytest-mock (>=3.6.1)", "trustme", "contextlib2", "uvloop (<0.15)", "mock (>=4)", "uvloop (>=0.15)"]
trio = ["trio (>=0.16)"]

[[package]]
name = "appdirs"
version = "1.4.4"
description = "A small Python module for determining appropriate platform-specific dirs, e.g. a \"user data dir\"."
category = "dev"
optional = false
python-versions = "*"

[[package]]
name = "apscheduler"
version = "3.7.0"
description = "In-process task scheduler with Cron-like capabilities"
category = "main"
optional = false
python-versions = ">=2.7, !=3.0.*, !=3.1.*, !=3.2.*, !=3.3.*, !=3.4.*, <4"

[package.dependencies]
pytz = "*"
six = ">=1.4.0"
tzlocal = ">=2.0,<3.0"

[package.extras]
asyncio = ["trollius"]
doc = ["sphinx", "sphinx-rtd-theme"]
gevent = ["gevent"]
mongodb = ["pymongo (>=3.0)"]
redis = ["redis (>=3.0)"]
rethinkdb = ["rethinkdb (>=2.4.0)"]
sqlalchemy = ["sqlalchemy (>=0.8)"]
testing = ["pytest (<6)", "pytest-cov", "pytest-tornado5", "mock", "pytest-asyncio (<0.6)", "pytest-asyncio"]
tornado = ["tornado (>=4.3)"]
twisted = ["twisted"]
zookeeper = ["kazoo"]

[[package]]
name = "astunparse"
version = "1.6.3"
description = "An AST unparser for Python"
category = "main"
optional = false
python-versions = "*"

[package.dependencies]
six = ">=1.6.1,<2.0"

[[package]]
name = "async-generator"
version = "1.10"
description = "Async generators and context managers for Python 3.5+"
category = "main"
optional = false
python-versions = ">=3.5"

[[package]]
name = "async-timeout"
version = "3.0.1"
description = "Timeout context manager for asyncio programs"
category = "main"
optional = false
python-versions = ">=3.5.3"

[[package]]
name = "atomicwrites"
version = "1.4.0"
description = "Atomic file writes."
category = "dev"
optional = false
python-versions = ">=2.7, !=3.0.*, !=3.1.*, !=3.2.*, !=3.3.*"

[[package]]
name = "attrs"
version = "21.2.0"
description = "Classes Without Boilerplate"
category = "main"
optional = false
python-versions = ">=2.7, !=3.0.*, !=3.1.*, !=3.2.*, !=3.3.*, !=3.4.*"

[package.extras]
dev = ["coverage[toml] (>=5.0.2)", "hypothesis", "pympler", "pytest (>=4.3.0)", "six", "mypy", "pytest-mypy-plugins", "zope.interface", "furo", "sphinx", "sphinx-notfound-page", "pre-commit"]
docs = ["furo", "sphinx", "zope.interface", "sphinx-notfound-page"]
tests = ["coverage[toml] (>=5.0.2)", "hypothesis", "pympler", "pytest (>=4.3.0)", "six", "mypy", "pytest-mypy-plugins", "zope.interface"]
tests_no_zope = ["coverage[toml] (>=5.0.2)", "hypothesis", "pympler", "pytest (>=4.3.0)", "six", "mypy", "pytest-mypy-plugins"]

[[package]]
name = "azure-core"
version = "1.21.1"
description = "Microsoft Azure Core Library for Python"
category = "dev"
optional = false
python-versions = "*"

[package.dependencies]
requests = ">=2.18.4"
six = ">=1.11.0"

[[package]]
name = "azure-storage-blob"
version = "12.8.1"
description = "Microsoft Azure Blob Storage Client Library for Python"
category = "dev"
optional = false
python-versions = "*"

[package.dependencies]
azure-core = ">=1.10.0,<2.0.0"
cryptography = ">=2.1.4"
msrest = ">=0.6.18"

[[package]]
name = "backoff"
version = "1.10.0"
description = "Function decoration for backoff and retry"
category = "dev"
optional = false
python-versions = ">=2.7, !=3.0.*, !=3.1.*, !=3.2.*, !=3.3.*, !=3.4.*"

[[package]]
name = "bandit"
version = "1.7.1"
description = "Security oriented static analyser for python code."
category = "dev"
optional = false
python-versions = ">=3.5"

[package.dependencies]
colorama = {version = ">=0.3.9", markers = "platform_system == \"Windows\""}
GitPython = ">=1.0.1"
PyYAML = ">=5.3.1"
stevedore = ">=1.20.0"

[[package]]
name = "bidict"
version = "0.21.4"
description = "The bidirectional mapping library for Python."
category = "main"
optional = false
python-versions = ">=3.6"

[[package]]
name = "black"
version = "21.7b0"
description = "The uncompromising code formatter."
category = "dev"
optional = false
python-versions = ">=3.6.2"

[package.dependencies]
appdirs = "*"
click = ">=7.1.2"
mypy-extensions = ">=0.4.3"
pathspec = ">=0.8.1,<1"
regex = ">=2020.1.8"
tomli = ">=0.2.6,<2.0.0"
typed-ast = {version = ">=1.4.2", markers = "python_version < \"3.8\""}
typing-extensions = {version = ">=3.7.4", markers = "python_version < \"3.8\""}

[package.extras]
colorama = ["colorama (>=0.4.3)"]
d = ["aiohttp (>=3.6.0)", "aiohttp-cors (>=0.4.0)"]
python2 = ["typed-ast (>=1.4.2)"]
uvloop = ["uvloop (>=0.15.2)"]

[[package]]
name = "blis"
version = "0.7.5"
description = "The Blis BLAS-like linear algebra library, as a self-contained C-extension."
category = "main"
optional = true
python-versions = "*"

[package.dependencies]
numpy = ">=1.15.0"

[[package]]
name = "boto3"
<<<<<<< HEAD
version = "1.20.38"
=======
version = "1.20.37"
>>>>>>> fbad4cf1
description = "The AWS SDK for Python"
category = "main"
optional = false
python-versions = ">= 3.6"

[package.dependencies]
<<<<<<< HEAD
botocore = ">=1.23.38,<1.24.0"
=======
botocore = ">=1.23.37,<1.24.0"
>>>>>>> fbad4cf1
jmespath = ">=0.7.1,<1.0.0"
s3transfer = ">=0.5.0,<0.6.0"

[package.extras]
crt = ["botocore[crt] (>=1.21.0,<2.0a0)"]

[[package]]
name = "botocore"
<<<<<<< HEAD
version = "1.23.38"
=======
version = "1.23.37"
>>>>>>> fbad4cf1
description = "Low-level, data-driven core of boto 3."
category = "main"
optional = false
python-versions = ">= 3.6"

[package.dependencies]
jmespath = ">=0.7.1,<1.0.0"
python-dateutil = ">=2.1,<3.0.0"
urllib3 = ">=1.25.4,<1.27"

[package.extras]
crt = ["awscrt (==0.12.5)"]

[[package]]
name = "cachecontrol"
version = "0.12.10"
description = "httplib2 caching for requests"
category = "main"
optional = false
python-versions = ">=3.6"

[package.dependencies]
msgpack = ">=0.5.2"
requests = "*"

[package.extras]
filecache = ["lockfile (>=0.9)"]
redis = ["redis (>=2.10.5)"]

[[package]]
name = "cached-property"
version = "1.5.2"
description = "A decorator for caching properties in classes."
category = "main"
optional = false
python-versions = "*"

[[package]]
name = "cachetools"
version = "4.2.4"
description = "Extensible memoizing collections and decorators"
category = "main"
optional = false
python-versions = "~=3.5"

[[package]]
name = "catalogue"
version = "2.0.6"
description = "Super lightweight function registries for your library"
category = "main"
optional = true
python-versions = ">=3.6"

[package.dependencies]
typing-extensions = {version = ">=3.6.4", markers = "python_version < \"3.8\""}
zipp = {version = ">=0.5", markers = "python_version < \"3.8\""}

[[package]]
name = "certifi"
version = "2021.10.8"
description = "Python package for providing Mozilla's CA Bundle."
category = "main"
optional = false
python-versions = "*"

[[package]]
name = "cffi"
version = "1.15.0"
description = "Foreign Function Interface for Python calling C code."
category = "main"
optional = false
python-versions = "*"

[package.dependencies]
pycparser = "*"

[[package]]
name = "chardet"
version = "3.0.4"
description = "Universal encoding detector for Python 2 and 3"
category = "main"
optional = false
python-versions = "*"

[[package]]
name = "charset-normalizer"
version = "2.0.10"
description = "The Real First Universal Charset Detector. Open, modern and actively maintained alternative to Chardet."
category = "main"
optional = false
python-versions = ">=3.5.0"

[package.extras]
unicode_backport = ["unicodedata2"]

[[package]]
name = "clang"
version = "5.0"
description = "libclang python bindings"
category = "main"
optional = false
python-versions = "*"

[[package]]
name = "click"
version = "7.1.2"
description = "Composable command line interface toolkit"
category = "main"
optional = false
python-versions = ">=2.7, !=3.0.*, !=3.1.*, !=3.2.*, !=3.3.*, !=3.4.*"

[[package]]
name = "click-default-group"
version = "1.2.2"
description = "Extends click.Group to invoke a command without explicit subcommand name"
category = "dev"
optional = false
python-versions = "*"

[package.dependencies]
click = "*"

[[package]]
name = "cloudpickle"
version = "1.6.0"
description = "Extended pickling support for Python objects"
category = "main"
optional = false
python-versions = ">=3.5"

[[package]]
name = "colorama"
version = "0.4.4"
description = "Cross-platform colored terminal text."
category = "main"
optional = false
python-versions = ">=2.7, !=3.0.*, !=3.1.*, !=3.2.*, !=3.3.*, !=3.4.*"

[[package]]
name = "colorclass"
version = "2.2.2"
description = "Colorful worry-free console applications for Linux, Mac OS X, and Windows."
category = "main"
optional = false
python-versions = ">=2.6"

[[package]]
name = "coloredlogs"
version = "15.0.1"
description = "Colored terminal output for Python's logging module"
category = "main"
optional = false
python-versions = ">=2.7, !=3.0.*, !=3.1.*, !=3.2.*, !=3.3.*, !=3.4.*"

[package.dependencies]
humanfriendly = ">=9.1"

[package.extras]
cron = ["capturer (>=2.4)"]

[[package]]
name = "colorhash"
version = "1.0.4"
description = "Generate color based on any object"
category = "main"
optional = false
python-versions = ">=3.6,<4.0"

[[package]]
name = "coverage"
version = "6.2"
description = "Code coverage measurement for Python"
category = "dev"
optional = false
python-versions = ">=3.6"

[package.extras]
toml = ["tomli"]

[[package]]
name = "coveralls"
version = "3.3.1"
description = "Show coverage stats online via coveralls.io"
category = "dev"
optional = false
python-versions = ">= 3.5"

[package.dependencies]
coverage = ">=4.1,<6.0.0 || >6.1,<6.1.1 || >6.1.1,<7.0"
docopt = ">=0.6.1"
requests = ">=1.0.0"

[package.extras]
yaml = ["PyYAML (>=3.10)"]

[[package]]
name = "cryptography"
version = "3.4.8"
description = "cryptography is a package which provides cryptographic recipes and primitives to Python developers."
category = "main"
optional = false
python-versions = ">=3.6"

[package.dependencies]
cffi = ">=1.12"

[package.extras]
docs = ["sphinx (>=1.6.5,!=1.8.0,!=3.1.0,!=3.1.1)", "sphinx-rtd-theme"]
docstest = ["doc8", "pyenchant (>=1.6.11)", "twine (>=1.12.0)", "sphinxcontrib-spelling (>=4.0.1)"]
pep8test = ["black", "flake8", "flake8-import-order", "pep8-naming"]
sdist = ["setuptools-rust (>=0.11.4)"]
ssh = ["bcrypt (>=3.1.5)"]
test = ["pytest (>=6.0)", "pytest-cov", "pytest-subtests", "pytest-xdist", "pretend", "iso8601", "pytz", "hypothesis (>=1.11.4,!=3.79.2)"]

[[package]]
name = "cycler"
version = "0.11.0"
description = "Composable style cycles"
category = "main"
optional = false
python-versions = ">=3.6"

[[package]]
name = "cymem"
version = "2.0.6"
description = "Manage calls to calloc/free through Cython"
category = "main"
optional = true
python-versions = "*"

[[package]]
name = "dask"
version = "2021.11.2"
description = "Parallel PyData with Task Scheduling"
category = "main"
optional = false
python-versions = ">=3.7"

[package.dependencies]
cloudpickle = ">=1.1.1"
fsspec = ">=0.6.0"
packaging = ">=20.0"
partd = ">=0.3.10"
pyyaml = "*"
toolz = ">=0.8.2"

[package.extras]
array = ["numpy (>=1.18)"]
complete = ["bokeh (>=1.0.0,!=2.0.0)", "distributed (==2021.11.2)", "jinja2", "numpy (>=1.18)", "pandas (>=1.0)"]
dataframe = ["numpy (>=1.18)", "pandas (>=1.0)"]
diagnostics = ["bokeh (>=1.0.0,!=2.0.0)", "jinja2"]
distributed = ["distributed (==2021.11.2)"]
test = ["pytest", "pytest-rerunfailures", "pytest-xdist", "pre-commit"]

[[package]]
name = "dataclasses"
version = "0.6"
description = "A backport of the dataclasses module for Python 3.6"
category = "dev"
optional = false
python-versions = "*"

[[package]]
name = "datadog"
version = "0.43.0"
description = "The Datadog Python library"
category = "dev"
optional = false
python-versions = "*"

[package.dependencies]
requests = ">=2.6.0"

[[package]]
name = "datadog-api-client"
version = "1.7.0"
description = "Collection of all Datadog Public endpoints"
category = "dev"
optional = false
python-versions = ">=3.6"

[package.dependencies]
certifi = "*"
python-dateutil = "*"
six = ">=1.10"
urllib3 = ">=1.15"

[package.extras]
apm = ["ddtrace"]
tests = ["glom", "flexmock (>=0.10.4)", "freezegun", "jinja2", "pytest", "pytest-bdd (>=4.0.1)", "pytest-randomly", "pytest-recording", "python-dateutil"]

[[package]]
name = "decorator"
version = "5.1.1"
description = "Decorators for Humans"
category = "main"
optional = false
python-versions = ">=3.5"

[[package]]
name = "deprecated"
version = "1.2.13"
description = "Python @deprecated decorator to deprecate old python classes, functions or methods."
category = "main"
optional = true
python-versions = ">=2.7, !=3.0.*, !=3.1.*, !=3.2.*, !=3.3.*"

[package.dependencies]
wrapt = ">=1.10,<2"

[package.extras]
dev = ["tox", "bump2version (<1)", "sphinx (<2)", "importlib-metadata (<3)", "importlib-resources (<4)", "configparser (<5)", "sphinxcontrib-websupport (<2)", "zipp (<2)", "PyTest (<5)", "PyTest-Cov (<2.6)", "pytest", "pytest-cov"]

[[package]]
name = "dm-tree"
version = "0.1.6"
description = "Tree is a library for working with nested data structures."
category = "main"
optional = false
python-versions = "*"

[package.dependencies]
six = ">=1.12.0"

[[package]]
name = "dnspython"
version = "1.16.0"
description = "DNS toolkit"
category = "main"
optional = false
python-versions = ">=2.7, !=3.0.*, !=3.1.*, !=3.2.*, !=3.3.*"

[package.extras]
DNSSEC = ["pycryptodome", "ecdsa (>=0.13)"]
IDNA = ["idna (>=2.1)"]

[[package]]
name = "docopt"
version = "0.6.2"
description = "Pythonic argument parser, that will make you smile"
category = "main"
optional = false
python-versions = "*"

[[package]]
name = "docspec"
version = "0.2.1"
description = "Docspec is a JSON object specification for representing API documentation of programming languages."
category = "dev"
optional = false
python-versions = ">=3.6.0,<4.0.0"

[package.dependencies]
"nr.databind.core" = ">=0.0.19,<0.1.0"
"nr.databind.json" = ">=0.0.9,<0.1.0"

[[package]]
name = "docspec-python"
version = "0.2.0"
description = "A parser based on lib2to3 producing docspec data from Python source code."
category = "dev"
optional = false
python-versions = ">=3.6.0,<4.0.0"

[package.dependencies]
dataclasses = "*"
docspec = ">=0.2.0,<0.3.0"

[[package]]
name = "execnet"
version = "1.9.0"
description = "execnet: rapid multi-Python deployment"
category = "dev"
optional = false
python-versions = ">=2.7, !=3.0.*, !=3.1.*, !=3.2.*, !=3.3.*, !=3.4.*"

[package.extras]
testing = ["pre-commit"]

[[package]]
name = "fakeredis"
version = "1.7.0"
description = "Fake implementation of redis API for testing purposes."
category = "dev"
optional = false
python-versions = ">=3.5"

[package.dependencies]
packaging = "*"
redis = "<4.1.0"
six = ">=1.12"
sortedcontainers = "*"

[package.extras]
aioredis = ["aioredis"]
lua = ["lupa"]

[[package]]
name = "fbmessenger"
version = "6.0.0"
description = "A python library to communicate with the Facebook Messenger API's"
category = "main"
optional = false
python-versions = "*"

[package.dependencies]
requests = ">=2.0"

[[package]]
name = "filelock"
version = "3.4.2"
description = "A platform independent file lock."
category = "main"
optional = true
python-versions = ">=3.7"

[package.extras]
docs = ["furo (>=2021.8.17b43)", "sphinx (>=4.1)", "sphinx-autodoc-typehints (>=1.12)"]
testing = ["covdefaults (>=1.2.0)", "coverage (>=4)", "pytest (>=4)", "pytest-cov", "pytest-timeout (>=1.4.2)"]

[[package]]
name = "fire"
version = "0.4.0"
description = "A library for automatically generating command line interfaces."
category = "main"
optional = false
python-versions = "*"

[package.dependencies]
six = "*"
termcolor = "*"

[[package]]
name = "flake8"
version = "3.9.2"
description = "the modular source code checker: pep8 pyflakes and co"
category = "dev"
optional = false
python-versions = "!=3.0.*,!=3.1.*,!=3.2.*,!=3.3.*,!=3.4.*,>=2.7"

[package.dependencies]
importlib-metadata = {version = "*", markers = "python_version < \"3.8\""}
mccabe = ">=0.6.0,<0.7.0"
pycodestyle = ">=2.7.0,<2.8.0"
pyflakes = ">=2.3.0,<2.4.0"

[[package]]
name = "flake8-docstrings"
version = "1.6.0"
description = "Extension for flake8 which uses pydocstyle to check docstrings"
category = "dev"
optional = false
python-versions = "*"

[package.dependencies]
flake8 = ">=3"
pydocstyle = ">=2.1"

[[package]]
name = "flatbuffers"
version = "1.12"
description = "The FlatBuffers serialization format for Python"
category = "main"
optional = false
python-versions = "*"

[[package]]
name = "freezegun"
version = "1.1.0"
description = "Let your Python tests travel through time"
category = "dev"
optional = false
python-versions = ">=3.5"

[package.dependencies]
python-dateutil = ">=2.7"

[[package]]
name = "fsspec"
version = "2022.1.0"
description = "File-system specification"
category = "main"
optional = false
python-versions = ">=3.6"

[package.extras]
abfs = ["adlfs"]
adl = ["adlfs"]
arrow = ["pyarrow (>=1)"]
dask = ["dask", "distributed"]
dropbox = ["dropboxdrivefs", "requests", "dropbox"]
entrypoints = ["importlib-metadata"]
fuse = ["fusepy"]
gcs = ["gcsfs"]
git = ["pygit2"]
github = ["requests"]
gs = ["gcsfs"]
gui = ["panel"]
hdfs = ["pyarrow (>=1)"]
http = ["requests", "aiohttp"]
libarchive = ["libarchive-c"]
oci = ["ocifs"]
s3 = ["s3fs"]
sftp = ["paramiko"]
smb = ["smbprotocol"]
ssh = ["paramiko"]

[[package]]
name = "future"
version = "0.18.2"
description = "Clean single-source support for Python 3 and 2"
category = "main"
optional = false
python-versions = ">=2.6, !=3.0.*, !=3.1.*, !=3.2.*"

[[package]]
name = "gast"
version = "0.4.0"
description = "Python AST that abstracts the underlying Python version"
category = "main"
optional = false
python-versions = ">=2.7, !=3.0.*, !=3.1.*, !=3.2.*, !=3.3.*"

[[package]]
name = "gitdb"
version = "4.0.9"
description = "Git Object Database"
category = "dev"
optional = false
python-versions = ">=3.6"

[package.dependencies]
smmap = ">=3.0.1,<6"

[[package]]
name = "github3.py"
version = "1.3.0"
description = "Python wrapper for the GitHub API(http://developer.github.com/v3)"
category = "main"
optional = true
python-versions = "*"

[package.dependencies]
jwcrypto = ">=0.5.0"
python-dateutil = ">=2.6.0"
requests = ">=2.18"
uritemplate = ">=3.0.0"

[package.extras]
sni = ["pyopenssl", "ndg-httpsclient", "pyasn1"]
test = ["betamax (>=0.8.0)", "pytest (>2.3.5)", "betamax-matchers (>=0.1.0)", "unittest2 (==0.5.1)", "mock"]

[[package]]
name = "gitpython"
version = "3.1.26"
description = "GitPython is a python library used to interact with Git repositories"
category = "dev"
optional = false
python-versions = ">=3.7"

[package.dependencies]
gitdb = ">=4.0.1,<5"
typing-extensions = {version = ">=3.7.4.3", markers = "python_version < \"3.8\""}

[[package]]
name = "google-api-core"
version = "2.4.0"
description = "Google API client core library"
category = "dev"
optional = false
python-versions = ">=3.6"

[package.dependencies]
google-auth = ">=1.25.0,<3.0dev"
googleapis-common-protos = ">=1.52.0,<2.0dev"
protobuf = ">=3.12.0"
requests = ">=2.18.0,<3.0.0dev"

[package.extras]
grpc = ["grpcio (>=1.33.2,<2.0dev)", "grpcio-status (>=1.33.2,<2.0dev)"]
grpcgcp = ["grpcio-gcp (>=0.2.2)"]
grpcio-gcp = ["grpcio-gcp (>=0.2.2)"]

[[package]]
name = "google-auth"
version = "1.35.0"
description = "Google Authentication Library"
category = "main"
optional = false
python-versions = ">=2.7,!=3.0.*,!=3.1.*,!=3.2.*,!=3.3.*,!=3.4.*,!=3.5.*"

[package.dependencies]
cachetools = ">=2.0.0,<5.0"
pyasn1-modules = ">=0.2.1"
rsa = {version = ">=3.1.4,<5", markers = "python_version >= \"3.6\""}
six = ">=1.9.0"

[package.extras]
aiohttp = ["requests (>=2.20.0,<3.0.0dev)", "aiohttp (>=3.6.2,<4.0.0dev)"]
pyopenssl = ["pyopenssl (>=20.0.0)"]
reauth = ["pyu2f (>=0.1.5)"]

[[package]]
name = "google-auth-oauthlib"
version = "0.4.6"
description = "Google Authentication Library"
category = "main"
optional = false
python-versions = ">=3.6"

[package.dependencies]
google-auth = ">=1.0.0"
requests-oauthlib = ">=0.7.0"

[package.extras]
tool = ["click (>=6.0.0)"]

[[package]]
name = "google-cloud-core"
version = "2.2.2"
description = "Google Cloud API client core library"
category = "dev"
optional = false
python-versions = ">=3.6"

[package.dependencies]
google-api-core = ">=1.21.0,<3.0.0dev"
google-auth = ">=1.24.0,<3.0dev"

[package.extras]
grpc = ["grpcio (>=1.8.2,<2.0dev)"]

[[package]]
name = "google-cloud-storage"
version = "1.44.0"
description = "Google Cloud Storage API client library"
category = "dev"
optional = false
python-versions = ">=2.7,!=3.0.*,!=3.1.*,!=3.2.*,!=3.3.*,!=3.4.*,!=3.5.*"

[package.dependencies]
google-api-core = {version = ">=1.29.0,<3.0dev", markers = "python_version >= \"3.6\""}
google-auth = {version = ">=1.25.0,<3.0dev", markers = "python_version >= \"3.6\""}
google-cloud-core = {version = ">=1.6.0,<3.0dev", markers = "python_version >= \"3.6\""}
google-resumable-media = {version = ">=1.3.0,<3.0dev", markers = "python_version >= \"3.6\""}
protobuf = {version = "*", markers = "python_version >= \"3.6\""}
requests = ">=2.18.0,<3.0.0dev"
six = "*"

[[package]]
name = "google-crc32c"
version = "1.3.0"
description = "A python wrapper of the C library 'Google CRC32C'"
category = "dev"
optional = false
python-versions = ">=3.6"

[package.extras]
testing = ["pytest"]

[[package]]
name = "google-pasta"
version = "0.2.0"
description = "pasta is an AST-based Python refactoring library"
category = "main"
optional = false
python-versions = "*"

[package.dependencies]
six = "*"

[[package]]
name = "google-resumable-media"
version = "2.1.0"
description = "Utilities for Google Media Downloads and Resumable Uploads"
category = "dev"
optional = false
python-versions = ">= 3.6"

[package.dependencies]
google-crc32c = ">=1.0,<2.0dev"

[package.extras]
aiohttp = ["aiohttp (>=3.6.2,<4.0.0dev)"]
requests = ["requests (>=2.18.0,<3.0.0dev)"]

[[package]]
name = "googleapis-common-protos"
version = "1.54.0"
description = "Common protobufs used in Google APIs"
category = "dev"
optional = false
python-versions = ">=3.6"

[package.dependencies]
protobuf = ">=3.12.0"

[package.extras]
grpc = ["grpcio (>=1.0.0)"]

[[package]]
name = "greenlet"
version = "1.1.2"
description = "Lightweight in-process concurrent programming"
category = "main"
optional = false
python-versions = ">=2.7,!=3.0.*,!=3.1.*,!=3.2.*,!=3.3.*,!=3.4.*"

[package.extras]
docs = ["sphinx"]

[[package]]
name = "grpcio"
version = "1.43.0"
description = "HTTP/2-based RPC framework"
category = "main"
optional = false
python-versions = ">=3.6"

[package.dependencies]
six = ">=1.5.2"

[package.extras]
protobuf = ["grpcio-tools (>=1.43.0)"]

[[package]]
name = "h11"
version = "0.12.0"
description = "A pure-Python, bring-your-own-I/O implementation of HTTP/1.1"
category = "dev"
optional = false
python-versions = ">=3.6"

[[package]]
name = "h5py"
version = "3.1.0"
description = "Read and write HDF5 files from Python"
category = "main"
optional = false
python-versions = ">=3.6"

[package.dependencies]
cached-property = {version = "*", markers = "python_version < \"3.8\""}
numpy = [
    {version = ">=1.14.5", markers = "python_version == \"3.7\""},
    {version = ">=1.17.5", markers = "python_version == \"3.8\""},
]

[[package]]
name = "httpcore"
version = "0.13.7"
description = "A minimal low-level HTTP client."
category = "dev"
optional = false
python-versions = ">=3.6"

[package.dependencies]
anyio = ">=3.0.0,<4.0.0"
h11 = ">=0.11,<0.13"
sniffio = ">=1.0.0,<2.0.0"

[package.extras]
http2 = ["h2 (>=3,<5)"]

[[package]]
name = "httptools"
version = "0.3.0"
description = "A collection of framework independent HTTP protocol utils."
category = "main"
optional = false
python-versions = ">=3.5.0"

[package.extras]
test = ["Cython (>=0.29.24,<0.30.0)"]

[[package]]
name = "httpx"
version = "0.18.2"
description = "The next generation HTTP client."
category = "dev"
optional = false
python-versions = ">=3.6"

[package.dependencies]
certifi = "*"
httpcore = ">=0.13.3,<0.14.0"
rfc3986 = {version = ">=1.3,<2", extras = ["idna2008"]}
sniffio = "*"

[package.extras]
brotli = ["brotlicffi (>=1.0.0,<2.0.0)"]
http2 = ["h2 (>=3.0.0,<4.0.0)"]

[[package]]
name = "humanfriendly"
version = "10.0"
description = "Human friendly output for text interfaces using Python"
category = "main"
optional = false
python-versions = ">=2.7, !=3.0.*, !=3.1.*, !=3.2.*, !=3.3.*, !=3.4.*"

[package.dependencies]
pyreadline = {version = "*", markers = "sys_platform == \"win32\" and python_version < \"3.8\""}
pyreadline3 = {version = "*", markers = "sys_platform == \"win32\" and python_version >= \"3.8\""}

[[package]]
name = "idna"
version = "3.3"
description = "Internationalized Domain Names in Applications (IDNA)"
category = "main"
optional = false
python-versions = ">=3.5"

[[package]]
name = "importlib-metadata"
version = "4.10.1"
description = "Read metadata from Python packages"
category = "main"
optional = false
python-versions = ">=3.7"

[package.dependencies]
typing-extensions = {version = ">=3.6.4", markers = "python_version < \"3.8\""}
zipp = ">=0.5"

[package.extras]
docs = ["sphinx", "jaraco.packaging (>=8.2)", "rst.linker (>=1.9)"]
perf = ["ipython"]
testing = ["pytest (>=6)", "pytest-checkdocs (>=2.4)", "pytest-flake8", "pytest-cov", "pytest-enabler (>=1.0.1)", "packaging", "pyfakefs", "flufl.flake8", "pytest-perf (>=0.9.2)", "pytest-black (>=0.3.7)", "pytest-mypy", "importlib-resources (>=1.3)"]

[[package]]
name = "incremental"
version = "21.3.0"
description = "A small library that versions your Python projects."
category = "dev"
optional = false
python-versions = "*"

[package.extras]
scripts = ["click (>=6.0)", "twisted (>=16.4.0)"]

[[package]]
name = "iniconfig"
version = "1.1.1"
description = "iniconfig: brain-dead simple config-ini parsing"
category = "dev"
optional = false
python-versions = "*"

[[package]]
name = "ipaddress"
version = "1.0.23"
description = "IPv4/IPv6 manipulation library"
category = "main"
optional = false
python-versions = "*"

[[package]]
name = "isodate"
version = "0.6.1"
description = "An ISO 8601 date/time/duration parser and formatter"
category = "dev"
optional = false
python-versions = "*"

[package.dependencies]
six = "*"

[[package]]
name = "jieba"
version = "0.42.1"
description = "Chinese Words Segmentation Utilities"
category = "main"
optional = true
python-versions = "*"

[[package]]
name = "jinja2"
version = "3.0.3"
description = "A very fast and expressive template engine."
category = "main"
optional = false
python-versions = ">=3.6"

[package.dependencies]
MarkupSafe = ">=2.0"

[package.extras]
i18n = ["Babel (>=2.7)"]

[[package]]
name = "jmespath"
version = "0.10.0"
description = "JSON Matching Expressions"
category = "main"
optional = false
python-versions = ">=2.6, !=3.0.*, !=3.1.*, !=3.2.*"

[[package]]
name = "joblib"
version = "1.0.1"
description = "Lightweight pipelining with Python functions"
category = "main"
optional = false
python-versions = ">=3.6"

[[package]]
name = "jsonpickle"
version = "2.0.0"
description = "Python library for serializing any arbitrary object graph into JSON"
category = "main"
optional = false
python-versions = ">=2.7"

[package.dependencies]
importlib-metadata = {version = "*", markers = "python_version < \"3.8\""}

[package.extras]
docs = ["sphinx", "jaraco.packaging (>=3.2)", "rst.linker (>=1.9)"]
testing = ["coverage (<5)", "pytest (>=3.5,!=3.7.3)", "pytest-checkdocs (>=1.2.3)", "pytest-flake8", "pytest-black-multipy", "pytest-cov", "ecdsa", "feedparser", "numpy", "pandas", "pymongo", "sklearn", "sqlalchemy", "enum34", "jsonlib"]
"testing.libs" = ["demjson", "simplejson", "ujson", "yajl"]

[[package]]
name = "jsonschema"
version = "3.2.0"
description = "An implementation of JSON Schema validation for Python"
category = "main"
optional = false
python-versions = "*"

[package.dependencies]
attrs = ">=17.4.0"
importlib-metadata = {version = "*", markers = "python_version < \"3.8\""}
pyrsistent = ">=0.14.0"
six = ">=1.11.0"

[package.extras]
format = ["idna", "jsonpointer (>1.13)", "rfc3987", "strict-rfc3339", "webcolors"]
format_nongpl = ["idna", "jsonpointer (>1.13)", "webcolors", "rfc3986-validator (>0.1.0)", "rfc3339-validator"]

[[package]]
name = "jwcrypto"
version = "1.0"
description = "Implementation of JOSE Web standards"
category = "main"
optional = true
python-versions = "*"

[package.dependencies]
cryptography = ">=2.3"
deprecated = "*"

[[package]]
name = "kafka-python"
version = "2.0.2"
description = "Pure Python client for Apache Kafka"
category = "main"
optional = false
python-versions = "*"

[package.extras]
crc32c = ["crc32c"]

[[package]]
name = "keras"
version = "2.6.0"
description = "TensorFlow Keras."
category = "main"
optional = false
python-versions = "*"

[[package]]
name = "keras-preprocessing"
version = "1.1.2"
description = "Easy data preprocessing and data augmentation for deep learning models"
category = "main"
optional = false
python-versions = "*"

[package.dependencies]
numpy = ">=1.9.1"
six = ">=1.9.0"

[package.extras]
image = ["scipy (>=0.14)", "Pillow (>=5.2.0)"]
pep8 = ["flake8"]
tests = ["pandas", "pillow", "tensorflow", "keras", "pytest", "pytest-xdist", "pytest-cov"]

[[package]]
name = "kiwisolver"
version = "1.3.2"
description = "A fast implementation of the Cassowary constraint solver"
category = "main"
optional = false
python-versions = ">=3.7"

[[package]]
name = "langcodes"
version = "3.3.0"
description = "Tools for labeling human languages with IETF language tags"
category = "main"
optional = true
python-versions = ">=3.6"

[package.extras]
data = ["language-data (>=1.1,<2.0)"]

[[package]]
name = "locket"
version = "0.2.1"
description = "File-based locks for Python for Linux and Windows"
category = "main"
optional = false
python-versions = ">=2.7, !=3.0.*, !=3.1.*, !=3.2.*, !=3.3.*"

[[package]]
name = "markdown"
version = "3.3.6"
description = "Python implementation of Markdown."
category = "main"
optional = false
python-versions = ">=3.6"

[package.dependencies]
importlib-metadata = {version = ">=4.4", markers = "python_version < \"3.10\""}

[package.extras]
testing = ["coverage", "pyyaml"]

[[package]]
name = "markupsafe"
version = "2.0.1"
description = "Safely add untrusted strings to HTML/XML markup."
category = "main"
optional = false
python-versions = ">=3.6"

[[package]]
name = "matplotlib"
version = "3.3.4"
description = "Python plotting package"
category = "main"
optional = false
python-versions = ">=3.6"

[package.dependencies]
cycler = ">=0.10"
kiwisolver = ">=1.0.1"
numpy = ">=1.15"
pillow = ">=6.2.0"
pyparsing = ">=2.0.3,<2.0.4 || >2.0.4,<2.1.2 || >2.1.2,<2.1.6 || >2.1.6"
python-dateutil = ">=2.1"

[[package]]
name = "mattermostwrapper"
version = "2.2"
description = "A mattermost api v4 wrapper to interact with api"
category = "main"
optional = false
python-versions = "*"

[package.dependencies]
requests = "*"

[[package]]
name = "mccabe"
version = "0.6.1"
description = "McCabe checker, plugin for flake8"
category = "dev"
optional = false
python-versions = "*"

[[package]]
name = "memory-profiler"
version = "0.58.0"
description = "A module for monitoring memory usage of a python program"
category = "dev"
optional = false
python-versions = ">=3.4"

[package.dependencies]
psutil = "*"

[[package]]
name = "mongomock"
version = "3.23.0"
description = "Fake pymongo stub for testing simple MongoDB-dependent code"
category = "dev"
optional = false
python-versions = "*"

[package.dependencies]
sentinels = "*"
six = "*"

[[package]]
name = "monotonic"
version = "1.6"
description = "An implementation of time.monotonic() for Python 2 & < 3.3"
category = "dev"
optional = false
python-versions = "*"

[[package]]
name = "moto"
version = "2.2.20"
description = "A library that allows your python tests to easily mock out the boto library"
category = "dev"
optional = false
python-versions = "*"

[package.dependencies]
boto3 = ">=1.9.201"
botocore = ">=1.12.201"
cryptography = ">=3.3.1"
importlib-metadata = {version = "*", markers = "python_version < \"3.8\""}
Jinja2 = ">=2.10.1"
MarkupSafe = "!=2.0.0a1"
python-dateutil = ">=2.1,<3.0.0"
pytz = "*"
requests = ">=2.5"
responses = ">=0.9.0"
werkzeug = "*"
xmltodict = "*"

[package.extras]
all = ["PyYAML (>=5.1)", "python-jose[cryptography] (>=3.1.0,<4.0.0)", "ecdsa (!=0.15)", "docker (>=2.5.1)", "jsondiff (>=1.1.2)", "aws-xray-sdk (>=0.93,!=0.96)", "idna (>=2.5,<4)", "cfn-lint (>=0.4.0)", "sshpubkeys (>=3.1.0)", "setuptools"]
apigateway = ["python-jose[cryptography] (>=3.1.0,<4.0.0)", "ecdsa (!=0.15)"]
awslambda = ["docker (>=2.5.1)"]
batch = ["docker (>=2.5.1)"]
cloudformation = ["docker (>=2.5.1)", "PyYAML (>=5.1)", "cfn-lint (>=0.4.0)"]
cognitoidp = ["python-jose[cryptography] (>=3.1.0,<4.0.0)", "ecdsa (!=0.15)"]
ds = ["sshpubkeys (>=3.1.0)"]
dynamodb2 = ["docker (>=2.5.1)"]
dynamodbstreams = ["docker (>=2.5.1)"]
ec2 = ["sshpubkeys (>=3.1.0)"]
efs = ["sshpubkeys (>=3.1.0)"]
iotdata = ["jsondiff (>=1.1.2)"]
route53resolver = ["sshpubkeys (>=3.1.0)"]
s3 = ["PyYAML (>=5.1)"]
server = ["PyYAML (>=5.1)", "python-jose[cryptography] (>=3.1.0,<4.0.0)", "ecdsa (!=0.15)", "docker (>=2.5.1)", "jsondiff (>=1.1.2)", "aws-xray-sdk (>=0.93,!=0.96)", "idna (>=2.5,<4)", "cfn-lint (>=0.4.0)", "sshpubkeys (>=3.1.0)", "setuptools", "flask", "flask-cors"]
ssm = ["PyYAML (>=5.1)", "dataclasses"]
xray = ["aws-xray-sdk (>=0.93,!=0.96)", "setuptools"]

[[package]]
name = "msgpack"
version = "1.0.3"
description = "MessagePack (de)serializer."
category = "main"
optional = false
python-versions = "*"

[[package]]
name = "msrest"
version = "0.6.21"
description = "AutoRest swagger generator Python client runtime."
category = "dev"
optional = false
python-versions = "*"

[package.dependencies]
certifi = ">=2017.4.17"
isodate = ">=0.6.0"
requests = ">=2.16,<3.0"
requests-oauthlib = ">=0.5.0"

[package.extras]
async = ["aiohttp (>=3.0)", "aiodns"]

[[package]]
name = "multidict"
version = "5.2.0"
description = "multidict implementation"
category = "main"
optional = false
python-versions = ">=3.6"

[[package]]
name = "murmurhash"
version = "1.0.6"
description = "Cython bindings for MurmurHash"
category = "main"
optional = true
python-versions = "*"

[[package]]
name = "mypy"
version = "0.910"
description = "Optional static typing for Python"
category = "dev"
optional = false
python-versions = ">=3.5"

[package.dependencies]
mypy-extensions = ">=0.4.3,<0.5.0"
toml = "*"
typed-ast = {version = ">=1.4.0,<1.5.0", markers = "python_version < \"3.8\""}
typing-extensions = ">=3.7.4"

[package.extras]
dmypy = ["psutil (>=4.0)"]
python2 = ["typed-ast (>=1.4.0,<1.5.0)"]

[[package]]
name = "mypy-extensions"
version = "0.4.3"
description = "Experimental type system extensions for programs checked with the mypy typechecker."
category = "dev"
optional = false
python-versions = "*"

[[package]]
name = "networkx"
version = "2.6.3"
description = "Python package for creating and manipulating graphs and networks"
category = "main"
optional = false
python-versions = ">=3.7"

[package.extras]
default = ["numpy (>=1.19)", "scipy (>=1.5,!=1.6.1)", "matplotlib (>=3.3)", "pandas (>=1.1)"]
developer = ["black (==21.5b1)", "pre-commit (>=2.12)"]
doc = ["sphinx (>=4.0,<5.0)", "pydata-sphinx-theme (>=0.6,<1.0)", "sphinx-gallery (>=0.9,<1.0)", "numpydoc (>=1.1)", "pillow (>=8.2)", "nb2plots (>=0.6)", "texext (>=0.6.6)"]
extra = ["lxml (>=4.5)", "pygraphviz (>=1.7)", "pydot (>=1.4.1)"]
test = ["pytest (>=6.2)", "pytest-cov (>=2.12)", "codecov (>=2.1)"]

[[package]]
name = "nr.collections"
version = "0.0.1"
description = "Useful container datatypes for Python 2 and 3."
category = "dev"
optional = false
python-versions = "*"

[package.dependencies]
"nr.metaclass" = ">=0.0.1,<0.1.0"
six = ">=1.11.0,<2.0.0"

[package.extras]
test = ["nr.fs (>=1.5.0,<2.0.0)"]

[[package]]
name = "nr.databind.core"
version = "0.0.22"
description = "Bind structured data directly to typed objects."
category = "dev"
optional = false
python-versions = "*"

[package.dependencies]
"nr.collections" = ">=0.0.1,<1.0.0"
"nr.interface" = ">=0.0.1,<0.1.0"
"nr.pylang.utils" = ">=0.0.3,<0.1.0"
"nr.stream" = ">=0.0.1,<0.1.0"

[[package]]
name = "nr.databind.json"
version = "0.0.14"
description = "Deserialize JSON into Python objects and reverse."
category = "dev"
optional = false
python-versions = "*"

[package.dependencies]
"nr.collections" = ">=0.0.1,<1.0.0"
"nr.databind.core" = ">=0.0.21,<0.1.0"
"nr.interface" = ">=0.0.1,<0.1.0"
"nr.parsing.date" = ">=0.1.0,<1.0.0"
"nr.pylang.utils" = ">=0.0.1,<0.1.0"

[[package]]
name = "nr.fs"
version = "1.6.3"
description = "Filesystem and path manipulation tools."
category = "dev"
optional = false
python-versions = "*"

[package.dependencies]
six = ">=1.11.0,<2.0.0"

[[package]]
name = "nr.interface"
version = "0.0.5"
description = "Interface definitions for Python."
category = "dev"
optional = false
python-versions = "*"

[package.dependencies]
"nr.collections" = ">=0.0.1,<1.0.0"
"nr.metaclass" = ">=0.0.1,<0.1.0"
"nr.pylang.utils" = ">=0.0.1,<0.1.0"
six = ">=1.11.0,<2.0.0"

[[package]]
name = "nr.metaclass"
version = "0.0.6"
description = "Metaclass utilities."
category = "dev"
optional = false
python-versions = "*"

[[package]]
name = "nr.parsing.date"
version = "0.6.1"
description = "A simple and fast date parsing library. Uses dateutil for timezone offset support."
category = "dev"
optional = false
python-versions = ">=3.5.0,<4.0.0"

[package.dependencies]
"nr.utils.re" = ">=0.1.0,<0.2.0"

[[package]]
name = "nr.pylang.utils"
version = "0.0.4"
description = "Package description here."
category = "dev"
optional = false
python-versions = ">=3.4.0,<4.0.0"

[package.dependencies]
"nr.collections" = ">=0.0.1,<1.0.0"

[[package]]
name = "nr.stream"
version = "0.0.5"
description = "Use iterators like Java streams."
category = "dev"
optional = false
python-versions = "*"

[package.dependencies]
"nr.collections" = ">=0.0.1,<1.0.0"
"nr.pylang.utils" = ">=0.0.1,<1.0.0"
six = ">=1.11.0,<2.0.0"

[[package]]
name = "nr.utils.re"
version = "0.1.1"
description = "This module provides some utility functions for applying regular expressions."
category = "dev"
optional = false
python-versions = "*"

[[package]]
name = "numpy"
version = "1.19.5"
description = "NumPy is the fundamental package for array computing with Python."
category = "main"
optional = false
python-versions = ">=3.6"

[[package]]
name = "oauthlib"
version = "3.1.1"
description = "A generic, spec-compliant, thorough implementation of the OAuth request-signing logic"
category = "main"
optional = false
python-versions = ">=3.6"

[package.extras]
rsa = ["cryptography (>=3.0.0,<4)"]
signals = ["blinker (>=1.4.0)"]
signedtoken = ["cryptography (>=3.0.0,<4)", "pyjwt (>=2.0.0,<3)"]

[[package]]
name = "opt-einsum"
version = "3.3.0"
description = "Optimizing numpys einsum function"
category = "main"
optional = false
python-versions = ">=3.5"

[package.dependencies]
numpy = ">=1.7"

[package.extras]
docs = ["sphinx (==1.2.3)", "sphinxcontrib-napoleon", "sphinx-rtd-theme", "numpydoc"]
tests = ["pytest", "pytest-cov", "pytest-pep8"]

[[package]]
name = "packaging"
version = "20.9"
description = "Core utilities for Python packages"
category = "main"
optional = false
python-versions = ">=2.7, !=3.0.*, !=3.1.*, !=3.2.*, !=3.3.*"

[package.dependencies]
pyparsing = ">=2.0.2"

[[package]]
name = "pamqp"
version = "2.3.0"
description = "RabbitMQ Focused AMQP low-level library"
category = "main"
optional = false
python-versions = "*"

[package.extras]
codegen = ["lxml"]

[[package]]
name = "partd"
version = "1.2.0"
description = "Appendable key-value storage"
category = "main"
optional = false
python-versions = ">=3.5"

[package.dependencies]
locket = "*"
toolz = "*"

[package.extras]
complete = ["numpy (>=1.9.0)", "pandas (>=0.19.0)", "pyzmq", "blosc"]

[[package]]
name = "pathspec"
version = "0.9.0"
description = "Utility library for gitignore style pattern matching of file paths."
category = "dev"
optional = false
python-versions = "!=3.0.*,!=3.1.*,!=3.2.*,!=3.3.*,!=3.4.*,>=2.7"

[[package]]
name = "pathy"
version = "0.6.1"
description = "pathlib.Path subclasses for local and cloud bucket storage"
category = "main"
optional = true
python-versions = ">= 3.6"

[package.dependencies]
smart-open = ">=5.0.0,<6.0.0"
typer = ">=0.3.0,<1.0.0"

[package.extras]
all = ["google-cloud-storage (>=1.26.0,<2.0.0)", "boto3", "pytest", "pytest-coverage", "mock", "typer-cli"]
gcs = ["google-cloud-storage (>=1.26.0,<2.0.0)"]
s3 = ["boto3"]
test = ["pytest", "pytest-coverage", "mock", "typer-cli"]

[[package]]
name = "pbr"
version = "5.8.0"
description = "Python Build Reasonableness"
category = "dev"
optional = false
python-versions = ">=2.6"

[[package]]
name = "pep440-version-utils"
version = "0.3.0"
description = "Utilities to deal with pep440 versioning"
category = "dev"
optional = false
python-versions = ">=3.6,<4.0"

[package.dependencies]
packaging = ">=20.3,<21.0"

[[package]]
name = "pillow"
version = "9.0.0"
description = "Python Imaging Library (Fork)"
category = "main"
optional = false
python-versions = ">=3.7"

[[package]]
name = "pluggy"
version = "1.0.0"
description = "plugin and hook calling mechanisms for python"
category = "dev"
optional = false
python-versions = ">=3.6"

[package.dependencies]
importlib-metadata = {version = ">=0.12", markers = "python_version < \"3.8\""}

[package.extras]
dev = ["pre-commit", "tox"]
testing = ["pytest", "pytest-benchmark"]

[[package]]
name = "preshed"
version = "3.0.6"
description = "Cython hash table that trusts the keys are pre-hashed"
category = "main"
optional = true
python-versions = "*"

[package.dependencies]
cymem = ">=2.0.2,<2.1.0"
murmurhash = ">=0.28.0,<1.1.0"

[[package]]
name = "prompt-toolkit"
version = "2.0.10"
description = "Library for building powerful interactive command lines in Python"
category = "main"
optional = false
python-versions = ">=2.6, !=3.0.*, !=3.1.*, !=3.2.*"

[package.dependencies]
six = ">=1.9.0"
wcwidth = "*"

[[package]]
name = "protobuf"
version = "3.19.3"
description = "Protocol Buffers"
category = "main"
optional = false
python-versions = ">=3.5"

[[package]]
name = "psutil"
version = "5.9.0"
description = "Cross-platform lib for process and system monitoring in Python."
category = "dev"
optional = false
python-versions = ">=2.6, !=3.0.*, !=3.1.*, !=3.2.*, !=3.3.*"

[package.extras]
test = ["ipaddress", "mock", "unittest2", "enum34", "pywin32", "wmi"]

[[package]]
name = "psycopg2-binary"
version = "2.9.3"
description = "psycopg2 - Python-PostgreSQL Database Adapter"
category = "main"
optional = false
python-versions = ">=3.6"

[[package]]
name = "py"
version = "1.11.0"
description = "library with cross-python path, ini-parsing, io, code, log facilities"
category = "dev"
optional = false
python-versions = ">=2.7, !=3.0.*, !=3.1.*, !=3.2.*, !=3.3.*, !=3.4.*"

[[package]]
name = "pyasn1"
version = "0.4.8"
description = "ASN.1 types and codecs"
category = "main"
optional = false
python-versions = "*"

[[package]]
name = "pyasn1-modules"
version = "0.2.8"
description = "A collection of ASN.1-based protocols modules."
category = "main"
optional = false
python-versions = "*"

[package.dependencies]
pyasn1 = ">=0.4.6,<0.5.0"

[[package]]
name = "pycodestyle"
version = "2.7.0"
description = "Python style guide checker"
category = "dev"
optional = false
python-versions = ">=2.7, !=3.0.*, !=3.1.*, !=3.2.*, !=3.3.*"

[[package]]
name = "pycparser"
version = "2.21"
description = "C parser in Python"
category = "main"
optional = false
python-versions = ">=2.7, !=3.0.*, !=3.1.*, !=3.2.*, !=3.3.*"

[[package]]
name = "pydantic"
version = "1.8.2"
description = "Data validation and settings management using python 3.6 type hinting"
category = "main"
optional = true
python-versions = ">=3.6.1"

[package.dependencies]
typing-extensions = ">=3.7.4.3"

[package.extras]
dotenv = ["python-dotenv (>=0.10.4)"]
email = ["email-validator (>=1.0.3)"]

[[package]]
name = "pydoc-markdown"
version = "3.13.0"
description = "Create Python API documentation in Markdown format."
category = "dev"
optional = false
python-versions = ">=3.6.0,<4.0.0"

[package.dependencies]
click = ">=7.0.0,<8.0.0"
dataclasses = "*"
docspec = ">=0.2.0,<0.3.0"
docspec-python = ">=0.2.0,<0.3.0"
"nr.collections" = ">=0.0.1,<0.1.0"
"nr.databind.core" = ">=0.0.18,<0.1.0"
"nr.databind.json" = ">=0.0.9,<0.1.0"
"nr.fs" = ">=1.6.0,<2.0.0"
"nr.interface" = ">=0.0.3,<0.1.0"
PyYAML = ">=5.3.0,<6.0.0"
requests = ">=2.23.0,<3.0.0"
six = ">=1.11.0,<2.0.0"
toml = ">=0.10.1,<1.0.0"
watchdog = ">=1.0.0,<2.0.0"

[[package]]
name = "pydocstyle"
version = "6.1.1"
description = "Python docstring style checker"
category = "dev"
optional = false
python-versions = ">=3.6"

[package.dependencies]
snowballstemmer = "*"

[package.extras]
toml = ["toml"]

[[package]]
name = "pydot"
version = "1.4.2"
description = "Python interface to Graphviz's Dot"
category = "main"
optional = false
python-versions = ">=2.7, !=3.0.*, !=3.1.*, !=3.2.*, !=3.3.*"

[package.dependencies]
pyparsing = ">=2.1.4"

[[package]]
name = "pyflakes"
version = "2.3.1"
description = "passive checker of Python programs"
category = "dev"
optional = false
python-versions = ">=2.7, !=3.0.*, !=3.1.*, !=3.2.*, !=3.3.*"

[[package]]
name = "pyjwt"
version = "2.1.0"
description = "JSON Web Token implementation in Python"
category = "main"
optional = false
python-versions = ">=3.6"

[package.dependencies]
cryptography = {version = ">=3.3.1,<4.0.0", optional = true, markers = "extra == \"crypto\""}

[package.extras]
crypto = ["cryptography (>=3.3.1,<4.0.0)"]
dev = ["sphinx", "sphinx-rtd-theme", "zope.interface", "cryptography (>=3.3.1,<4.0.0)", "pytest (>=6.0.0,<7.0.0)", "coverage[toml] (==5.0.4)", "mypy", "pre-commit"]
docs = ["sphinx", "sphinx-rtd-theme", "zope.interface"]
tests = ["pytest (>=6.0.0,<7.0.0)", "coverage[toml] (==5.0.4)"]

[[package]]
name = "pykwalify"
version = "1.8.0"
description = "Python lib/cli for JSON/YAML schema validation"
category = "main"
optional = false
python-versions = "*"

[package.dependencies]
docopt = ">=0.6.2"
python-dateutil = ">=2.8.0"
"ruamel.yaml" = ">=0.16.0"

[[package]]
name = "pymongo"
version = "3.10.1"
description = "Python driver for MongoDB <http://www.mongodb.org>"
category = "main"
optional = false
python-versions = "*"

[package.dependencies]
dnspython = {version = ">=1.16.0,<1.17.0", optional = true, markers = "extra == \"srv\""}
ipaddress = {version = "*", optional = true, markers = "extra == \"tls\""}

[package.extras]
encryption = ["pymongocrypt (<2.0.0)"]
gssapi = ["pykerberos"]
snappy = ["python-snappy"]
srv = ["dnspython (>=1.16.0,<1.17.0)"]
tls = ["ipaddress"]
zstd = ["zstandard"]

[[package]]
name = "pyparsing"
version = "3.0.6"
description = "Python parsing module"
category = "main"
optional = false
python-versions = ">=3.6"

[package.extras]
diagrams = ["jinja2", "railroad-diagrams"]

[[package]]
name = "pyreadline"
version = "2.1"
description = "A python implmementation of GNU readline."
category = "main"
optional = false
python-versions = "*"

[[package]]
name = "pyreadline3"
version = "3.3"
description = "A python implementation of GNU readline."
category = "main"
optional = false
python-versions = "*"

[[package]]
name = "pyrsistent"
version = "0.18.1"
description = "Persistent/Functional/Immutable data structures"
category = "main"
optional = false
python-versions = ">=3.7"

[[package]]
name = "pytelegrambotapi"
version = "3.8.3"
description = "Python Telegram bot api."
category = "main"
optional = false
python-versions = "*"

[package.dependencies]
requests = "*"

[package.extras]
PIL = ["pillow"]
json = ["ujson"]
redis = ["redis (>=3.4.1)"]

[[package]]
name = "pytest"
version = "6.2.5"
description = "pytest: simple powerful testing with Python"
category = "dev"
optional = false
python-versions = ">=3.6"

[package.dependencies]
atomicwrites = {version = ">=1.0", markers = "sys_platform == \"win32\""}
attrs = ">=19.2.0"
colorama = {version = "*", markers = "sys_platform == \"win32\""}
importlib-metadata = {version = ">=0.12", markers = "python_version < \"3.8\""}
iniconfig = "*"
packaging = "*"
pluggy = ">=0.12,<2.0"
py = ">=1.8.2"
toml = "*"

[package.extras]
testing = ["argcomplete", "hypothesis (>=3.56)", "mock", "nose", "requests", "xmlschema"]

[[package]]
name = "pytest-asyncio"
version = "0.14.0"
description = "Pytest support for asyncio."
category = "dev"
optional = false
python-versions = ">= 3.5"

[package.dependencies]
pytest = ">=5.4.0"

[package.extras]
testing = ["async-generator (>=1.3)", "coverage", "hypothesis (>=5.7.1)"]

[[package]]
name = "pytest-cov"
version = "2.12.1"
description = "Pytest plugin for measuring coverage."
category = "dev"
optional = false
python-versions = ">=2.7, !=3.0.*, !=3.1.*, !=3.2.*, !=3.3.*, !=3.4.*"

[package.dependencies]
coverage = ">=5.2.1"
pytest = ">=4.6"
toml = "*"

[package.extras]
testing = ["fields", "hunter", "process-tests", "six", "pytest-xdist", "virtualenv"]

[[package]]
name = "pytest-forked"
version = "1.4.0"
description = "run tests in isolated forked subprocesses"
category = "dev"
optional = false
python-versions = ">=3.6"

[package.dependencies]
py = "*"
pytest = ">=3.10"

[[package]]
name = "pytest-sanic"
version = "1.9.1"
description = "a pytest plugin for Sanic"
category = "dev"
optional = false
python-versions = ">=3.7"
develop = false

[package.dependencies]
async_generator = "^1.10"
httpx = ">=0.18.1"
pytest = ">=5.2"
websockets = ">=9.1,<11.0"

[package.source]
type = "git"
url = "https://github.com/wochinge/pytest-sanic"
reference = "fix-signal-issue"
resolved_reference = "6c96e77db3b9530060ba1796f46e1481d7c4dd98"

[[package]]
name = "pytest-timeout"
version = "1.4.2"
description = "py.test plugin to abort hanging tests"
category = "dev"
optional = false
python-versions = "*"

[package.dependencies]
pytest = ">=3.6.0"

[[package]]
name = "pytest-xdist"
version = "2.5.0"
description = "pytest xdist plugin for distributed testing and loop-on-failing modes"
category = "dev"
optional = false
python-versions = ">=3.6"

[package.dependencies]
execnet = ">=1.1"
pytest = ">=6.2.0"
pytest-forked = "*"

[package.extras]
psutil = ["psutil (>=3.0)"]
setproctitle = ["setproctitle"]
testing = ["filelock"]

[[package]]
name = "python-crfsuite"
version = "0.9.7"
description = "Python binding for CRFsuite"
category = "main"
optional = false
python-versions = "*"

[[package]]
name = "python-dateutil"
version = "2.8.2"
description = "Extensions to the standard Python datetime module"
category = "main"
optional = false
python-versions = "!=3.0.*,!=3.1.*,!=3.2.*,>=2.7"

[package.dependencies]
six = ">=1.5"

[[package]]
name = "python-engineio"
version = "4.3.1"
description = "Engine.IO server and client for Python"
category = "main"
optional = false
python-versions = ">=3.6"

[package.extras]
asyncio_client = ["aiohttp (>=3.4)"]
client = ["requests (>=2.21.0)", "websocket-client (>=0.54.0)"]

[[package]]
name = "python-socketio"
version = "5.5.1"
description = "Socket.IO server and client for Python"
category = "main"
optional = false
python-versions = ">=3.6"

[package.dependencies]
bidict = ">=0.21.0"
python-engineio = ">=4.3.0"

[package.extras]
asyncio_client = ["aiohttp (>=3.4)"]
client = ["requests (>=2.21.0)", "websocket-client (>=0.54.0)"]

[[package]]
name = "pytz"
version = "2021.3"
description = "World timezone definitions, modern and historical"
category = "main"
optional = false
python-versions = "*"

[[package]]
name = "pyyaml"
version = "5.4.1"
description = "YAML parser and emitter for Python"
category = "main"
optional = false
python-versions = ">=2.7, !=3.0.*, !=3.1.*, !=3.2.*, !=3.3.*, !=3.4.*, !=3.5.*"

[[package]]
name = "questionary"
version = "1.10.0"
description = "Python library to build pretty command line user prompts ⭐️"
category = "main"
optional = false
python-versions = ">=3.6,<4.0"

[package.dependencies]
prompt_toolkit = ">=2.0,<4.0"

[package.extras]
docs = ["Sphinx (>=3.3,<4.0)", "sphinx-rtd-theme (>=0.5.0,<0.6.0)", "sphinx-autobuild (>=2020.9.1,<2021.0.0)", "sphinx-copybutton (>=0.3.1,<0.4.0)", "sphinx-autodoc-typehints (>=1.11.1,<2.0.0)"]

[[package]]
name = "randomname"
version = "0.1.5"
description = "Generate random adj-noun names like docker and github."
category = "main"
optional = false
python-versions = "*"

[package.dependencies]
fire = "*"

[[package]]
name = "rasa-sdk"
version = "3.0.3"
description = "Open source machine learning framework to automate text- and voice-based conversations: NLU, dialogue management, connect to Slack, Facebook, and more - Create chatbots and voice assistants"
category = "main"
optional = false
python-versions = ">=3.7,<3.9"

[package.dependencies]
coloredlogs = ">=10,<16"
requests = ">=2.23,<3.0"
sanic = ">=21.6.0,<22.0.0"
Sanic-Cors = ">=1.0.0,<2.0.0"
typing-extensions = ">=3.7.4,<4.0.0"
urllib3 = ">=1.26.5,<2.0.0"
uvloop = {version = "<0.15.0", markers = "sys_platform != \"win32\""}

[[package]]
name = "redis"
version = "3.5.3"
description = "Python client for Redis key-value store"
category = "main"
optional = false
python-versions = ">=2.7, !=3.0.*, !=3.1.*, !=3.2.*, !=3.3.*, !=3.4.*"

[package.extras]
hiredis = ["hiredis (>=0.1.3)"]

[[package]]
name = "regex"
version = "2021.8.28"
description = "Alternative regular expression module, to replace re."
category = "main"
optional = false
python-versions = "*"

[[package]]
name = "requests"
version = "2.27.1"
description = "Python HTTP for Humans."
category = "main"
optional = false
python-versions = ">=2.7, !=3.0.*, !=3.1.*, !=3.2.*, !=3.3.*, !=3.4.*, !=3.5.*"

[package.dependencies]
certifi = ">=2017.4.17"
charset-normalizer = {version = ">=2.0.0,<2.1.0", markers = "python_version >= \"3\""}
idna = {version = ">=2.5,<4", markers = "python_version >= \"3\""}
urllib3 = ">=1.21.1,<1.27"

[package.extras]
socks = ["PySocks (>=1.5.6,!=1.5.7)", "win-inet-pton"]
use_chardet_on_py3 = ["chardet (>=3.0.2,<5)"]

[[package]]
name = "requests-oauthlib"
version = "1.3.0"
description = "OAuthlib authentication support for Requests."
category = "main"
optional = false
python-versions = ">=2.7, !=3.0.*, !=3.1.*, !=3.2.*, !=3.3.*"

[package.dependencies]
oauthlib = ">=3.0.0"
requests = ">=2.0.0"

[package.extras]
rsa = ["oauthlib[signedtoken] (>=3.0.0)"]

[[package]]
name = "requests-toolbelt"
version = "0.9.1"
description = "A utility belt for advanced users of python-requests"
category = "main"
optional = false
python-versions = "*"

[package.dependencies]
requests = ">=2.0.1,<3.0.0"

[[package]]
name = "responses"
version = "0.13.4"
description = "A utility library for mocking out the `requests` Python library."
category = "dev"
optional = false
python-versions = ">=2.7, !=3.0.*, !=3.1.*, !=3.2.*, !=3.3.*, !=3.4.*"

[package.dependencies]
requests = ">=2.0"
six = "*"
urllib3 = ">=1.25.10"

[package.extras]
tests = ["coverage (>=3.7.1,<6.0.0)", "pytest-cov", "pytest-localserver", "flake8", "types-mock", "types-requests", "types-six", "pytest (>=4.6,<5.0)", "pytest (>=4.6)", "mypy"]

[[package]]
name = "rfc3986"
version = "1.5.0"
description = "Validating URI References per RFC 3986"
category = "dev"
optional = false
python-versions = "*"

[package.dependencies]
idna = {version = "*", optional = true, markers = "extra == \"idna2008\""}

[package.extras]
idna2008 = ["idna"]

[[package]]
name = "rocketchat-api"
version = "1.16.0"
description = "Python API wrapper for Rocket.Chat"
category = "main"
optional = false
python-versions = "*"

[package.dependencies]
requests = "*"

[[package]]
name = "rsa"
version = "4.8"
description = "Pure-Python RSA implementation"
category = "main"
optional = false
python-versions = ">=3.6,<4"

[package.dependencies]
pyasn1 = ">=0.1.3"

[[package]]
name = "ruamel.yaml"
version = "0.16.13"
description = "ruamel.yaml is a YAML parser/emitter that supports roundtrip preservation of comments, seq/map flow style, and map key order"
category = "main"
optional = false
python-versions = "*"

[package.dependencies]
"ruamel.yaml.clib" = {version = ">=0.1.2", markers = "platform_python_implementation == \"CPython\" and python_version < \"3.10\""}

[package.extras]
docs = ["ryd"]
jinja2 = ["ruamel.yaml.jinja2 (>=0.2)"]

[[package]]
name = "ruamel.yaml.clib"
version = "0.2.6"
description = "C version of reader, parser and emitter for ruamel.yaml derived from libyaml"
category = "main"
optional = false
python-versions = ">=3.5"

[[package]]
name = "s3transfer"
version = "0.5.0"
description = "An Amazon S3 Transfer Manager"
category = "main"
optional = false
python-versions = ">= 3.6"

[package.dependencies]
botocore = ">=1.12.36,<2.0a.0"

[package.extras]
crt = ["botocore[crt] (>=1.20.29,<2.0a.0)"]

[[package]]
name = "sacremoses"
version = "0.0.47"
description = "SacreMoses"
category = "main"
optional = true
python-versions = "*"

[package.dependencies]
click = "*"
joblib = "*"
regex = "*"
six = "*"
tqdm = "*"

[[package]]
name = "sanic"
version = "21.9.3"
description = "A web server and web framework that's written to go fast. Build fast. Run fast."
category = "main"
optional = false
python-versions = ">=3.7"

[package.dependencies]
aiofiles = ">=0.6.0"
httptools = ">=0.0.10"
multidict = ">=5.0,<6.0"
sanic-routing = ">=0.7,<1.0"
ujson = {version = ">=1.35", markers = "sys_platform != \"win32\" and implementation_name == \"cpython\""}
uvloop = {version = ">=0.5.3", markers = "sys_platform != \"win32\" and implementation_name == \"cpython\""}
websockets = ">=10.0"

[package.extras]
all = ["isort (>=5.0.0)", "beautifulsoup4", "chardet (>=3.0.0,<4.0.0)", "pytest-benchmark", "pytest-cov", "pytest-sugar", "m2r2", "pygments", "mypy (>=0.901)", "towncrier", "pytest (==5.2.1)", "uvicorn (<0.15.0)", "coverage (==5.3)", "pytest-sanic", "flake8", "sphinx (>=2.1.2)", "sanic-testing (>=0.7.0)", "bandit", "black", "gunicorn (==20.0.4)", "tox", "sphinx-rtd-theme (>=0.4.3)", "docutils", "types-ujson"]
dev = ["sanic-testing (>=0.7.0)", "pytest (==5.2.1)", "coverage (==5.3)", "gunicorn (==20.0.4)", "pytest-cov", "beautifulsoup4", "pytest-sanic", "pytest-sugar", "pytest-benchmark", "chardet (>=3.0.0,<4.0.0)", "flake8", "black", "isort (>=5.0.0)", "bandit", "mypy (>=0.901)", "docutils", "pygments", "uvicorn (<0.15.0)", "tox", "towncrier", "types-ujson"]
docs = ["sphinx (>=2.1.2)", "sphinx-rtd-theme (>=0.4.3)", "docutils", "pygments", "m2r2"]
test = ["sanic-testing (>=0.7.0)", "pytest (==5.2.1)", "coverage (==5.3)", "gunicorn (==20.0.4)", "pytest-cov", "beautifulsoup4", "pytest-sanic", "pytest-sugar", "pytest-benchmark", "chardet (>=3.0.0,<4.0.0)", "flake8", "black", "isort (>=5.0.0)", "bandit", "mypy (>=0.901)", "docutils", "pygments", "uvicorn (<0.15.0)", "types-ujson"]

[[package]]
name = "sanic-cors"
version = "1.0.1"
description = "A Sanic extension adding a decorator for CORS support. Based on flask-cors by Cory Dolphin."
category = "main"
optional = false
python-versions = "*"

[package.dependencies]
sanic = ">=21.3.1,<21.6.0 || >21.6.0,<21.9.0 || >21.9.0,<22"
sanic-plugin-toolkit = ">=1.2.0,<2"

[[package]]
name = "sanic-jwt"
version = "1.7.0"
description = "JWT oauth flow for Sanic"
category = "main"
optional = false
python-versions = "*"

[package.dependencies]
pyjwt = ">=2.1.0,<2.2.0"

[package.extras]
all = ["sphinx"]
docs = ["sphinx"]

[[package]]
name = "sanic-plugin-toolkit"
version = "1.2.1"
description = "The all-in-one toolkit for creating powerful Sanic Plugins"
category = "main"
optional = false
python-versions = ">=3.7,<4.0"

[package.dependencies]
sanic = ">=21.3.1,<21.12.0"

[[package]]
name = "sanic-routing"
version = "0.7.2"
description = "Core routing component for Sanic"
category = "main"
optional = false
python-versions = "*"

[[package]]
name = "sanic-testing"
version = "0.7.0"
description = "Core testing clients for Sanic"
category = "dev"
optional = false
python-versions = "*"

[package.dependencies]
httpx = ">=0.18.0,<0.19.0"
websockets = ">=9.0"

[[package]]
name = "scikit-learn"
version = "0.24.2"
description = "A set of python modules for machine learning and data mining"
category = "main"
optional = false
python-versions = ">=3.6"

[package.dependencies]
joblib = ">=0.11"
numpy = ">=1.13.3"
scipy = ">=0.19.1"
threadpoolctl = ">=2.0.0"

[package.extras]
benchmark = ["matplotlib (>=2.1.1)", "pandas (>=0.25.0)", "memory-profiler (>=0.57.0)"]
docs = ["matplotlib (>=2.1.1)", "scikit-image (>=0.13)", "pandas (>=0.25.0)", "seaborn (>=0.9.0)", "memory-profiler (>=0.57.0)", "sphinx (>=3.2.0)", "sphinx-gallery (>=0.7.0)", "numpydoc (>=1.0.0)", "Pillow (>=7.1.2)", "sphinx-prompt (>=1.3.0)"]
examples = ["matplotlib (>=2.1.1)", "scikit-image (>=0.13)", "pandas (>=0.25.0)", "seaborn (>=0.9.0)"]
tests = ["matplotlib (>=2.1.1)", "scikit-image (>=0.13)", "pandas (>=0.25.0)", "pytest (>=5.0.1)", "pytest-cov (>=2.9.0)", "flake8 (>=3.8.2)", "mypy (>=0.770)", "pyamg (>=4.0.0)"]

[[package]]
name = "scipy"
version = "1.7.3"
description = "SciPy: Scientific Library for Python"
category = "main"
optional = false
python-versions = ">=3.7,<3.11"

[package.dependencies]
numpy = ">=1.16.5,<1.23.0"

[[package]]
name = "sentencepiece"
version = "0.1.96"
description = "SentencePiece python wrapper"
category = "main"
optional = true
python-versions = "*"

[[package]]
name = "sentinels"
version = "1.0.0"
description = "Various objects to denote special meanings in python"
category = "dev"
optional = false
python-versions = "*"

[[package]]
name = "sentry-sdk"
version = "1.3.1"
description = "Python client for Sentry (https://sentry.io)"
category = "main"
optional = false
python-versions = "*"

[package.dependencies]
certifi = "*"
urllib3 = ">=1.10.0"

[package.extras]
aiohttp = ["aiohttp (>=3.5)"]
beam = ["apache-beam (>=2.12)"]
bottle = ["bottle (>=0.12.13)"]
celery = ["celery (>=3)"]
chalice = ["chalice (>=1.16.0)"]
django = ["django (>=1.8)"]
falcon = ["falcon (>=1.4)"]
flask = ["flask (>=0.11)", "blinker (>=1.1)"]
httpx = ["httpx (>=0.16.0)"]
pure_eval = ["pure-eval", "executing", "asttokens"]
pyspark = ["pyspark (>=2.4.4)"]
rq = ["rq (>=0.6)"]
sanic = ["sanic (>=0.8)"]
sqlalchemy = ["sqlalchemy (>=1.2)"]
tornado = ["tornado (>=5)"]

[[package]]
name = "six"
version = "1.15.0"
description = "Python 2 and 3 compatibility utilities"
category = "main"
optional = false
python-versions = ">=2.7, !=3.0.*, !=3.1.*, !=3.2.*"

[[package]]
name = "sklearn-crfsuite"
version = "0.3.6"
description = "CRFsuite (python-crfsuite) wrapper which provides interface simlar to scikit-learn"
category = "main"
optional = false
python-versions = "*"

[package.dependencies]
python-crfsuite = ">=0.8.3"
six = "*"
tabulate = "*"
tqdm = ">=2.0"

[[package]]
name = "slackclient"
version = "2.9.3"
description = "Slack API clients for Web API and RTM API"
category = "main"
optional = false
python-versions = ">=3.6.0"

[package.dependencies]
aiohttp = ">3.5.2,<4.0.0"

[package.extras]
optional = ["aiodns (>1.0)"]

[[package]]
name = "smart-open"
version = "5.2.1"
description = "Utils for streaming large files (S3, HDFS, GCS, Azure Blob Storage, gzip, bz2...)"
category = "main"
optional = true
python-versions = ">=3.6,<4.0"

[package.extras]
all = ["boto3", "google-cloud-storage", "azure-storage-blob", "azure-common", "azure-core", "requests"]
azure = ["azure-storage-blob", "azure-common", "azure-core"]
gcs = ["google-cloud-storage"]
http = ["requests"]
s3 = ["boto3"]
test = ["boto3", "google-cloud-storage", "azure-storage-blob", "azure-common", "azure-core", "requests", "moto[server] (==1.3.14)", "pathlib2", "responses", "paramiko", "parameterizedtestcase", "pytest", "pytest-rerunfailures"]
webhdfs = ["requests"]

[[package]]
name = "smmap"
version = "5.0.0"
description = "A pure Python implementation of a sliding window memory map manager"
category = "dev"
optional = false
python-versions = ">=3.6"

[[package]]
name = "sniffio"
version = "1.2.0"
description = "Sniff out which async library your code is running under"
category = "dev"
optional = false
python-versions = ">=3.5"

[[package]]
name = "snowballstemmer"
version = "2.2.0"
description = "This package provides 29 stemmers for 28 languages generated from Snowball algorithms."
category = "dev"
optional = false
python-versions = "*"

[[package]]
name = "sortedcontainers"
version = "2.4.0"
description = "Sorted Containers -- Sorted List, Sorted Dict, Sorted Set"
category = "dev"
optional = false
python-versions = "*"

[[package]]
name = "spacy"
version = "3.2.1"
description = "Industrial-strength Natural Language Processing (NLP) in Python"
category = "main"
optional = true
python-versions = ">=3.6"

[package.dependencies]
blis = ">=0.4.0,<0.8.0"
catalogue = ">=2.0.6,<2.1.0"
cymem = ">=2.0.2,<2.1.0"
jinja2 = "*"
langcodes = ">=3.2.0,<4.0.0"
murmurhash = ">=0.28.0,<1.1.0"
numpy = ">=1.15.0"
packaging = ">=20.0"
pathy = ">=0.3.5"
preshed = ">=3.0.2,<3.1.0"
pydantic = ">=1.7.4,<1.8 || >1.8,<1.8.1 || >1.8.1,<1.9.0"
requests = ">=2.13.0,<3.0.0"
spacy-legacy = ">=3.0.8,<3.1.0"
spacy-loggers = ">=1.0.0,<2.0.0"
srsly = ">=2.4.1,<3.0.0"
thinc = ">=8.0.12,<8.1.0"
tqdm = ">=4.38.0,<5.0.0"
typer = ">=0.3.0,<0.5.0"
typing-extensions = {version = ">=3.7.4,<4.0.0.0", markers = "python_version < \"3.8\""}
wasabi = ">=0.8.1,<1.1.0"

[package.extras]
apple = ["thinc-apple-ops (>=0.0.4,<1.0.0)"]
cuda = ["cupy (>=5.0.0b4,<10.0.0)"]
cuda100 = ["cupy-cuda100 (>=5.0.0b4,<10.0.0)"]
cuda101 = ["cupy-cuda101 (>=5.0.0b4,<10.0.0)"]
cuda102 = ["cupy-cuda102 (>=5.0.0b4,<10.0.0)"]
cuda110 = ["cupy-cuda110 (>=5.0.0b4,<10.0.0)"]
cuda111 = ["cupy-cuda111 (>=5.0.0b4,<10.0.0)"]
cuda112 = ["cupy-cuda112 (>=5.0.0b4,<10.0.0)"]
cuda113 = ["cupy-cuda113 (>=5.0.0b4,<10.0.0)"]
cuda114 = ["cupy-cuda114 (>=5.0.0b4,<10.0.0)"]
cuda80 = ["cupy-cuda80 (>=5.0.0b4,<10.0.0)"]
cuda90 = ["cupy-cuda90 (>=5.0.0b4,<10.0.0)"]
cuda91 = ["cupy-cuda91 (>=5.0.0b4,<10.0.0)"]
cuda92 = ["cupy-cuda92 (>=5.0.0b4,<10.0.0)"]
ja = ["sudachipy (>=0.4.9)", "sudachidict-core (>=20200330)"]
ko = ["natto-py (==0.9.0)"]
lookups = ["spacy-lookups-data (>=1.0.3,<1.1.0)"]
ray = ["spacy-ray (>=0.1.0,<1.0.0)"]
th = ["pythainlp (>=2.0)"]
transformers = ["spacy-transformers (>=1.1.2,<1.2.0)"]

[[package]]
name = "spacy-legacy"
version = "3.0.8"
description = "Legacy registered functions for spaCy backwards compatibility"
category = "main"
optional = true
python-versions = ">=3.6"

[[package]]
name = "spacy-loggers"
version = "1.0.1"
description = "Logging utilities for SpaCy"
category = "main"
optional = true
python-versions = ">=3.6"

[package.dependencies]
wasabi = ">=0.8.1,<1.1.0"

[[package]]
name = "sqlalchemy"
version = "1.4.29"
description = "Database Abstraction Library"
category = "main"
optional = false
python-versions = "!=3.0.*,!=3.1.*,!=3.2.*,!=3.3.*,!=3.4.*,!=3.5.*,>=2.7"

[package.dependencies]
greenlet = {version = "!=0.4.17", markers = "python_version >= \"3\" and (platform_machine == \"aarch64\" or platform_machine == \"ppc64le\" or platform_machine == \"x86_64\" or platform_machine == \"amd64\" or platform_machine == \"AMD64\" or platform_machine == \"win32\" or platform_machine == \"WIN32\")"}
importlib-metadata = {version = "*", markers = "python_version < \"3.8\""}

[package.extras]
aiomysql = ["greenlet (!=0.4.17)", "aiomysql"]
aiosqlite = ["typing_extensions (!=3.10.0.1)", "greenlet (!=0.4.17)", "aiosqlite"]
asyncio = ["greenlet (!=0.4.17)"]
asyncmy = ["greenlet (!=0.4.17)", "asyncmy (>=0.2.3)"]
mariadb_connector = ["mariadb (>=1.0.1)"]
mssql = ["pyodbc"]
mssql_pymssql = ["pymssql"]
mssql_pyodbc = ["pyodbc"]
mypy = ["sqlalchemy2-stubs", "mypy (>=0.910)"]
mysql = ["mysqlclient (>=1.4.0,<2)", "mysqlclient (>=1.4.0)"]
mysql_connector = ["mysql-connector-python"]
oracle = ["cx_oracle (>=7,<8)", "cx_oracle (>=7)"]
postgresql = ["psycopg2 (>=2.7)"]
postgresql_asyncpg = ["greenlet (!=0.4.17)", "asyncpg"]
postgresql_pg8000 = ["pg8000 (>=1.16.6)"]
postgresql_psycopg2binary = ["psycopg2-binary"]
postgresql_psycopg2cffi = ["psycopg2cffi"]
pymysql = ["pymysql (<1)", "pymysql"]
sqlcipher = ["sqlcipher3-binary"]

[[package]]
name = "srsly"
version = "2.4.2"
description = "Modern high-performance serialization utilities for Python"
category = "main"
optional = true
python-versions = ">=3.6"

[package.dependencies]
catalogue = ">=2.0.3,<2.1.0"

[[package]]
name = "stevedore"
version = "3.5.0"
description = "Manage dynamic plugins for Python applications"
category = "dev"
optional = false
python-versions = ">=3.6"

[package.dependencies]
importlib-metadata = {version = ">=1.7.0", markers = "python_version < \"3.8\""}
pbr = ">=2.0.0,<2.1.0 || >2.1.0"

[[package]]
name = "tabulate"
version = "0.8.9"
description = "Pretty-print tabular data"
category = "main"
optional = false
python-versions = "*"

[package.extras]
widechars = ["wcwidth"]

[[package]]
name = "tarsafe"
version = "0.0.3"
description = "A safe subclass of the TarFile class for interacting with tar files. Can be used as a direct drop-in replacement for safe usage of extractall()"
category = "main"
optional = false
python-versions = ">=3.6"

[[package]]
name = "tensorboard"
version = "2.7.0"
description = "TensorBoard lets you watch Tensors Flow"
category = "main"
optional = false
python-versions = ">=3.6"

[package.dependencies]
absl-py = ">=0.4"
google-auth = ">=1.6.3,<3"
google-auth-oauthlib = ">=0.4.1,<0.5"
grpcio = ">=1.24.3"
markdown = ">=2.6.8"
numpy = ">=1.12.0"
protobuf = ">=3.6.0"
requests = ">=2.21.0,<3"
tensorboard-data-server = ">=0.6.0,<0.7.0"
tensorboard-plugin-wit = ">=1.6.0"
werkzeug = ">=0.11.15"

[[package]]
name = "tensorboard-data-server"
version = "0.6.1"
description = "Fast data loading for TensorBoard"
category = "main"
optional = false
python-versions = ">=3.6"

[[package]]
name = "tensorboard-plugin-wit"
version = "1.8.1"
description = "What-If Tool TensorBoard plugin."
category = "main"
optional = false
python-versions = "*"

[[package]]
name = "tensorflow"
version = "2.6.1"
description = "TensorFlow is an open source machine learning framework for everyone."
category = "main"
optional = false
python-versions = "*"

[package.dependencies]
absl-py = ">=0.10,<1.0"
astunparse = ">=1.6.3,<1.7.0"
clang = ">=5.0,<6.0"
flatbuffers = ">=1.12.0,<1.13.0"
gast = "0.4.0"
google-pasta = ">=0.2,<1.0"
grpcio = ">=1.37.0,<2.0"
h5py = ">=3.1.0,<3.2.0"
keras = ">=2.6,<3.0"
keras-preprocessing = ">=1.1.2,<1.2.0"
numpy = ">=1.19.2,<1.20.0"
opt-einsum = ">=3.3.0,<3.4.0"
protobuf = ">=3.9.2"
six = ">=1.15.0,<1.16.0"
tensorboard = ">=2.6,<3.0"
tensorflow-estimator = "<2.7"
termcolor = ">=1.1.0,<1.2.0"
typing-extensions = ">=3.7.4,<3.8.0"
wrapt = ">=1.12.1,<1.13.0"

[[package]]
name = "tensorflow-addons"
version = "0.14.0"
description = "TensorFlow Addons."
category = "main"
optional = false
python-versions = "*"

[package.dependencies]
typeguard = ">=2.7"

[package.extras]
tensorflow = ["tensorflow (>=2.4.0,<2.7.0)"]
tensorflow-cpu = ["tensorflow-cpu (>=2.4.0,<2.7.0)"]
tensorflow-gpu = ["tensorflow-gpu (>=2.4.0,<2.7.0)"]

[[package]]
name = "tensorflow-estimator"
version = "2.6.0"
description = "TensorFlow Estimator."
category = "main"
optional = false
python-versions = "*"

[[package]]
name = "tensorflow-hub"
version = "0.12.0"
description = "TensorFlow Hub is a library to foster the publication, discovery, and consumption of reusable parts of machine learning models."
category = "main"
optional = false
python-versions = "*"

[package.dependencies]
numpy = ">=1.12.0"
protobuf = ">=3.8.0"

[package.extras]
make_image_classifier = ["keras-preprocessing"]
make_nearest_neighbour_index = ["apache-beam", "annoy"]

[[package]]
name = "tensorflow-probability"
version = "0.13.0"
description = "Probabilistic modeling and statistical inference in TensorFlow"
category = "main"
optional = false
python-versions = "*"

[package.dependencies]
cloudpickle = ">=1.3"
decorator = "*"
dm-tree = "*"
gast = ">=0.3.2"
numpy = ">=1.13.3"
six = ">=1.10.0"

[package.extras]
jax = ["jax", "jaxlib"]
tfds = ["tensorflow-datasets (>=2.2.0)"]

[[package]]
name = "tensorflow-text"
version = "2.6.0"
description = "TF.Text is a TensorFlow library of text related ops, modules, and subgraphs."
category = "main"
optional = false
python-versions = "*"

[package.dependencies]
tensorflow = ">=2.6.0,<2.7"
tensorflow-hub = ">=0.8.0"

[package.extras]
tensorflow_cpu = ["tensorflow-cpu (>=2.4.0rc0,<2.5)"]
tests = ["absl-py", "pytest", "tensorflow-datasets (>=3.2.0)"]

[[package]]
name = "termcolor"
version = "1.1.0"
description = "ANSII Color formatting for output in terminal."
category = "main"
optional = false
python-versions = "*"

[[package]]
name = "terminaltables"
version = "3.1.10"
description = "Generate simple tables in terminals from a nested list of strings."
category = "main"
optional = false
python-versions = ">=2.6"

[[package]]
name = "thinc"
version = "8.0.13"
description = "A refreshing functional take on deep learning, compatible with your favorite libraries"
category = "main"
optional = true
python-versions = ">=3.6"

[package.dependencies]
blis = ">=0.4.0,<0.8.0"
catalogue = ">=2.0.4,<2.1.0"
cymem = ">=2.0.2,<2.1.0"
murmurhash = ">=0.28.0,<1.1.0"
numpy = ">=1.15.0"
preshed = ">=3.0.2,<3.1.0"
pydantic = ">=1.7.4,<1.8 || >1.8,<1.8.1 || >1.8.1,<1.9.0"
srsly = ">=2.4.0,<3.0.0"
typing-extensions = {version = ">=3.7.4.1,<4.0.0.0", markers = "python_version < \"3.8\""}
wasabi = ">=0.8.1,<1.1.0"

[package.extras]
cuda = ["cupy (>=5.0.0b4)"]
cuda100 = ["cupy-cuda100 (>=5.0.0b4)"]
cuda101 = ["cupy-cuda101 (>=5.0.0b4)"]
cuda102 = ["cupy-cuda102 (>=5.0.0b4)"]
cuda110 = ["cupy-cuda110 (>=5.0.0b4)"]
cuda111 = ["cupy-cuda111 (>=5.0.0b4)"]
cuda112 = ["cupy-cuda112 (>=5.0.0b4)"]
cuda113 = ["cupy-cuda113 (>=5.0.0b4)"]
cuda114 = ["cupy-cuda114 (>=5.0.0b4)"]
cuda80 = ["cupy-cuda80 (>=5.0.0b4)"]
cuda90 = ["cupy-cuda90 (>=5.0.0b4)"]
cuda91 = ["cupy-cuda91 (>=5.0.0b4)"]
cuda92 = ["cupy-cuda92 (>=5.0.0b4)"]
datasets = ["ml-datasets (>=0.2.0,<0.3.0)"]
mxnet = ["mxnet (>=1.5.1,<1.6.0)"]
tensorflow = ["tensorflow (>=2.0.0,<2.6.0)"]
torch = ["torch (>=1.5.0)"]

[[package]]
name = "threadpoolctl"
version = "3.0.0"
description = "threadpoolctl"
category = "main"
optional = false
python-versions = ">=3.6"

[[package]]
name = "tokenizers"
version = "0.7.0"
description = "Fast and Customizable Tokenizers"
category = "main"
optional = true
python-versions = "*"

[package.extras]
testing = ["pytest"]

[[package]]
name = "toml"
version = "0.10.2"
description = "Python Library for Tom's Obvious, Minimal Language"
category = "dev"
optional = false
python-versions = ">=2.6, !=3.0.*, !=3.1.*, !=3.2.*"

[[package]]
name = "tomli"
version = "1.2.3"
description = "A lil' TOML parser"
category = "dev"
optional = false
python-versions = ">=3.6"

[[package]]
name = "toolz"
version = "0.11.2"
description = "List processing tools and functional utilities"
category = "main"
optional = false
python-versions = ">=3.5"

[[package]]
name = "towncrier"
version = "21.3.0"
description = "Building newsfiles for your project."
category = "dev"
optional = false
python-versions = "*"

[package.dependencies]
click = "*"
click-default-group = "*"
incremental = "*"
jinja2 = "*"
toml = "*"

[package.extras]
dev = ["packaging"]

[[package]]
name = "tqdm"
version = "4.62.3"
description = "Fast, Extensible Progress Meter"
category = "main"
optional = false
python-versions = "!=3.0.*,!=3.1.*,!=3.2.*,!=3.3.*,>=2.7"

[package.dependencies]
colorama = {version = "*", markers = "platform_system == \"Windows\""}

[package.extras]
dev = ["py-make (>=0.1.0)", "twine", "wheel"]
notebook = ["ipywidgets (>=6)"]
telegram = ["requests"]

[[package]]
name = "transformers"
version = "2.11.0"
description = "State-of-the-art Natural Language Processing for TensorFlow 2.0 and PyTorch"
category = "main"
optional = true
python-versions = ">=3.6.0"

[package.dependencies]
filelock = "*"
numpy = "*"
packaging = "*"
regex = "!=2019.12.17"
requests = "*"
sacremoses = "*"
sentencepiece = "*"
tokenizers = "0.7.0"
tqdm = ">=4.27"

[package.extras]
all = ["pydantic", "uvicorn", "fastapi", "starlette", "tensorflow", "torch"]
dev = ["pytest", "pytest-xdist", "timeout-decorator", "black", "isort", "flake8", "mecab-python3", "scikit-learn", "tensorflow", "torch"]
docs = ["recommonmark", "sphinx", "sphinx-markdown-tables", "sphinx-rtd-theme"]
mecab = ["mecab-python3"]
quality = ["black", "isort", "flake8"]
serving = ["pydantic", "uvicorn", "fastapi", "starlette"]
sklearn = ["scikit-learn"]
testing = ["pytest", "pytest-xdist", "timeout-decorator"]
tf = ["tensorflow", "onnxconverter-common", "keras2onnx"]
tf-cpu = ["tensorflow-cpu", "onnxconverter-common", "keras2onnx"]
torch = ["torch"]

[[package]]
name = "twilio"
version = "6.50.1"
description = "Twilio API client and TwiML generator"
category = "main"
optional = false
python-versions = "*"

[package.dependencies]
PyJWT = ">=1.4.2"
pytz = "*"
requests = {version = ">=2.0.0", markers = "python_version >= \"3.0\""}
six = "*"

[[package]]
name = "typed-ast"
version = "1.4.3"
description = "a fork of Python 2 and 3 ast modules with type comment support"
category = "dev"
optional = false
python-versions = "*"

[[package]]
name = "typeguard"
version = "2.13.3"
description = "Run-time type checker for Python"
category = "main"
optional = false
python-versions = ">=3.5.3"

[package.extras]
doc = ["sphinx-rtd-theme", "sphinx-autodoc-typehints (>=1.2.0)"]
test = ["pytest", "typing-extensions", "mypy"]

[[package]]
name = "typer"
version = "0.4.0"
description = "Typer, build great CLIs. Easy to code. Based on Python type hints."
category = "main"
optional = true
python-versions = ">=3.6"

[package.dependencies]
click = ">=7.1.1,<9.0.0"

[package.extras]
all = ["colorama (>=0.4.3,<0.5.0)", "shellingham (>=1.3.0,<2.0.0)"]
dev = ["autoflake (>=1.3.1,<2.0.0)", "flake8 (>=3.8.3,<4.0.0)"]
doc = ["mkdocs (>=1.1.2,<2.0.0)", "mkdocs-material (>=5.4.0,<6.0.0)", "markdown-include (>=0.5.1,<0.6.0)"]
test = ["shellingham (>=1.3.0,<2.0.0)", "pytest (>=4.4.0,<5.4.0)", "pytest-cov (>=2.10.0,<3.0.0)", "coverage (>=5.2,<6.0)", "pytest-xdist (>=1.32.0,<2.0.0)", "pytest-sugar (>=0.9.4,<0.10.0)", "mypy (==0.910)", "black (>=19.10b0,<20.0b0)", "isort (>=5.0.6,<6.0.0)"]

[[package]]
name = "types-pkg-resources"
version = "0.1.3"
description = "Typing stubs for pkg_resources"
category = "dev"
optional = false
python-versions = "*"

[[package]]
name = "types-python-dateutil"
version = "0.1.6"
description = "Typing stubs for python-dateutil"
category = "dev"
optional = false
python-versions = "*"

[[package]]
name = "types-pytz"
version = "2021.3.4"
description = "Typing stubs for pytz"
category = "dev"
optional = false
python-versions = "*"

[[package]]
name = "types-requests"
version = "2.27.7"
description = "Typing stubs for requests"
category = "dev"
optional = false
python-versions = "*"

[package.dependencies]
types-urllib3 = "<1.27"

[[package]]
name = "types-setuptools"
version = "57.4.7"
description = "Typing stubs for setuptools"
category = "dev"
optional = false
python-versions = "*"

[[package]]
name = "types-urllib3"
version = "1.26.7"
description = "Typing stubs for urllib3"
category = "dev"
optional = false
python-versions = "*"

[[package]]
name = "typing-extensions"
version = "3.7.4.3"
description = "Backported and Experimental Type Hints for Python 3.5+"
category = "main"
optional = false
python-versions = "*"

[[package]]
name = "typing-utils"
version = "0.1.0"
description = "utils to inspect Python type annotations"
category = "main"
optional = false
python-versions = ">=3.6.1"

[package.extras]
test = ["pytest"]

[[package]]
name = "tzlocal"
version = "2.1"
description = "tzinfo object for the local timezone"
category = "main"
optional = false
python-versions = "*"

[package.dependencies]
pytz = "*"

[[package]]
name = "ujson"
version = "4.3.0"
description = "Ultra fast JSON encoder and decoder for Python"
category = "main"
optional = false
python-versions = ">=3.6"

[[package]]
name = "uritemplate"
version = "4.1.1"
description = "Implementation of RFC 6570 URI Templates"
category = "main"
optional = true
python-versions = ">=3.6"

[[package]]
name = "urllib3"
version = "1.26.8"
description = "HTTP library with thread-safe connection pooling, file post, and more."
category = "main"
optional = false
python-versions = ">=2.7, !=3.0.*, !=3.1.*, !=3.2.*, !=3.3.*, !=3.4.*, <4"

[package.extras]
brotli = ["brotlipy (>=0.6.0)"]
secure = ["pyOpenSSL (>=0.14)", "cryptography (>=1.3.4)", "idna (>=2.0.0)", "certifi", "ipaddress"]
socks = ["PySocks (>=1.5.6,!=1.5.7,<2.0)"]

[[package]]
name = "uvloop"
version = "0.14.0"
description = "Fast implementation of asyncio event loop on top of libuv"
category = "main"
optional = false
python-versions = "*"

[[package]]
name = "wasabi"
version = "0.9.0"
description = "A lightweight console printing and formatting toolkit"
category = "main"
optional = true
python-versions = "*"

[[package]]
name = "watchdog"
version = "1.0.2"
description = "Filesystem events monitoring"
category = "dev"
optional = false
python-versions = ">=3.6"

[package.extras]
watchmedo = ["PyYAML (>=3.10)", "argh (>=0.24.1)"]

[[package]]
name = "wcwidth"
version = "0.2.5"
description = "Measures the displayed width of unicode strings in a terminal"
category = "main"
optional = false
python-versions = "*"

[[package]]
name = "webexteamssdk"
version = "1.6"
description = "Community-developed Python SDK for the Webex Teams APIs"
category = "main"
optional = false
python-versions = "*"

[package.dependencies]
future = "*"
PyJWT = "*"
requests = ">=2.4.2"
requests-toolbelt = "*"

[[package]]
name = "websockets"
version = "10.1"
description = "An implementation of the WebSocket Protocol (RFC 6455 & 7692)"
category = "main"
optional = false
python-versions = ">=3.7"

[[package]]
name = "werkzeug"
version = "2.0.2"
description = "The comprehensive WSGI web application library."
category = "main"
optional = false
python-versions = ">=3.6"

[package.extras]
watchdog = ["watchdog"]

[[package]]
name = "wrapt"
version = "1.12.1"
description = "Module for decorators, wrappers and monkey patching."
category = "main"
optional = false
python-versions = "*"

[[package]]
name = "xmltodict"
version = "0.12.0"
description = "Makes working with XML feel like you are working with JSON"
category = "dev"
optional = false
python-versions = ">=2.7, !=3.0.*, !=3.1.*, !=3.2.*, !=3.3.*"

[[package]]
name = "yarl"
version = "1.7.2"
description = "Yet another URL library"
category = "main"
optional = false
python-versions = ">=3.6"

[package.dependencies]
idna = ">=2.0"
multidict = ">=4.0"
typing-extensions = {version = ">=3.7.4", markers = "python_version < \"3.8\""}

[[package]]
name = "zipp"
version = "3.7.0"
description = "Backport of pathlib-compatible object wrapper for zip files"
category = "main"
optional = false
python-versions = ">=3.7"

[package.extras]
docs = ["sphinx", "jaraco.packaging (>=8.2)", "rst.linker (>=1.9)"]
testing = ["pytest (>=6)", "pytest-checkdocs (>=2.4)", "pytest-flake8", "pytest-cov", "pytest-enabler (>=1.0.1)", "jaraco.itertools", "func-timeout", "pytest-black (>=0.3.7)", "pytest-mypy"]

[extras]
full = ["spacy", "transformers", "jieba"]
gh-release-notes = ["github3.py"]
jieba = ["jieba"]
spacy = ["spacy"]
transformers = ["transformers"]

[metadata]
lock-version = "1.1"
python-versions = ">=3.7,<3.9"
<<<<<<< HEAD
content-hash = "954f73b0ebc9c14618235fb647d997a05fd234ae402a78af23cd7deeea4a4217"
=======
content-hash = "9e1746c3efed08141e3176d60c82d6315228c0c80af2cf7b17f6f1ae0d737681"
>>>>>>> fbad4cf1

[metadata.files]
absl-py = [
    {file = "absl-py-0.13.0.tar.gz", hash = "sha256:6953272383486044699fd0e9f00aad167a27e08ce19aae66c6c4b10e7e767793"},
    {file = "absl_py-0.13.0-py3-none-any.whl", hash = "sha256:62bd4e248ddb19d81aec8f9446b407ff37c8175c2ba88266a7afa9b4ce4a333b"},
]
aio-pika = [
    {file = "aio-pika-6.8.1.tar.gz", hash = "sha256:c2b2b46949a34252ff0e64c3bc208eef1893e5791b51aeefabf1676788d56b66"},
    {file = "aio_pika-6.8.1-py3-none-any.whl", hash = "sha256:059ab8ecc03d73997f64ed28df7269105984232174d0e6406389c4e8ed30941c"},
]
aiofiles = [
    {file = "aiofiles-0.8.0-py3-none-any.whl", hash = "sha256:7a973fc22b29e9962d0897805ace5856e6a566ab1f0c8e5c91ff6c866519c937"},
    {file = "aiofiles-0.8.0.tar.gz", hash = "sha256:8334f23235248a3b2e83b2c3a78a22674f39969b96397126cc93664d9a901e59"},
]
aiohttp = [
    {file = "aiohttp-3.7.4-cp36-cp36m-macosx_10_14_x86_64.whl", hash = "sha256:6c8200abc9dc5f27203986100579fc19ccad7a832c07d2bc151ce4ff17190076"},
    {file = "aiohttp-3.7.4-cp36-cp36m-manylinux1_i686.whl", hash = "sha256:dd7936f2a6daa861143e376b3a1fb56e9b802f4980923594edd9ca5670974895"},
    {file = "aiohttp-3.7.4-cp36-cp36m-manylinux2014_aarch64.whl", hash = "sha256:bc3d14bf71a3fb94e5acf5bbf67331ab335467129af6416a437bd6024e4f743d"},
    {file = "aiohttp-3.7.4-cp36-cp36m-manylinux2014_i686.whl", hash = "sha256:8ec1a38074f68d66ccb467ed9a673a726bb397142c273f90d4ba954666e87d54"},
    {file = "aiohttp-3.7.4-cp36-cp36m-manylinux2014_ppc64le.whl", hash = "sha256:b84ad94868e1e6a5e30d30ec419956042815dfaea1b1df1cef623e4564c374d9"},
    {file = "aiohttp-3.7.4-cp36-cp36m-manylinux2014_s390x.whl", hash = "sha256:d5d102e945ecca93bcd9801a7bb2fa703e37ad188a2f81b1e65e4abe4b51b00c"},
    {file = "aiohttp-3.7.4-cp36-cp36m-manylinux2014_x86_64.whl", hash = "sha256:c2a80fd9a8d7e41b4e38ea9fe149deed0d6aaede255c497e66b8213274d6d61b"},
    {file = "aiohttp-3.7.4-cp36-cp36m-win32.whl", hash = "sha256:481d4b96969fbfdcc3ff35eea5305d8565a8300410d3d269ccac69e7256b1329"},
    {file = "aiohttp-3.7.4-cp36-cp36m-win_amd64.whl", hash = "sha256:16d0683ef8a6d803207f02b899c928223eb219111bd52420ef3d7a8aa76227b6"},
    {file = "aiohttp-3.7.4-cp37-cp37m-macosx_10_14_x86_64.whl", hash = "sha256:eab51036cac2da8a50d7ff0ea30be47750547c9aa1aa2cf1a1b710a1827e7dbe"},
    {file = "aiohttp-3.7.4-cp37-cp37m-manylinux1_i686.whl", hash = "sha256:feb24ff1226beeb056e247cf2e24bba5232519efb5645121c4aea5b6ad74c1f2"},
    {file = "aiohttp-3.7.4-cp37-cp37m-manylinux2014_aarch64.whl", hash = "sha256:119feb2bd551e58d83d1b38bfa4cb921af8ddedec9fad7183132db334c3133e0"},
    {file = "aiohttp-3.7.4-cp37-cp37m-manylinux2014_i686.whl", hash = "sha256:6ca56bdfaf825f4439e9e3673775e1032d8b6ea63b8953d3812c71bd6a8b81de"},
    {file = "aiohttp-3.7.4-cp37-cp37m-manylinux2014_ppc64le.whl", hash = "sha256:5563ad7fde451b1986d42b9bb9140e2599ecf4f8e42241f6da0d3d624b776f40"},
    {file = "aiohttp-3.7.4-cp37-cp37m-manylinux2014_s390x.whl", hash = "sha256:62bc216eafac3204877241569209d9ba6226185aa6d561c19159f2e1cbb6abfb"},
    {file = "aiohttp-3.7.4-cp37-cp37m-manylinux2014_x86_64.whl", hash = "sha256:f4496d8d04da2e98cc9133e238ccebf6a13ef39a93da2e87146c8c8ac9768242"},
    {file = "aiohttp-3.7.4-cp37-cp37m-win32.whl", hash = "sha256:2ffea7904e70350da429568113ae422c88d2234ae776519549513c8f217f58a9"},
    {file = "aiohttp-3.7.4-cp37-cp37m-win_amd64.whl", hash = "sha256:5e91e927003d1ed9283dee9abcb989334fc8e72cf89ebe94dc3e07e3ff0b11e9"},
    {file = "aiohttp-3.7.4-cp38-cp38-macosx_10_14_x86_64.whl", hash = "sha256:4c1bdbfdd231a20eee3e56bd0ac1cd88c4ff41b64ab679ed65b75c9c74b6c5c2"},
    {file = "aiohttp-3.7.4-cp38-cp38-manylinux1_i686.whl", hash = "sha256:71680321a8a7176a58dfbc230789790639db78dad61a6e120b39f314f43f1907"},
    {file = "aiohttp-3.7.4-cp38-cp38-manylinux2014_aarch64.whl", hash = "sha256:7dbd087ff2f4046b9b37ba28ed73f15fd0bc9f4fdc8ef6781913da7f808d9536"},
    {file = "aiohttp-3.7.4-cp38-cp38-manylinux2014_i686.whl", hash = "sha256:dee68ec462ff10c1d836c0ea2642116aba6151c6880b688e56b4c0246770f297"},
    {file = "aiohttp-3.7.4-cp38-cp38-manylinux2014_ppc64le.whl", hash = "sha256:99c5a5bf7135607959441b7d720d96c8e5c46a1f96e9d6d4c9498be8d5f24212"},
    {file = "aiohttp-3.7.4-cp38-cp38-manylinux2014_s390x.whl", hash = "sha256:5dde6d24bacac480be03f4f864e9a67faac5032e28841b00533cd168ab39cad9"},
    {file = "aiohttp-3.7.4-cp38-cp38-manylinux2014_x86_64.whl", hash = "sha256:418597633b5cd9639e514b1d748f358832c08cd5d9ef0870026535bd5eaefdd0"},
    {file = "aiohttp-3.7.4-cp38-cp38-win32.whl", hash = "sha256:e76e78863a4eaec3aee5722d85d04dcbd9844bc6cd3bfa6aa880ff46ad16bfcb"},
    {file = "aiohttp-3.7.4-cp38-cp38-win_amd64.whl", hash = "sha256:950b7ef08b2afdab2488ee2edaff92a03ca500a48f1e1aaa5900e73d6cf992bc"},
    {file = "aiohttp-3.7.4-cp39-cp39-macosx_10_14_x86_64.whl", hash = "sha256:2eb3efe243e0f4ecbb654b08444ae6ffab37ac0ef8f69d3a2ffb958905379daf"},
    {file = "aiohttp-3.7.4-cp39-cp39-manylinux1_i686.whl", hash = "sha256:822bd4fd21abaa7b28d65fc9871ecabaddc42767884a626317ef5b75c20e8a2d"},
    {file = "aiohttp-3.7.4-cp39-cp39-manylinux2014_aarch64.whl", hash = "sha256:58c62152c4c8731a3152e7e650b29ace18304d086cb5552d317a54ff2749d32a"},
    {file = "aiohttp-3.7.4-cp39-cp39-manylinux2014_i686.whl", hash = "sha256:7c7820099e8b3171e54e7eedc33e9450afe7cd08172632d32128bd527f8cb77d"},
    {file = "aiohttp-3.7.4-cp39-cp39-manylinux2014_ppc64le.whl", hash = "sha256:5b50e0b9460100fe05d7472264d1975f21ac007b35dcd6fd50279b72925a27f4"},
    {file = "aiohttp-3.7.4-cp39-cp39-manylinux2014_s390x.whl", hash = "sha256:c44d3c82a933c6cbc21039326767e778eface44fca55c65719921c4b9661a3f7"},
    {file = "aiohttp-3.7.4-cp39-cp39-manylinux2014_x86_64.whl", hash = "sha256:cc31e906be1cc121ee201adbdf844522ea3349600dd0a40366611ca18cd40e81"},
    {file = "aiohttp-3.7.4-cp39-cp39-win32.whl", hash = "sha256:fbd3b5e18d34683decc00d9a360179ac1e7a320a5fee10ab8053ffd6deab76e0"},
    {file = "aiohttp-3.7.4-cp39-cp39-win_amd64.whl", hash = "sha256:40bd1b101b71a18a528ffce812cc14ff77d4a2a1272dfb8b11b200967489ef3e"},
    {file = "aiohttp-3.7.4.tar.gz", hash = "sha256:5d84ecc73141d0a0d61ece0742bb7ff5751b0657dab8405f899d3ceb104cc7de"},
]
aioresponses = [
    {file = "aioresponses-0.7.3-py2.py3-none-any.whl", hash = "sha256:7b1897169062c92fa87d6ecc503ac566ac87fbfacb2504f8ca81c8035a2eb068"},
    {file = "aioresponses-0.7.3.tar.gz", hash = "sha256:2c64ed5710ee8cb4e958c569184dad12f4c9cd5939135cb38f88c6a8261cceb3"},
]
aiormq = [
    {file = "aiormq-3.3.1-py3-none-any.whl", hash = "sha256:e584dac13a242589aaf42470fd3006cb0dc5aed6506cbd20357c7ec8bbe4a89e"},
    {file = "aiormq-3.3.1.tar.gz", hash = "sha256:8218dd9f7198d6e7935855468326bbacf0089f926c70baa8dd92944cb2496573"},
]
analytics-python = [
    {file = "analytics-python-1.4.0.tar.gz", hash = "sha256:a65141ab6e47db396f5bc5708b1db93ff9a99882d81fe808228afd5ebb6dfe5f"},
    {file = "analytics_python-1.4.0-py2.py3-none-any.whl", hash = "sha256:3bff972beeb8a3f26607ccd9153484aa4f12eeeea4a693be685bf45aa66ddf99"},
]
anyio = [
    {file = "anyio-3.5.0-py3-none-any.whl", hash = "sha256:b5fa16c5ff93fa1046f2eeb5bbff2dad4d3514d6cda61d02816dba34fa8c3c2e"},
    {file = "anyio-3.5.0.tar.gz", hash = "sha256:a0aeffe2fb1fdf374a8e4b471444f0f3ac4fb9f5a5b542b48824475e0042a5a6"},
]
appdirs = [
    {file = "appdirs-1.4.4-py2.py3-none-any.whl", hash = "sha256:a841dacd6b99318a741b166adb07e19ee71a274450e68237b4650ca1055ab128"},
    {file = "appdirs-1.4.4.tar.gz", hash = "sha256:7d5d0167b2b1ba821647616af46a749d1c653740dd0d2415100fe26e27afdf41"},
]
apscheduler = [
    {file = "APScheduler-3.7.0-py2.py3-none-any.whl", hash = "sha256:c06cc796d5bb9eb3c4f77727f6223476eb67749e7eea074d1587550702a7fbe3"},
    {file = "APScheduler-3.7.0.tar.gz", hash = "sha256:1cab7f2521e107d07127b042155b632b7a1cd5e02c34be5a28ff62f77c900c6a"},
]
astunparse = [
    {file = "astunparse-1.6.3-py2.py3-none-any.whl", hash = "sha256:c2652417f2c8b5bb325c885ae329bdf3f86424075c4fd1a128674bc6fba4b8e8"},
    {file = "astunparse-1.6.3.tar.gz", hash = "sha256:5ad93a8456f0d084c3456d059fd9a92cce667963232cbf763eac3bc5b7940872"},
]
async-generator = [
    {file = "async_generator-1.10-py3-none-any.whl", hash = "sha256:01c7bf666359b4967d2cda0000cc2e4af16a0ae098cbffcb8472fb9e8ad6585b"},
    {file = "async_generator-1.10.tar.gz", hash = "sha256:6ebb3d106c12920aaae42ccb6f787ef5eefdcdd166ea3d628fa8476abe712144"},
]
async-timeout = [
    {file = "async-timeout-3.0.1.tar.gz", hash = "sha256:0c3c816a028d47f659d6ff5c745cb2acf1f966da1fe5c19c77a70282b25f4c5f"},
    {file = "async_timeout-3.0.1-py3-none-any.whl", hash = "sha256:4291ca197d287d274d0b6cb5d6f8f8f82d434ed288f962539ff18cc9012f9ea3"},
]
atomicwrites = [
    {file = "atomicwrites-1.4.0-py2.py3-none-any.whl", hash = "sha256:6d1784dea7c0c8d4a5172b6c620f40b6e4cbfdf96d783691f2e1302a7b88e197"},
    {file = "atomicwrites-1.4.0.tar.gz", hash = "sha256:ae70396ad1a434f9c7046fd2dd196fc04b12f9e91ffb859164193be8b6168a7a"},
]
attrs = [
    {file = "attrs-21.2.0-py2.py3-none-any.whl", hash = "sha256:149e90d6d8ac20db7a955ad60cf0e6881a3f20d37096140088356da6c716b0b1"},
    {file = "attrs-21.2.0.tar.gz", hash = "sha256:ef6aaac3ca6cd92904cdd0d83f629a15f18053ec84e6432106f7a4d04ae4f5fb"},
]
azure-core = [
    {file = "azure-core-1.21.1.zip", hash = "sha256:88d2db5cf9a135a7287dc45fdde6b96f9ca62c9567512a3bb3e20e322ce7deb2"},
    {file = "azure_core-1.21.1-py2.py3-none-any.whl", hash = "sha256:3d70e9ec64de92dfae330c15bc69085caceb2d83813ef6c01cc45326f2a4be83"},
]
azure-storage-blob = [
    {file = "azure-storage-blob-12.8.1.zip", hash = "sha256:eb37b50ddfb6e558b29f6c8c03b0666514e55d6170bf4624e7261a3af93c6401"},
    {file = "azure_storage_blob-12.8.1-py2.py3-none-any.whl", hash = "sha256:e74c2c49fd04b80225f5b9734f1dbd417d89f280abfedccced3ac21509e1659d"},
]
backoff = [
    {file = "backoff-1.10.0-py2.py3-none-any.whl", hash = "sha256:5e73e2cbe780e1915a204799dba0a01896f45f4385e636bcca7a0614d879d0cd"},
    {file = "backoff-1.10.0.tar.gz", hash = "sha256:b8fba021fac74055ac05eb7c7bfce4723aedde6cd0a504e5326bcb0bdd6d19a4"},
]
bandit = [
    {file = "bandit-1.7.1-py3-none-any.whl", hash = "sha256:f5acd838e59c038a159b5c621cf0f8270b279e884eadd7b782d7491c02add0d4"},
    {file = "bandit-1.7.1.tar.gz", hash = "sha256:a81b00b5436e6880fa8ad6799bc830e02032047713cbb143a12939ac67eb756c"},
]
bidict = [
    {file = "bidict-0.21.4-py3-none-any.whl", hash = "sha256:3ac67daa353ecf853a1df9d3e924f005e729227a60a8dbada31a4c31aba7f654"},
    {file = "bidict-0.21.4.tar.gz", hash = "sha256:42c84ffbe6f8de898af6073b4be9ea7ccedcd78d3474aa844c54e49d5a079f6f"},
]
black = [
    {file = "black-21.7b0-py3-none-any.whl", hash = "sha256:1c7aa6ada8ee864db745b22790a32f94b2795c253a75d6d9b5e439ff10d23116"},
    {file = "black-21.7b0.tar.gz", hash = "sha256:c8373c6491de9362e39271630b65b964607bc5c79c83783547d76c839b3aa219"},
]
blis = [
    {file = "blis-0.7.5-cp310-cp310-macosx_10_9_x86_64.whl", hash = "sha256:5812a7c04561ae7332cf730f57d9f82cbd12c5f86a5bfad66ee244e51d06266d"},
    {file = "blis-0.7.5-cp310-cp310-manylinux_2_17_x86_64.manylinux2014_x86_64.whl", hash = "sha256:9eecfce3d8fce61dede7b0ae0dffa461c22072437b6cde85587db0c1aa75b450"},
    {file = "blis-0.7.5-cp310-cp310-win_amd64.whl", hash = "sha256:0e476931f0d5703a21c77e7f69b8ebdeeea493fc7858a86f627ac2b376a12c8d"},
    {file = "blis-0.7.5-cp36-cp36m-macosx_10_9_x86_64.whl", hash = "sha256:5966ddf3bce84aa7bb09ce4ca059309602fa63280a5d5e5365bb2a294bd5a138"},
    {file = "blis-0.7.5-cp36-cp36m-manylinux_2_17_x86_64.manylinux2014_x86_64.whl", hash = "sha256:d9034dabce4e42e3a1a7b99cc6de430484c8c369e51556ee8d47a53c085de681"},
    {file = "blis-0.7.5-cp36-cp36m-win_amd64.whl", hash = "sha256:730952f74adb0fa7dde9f1bc11249d5a64f3a3a9cf7dfa23b189a4b767bdf2d0"},
    {file = "blis-0.7.5-cp37-cp37m-macosx_10_9_x86_64.whl", hash = "sha256:2339cb19594134775bda8b86f23a893828fc7e8d63f09ba9a15f30b2b16c966c"},
    {file = "blis-0.7.5-cp37-cp37m-manylinux_2_17_x86_64.manylinux2014_x86_64.whl", hash = "sha256:5023781272e0b2868be2f92017aa6836557990f1ca5ba2af5e9f5a0acf04fd8a"},
    {file = "blis-0.7.5-cp37-cp37m-win_amd64.whl", hash = "sha256:65ba723821cc57eb4227eb8dd05c57fff23d97f826d4325b316cd8a63aac8d6a"},
    {file = "blis-0.7.5-cp38-cp38-macosx_10_9_x86_64.whl", hash = "sha256:ad4af690c37a5953d3aea660ad89b636bfbb80ca1470995554670ca2143f0cb2"},
    {file = "blis-0.7.5-cp38-cp38-manylinux_2_17_x86_64.manylinux2014_x86_64.whl", hash = "sha256:cf11c233ea5c2d30683e7c9641c5dc4cd76ed0f64755ba3321dfb8db39feb316"},
    {file = "blis-0.7.5-cp38-cp38-win_amd64.whl", hash = "sha256:31401da283ed42905f0fbf2f8b88ea424c6a911482426f84b5b88c54d382e4d1"},
    {file = "blis-0.7.5-cp39-cp39-macosx_10_9_x86_64.whl", hash = "sha256:0c185979f8f528d634f5548b8cd84ab0366d340c27c039ad3937fab186c1c252"},
    {file = "blis-0.7.5-cp39-cp39-manylinux_2_17_x86_64.manylinux2014_x86_64.whl", hash = "sha256:8345bd04777557ef385e2f2d1f14a19d53b2ea9ca5fe107a2cdc50d7bafb8eb2"},
    {file = "blis-0.7.5-cp39-cp39-win_amd64.whl", hash = "sha256:66204a19e38986645940c887498c7b5520efb5bbc6526bf1b8a58f7d3eb37da0"},
    {file = "blis-0.7.5.tar.gz", hash = "sha256:833e01e9eaff4c01aa6e049bbc1e6acb9eca6ee513d7b35b5bf135d49705ad33"},
]
boto3 = [
<<<<<<< HEAD
    {file = "boto3-1.20.38-py3-none-any.whl", hash = "sha256:22b243302f526df9c599c6b81092cb3c62f785bc06cedceeff9054489df4ffb3"},
    {file = "boto3-1.20.38.tar.gz", hash = "sha256:edeae6d38c98691cb9da187c541f3033e0f30d6b2a0b54b5399a44d9b3ba4f61"},
]
botocore = [
    {file = "botocore-1.23.38-py3-none-any.whl", hash = "sha256:49b304d9d4a782d7108f6a5ca0df6557da20a22b74d5bf745f02fea5cffc35ca"},
    {file = "botocore-1.23.38.tar.gz", hash = "sha256:f733bc565f144f0ec97ffe0d51235d358ad2f5f12b331563b69d9e9227262a36"},
=======
    {file = "boto3-1.20.37-py3-none-any.whl", hash = "sha256:55c7004af4296648ee497417dfc454d9c39770c265f67e28e1c5f10e11f3b644"},
    {file = "boto3-1.20.37.tar.gz", hash = "sha256:0e2f8aa8ee71f144d8afbe9ff7d0bb40525b94535e0695bdb200687970c9f452"},
]
botocore = [
    {file = "botocore-1.23.37-py3-none-any.whl", hash = "sha256:9ea3eb6e507684900418ad100e5accd1d98979d41c49bacf15f970f0d72f75d4"},
    {file = "botocore-1.23.37.tar.gz", hash = "sha256:f3077f1ca19e6ab6b7a84c61e01e136a97c7732078a8d806908aee44f1042f5f"},
>>>>>>> fbad4cf1
]
cachecontrol = [
    {file = "CacheControl-0.12.10-py2.py3-none-any.whl", hash = "sha256:b0d43d8f71948ef5ebdee5fe236b86c6ffc7799370453dccb0e894c20dfa487c"},
    {file = "CacheControl-0.12.10.tar.gz", hash = "sha256:d8aca75b82eec92d84b5d6eb8c8f66ea16f09d2adb09dbca27fe2d5fc8d3732d"},
]
cached-property = [
    {file = "cached-property-1.5.2.tar.gz", hash = "sha256:9fa5755838eecbb2d234c3aa390bd80fbd3ac6b6869109bfc1b499f7bd89a130"},
    {file = "cached_property-1.5.2-py2.py3-none-any.whl", hash = "sha256:df4f613cf7ad9a588cc381aaf4a512d26265ecebd5eb9e1ba12f1319eb85a6a0"},
]
cachetools = [
    {file = "cachetools-4.2.4-py3-none-any.whl", hash = "sha256:92971d3cb7d2a97efff7c7bb1657f21a8f5fb309a37530537c71b1774189f2d1"},
    {file = "cachetools-4.2.4.tar.gz", hash = "sha256:89ea6f1b638d5a73a4f9226be57ac5e4f399d22770b92355f92dcb0f7f001693"},
]
catalogue = [
    {file = "catalogue-2.0.6-py3-none-any.whl", hash = "sha256:34ebb5cd2b98f7fa7421fa0eead3b84e577243532509b3fa8cd04abcc9f61d3c"},
    {file = "catalogue-2.0.6.tar.gz", hash = "sha256:336a35603f447167042ef504114d6befa46688f03f4c14dabdc633a44587b245"},
]
certifi = [
    {file = "certifi-2021.10.8-py2.py3-none-any.whl", hash = "sha256:d62a0163eb4c2344ac042ab2bdf75399a71a2d8c7d47eac2e2ee91b9d6339569"},
    {file = "certifi-2021.10.8.tar.gz", hash = "sha256:78884e7c1d4b00ce3cea67b44566851c4343c120abd683433ce934a68ea58872"},
]
cffi = [
    {file = "cffi-1.15.0-cp27-cp27m-macosx_10_9_x86_64.whl", hash = "sha256:c2502a1a03b6312837279c8c1bd3ebedf6c12c4228ddbad40912d671ccc8a962"},
    {file = "cffi-1.15.0-cp27-cp27m-manylinux1_i686.whl", hash = "sha256:23cfe892bd5dd8941608f93348c0737e369e51c100d03718f108bf1add7bd6d0"},
    {file = "cffi-1.15.0-cp27-cp27m-manylinux1_x86_64.whl", hash = "sha256:41d45de54cd277a7878919867c0f08b0cf817605e4eb94093e7516505d3c8d14"},
    {file = "cffi-1.15.0-cp27-cp27m-win32.whl", hash = "sha256:4a306fa632e8f0928956a41fa8e1d6243c71e7eb59ffbd165fc0b41e316b2474"},
    {file = "cffi-1.15.0-cp27-cp27m-win_amd64.whl", hash = "sha256:e7022a66d9b55e93e1a845d8c9eba2a1bebd4966cd8bfc25d9cd07d515b33fa6"},
    {file = "cffi-1.15.0-cp27-cp27mu-manylinux1_i686.whl", hash = "sha256:14cd121ea63ecdae71efa69c15c5543a4b5fbcd0bbe2aad864baca0063cecf27"},
    {file = "cffi-1.15.0-cp27-cp27mu-manylinux1_x86_64.whl", hash = "sha256:d4d692a89c5cf08a8557fdeb329b82e7bf609aadfaed6c0d79f5a449a3c7c023"},
    {file = "cffi-1.15.0-cp310-cp310-macosx_10_9_x86_64.whl", hash = "sha256:0104fb5ae2391d46a4cb082abdd5c69ea4eab79d8d44eaaf79f1b1fd806ee4c2"},
    {file = "cffi-1.15.0-cp310-cp310-macosx_11_0_arm64.whl", hash = "sha256:91ec59c33514b7c7559a6acda53bbfe1b283949c34fe7440bcf917f96ac0723e"},
    {file = "cffi-1.15.0-cp310-cp310-manylinux_2_12_i686.manylinux2010_i686.whl", hash = "sha256:f5c7150ad32ba43a07c4479f40241756145a1f03b43480e058cfd862bf5041c7"},
    {file = "cffi-1.15.0-cp310-cp310-manylinux_2_12_x86_64.manylinux2010_x86_64.whl", hash = "sha256:00c878c90cb53ccfaae6b8bc18ad05d2036553e6d9d1d9dbcf323bbe83854ca3"},
    {file = "cffi-1.15.0-cp310-cp310-manylinux_2_17_aarch64.manylinux2014_aarch64.whl", hash = "sha256:abb9a20a72ac4e0fdb50dae135ba5e77880518e742077ced47eb1499e29a443c"},
    {file = "cffi-1.15.0-cp310-cp310-manylinux_2_17_ppc64le.manylinux2014_ppc64le.whl", hash = "sha256:a5263e363c27b653a90078143adb3d076c1a748ec9ecc78ea2fb916f9b861962"},
    {file = "cffi-1.15.0-cp310-cp310-manylinux_2_17_s390x.manylinux2014_s390x.whl", hash = "sha256:f54a64f8b0c8ff0b64d18aa76675262e1700f3995182267998c31ae974fbc382"},
    {file = "cffi-1.15.0-cp310-cp310-win32.whl", hash = "sha256:c21c9e3896c23007803a875460fb786118f0cdd4434359577ea25eb556e34c55"},
    {file = "cffi-1.15.0-cp310-cp310-win_amd64.whl", hash = "sha256:5e069f72d497312b24fcc02073d70cb989045d1c91cbd53979366077959933e0"},
    {file = "cffi-1.15.0-cp36-cp36m-macosx_10_9_x86_64.whl", hash = "sha256:64d4ec9f448dfe041705426000cc13e34e6e5bb13736e9fd62e34a0b0c41566e"},
    {file = "cffi-1.15.0-cp36-cp36m-manylinux_2_17_aarch64.manylinux2014_aarch64.whl", hash = "sha256:2756c88cbb94231c7a147402476be2c4df2f6078099a6f4a480d239a8817ae39"},
    {file = "cffi-1.15.0-cp36-cp36m-manylinux_2_17_ppc64le.manylinux2014_ppc64le.whl", hash = "sha256:3b96a311ac60a3f6be21d2572e46ce67f09abcf4d09344c49274eb9e0bf345fc"},
    {file = "cffi-1.15.0-cp36-cp36m-manylinux_2_17_s390x.manylinux2014_s390x.whl", hash = "sha256:75e4024375654472cc27e91cbe9eaa08567f7fbdf822638be2814ce059f58032"},
    {file = "cffi-1.15.0-cp36-cp36m-manylinux_2_5_i686.manylinux1_i686.whl", hash = "sha256:59888172256cac5629e60e72e86598027aca6bf01fa2465bdb676d37636573e8"},
    {file = "cffi-1.15.0-cp36-cp36m-manylinux_2_5_x86_64.manylinux1_x86_64.whl", hash = "sha256:27c219baf94952ae9d50ec19651a687b826792055353d07648a5695413e0c605"},
    {file = "cffi-1.15.0-cp36-cp36m-win32.whl", hash = "sha256:4958391dbd6249d7ad855b9ca88fae690783a6be9e86df65865058ed81fc860e"},
    {file = "cffi-1.15.0-cp36-cp36m-win_amd64.whl", hash = "sha256:f6f824dc3bce0edab5f427efcfb1d63ee75b6fcb7282900ccaf925be84efb0fc"},
    {file = "cffi-1.15.0-cp37-cp37m-macosx_10_9_x86_64.whl", hash = "sha256:06c48159c1abed75c2e721b1715c379fa3200c7784271b3c46df01383b593636"},
    {file = "cffi-1.15.0-cp37-cp37m-manylinux_2_12_i686.manylinux2010_i686.whl", hash = "sha256:c2051981a968d7de9dd2d7b87bcb9c939c74a34626a6e2f8181455dd49ed69e4"},
    {file = "cffi-1.15.0-cp37-cp37m-manylinux_2_12_x86_64.manylinux2010_x86_64.whl", hash = "sha256:fd8a250edc26254fe5b33be00402e6d287f562b6a5b2152dec302fa15bb3e997"},
    {file = "cffi-1.15.0-cp37-cp37m-manylinux_2_17_aarch64.manylinux2014_aarch64.whl", hash = "sha256:91d77d2a782be4274da750752bb1650a97bfd8f291022b379bb8e01c66b4e96b"},
    {file = "cffi-1.15.0-cp37-cp37m-manylinux_2_17_ppc64le.manylinux2014_ppc64le.whl", hash = "sha256:45db3a33139e9c8f7c09234b5784a5e33d31fd6907800b316decad50af323ff2"},
    {file = "cffi-1.15.0-cp37-cp37m-manylinux_2_17_s390x.manylinux2014_s390x.whl", hash = "sha256:263cc3d821c4ab2213cbe8cd8b355a7f72a8324577dc865ef98487c1aeee2bc7"},
    {file = "cffi-1.15.0-cp37-cp37m-win32.whl", hash = "sha256:17771976e82e9f94976180f76468546834d22a7cc404b17c22df2a2c81db0c66"},
    {file = "cffi-1.15.0-cp37-cp37m-win_amd64.whl", hash = "sha256:3415c89f9204ee60cd09b235810be700e993e343a408693e80ce7f6a40108029"},
    {file = "cffi-1.15.0-cp38-cp38-macosx_10_9_x86_64.whl", hash = "sha256:4238e6dab5d6a8ba812de994bbb0a79bddbdf80994e4ce802b6f6f3142fcc880"},
    {file = "cffi-1.15.0-cp38-cp38-manylinux_2_12_i686.manylinux2010_i686.whl", hash = "sha256:0808014eb713677ec1292301ea4c81ad277b6cdf2fdd90fd540af98c0b101d20"},
    {file = "cffi-1.15.0-cp38-cp38-manylinux_2_12_x86_64.manylinux2010_x86_64.whl", hash = "sha256:57e9ac9ccc3101fac9d6014fba037473e4358ef4e89f8e181f8951a2c0162024"},
    {file = "cffi-1.15.0-cp38-cp38-manylinux_2_17_aarch64.manylinux2014_aarch64.whl", hash = "sha256:8b6c2ea03845c9f501ed1313e78de148cd3f6cad741a75d43a29b43da27f2e1e"},
    {file = "cffi-1.15.0-cp38-cp38-manylinux_2_17_ppc64le.manylinux2014_ppc64le.whl", hash = "sha256:10dffb601ccfb65262a27233ac273d552ddc4d8ae1bf93b21c94b8511bffe728"},
    {file = "cffi-1.15.0-cp38-cp38-manylinux_2_17_s390x.manylinux2014_s390x.whl", hash = "sha256:786902fb9ba7433aae840e0ed609f45c7bcd4e225ebb9c753aa39725bb3e6ad6"},
    {file = "cffi-1.15.0-cp38-cp38-win32.whl", hash = "sha256:da5db4e883f1ce37f55c667e5c0de439df76ac4cb55964655906306918e7363c"},
    {file = "cffi-1.15.0-cp38-cp38-win_amd64.whl", hash = "sha256:181dee03b1170ff1969489acf1c26533710231c58f95534e3edac87fff06c443"},
    {file = "cffi-1.15.0-cp39-cp39-macosx_10_9_x86_64.whl", hash = "sha256:45e8636704eacc432a206ac7345a5d3d2c62d95a507ec70d62f23cd91770482a"},
    {file = "cffi-1.15.0-cp39-cp39-macosx_11_0_arm64.whl", hash = "sha256:31fb708d9d7c3f49a60f04cf5b119aeefe5644daba1cd2a0fe389b674fd1de37"},
    {file = "cffi-1.15.0-cp39-cp39-manylinux_2_12_i686.manylinux2010_i686.whl", hash = "sha256:6dc2737a3674b3e344847c8686cf29e500584ccad76204efea14f451d4cc669a"},
    {file = "cffi-1.15.0-cp39-cp39-manylinux_2_12_x86_64.manylinux2010_x86_64.whl", hash = "sha256:74fdfdbfdc48d3f47148976f49fab3251e550a8720bebc99bf1483f5bfb5db3e"},
    {file = "cffi-1.15.0-cp39-cp39-manylinux_2_17_aarch64.manylinux2014_aarch64.whl", hash = "sha256:ffaa5c925128e29efbde7301d8ecaf35c8c60ffbcd6a1ffd3a552177c8e5e796"},
    {file = "cffi-1.15.0-cp39-cp39-manylinux_2_17_ppc64le.manylinux2014_ppc64le.whl", hash = "sha256:3f7d084648d77af029acb79a0ff49a0ad7e9d09057a9bf46596dac9514dc07df"},
    {file = "cffi-1.15.0-cp39-cp39-manylinux_2_17_s390x.manylinux2014_s390x.whl", hash = "sha256:ef1f279350da2c586a69d32fc8733092fd32cc8ac95139a00377841f59a3f8d8"},
    {file = "cffi-1.15.0-cp39-cp39-win32.whl", hash = "sha256:2a23af14f408d53d5e6cd4e3d9a24ff9e05906ad574822a10563efcef137979a"},
    {file = "cffi-1.15.0-cp39-cp39-win_amd64.whl", hash = "sha256:3773c4d81e6e818df2efbc7dd77325ca0dcb688116050fb2b3011218eda36139"},
    {file = "cffi-1.15.0.tar.gz", hash = "sha256:920f0d66a896c2d99f0adbb391f990a84091179542c205fa53ce5787aff87954"},
]
chardet = [
    {file = "chardet-3.0.4-py2.py3-none-any.whl", hash = "sha256:fc323ffcaeaed0e0a02bf4d117757b98aed530d9ed4531e3e15460124c106691"},
    {file = "chardet-3.0.4.tar.gz", hash = "sha256:84ab92ed1c4d4f16916e05906b6b75a6c0fb5db821cc65e70cbd64a3e2a5eaae"},
]
charset-normalizer = [
    {file = "charset-normalizer-2.0.10.tar.gz", hash = "sha256:876d180e9d7432c5d1dfd4c5d26b72f099d503e8fcc0feb7532c9289be60fcbd"},
    {file = "charset_normalizer-2.0.10-py3-none-any.whl", hash = "sha256:cb957888737fc0bbcd78e3df769addb41fd1ff8cf950dc9e7ad7793f1bf44455"},
]
clang = [
    {file = "clang-5.0-py2-none-any.whl", hash = "sha256:b9301dff507041b5019b30ae710b78b0552c1ca1d4441b8dfa93c2e85078a5f8"},
    {file = "clang-5.0.tar.gz", hash = "sha256:ceccae97eda0225a5b44d42ffd61102e248325c2865ca53e4407746464a5333a"},
]
click = [
    {file = "click-7.1.2-py2.py3-none-any.whl", hash = "sha256:dacca89f4bfadd5de3d7489b7c8a566eee0d3676333fbb50030263894c38c0dc"},
    {file = "click-7.1.2.tar.gz", hash = "sha256:d2b5255c7c6349bc1bd1e59e08cd12acbbd63ce649f2588755783aa94dfb6b1a"},
]
click-default-group = [
    {file = "click-default-group-1.2.2.tar.gz", hash = "sha256:d9560e8e8dfa44b3562fbc9425042a0fd6d21956fcc2db0077f63f34253ab904"},
]
cloudpickle = [
    {file = "cloudpickle-1.6.0-py3-none-any.whl", hash = "sha256:3a32d0eb0bc6f4d0c57fbc4f3e3780f7a81e6fee0fa935072884d58ae8e1cc7c"},
    {file = "cloudpickle-1.6.0.tar.gz", hash = "sha256:9bc994f9e9447593bd0a45371f0e7ac7333710fcf64a4eb9834bf149f4ef2f32"},
]
colorama = [
    {file = "colorama-0.4.4-py2.py3-none-any.whl", hash = "sha256:9f47eda37229f68eee03b24b9748937c7dc3868f906e8ba69fbcbdd3bc5dc3e2"},
    {file = "colorama-0.4.4.tar.gz", hash = "sha256:5941b2b48a20143d2267e95b1c2a7603ce057ee39fd88e7329b0c292aa16869b"},
]
colorclass = [
    {file = "colorclass-2.2.2-py2.py3-none-any.whl", hash = "sha256:6f10c273a0ef7a1150b1120b6095cbdd68e5cf36dfd5d0fc957a2500bbf99a55"},
    {file = "colorclass-2.2.2.tar.gz", hash = "sha256:6d4fe287766166a98ca7bc6f6312daf04a0481b1eda43e7173484051c0ab4366"},
]
coloredlogs = [
    {file = "coloredlogs-15.0.1-py2.py3-none-any.whl", hash = "sha256:612ee75c546f53e92e70049c9dbfcc18c935a2b9a53b66085ce9ef6a6e5c0934"},
    {file = "coloredlogs-15.0.1.tar.gz", hash = "sha256:7c991aa71a4577af2f82600d8f8f3a89f936baeaf9b50a9c197da014e5bf16b0"},
]
colorhash = [
    {file = "colorhash-1.0.4-py3-none-any.whl", hash = "sha256:97c4bd02b3b68b3f1b039aeb27399420d08b953b8068d04fb17675e3c49fe62e"},
    {file = "colorhash-1.0.4.tar.gz", hash = "sha256:5460c5539b68712c97b09ba41e5200c81dce6e23f4533d0f4f8beafc3eb2fafa"},
]
coverage = [
    {file = "coverage-6.2-cp310-cp310-macosx_10_9_x86_64.whl", hash = "sha256:6dbc1536e105adda7a6312c778f15aaabe583b0e9a0b0a324990334fd458c94b"},
    {file = "coverage-6.2-cp310-cp310-manylinux_2_17_aarch64.manylinux2014_aarch64.whl", hash = "sha256:174cf9b4bef0db2e8244f82059a5a72bd47e1d40e71c68ab055425172b16b7d0"},
    {file = "coverage-6.2-cp310-cp310-manylinux_2_5_i686.manylinux1_i686.manylinux_2_12_i686.manylinux2010_i686.whl", hash = "sha256:92b8c845527eae547a2a6617d336adc56394050c3ed8a6918683646328fbb6da"},
    {file = "coverage-6.2-cp310-cp310-manylinux_2_5_x86_64.manylinux1_x86_64.manylinux_2_12_x86_64.manylinux2010_x86_64.whl", hash = "sha256:c7912d1526299cb04c88288e148c6c87c0df600eca76efd99d84396cfe00ef1d"},
    {file = "coverage-6.2-cp310-cp310-musllinux_1_1_aarch64.whl", hash = "sha256:d5d2033d5db1d58ae2d62f095e1aefb6988af65b4b12cb8987af409587cc0739"},
    {file = "coverage-6.2-cp310-cp310-musllinux_1_1_i686.whl", hash = "sha256:3feac4084291642165c3a0d9eaebedf19ffa505016c4d3db15bfe235718d4971"},
    {file = "coverage-6.2-cp310-cp310-musllinux_1_1_x86_64.whl", hash = "sha256:276651978c94a8c5672ea60a2656e95a3cce2a3f31e9fb2d5ebd4c215d095840"},
    {file = "coverage-6.2-cp310-cp310-win32.whl", hash = "sha256:f506af4f27def639ba45789fa6fde45f9a217da0be05f8910458e4557eed020c"},
    {file = "coverage-6.2-cp310-cp310-win_amd64.whl", hash = "sha256:3f7c17209eef285c86f819ff04a6d4cbee9b33ef05cbcaae4c0b4e8e06b3ec8f"},
    {file = "coverage-6.2-cp311-cp311-macosx_10_14_x86_64.whl", hash = "sha256:13362889b2d46e8d9f97c421539c97c963e34031ab0cb89e8ca83a10cc71ac76"},
    {file = "coverage-6.2-cp311-cp311-manylinux_2_5_x86_64.manylinux1_x86_64.whl", hash = "sha256:22e60a3ca5acba37d1d4a2ee66e051f5b0e1b9ac950b5b0cf4aa5366eda41d47"},
    {file = "coverage-6.2-cp311-cp311-win_amd64.whl", hash = "sha256:b637c57fdb8be84e91fac60d9325a66a5981f8086c954ea2772efe28425eaf64"},
    {file = "coverage-6.2-cp36-cp36m-macosx_10_9_x86_64.whl", hash = "sha256:f467bbb837691ab5a8ca359199d3429a11a01e6dfb3d9dcc676dc035ca93c0a9"},
    {file = "coverage-6.2-cp36-cp36m-manylinux_2_17_aarch64.manylinux2014_aarch64.whl", hash = "sha256:2641f803ee9f95b1f387f3e8f3bf28d83d9b69a39e9911e5bfee832bea75240d"},
    {file = "coverage-6.2-cp36-cp36m-manylinux_2_5_i686.manylinux1_i686.manylinux_2_12_i686.manylinux2010_i686.whl", hash = "sha256:1219d760ccfafc03c0822ae2e06e3b1248a8e6d1a70928966bafc6838d3c9e48"},
    {file = "coverage-6.2-cp36-cp36m-manylinux_2_5_x86_64.manylinux1_x86_64.manylinux_2_12_x86_64.manylinux2010_x86_64.whl", hash = "sha256:9a2b5b52be0a8626fcbffd7e689781bf8c2ac01613e77feda93d96184949a98e"},
    {file = "coverage-6.2-cp36-cp36m-musllinux_1_1_aarch64.whl", hash = "sha256:8e2c35a4c1f269704e90888e56f794e2d9c0262fb0c1b1c8c4ee44d9b9e77b5d"},
    {file = "coverage-6.2-cp36-cp36m-musllinux_1_1_i686.whl", hash = "sha256:5d6b09c972ce9200264c35a1d53d43ca55ef61836d9ec60f0d44273a31aa9f17"},
    {file = "coverage-6.2-cp36-cp36m-musllinux_1_1_x86_64.whl", hash = "sha256:e3db840a4dee542e37e09f30859f1612da90e1c5239a6a2498c473183a50e781"},
    {file = "coverage-6.2-cp36-cp36m-win32.whl", hash = "sha256:4e547122ca2d244f7c090fe3f4b5a5861255ff66b7ab6d98f44a0222aaf8671a"},
    {file = "coverage-6.2-cp36-cp36m-win_amd64.whl", hash = "sha256:01774a2c2c729619760320270e42cd9e797427ecfddd32c2a7b639cdc481f3c0"},
    {file = "coverage-6.2-cp37-cp37m-macosx_10_9_x86_64.whl", hash = "sha256:fb8b8ee99b3fffe4fd86f4c81b35a6bf7e4462cba019997af2fe679365db0c49"},
    {file = "coverage-6.2-cp37-cp37m-manylinux_2_17_aarch64.manylinux2014_aarch64.whl", hash = "sha256:619346d57c7126ae49ac95b11b0dc8e36c1dd49d148477461bb66c8cf13bb521"},
    {file = "coverage-6.2-cp37-cp37m-manylinux_2_5_i686.manylinux1_i686.manylinux_2_12_i686.manylinux2010_i686.whl", hash = "sha256:0a7726f74ff63f41e95ed3a89fef002916c828bb5fcae83b505b49d81a066884"},
    {file = "coverage-6.2-cp37-cp37m-manylinux_2_5_x86_64.manylinux1_x86_64.manylinux_2_12_x86_64.manylinux2010_x86_64.whl", hash = "sha256:cfd9386c1d6f13b37e05a91a8583e802f8059bebfccde61a418c5808dea6bbfa"},
    {file = "coverage-6.2-cp37-cp37m-musllinux_1_1_aarch64.whl", hash = "sha256:17e6c11038d4ed6e8af1407d9e89a2904d573be29d51515f14262d7f10ef0a64"},
    {file = "coverage-6.2-cp37-cp37m-musllinux_1_1_i686.whl", hash = "sha256:c254b03032d5a06de049ce8bca8338a5185f07fb76600afff3c161e053d88617"},
    {file = "coverage-6.2-cp37-cp37m-musllinux_1_1_x86_64.whl", hash = "sha256:dca38a21e4423f3edb821292e97cec7ad38086f84313462098568baedf4331f8"},
    {file = "coverage-6.2-cp37-cp37m-win32.whl", hash = "sha256:600617008aa82032ddeace2535626d1bc212dfff32b43989539deda63b3f36e4"},
    {file = "coverage-6.2-cp37-cp37m-win_amd64.whl", hash = "sha256:bf154ba7ee2fd613eb541c2bc03d3d9ac667080a737449d1a3fb342740eb1a74"},
    {file = "coverage-6.2-cp38-cp38-macosx_10_9_x86_64.whl", hash = "sha256:f9afb5b746781fc2abce26193d1c817b7eb0e11459510fba65d2bd77fe161d9e"},
    {file = "coverage-6.2-cp38-cp38-manylinux_2_17_aarch64.manylinux2014_aarch64.whl", hash = "sha256:edcada2e24ed68f019175c2b2af2a8b481d3d084798b8c20d15d34f5c733fa58"},
    {file = "coverage-6.2-cp38-cp38-manylinux_2_5_i686.manylinux1_i686.manylinux_2_12_i686.manylinux2010_i686.whl", hash = "sha256:a9c8c4283e17690ff1a7427123ffb428ad6a52ed720d550e299e8291e33184dc"},
    {file = "coverage-6.2-cp38-cp38-manylinux_2_5_x86_64.manylinux1_x86_64.manylinux_2_12_x86_64.manylinux2010_x86_64.whl", hash = "sha256:f614fc9956d76d8a88a88bb41ddc12709caa755666f580af3a688899721efecd"},
    {file = "coverage-6.2-cp38-cp38-musllinux_1_1_aarch64.whl", hash = "sha256:9365ed5cce5d0cf2c10afc6add145c5037d3148585b8ae0e77cc1efdd6aa2953"},
    {file = "coverage-6.2-cp38-cp38-musllinux_1_1_i686.whl", hash = "sha256:8bdfe9ff3a4ea37d17f172ac0dff1e1c383aec17a636b9b35906babc9f0f5475"},
    {file = "coverage-6.2-cp38-cp38-musllinux_1_1_x86_64.whl", hash = "sha256:63c424e6f5b4ab1cf1e23a43b12f542b0ec2e54f99ec9f11b75382152981df57"},
    {file = "coverage-6.2-cp38-cp38-win32.whl", hash = "sha256:49dbff64961bc9bdd2289a2bda6a3a5a331964ba5497f694e2cbd540d656dc1c"},
    {file = "coverage-6.2-cp38-cp38-win_amd64.whl", hash = "sha256:9a29311bd6429be317c1f3fe4bc06c4c5ee45e2fa61b2a19d4d1d6111cb94af2"},
    {file = "coverage-6.2-cp39-cp39-macosx_10_9_x86_64.whl", hash = "sha256:03b20e52b7d31be571c9c06b74746746d4eb82fc260e594dc662ed48145e9efd"},
    {file = "coverage-6.2-cp39-cp39-manylinux_2_17_aarch64.manylinux2014_aarch64.whl", hash = "sha256:215f8afcc02a24c2d9a10d3790b21054b58d71f4b3c6f055d4bb1b15cecce685"},
    {file = "coverage-6.2-cp39-cp39-manylinux_2_5_i686.manylinux1_i686.manylinux_2_12_i686.manylinux2010_i686.whl", hash = "sha256:a4bdeb0a52d1d04123b41d90a4390b096f3ef38eee35e11f0b22c2d031222c6c"},
    {file = "coverage-6.2-cp39-cp39-manylinux_2_5_x86_64.manylinux1_x86_64.manylinux_2_12_x86_64.manylinux2010_x86_64.whl", hash = "sha256:c332d8f8d448ded473b97fefe4a0983265af21917d8b0cdcb8bb06b2afe632c3"},
    {file = "coverage-6.2-cp39-cp39-win32.whl", hash = "sha256:6e1394d24d5938e561fbeaa0cd3d356207579c28bd1792f25a068743f2d5b282"},
    {file = "coverage-6.2-cp39-cp39-win_amd64.whl", hash = "sha256:86f2e78b1eff847609b1ca8050c9e1fa3bd44ce755b2ec30e70f2d3ba3844644"},
    {file = "coverage-6.2-pp36.pp37.pp38-none-any.whl", hash = "sha256:5829192582c0ec8ca4a2532407bc14c2f338d9878a10442f5d03804a95fac9de"},
    {file = "coverage-6.2.tar.gz", hash = "sha256:e2cad8093172b7d1595b4ad66f24270808658e11acf43a8f95b41276162eb5b8"},
]
coveralls = [
    {file = "coveralls-3.3.1-py2.py3-none-any.whl", hash = "sha256:f42015f31d386b351d4226389b387ae173207058832fbf5c8ec4b40e27b16026"},
    {file = "coveralls-3.3.1.tar.gz", hash = "sha256:b32a8bb5d2df585207c119d6c01567b81fba690c9c10a753bfe27a335bfc43ea"},
]
cryptography = [
    {file = "cryptography-3.4.8-cp36-abi3-macosx_10_10_x86_64.whl", hash = "sha256:a00cf305f07b26c351d8d4e1af84ad7501eca8a342dedf24a7acb0e7b7406e14"},
    {file = "cryptography-3.4.8-cp36-abi3-macosx_11_0_arm64.whl", hash = "sha256:f44d141b8c4ea5eb4dbc9b3ad992d45580c1d22bf5e24363f2fbf50c2d7ae8a7"},
    {file = "cryptography-3.4.8-cp36-abi3-manylinux_2_12_x86_64.manylinux2010_x86_64.whl", hash = "sha256:0a7dcbcd3f1913f664aca35d47c1331fce738d44ec34b7be8b9d332151b0b01e"},
    {file = "cryptography-3.4.8-cp36-abi3-manylinux_2_17_aarch64.manylinux2014_aarch64.whl", hash = "sha256:34dae04a0dce5730d8eb7894eab617d8a70d0c97da76b905de9efb7128ad7085"},
    {file = "cryptography-3.4.8-cp36-abi3-manylinux_2_17_x86_64.manylinux2014_x86_64.whl", hash = "sha256:1eb7bb0df6f6f583dd8e054689def236255161ebbcf62b226454ab9ec663746b"},
    {file = "cryptography-3.4.8-cp36-abi3-manylinux_2_24_x86_64.whl", hash = "sha256:9965c46c674ba8cc572bc09a03f4c649292ee73e1b683adb1ce81e82e9a6a0fb"},
    {file = "cryptography-3.4.8-cp36-abi3-musllinux_1_1_aarch64.whl", hash = "sha256:3c4129fc3fdc0fa8e40861b5ac0c673315b3c902bbdc05fc176764815b43dd1d"},
    {file = "cryptography-3.4.8-cp36-abi3-musllinux_1_1_x86_64.whl", hash = "sha256:695104a9223a7239d155d7627ad912953b540929ef97ae0c34c7b8bf30857e89"},
    {file = "cryptography-3.4.8-cp36-abi3-win32.whl", hash = "sha256:21ca464b3a4b8d8e86ba0ee5045e103a1fcfac3b39319727bc0fc58c09c6aff7"},
    {file = "cryptography-3.4.8-cp36-abi3-win_amd64.whl", hash = "sha256:3520667fda779eb788ea00080124875be18f2d8f0848ec00733c0ec3bb8219fc"},
    {file = "cryptography-3.4.8-pp36-pypy36_pp73-manylinux_2_12_x86_64.manylinux2010_x86_64.whl", hash = "sha256:d2a6e5ef66503da51d2110edf6c403dc6b494cc0082f85db12f54e9c5d4c3ec5"},
    {file = "cryptography-3.4.8-pp36-pypy36_pp73-manylinux_2_17_x86_64.manylinux2014_x86_64.whl", hash = "sha256:a305600e7a6b7b855cd798e00278161b681ad6e9b7eca94c721d5f588ab212af"},
    {file = "cryptography-3.4.8-pp36-pypy36_pp73-manylinux_2_24_x86_64.whl", hash = "sha256:3fa3a7ccf96e826affdf1a0a9432be74dc73423125c8f96a909e3835a5ef194a"},
    {file = "cryptography-3.4.8-pp37-pypy37_pp73-macosx_10_10_x86_64.whl", hash = "sha256:d9ec0e67a14f9d1d48dd87a2531009a9b251c02ea42851c060b25c782516ff06"},
    {file = "cryptography-3.4.8-pp37-pypy37_pp73-manylinux_2_12_x86_64.manylinux2010_x86_64.whl", hash = "sha256:5b0fbfae7ff7febdb74b574055c7466da334a5371f253732d7e2e7525d570498"},
    {file = "cryptography-3.4.8-pp37-pypy37_pp73-manylinux_2_17_x86_64.manylinux2014_x86_64.whl", hash = "sha256:94fff993ee9bc1b2440d3b7243d488c6a3d9724cc2b09cdb297f6a886d040ef7"},
    {file = "cryptography-3.4.8-pp37-pypy37_pp73-manylinux_2_24_x86_64.whl", hash = "sha256:8695456444f277af73a4877db9fc979849cd3ee74c198d04fc0776ebc3db52b9"},
    {file = "cryptography-3.4.8-pp37-pypy37_pp73-win_amd64.whl", hash = "sha256:cd65b60cfe004790c795cc35f272e41a3df4631e2fb6b35aa7ac6ef2859d554e"},
    {file = "cryptography-3.4.8.tar.gz", hash = "sha256:94cc5ed4ceaefcbe5bf38c8fba6a21fc1d365bb8fb826ea1688e3370b2e24a1c"},
]
cycler = [
    {file = "cycler-0.11.0-py3-none-any.whl", hash = "sha256:3a27e95f763a428a739d2add979fa7494c912a32c17c4c38c4d5f082cad165a3"},
    {file = "cycler-0.11.0.tar.gz", hash = "sha256:9c87405839a19696e837b3b818fed3f5f69f16f1eec1a1ad77e043dcea9c772f"},
]
cymem = [
    {file = "cymem-2.0.6-cp310-cp310-macosx_10_9_x86_64.whl", hash = "sha256:700540b68e96a7056d0691d467df2bbaaf0934a3e6fe2383669998cbee19580a"},
    {file = "cymem-2.0.6-cp310-cp310-manylinux_2_17_x86_64.manylinux2014_x86_64.whl", hash = "sha256:971cf0a8437dfb4185c3049c086e463612fe849efadc0f5cc153fc81c501da7d"},
    {file = "cymem-2.0.6-cp310-cp310-win_amd64.whl", hash = "sha256:6b0d1a6b0a1296f31fa9e4b7ae5ea49394084ecc883b1ae6fec4844403c43468"},
    {file = "cymem-2.0.6-cp36-cp36m-macosx_10_9_x86_64.whl", hash = "sha256:b8e1c18bb00800425576710468299153caad20c64ddb6819d40a6a34e21ee21c"},
    {file = "cymem-2.0.6-cp36-cp36m-manylinux_2_17_x86_64.manylinux2014_x86_64.whl", hash = "sha256:492084aef23ac2ff3da3729e9d36340bc91a96c2dc8c3a82a1926e384ab52412"},
    {file = "cymem-2.0.6-cp36-cp36m-win_amd64.whl", hash = "sha256:af3c01e6b20f9e6c07c7d7cdb7f710e49889d3906c9a3e039546ee6636a34b9a"},
    {file = "cymem-2.0.6-cp37-cp37m-macosx_10_9_x86_64.whl", hash = "sha256:d7a59cef8f2fa25d12e2c30138f8623acbd43ad2715e730a709e49c5eef8e1b0"},
    {file = "cymem-2.0.6-cp37-cp37m-manylinux_2_17_x86_64.manylinux2014_x86_64.whl", hash = "sha256:dd52d8a81881804625df88453611175ab7e0099b34f52204da1f6940cf2e83c9"},
    {file = "cymem-2.0.6-cp37-cp37m-win_amd64.whl", hash = "sha256:4749f220e4c06ec44eb10de13794ff0508cdc4f8eff656cf49cab2cdb3122c0c"},
    {file = "cymem-2.0.6-cp38-cp38-macosx_10_9_x86_64.whl", hash = "sha256:2aa3fa467d906cd2c27fa0a2e2952dd7925f5fcc7973fab6d815ef6acb25aad8"},
    {file = "cymem-2.0.6-cp38-cp38-manylinux_2_17_x86_64.manylinux2014_x86_64.whl", hash = "sha256:ea535f74ab6024e7416f93de564e5c81fb7c0964b96280de66f60aeb05f0cf53"},
    {file = "cymem-2.0.6-cp38-cp38-win_amd64.whl", hash = "sha256:4f87fe087f2ae36c3e20e2b1a29d7f76a28c035372d0a97655f26223d975235a"},
    {file = "cymem-2.0.6-cp39-cp39-macosx_10_9_x86_64.whl", hash = "sha256:a93fba62fe79dbf6fc4d5b6d804a6e114b44af3ff3d40a28833ee39f21bd336b"},
    {file = "cymem-2.0.6-cp39-cp39-manylinux_2_17_x86_64.manylinux2014_x86_64.whl", hash = "sha256:04676d696596b0db3f3c5a3936bab12fb6f24278921a6622bb185e61765b2b4d"},
    {file = "cymem-2.0.6-cp39-cp39-win_amd64.whl", hash = "sha256:c59293b232b53ebb47427f16cf648e937022f489cff36c11d1d8a1f0075b6609"},
    {file = "cymem-2.0.6.tar.gz", hash = "sha256:169725b5816959d34de2545b33fee6a8021a6e08818794a426c5a4f981f17e5e"},
]
dask = [
    {file = "dask-2021.11.2-py3-none-any.whl", hash = "sha256:2b0ad7beba8950add4fdc7c5cb94fa9444915ddb00c711d5743e2c4bb0a95ef5"},
    {file = "dask-2021.11.2.tar.gz", hash = "sha256:e12bfe272928d62fa99623d98d0e0b0c045b33a47509ef31a22175aa5fd10917"},
]
dataclasses = [
    {file = "dataclasses-0.6-py3-none-any.whl", hash = "sha256:454a69d788c7fda44efd71e259be79577822f5e3f53f029a22d08004e951dc9f"},
    {file = "dataclasses-0.6.tar.gz", hash = "sha256:6988bd2b895eef432d562370bb707d540f32f7360ab13da45340101bc2307d84"},
]
datadog = [
    {file = "datadog-0.43.0-py2.py3-none-any.whl", hash = "sha256:fe82d6c1d74a713371768f1851b004c8df7ec074bae10ad4509036601f84b605"},
    {file = "datadog-0.43.0.tar.gz", hash = "sha256:1f2123083d9e1add6f238c62714b76ac2fc134d7d1c435cd82b976487b191b96"},
]
datadog-api-client = [
    {file = "datadog_api_client-1.7.0-py2.py3-none-any.whl", hash = "sha256:f874dab0d4d182132122cfcc70c549b5314817913a80ba0d80a837952327dd9d"},
]
decorator = [
    {file = "decorator-5.1.1-py3-none-any.whl", hash = "sha256:b8c3f85900b9dc423225913c5aace94729fe1fa9763b38939a95226f02d37186"},
    {file = "decorator-5.1.1.tar.gz", hash = "sha256:637996211036b6385ef91435e4fae22989472f9d571faba8927ba8253acbc330"},
]
deprecated = [
    {file = "Deprecated-1.2.13-py2.py3-none-any.whl", hash = "sha256:64756e3e14c8c5eea9795d93c524551432a0be75629f8f29e67ab8caf076c76d"},
    {file = "Deprecated-1.2.13.tar.gz", hash = "sha256:43ac5335da90c31c24ba028af536a91d41d53f9e6901ddb021bcc572ce44e38d"},
]
dm-tree = [
    {file = "dm-tree-0.1.6.tar.gz", hash = "sha256:6776404b23b4522c01012ffb314632aba092c9541577004ab153321e87da439a"},
    {file = "dm_tree-0.1.6-cp36-cp36m-macosx_10_14_x86_64.whl", hash = "sha256:a8814a5c838f79e9db22a51369c74f4d92e7f1485ec55d7f665ae4d98478cb4f"},
    {file = "dm_tree-0.1.6-cp36-cp36m-manylinux2014_x86_64.whl", hash = "sha256:e28ba91d3d97230b831716db401ce116ae5c7dcd025161ac16ecb8bd5c870a85"},
    {file = "dm_tree-0.1.6-cp36-cp36m-manylinux_2_24_x86_64.whl", hash = "sha256:603392f1a7818a4f43a7033c2061ae7c2085a4a728171b0bbca76bd107fcdfb0"},
    {file = "dm_tree-0.1.6-cp36-cp36m-win_amd64.whl", hash = "sha256:2c91e472aab5c5e083c12d0a9396bbd7695031348721f709a9c6f2449e53dab6"},
    {file = "dm_tree-0.1.6-cp37-cp37m-macosx_10_14_x86_64.whl", hash = "sha256:889eae86e0d2d4b8da8eb2edc7186b45a5f92e00c8dd77f2a5c8422f03db18f4"},
    {file = "dm_tree-0.1.6-cp37-cp37m-manylinux2014_x86_64.whl", hash = "sha256:2fa9c6e56cbd22cdffec42dc8b20464872b07c4535d8effc537fe0d31930b084"},
    {file = "dm_tree-0.1.6-cp37-cp37m-manylinux_2_24_x86_64.whl", hash = "sha256:c4e8d868fc9a75cbdb67e78069b33e62a4c69bc182c1d2adc29ab08e283912d8"},
    {file = "dm_tree-0.1.6-cp37-cp37m-win_amd64.whl", hash = "sha256:6d5f64d89f657b11f429e13b1378c8cfbe4baef50e7ab31f3689bfe0cf4a2508"},
    {file = "dm_tree-0.1.6-cp38-cp38-macosx_10_14_x86_64.whl", hash = "sha256:8d59c5098456667b28c607110537c86c25cbd0ee455f21d033c60ef2d7f48d81"},
    {file = "dm_tree-0.1.6-cp38-cp38-manylinux2014_x86_64.whl", hash = "sha256:f3bec40e658fe7546c3a56849c743ac9a498e620b3236e82e171801938a56679"},
    {file = "dm_tree-0.1.6-cp38-cp38-manylinux_2_24_x86_64.whl", hash = "sha256:e87d06478356a2d92c3940dedebcd92a14ad37fba10ebb1839c8140693b83c0a"},
    {file = "dm_tree-0.1.6-cp38-cp38-win_amd64.whl", hash = "sha256:02ffa673f20b1756dcf085ef2c354bc59416d843b384c7b71c421f873ffc36c0"},
    {file = "dm_tree-0.1.6-cp39-cp39-macosx_10_14_x86_64.whl", hash = "sha256:affc7a6d29442a143c60efb2f03bcb95424d4fe6168f3d31de892c1e601fa0e6"},
    {file = "dm_tree-0.1.6-cp39-cp39-manylinux2014_x86_64.whl", hash = "sha256:bd347c74254ba320d57b0e102558c1189e3b4ae1bae952f9aef156b5914567c8"},
    {file = "dm_tree-0.1.6-cp39-cp39-manylinux_2_24_x86_64.whl", hash = "sha256:8425454192e954692d9a1e0f7b374b3b7030916b17b6055951dc17d58b6fe1b8"},
    {file = "dm_tree-0.1.6-cp39-cp39-win_amd64.whl", hash = "sha256:5269183f80f1ae37543a2a30a8f78e4b0460d5da74fb5ac42dc8a476ef8d707e"},
]
dnspython = [
    {file = "dnspython-1.16.0-py2.py3-none-any.whl", hash = "sha256:f69c21288a962f4da86e56c4905b49d11aba7938d3d740e80d9e366ee4f1632d"},
    {file = "dnspython-1.16.0.zip", hash = "sha256:36c5e8e38d4369a08b6780b7f27d790a292b2b08eea01607865bf0936c558e01"},
]
docopt = [
    {file = "docopt-0.6.2.tar.gz", hash = "sha256:49b3a825280bd66b3aa83585ef59c4a8c82f2c8a522dbe754a8bc8d08c85c491"},
]
docspec = [
    {file = "docspec-0.2.1-py3-none-any.whl", hash = "sha256:1792cb79d5e6f39aa0c4c17b26b283e2e044b3adb7457151b21e14dca44d5d43"},
    {file = "docspec-0.2.1.tar.gz", hash = "sha256:8ff14da2cdf69a958c3e25c748d629129e38d3145cf5d0c4d55da8e6cfa0cd29"},
]
docspec-python = [
    {file = "docspec-python-0.2.0.tar.gz", hash = "sha256:61b161ccb5e6d0cc4d6ed2e127458e14becd6eae8276be2432ae380793f50468"},
    {file = "docspec_python-0.2.0-py3-none-any.whl", hash = "sha256:a9aba8db53d22a91cc278e26256dae3b4f02c6bb11066d2a31bf500c3e489bfa"},
]
execnet = [
    {file = "execnet-1.9.0-py2.py3-none-any.whl", hash = "sha256:a295f7cc774947aac58dde7fdc85f4aa00c42adf5d8f5468fc630c1acf30a142"},
    {file = "execnet-1.9.0.tar.gz", hash = "sha256:8f694f3ba9cc92cab508b152dcfe322153975c29bda272e2fd7f3f00f36e47c5"},
]
fakeredis = [
    {file = "fakeredis-1.7.0-py3-none-any.whl", hash = "sha256:6f1e04f64557ad3b6835bdc6e5a8d022cbace4bdc24a47ad58f6a72e0fbff760"},
    {file = "fakeredis-1.7.0.tar.gz", hash = "sha256:c9bd12e430336cbd3e189fae0e91eb99997b93e76dbfdd6ed67fa352dc684c71"},
]
fbmessenger = [
    {file = "fbmessenger-6.0.0-py2.py3-none-any.whl", hash = "sha256:82cffd6e2fe02bfcf8ed083c59bdddcfdaa594dd0040f0c49eabbaf0e58d974c"},
    {file = "fbmessenger-6.0.0.tar.gz", hash = "sha256:6e42c4588a4c942547be228886278bbc7a084e0b34799c7e6ebd786129f021e6"},
]
filelock = [
    {file = "filelock-3.4.2-py3-none-any.whl", hash = "sha256:cf0fc6a2f8d26bd900f19bf33915ca70ba4dd8c56903eeb14e1e7a2fd7590146"},
    {file = "filelock-3.4.2.tar.gz", hash = "sha256:38b4f4c989f9d06d44524df1b24bd19e167d851f19b50bf3e3559952dddc5b80"},
]
fire = [
    {file = "fire-0.4.0.tar.gz", hash = "sha256:c5e2b8763699d1142393a46d0e3e790c5eb2f0706082df8f647878842c216a62"},
]
flake8 = [
    {file = "flake8-3.9.2-py2.py3-none-any.whl", hash = "sha256:bf8fd333346d844f616e8d47905ef3a3384edae6b4e9beb0c5101e25e3110907"},
    {file = "flake8-3.9.2.tar.gz", hash = "sha256:07528381786f2a6237b061f6e96610a4167b226cb926e2aa2b6b1d78057c576b"},
]
flake8-docstrings = [
    {file = "flake8-docstrings-1.6.0.tar.gz", hash = "sha256:9fe7c6a306064af8e62a055c2f61e9eb1da55f84bb39caef2b84ce53708ac34b"},
    {file = "flake8_docstrings-1.6.0-py2.py3-none-any.whl", hash = "sha256:99cac583d6c7e32dd28bbfbef120a7c0d1b6dde4adb5a9fd441c4227a6534bde"},
]
flatbuffers = [
    {file = "flatbuffers-1.12-py2.py3-none-any.whl", hash = "sha256:9e9ef47fa92625c4721036e7c4124182668dc6021d9e7c73704edd395648deb9"},
    {file = "flatbuffers-1.12.tar.gz", hash = "sha256:63bb9a722d5e373701913e226135b28a6f6ac200d5cc7b4d919fa38d73b44610"},
]
freezegun = [
    {file = "freezegun-1.1.0-py2.py3-none-any.whl", hash = "sha256:2ae695f7eb96c62529f03a038461afe3c692db3465e215355e1bb4b0ab408712"},
    {file = "freezegun-1.1.0.tar.gz", hash = "sha256:177f9dd59861d871e27a484c3332f35a6e3f5d14626f2bf91be37891f18927f3"},
]
fsspec = [
    {file = "fsspec-2022.1.0-py3-none-any.whl", hash = "sha256:256e2be44e62430c9ca8dac2e480384b00a3c52aef4e2b0b7204163fdc861d37"},
    {file = "fsspec-2022.1.0.tar.gz", hash = "sha256:0bdd519bbf4d8c9a1d893a50b5ebacc89acd0e1fe0045d2f7b0e0c1af5990edc"},
]
future = [
    {file = "future-0.18.2.tar.gz", hash = "sha256:b1bead90b70cf6ec3f0710ae53a525360fa360d306a86583adc6bf83a4db537d"},
]
gast = [
    {file = "gast-0.4.0-py3-none-any.whl", hash = "sha256:b7adcdd5adbebf1adf17378da5ba3f543684dbec47b1cda1f3997e573cd542c4"},
    {file = "gast-0.4.0.tar.gz", hash = "sha256:40feb7b8b8434785585ab224d1568b857edb18297e5a3047f1ba012bc83b42c1"},
]
gitdb = [
    {file = "gitdb-4.0.9-py3-none-any.whl", hash = "sha256:8033ad4e853066ba6ca92050b9df2f89301b8fc8bf7e9324d412a63f8bf1a8fd"},
    {file = "gitdb-4.0.9.tar.gz", hash = "sha256:bac2fd45c0a1c9cf619e63a90d62bdc63892ef92387424b855792a6cabe789aa"},
]
"github3.py" = [
    {file = "github3.py-1.3.0-py2.py3-none-any.whl", hash = "sha256:50833b5da35546b8cced0e8d7ff4c50a9afc2c8e46cc4d07dc4b66d26467c708"},
    {file = "github3.py-1.3.0.tar.gz", hash = "sha256:15a115c18f7bfcf934dfef7ab103844eb9f620c586bad65967708926da47cbda"},
]
gitpython = [
    {file = "GitPython-3.1.26-py3-none-any.whl", hash = "sha256:26ac35c212d1f7b16036361ca5cff3ec66e11753a0d677fb6c48fa4e1a9dd8d6"},
    {file = "GitPython-3.1.26.tar.gz", hash = "sha256:fc8868f63a2e6d268fb25f481995ba185a85a66fcad126f039323ff6635669ee"},
]
google-api-core = [
    {file = "google-api-core-2.4.0.tar.gz", hash = "sha256:ba8787b7c61632cd0340f095e1c036bef9426b2594f10afb290ba311ae8cb2cb"},
    {file = "google_api_core-2.4.0-py2.py3-none-any.whl", hash = "sha256:58e2c1171a3d51778bf4e428fbb4bf79cbd05007b4b44deaa80cf73c80eebc0f"},
]
google-auth = [
    {file = "google-auth-1.35.0.tar.gz", hash = "sha256:b7033be9028c188ee30200b204ea00ed82ea1162e8ac1df4aa6ded19a191d88e"},
    {file = "google_auth-1.35.0-py2.py3-none-any.whl", hash = "sha256:997516b42ecb5b63e8d80f5632c1a61dddf41d2a4c2748057837e06e00014258"},
]
google-auth-oauthlib = [
    {file = "google-auth-oauthlib-0.4.6.tar.gz", hash = "sha256:a90a072f6993f2c327067bf65270046384cda5a8ecb20b94ea9a687f1f233a7a"},
    {file = "google_auth_oauthlib-0.4.6-py2.py3-none-any.whl", hash = "sha256:3f2a6e802eebbb6fb736a370fbf3b055edcb6b52878bf2f26330b5e041316c73"},
]
google-cloud-core = [
    {file = "google-cloud-core-2.2.2.tar.gz", hash = "sha256:7d19bf8868b410d0bdf5a03468a3f3f2db233c0ee86a023f4ecc2b7a4b15f736"},
    {file = "google_cloud_core-2.2.2-py2.py3-none-any.whl", hash = "sha256:d9cffaf86df6a876438d4e8471183bbe404c9a15de9afe60433bc7dce8cb4252"},
]
google-cloud-storage = [
    {file = "google-cloud-storage-1.44.0.tar.gz", hash = "sha256:29edbfeedd157d853049302bf5d104055c6f0cb7ef283537da3ce3f730073001"},
    {file = "google_cloud_storage-1.44.0-py2.py3-none-any.whl", hash = "sha256:cd4a223e9c18d771721a85c98a9c01b97d257edddff833ba63b7b1f0b9b4d6e9"},
]
google-crc32c = [
    {file = "google-crc32c-1.3.0.tar.gz", hash = "sha256:276de6273eb074a35bc598f8efbc00c7869c5cf2e29c90748fccc8c898c244df"},
    {file = "google_crc32c-1.3.0-cp310-cp310-macosx_10_9_universal2.whl", hash = "sha256:cb6994fff247987c66a8a4e550ef374671c2b82e3c0d2115e689d21e511a652d"},
    {file = "google_crc32c-1.3.0-cp310-cp310-macosx_10_9_x86_64.whl", hash = "sha256:c9da0a39b53d2fab3e5467329ed50e951eb91386e9d0d5b12daf593973c3b168"},
    {file = "google_crc32c-1.3.0-cp310-cp310-manylinux_2_12_i686.manylinux2010_i686.whl", hash = "sha256:eb0b14523758e37802f27b7f8cd973f5f3d33be7613952c0df904b68c4842f0e"},
    {file = "google_crc32c-1.3.0-cp310-cp310-manylinux_2_12_x86_64.manylinux2010_x86_64.whl", hash = "sha256:95c68a4b9b7828ba0428f8f7e3109c5d476ca44996ed9a5f8aac6269296e2d59"},
    {file = "google_crc32c-1.3.0-cp310-cp310-manylinux_2_17_aarch64.manylinux2014_aarch64.whl", hash = "sha256:9c3cf890c3c0ecfe1510a452a165431b5831e24160c5fcf2071f0f85ca5a47cd"},
    {file = "google_crc32c-1.3.0-cp310-cp310-win32.whl", hash = "sha256:3bbce1be3687bbfebe29abdb7631b83e6b25da3f4e1856a1611eb21854b689ea"},
    {file = "google_crc32c-1.3.0-cp310-cp310-win_amd64.whl", hash = "sha256:c124b8c8779bf2d35d9b721e52d4adb41c9bfbde45e6a3f25f0820caa9aba73f"},
    {file = "google_crc32c-1.3.0-cp36-cp36m-macosx_10_9_x86_64.whl", hash = "sha256:42ae4781333e331a1743445931b08ebdad73e188fd554259e772556fc4937c48"},
    {file = "google_crc32c-1.3.0-cp36-cp36m-manylinux_2_12_i686.manylinux2010_i686.whl", hash = "sha256:ff71073ebf0e42258a42a0b34f2c09ec384977e7f6808999102eedd5b49920e3"},
    {file = "google_crc32c-1.3.0-cp36-cp36m-manylinux_2_12_x86_64.manylinux2010_x86_64.whl", hash = "sha256:fe31de3002e7b08eb20823b3735b97c86c5926dd0581c7710a680b418a8709d4"},
    {file = "google_crc32c-1.3.0-cp36-cp36m-manylinux_2_17_aarch64.manylinux2014_aarch64.whl", hash = "sha256:dd7760a88a8d3d705ff562aa93f8445ead54f58fd482e4f9e2bafb7e177375d4"},
    {file = "google_crc32c-1.3.0-cp36-cp36m-manylinux_2_5_x86_64.manylinux1_x86_64.whl", hash = "sha256:a0b9e622c3b2b8d0ce32f77eba617ab0d6768b82836391e4f8f9e2074582bf02"},
    {file = "google_crc32c-1.3.0-cp36-cp36m-win32.whl", hash = "sha256:779cbf1ce375b96111db98fca913c1f5ec11b1d870e529b1dc7354b2681a8c3a"},
    {file = "google_crc32c-1.3.0-cp36-cp36m-win_amd64.whl", hash = "sha256:04e7c220798a72fd0f08242bc8d7a05986b2a08a0573396187fd32c1dcdd58b3"},
    {file = "google_crc32c-1.3.0-cp37-cp37m-macosx_10_9_x86_64.whl", hash = "sha256:e7a539b9be7b9c00f11ef16b55486141bc2cdb0c54762f84e3c6fc091917436d"},
    {file = "google_crc32c-1.3.0-cp37-cp37m-manylinux_2_12_i686.manylinux2010_i686.whl", hash = "sha256:ca60076c388728d3b6ac3846842474f4250c91efbfe5afa872d3ffd69dd4b318"},
    {file = "google_crc32c-1.3.0-cp37-cp37m-manylinux_2_12_x86_64.manylinux2010_x86_64.whl", hash = "sha256:05340b60bf05b574159e9bd940152a47d38af3fb43803ffe71f11d704b7696a6"},
    {file = "google_crc32c-1.3.0-cp37-cp37m-manylinux_2_17_aarch64.manylinux2014_aarch64.whl", hash = "sha256:318f73f5484b5671f0c7f5f63741ab020a599504ed81d209b5c7129ee4667407"},
    {file = "google_crc32c-1.3.0-cp37-cp37m-manylinux_2_5_x86_64.manylinux1_x86_64.whl", hash = "sha256:9f58099ad7affc0754ae42e6d87443299f15d739b0ce03c76f515153a5cda06c"},
    {file = "google_crc32c-1.3.0-cp37-cp37m-win32.whl", hash = "sha256:f52a4ad2568314ee713715b1e2d79ab55fab11e8b304fd1462ff5cccf4264b3e"},
    {file = "google_crc32c-1.3.0-cp37-cp37m-win_amd64.whl", hash = "sha256:bab4aebd525218bab4ee615786c4581952eadc16b1ff031813a2fd51f0cc7b08"},
    {file = "google_crc32c-1.3.0-cp38-cp38-macosx_10_9_universal2.whl", hash = "sha256:dda4d8a3bb0b50f540f6ff4b6033f3a74e8bf0bd5320b70fab2c03e512a62812"},
    {file = "google_crc32c-1.3.0-cp38-cp38-macosx_10_9_x86_64.whl", hash = "sha256:fec221a051150eeddfdfcff162e6db92c65ecf46cb0f7bb1bf812a1520ec026b"},
    {file = "google_crc32c-1.3.0-cp38-cp38-manylinux_2_12_i686.manylinux2010_i686.whl", hash = "sha256:226f2f9b8e128a6ca6a9af9b9e8384f7b53a801907425c9a292553a3a7218ce0"},
    {file = "google_crc32c-1.3.0-cp38-cp38-manylinux_2_12_x86_64.manylinux2010_x86_64.whl", hash = "sha256:a7f9cbea4245ee36190f85fe1814e2d7b1e5f2186381b082f5d59f99b7f11328"},
    {file = "google_crc32c-1.3.0-cp38-cp38-manylinux_2_17_aarch64.manylinux2014_aarch64.whl", hash = "sha256:6a4db36f9721fdf391646685ecffa404eb986cbe007a3289499020daf72e88a2"},
    {file = "google_crc32c-1.3.0-cp38-cp38-manylinux_2_5_x86_64.manylinux1_x86_64.whl", hash = "sha256:12674a4c3b56b706153a358eaa1018c4137a5a04635b92b4652440d3d7386206"},
    {file = "google_crc32c-1.3.0-cp38-cp38-win32.whl", hash = "sha256:650e2917660e696041ab3dcd7abac160b4121cd9a484c08406f24c5964099829"},
    {file = "google_crc32c-1.3.0-cp38-cp38-win_amd64.whl", hash = "sha256:58be56ae0529c664cc04a9c76e68bb92b091e0194d6e3c50bea7e0f266f73713"},
    {file = "google_crc32c-1.3.0-cp39-cp39-macosx_10_9_universal2.whl", hash = "sha256:96a8918a78d5d64e07c8ea4ed2bc44354e3f93f46a4866a40e8db934e4c0d74b"},
    {file = "google_crc32c-1.3.0-cp39-cp39-macosx_10_9_x86_64.whl", hash = "sha256:13af315c3a0eec8bb8b8d80b8b128cb3fcd17d7e4edafc39647846345a3f003a"},
    {file = "google_crc32c-1.3.0-cp39-cp39-manylinux_2_12_i686.manylinux2010_i686.whl", hash = "sha256:6311853aa2bba4064d0c28ca54e7b50c4d48e3de04f6770f6c60ebda1e975267"},
    {file = "google_crc32c-1.3.0-cp39-cp39-manylinux_2_12_x86_64.manylinux2010_x86_64.whl", hash = "sha256:ed447680ff21c14aaceb6a9f99a5f639f583ccfe4ce1a5e1d48eb41c3d6b3217"},
    {file = "google_crc32c-1.3.0-cp39-cp39-manylinux_2_17_aarch64.manylinux2014_aarch64.whl", hash = "sha256:d1c1d6236feab51200272d79b3d3e0f12cf2cbb12b208c835b175a21efdb0a73"},
    {file = "google_crc32c-1.3.0-cp39-cp39-manylinux_2_5_x86_64.manylinux1_x86_64.whl", hash = "sha256:e0f1ff55dde0ebcfbef027edc21f71c205845585fffe30d4ec4979416613e9b3"},
    {file = "google_crc32c-1.3.0-cp39-cp39-win32.whl", hash = "sha256:fbd60c6aaa07c31d7754edbc2334aef50601b7f1ada67a96eb1eb57c7c72378f"},
    {file = "google_crc32c-1.3.0-cp39-cp39-win_amd64.whl", hash = "sha256:127f9cc3ac41b6a859bd9dc4321097b1a4f6aa7fdf71b4f9227b9e3ebffb4422"},
    {file = "google_crc32c-1.3.0-pp37-pypy37_pp73-macosx_10_9_x86_64.whl", hash = "sha256:fc28e0db232c62ca0c3600884933178f0825c99be4474cdd645e378a10588125"},
    {file = "google_crc32c-1.3.0-pp37-pypy37_pp73-manylinux_2_12_i686.manylinux2010_i686.whl", hash = "sha256:1926fd8de0acb9d15ee757175ce7242e235482a783cd4ec711cc999fc103c24e"},
    {file = "google_crc32c-1.3.0-pp37-pypy37_pp73-manylinux_2_12_x86_64.manylinux2010_x86_64.whl", hash = "sha256:5da2c81575cc3ccf05d9830f9e8d3c70954819ca9a63828210498c0774fda1a3"},
    {file = "google_crc32c-1.3.0-pp37-pypy37_pp73-manylinux_2_17_aarch64.manylinux2014_aarch64.whl", hash = "sha256:891f712ce54e0d631370e1f4997b3f182f3368179198efc30d477c75d1f44942"},
    {file = "google_crc32c-1.3.0-pp37-pypy37_pp73-win_amd64.whl", hash = "sha256:7f6fe42536d9dcd3e2ffb9d3053f5d05221ae3bbcefbe472bdf2c71c793e3183"},
]
google-pasta = [
    {file = "google-pasta-0.2.0.tar.gz", hash = "sha256:c9f2c8dfc8f96d0d5808299920721be30c9eec37f2389f28904f454565c8a16e"},
    {file = "google_pasta-0.2.0-py2-none-any.whl", hash = "sha256:4612951da876b1a10fe3960d7226f0c7682cf901e16ac06e473b267a5afa8954"},
    {file = "google_pasta-0.2.0-py3-none-any.whl", hash = "sha256:b32482794a366b5366a32c92a9a9201b107821889935a02b3e51f6b432ea84ed"},
]
google-resumable-media = [
    {file = "google-resumable-media-2.1.0.tar.gz", hash = "sha256:725b989e0dd387ef2703d1cc8e86217474217f4549593c477fd94f4024a0f911"},
    {file = "google_resumable_media-2.1.0-py2.py3-none-any.whl", hash = "sha256:cdc75ea0361e39704dc7df7da59fbd419e73c8bc92eac94d8a020d36baa9944b"},
]
googleapis-common-protos = [
    {file = "googleapis-common-protos-1.54.0.tar.gz", hash = "sha256:a4031d6ec6c2b1b6dc3e0be7e10a1bd72fb0b18b07ef9be7b51f2c1004ce2437"},
    {file = "googleapis_common_protos-1.54.0-py2.py3-none-any.whl", hash = "sha256:e54345a2add15dc5e1a7891c27731ff347b4c33765d79b5ed7026a6c0c7cbcae"},
]
greenlet = [
    {file = "greenlet-1.1.2-cp27-cp27m-macosx_10_14_x86_64.whl", hash = "sha256:58df5c2a0e293bf665a51f8a100d3e9956febfbf1d9aaf8c0677cf70218910c6"},
    {file = "greenlet-1.1.2-cp27-cp27m-manylinux1_x86_64.whl", hash = "sha256:aec52725173bd3a7b56fe91bc56eccb26fbdff1386ef123abb63c84c5b43b63a"},
    {file = "greenlet-1.1.2-cp27-cp27m-manylinux2010_x86_64.whl", hash = "sha256:833e1551925ed51e6b44c800e71e77dacd7e49181fdc9ac9a0bf3714d515785d"},
    {file = "greenlet-1.1.2-cp27-cp27m-win32.whl", hash = "sha256:aa5b467f15e78b82257319aebc78dd2915e4c1436c3c0d1ad6f53e47ba6e2713"},
    {file = "greenlet-1.1.2-cp27-cp27m-win_amd64.whl", hash = "sha256:40b951f601af999a8bf2ce8c71e8aaa4e8c6f78ff8afae7b808aae2dc50d4c40"},
    {file = "greenlet-1.1.2-cp27-cp27mu-manylinux1_x86_64.whl", hash = "sha256:95e69877983ea39b7303570fa6760f81a3eec23d0e3ab2021b7144b94d06202d"},
    {file = "greenlet-1.1.2-cp27-cp27mu-manylinux2010_x86_64.whl", hash = "sha256:356b3576ad078c89a6107caa9c50cc14e98e3a6c4874a37c3e0273e4baf33de8"},
    {file = "greenlet-1.1.2-cp310-cp310-macosx_10_14_x86_64.whl", hash = "sha256:8639cadfda96737427330a094476d4c7a56ac03de7265622fcf4cfe57c8ae18d"},
    {file = "greenlet-1.1.2-cp310-cp310-manylinux_2_17_aarch64.manylinux2014_aarch64.whl", hash = "sha256:97e5306482182170ade15c4b0d8386ded995a07d7cc2ca8f27958d34d6736497"},
    {file = "greenlet-1.1.2-cp310-cp310-manylinux_2_17_ppc64le.manylinux2014_ppc64le.whl", hash = "sha256:e6a36bb9474218c7a5b27ae476035497a6990e21d04c279884eb10d9b290f1b1"},
    {file = "greenlet-1.1.2-cp310-cp310-manylinux_2_17_x86_64.manylinux2014_x86_64.whl", hash = "sha256:abb7a75ed8b968f3061327c433a0fbd17b729947b400747c334a9c29a9af6c58"},
    {file = "greenlet-1.1.2-cp310-cp310-win_amd64.whl", hash = "sha256:14d4f3cd4e8b524ae9b8aa567858beed70c392fdec26dbdb0a8a418392e71708"},
    {file = "greenlet-1.1.2-cp35-cp35m-macosx_10_14_x86_64.whl", hash = "sha256:17ff94e7a83aa8671a25bf5b59326ec26da379ace2ebc4411d690d80a7fbcf23"},
    {file = "greenlet-1.1.2-cp35-cp35m-manylinux1_x86_64.whl", hash = "sha256:9f3cba480d3deb69f6ee2c1825060177a22c7826431458c697df88e6aeb3caee"},
    {file = "greenlet-1.1.2-cp35-cp35m-manylinux2010_x86_64.whl", hash = "sha256:fa877ca7f6b48054f847b61d6fa7bed5cebb663ebc55e018fda12db09dcc664c"},
    {file = "greenlet-1.1.2-cp35-cp35m-win32.whl", hash = "sha256:7cbd7574ce8e138bda9df4efc6bf2ab8572c9aff640d8ecfece1b006b68da963"},
    {file = "greenlet-1.1.2-cp35-cp35m-win_amd64.whl", hash = "sha256:903bbd302a2378f984aef528f76d4c9b1748f318fe1294961c072bdc7f2ffa3e"},
    {file = "greenlet-1.1.2-cp36-cp36m-macosx_10_14_x86_64.whl", hash = "sha256:049fe7579230e44daef03a259faa24511d10ebfa44f69411d99e6a184fe68073"},
    {file = "greenlet-1.1.2-cp36-cp36m-manylinux1_x86_64.whl", hash = "sha256:dd0b1e9e891f69e7675ba5c92e28b90eaa045f6ab134ffe70b52e948aa175b3c"},
    {file = "greenlet-1.1.2-cp36-cp36m-manylinux2010_x86_64.whl", hash = "sha256:7418b6bfc7fe3331541b84bb2141c9baf1ec7132a7ecd9f375912eca810e714e"},
    {file = "greenlet-1.1.2-cp36-cp36m-manylinux_2_17_aarch64.manylinux2014_aarch64.whl", hash = "sha256:f9d29ca8a77117315101425ec7ec2a47a22ccf59f5593378fc4077ac5b754fce"},
    {file = "greenlet-1.1.2-cp36-cp36m-manylinux_2_17_ppc64le.manylinux2014_ppc64le.whl", hash = "sha256:21915eb821a6b3d9d8eefdaf57d6c345b970ad722f856cd71739493ce003ad08"},
    {file = "greenlet-1.1.2-cp36-cp36m-manylinux_2_17_x86_64.manylinux2014_x86_64.whl", hash = "sha256:eff9d20417ff9dcb0d25e2defc2574d10b491bf2e693b4e491914738b7908168"},
    {file = "greenlet-1.1.2-cp36-cp36m-win32.whl", hash = "sha256:32ca72bbc673adbcfecb935bb3fb1b74e663d10a4b241aaa2f5a75fe1d1f90aa"},
    {file = "greenlet-1.1.2-cp36-cp36m-win_amd64.whl", hash = "sha256:f0214eb2a23b85528310dad848ad2ac58e735612929c8072f6093f3585fd342d"},
    {file = "greenlet-1.1.2-cp37-cp37m-macosx_10_14_x86_64.whl", hash = "sha256:b92e29e58bef6d9cfd340c72b04d74c4b4e9f70c9fa7c78b674d1fec18896dc4"},
    {file = "greenlet-1.1.2-cp37-cp37m-manylinux1_x86_64.whl", hash = "sha256:fdcec0b8399108577ec290f55551d926d9a1fa6cad45882093a7a07ac5ec147b"},
    {file = "greenlet-1.1.2-cp37-cp37m-manylinux2010_x86_64.whl", hash = "sha256:93f81b134a165cc17123626ab8da2e30c0455441d4ab5576eed73a64c025b25c"},
    {file = "greenlet-1.1.2-cp37-cp37m-manylinux_2_17_aarch64.manylinux2014_aarch64.whl", hash = "sha256:1e12bdc622676ce47ae9abbf455c189e442afdde8818d9da983085df6312e7a1"},
    {file = "greenlet-1.1.2-cp37-cp37m-manylinux_2_17_ppc64le.manylinux2014_ppc64le.whl", hash = "sha256:8c790abda465726cfb8bb08bd4ca9a5d0a7bd77c7ac1ca1b839ad823b948ea28"},
    {file = "greenlet-1.1.2-cp37-cp37m-manylinux_2_17_x86_64.manylinux2014_x86_64.whl", hash = "sha256:f276df9830dba7a333544bd41070e8175762a7ac20350786b322b714b0e654f5"},
    {file = "greenlet-1.1.2-cp37-cp37m-win32.whl", hash = "sha256:64e6175c2e53195278d7388c454e0b30997573f3f4bd63697f88d855f7a6a1fc"},
    {file = "greenlet-1.1.2-cp37-cp37m-win_amd64.whl", hash = "sha256:b11548073a2213d950c3f671aa88e6f83cda6e2fb97a8b6317b1b5b33d850e06"},
    {file = "greenlet-1.1.2-cp38-cp38-macosx_10_14_x86_64.whl", hash = "sha256:9633b3034d3d901f0a46b7939f8c4d64427dfba6bbc5a36b1a67364cf148a1b0"},
    {file = "greenlet-1.1.2-cp38-cp38-manylinux1_x86_64.whl", hash = "sha256:eb6ea6da4c787111adf40f697b4e58732ee0942b5d3bd8f435277643329ba627"},
    {file = "greenlet-1.1.2-cp38-cp38-manylinux2010_x86_64.whl", hash = "sha256:f3acda1924472472ddd60c29e5b9db0cec629fbe3c5c5accb74d6d6d14773478"},
    {file = "greenlet-1.1.2-cp38-cp38-manylinux_2_17_aarch64.manylinux2014_aarch64.whl", hash = "sha256:e859fcb4cbe93504ea18008d1df98dee4f7766db66c435e4882ab35cf70cac43"},
    {file = "greenlet-1.1.2-cp38-cp38-manylinux_2_17_ppc64le.manylinux2014_ppc64le.whl", hash = "sha256:00e44c8afdbe5467e4f7b5851be223be68adb4272f44696ee71fe46b7036a711"},
    {file = "greenlet-1.1.2-cp38-cp38-manylinux_2_17_x86_64.manylinux2014_x86_64.whl", hash = "sha256:ec8c433b3ab0419100bd45b47c9c8551248a5aee30ca5e9d399a0b57ac04651b"},
    {file = "greenlet-1.1.2-cp38-cp38-win32.whl", hash = "sha256:288c6a76705dc54fba69fbcb59904ae4ad768b4c768839b8ca5fdadec6dd8cfd"},
    {file = "greenlet-1.1.2-cp38-cp38-win_amd64.whl", hash = "sha256:8d2f1fb53a421b410751887eb4ff21386d119ef9cde3797bf5e7ed49fb51a3b3"},
    {file = "greenlet-1.1.2-cp39-cp39-macosx_10_14_x86_64.whl", hash = "sha256:166eac03e48784a6a6e0e5f041cfebb1ab400b394db188c48b3a84737f505b67"},
    {file = "greenlet-1.1.2-cp39-cp39-manylinux1_x86_64.whl", hash = "sha256:572e1787d1460da79590bf44304abbc0a2da944ea64ec549188fa84d89bba7ab"},
    {file = "greenlet-1.1.2-cp39-cp39-manylinux2010_x86_64.whl", hash = "sha256:be5f425ff1f5f4b3c1e33ad64ab994eed12fc284a6ea71c5243fd564502ecbe5"},
    {file = "greenlet-1.1.2-cp39-cp39-manylinux_2_17_aarch64.manylinux2014_aarch64.whl", hash = "sha256:b1692f7d6bc45e3200844be0dba153612103db241691088626a33ff1f24a0d88"},
    {file = "greenlet-1.1.2-cp39-cp39-manylinux_2_17_ppc64le.manylinux2014_ppc64le.whl", hash = "sha256:7227b47e73dedaa513cdebb98469705ef0d66eb5a1250144468e9c3097d6b59b"},
    {file = "greenlet-1.1.2-cp39-cp39-manylinux_2_17_x86_64.manylinux2014_x86_64.whl", hash = "sha256:7ff61ff178250f9bb3cd89752df0f1dd0e27316a8bd1465351652b1b4a4cdfd3"},
    {file = "greenlet-1.1.2-cp39-cp39-win32.whl", hash = "sha256:f70a9e237bb792c7cc7e44c531fd48f5897961701cdaa06cf22fc14965c496cf"},
    {file = "greenlet-1.1.2-cp39-cp39-win_amd64.whl", hash = "sha256:013d61294b6cd8fe3242932c1c5e36e5d1db2c8afb58606c5a67efce62c1f5fd"},
    {file = "greenlet-1.1.2.tar.gz", hash = "sha256:e30f5ea4ae2346e62cedde8794a56858a67b878dd79f7df76a0767e356b1744a"},
]
grpcio = [
    {file = "grpcio-1.43.0-cp310-cp310-linux_armv7l.whl", hash = "sha256:a4e786a8ee8b30b25d70ee52cda6d1dbba2a8ca2f1208d8e20ed8280774f15c8"},
    {file = "grpcio-1.43.0-cp310-cp310-macosx_10_10_universal2.whl", hash = "sha256:af9c3742f6c13575c0d4147a8454da0ff5308c4d9469462ff18402c6416942fe"},
    {file = "grpcio-1.43.0-cp310-cp310-manylinux_2_17_aarch64.whl", hash = "sha256:fdac966699707b5554b815acc272d81e619dd0999f187cd52a61aef075f870ee"},
    {file = "grpcio-1.43.0-cp310-cp310-manylinux_2_17_i686.manylinux2014_i686.whl", hash = "sha256:6e463b4aa0a6b31cf2e57c4abc1a1b53531a18a570baeed39d8d7b65deb16b7e"},
    {file = "grpcio-1.43.0-cp310-cp310-manylinux_2_17_x86_64.manylinux2014_x86_64.whl", hash = "sha256:f11d05402e0ac3a284443d8a432d3dfc76a6bd3f7b5858cddd75617af2d7bd9b"},
    {file = "grpcio-1.43.0-cp310-cp310-win32.whl", hash = "sha256:c36f418c925a41fccada8f7ae9a3d3e227bfa837ddbfddd3d8b0ac252d12dda9"},
    {file = "grpcio-1.43.0-cp310-cp310-win_amd64.whl", hash = "sha256:772b943f34374744f70236bbbe0afe413ed80f9ae6303503f85e2b421d4bca92"},
    {file = "grpcio-1.43.0-cp36-cp36m-linux_armv7l.whl", hash = "sha256:cbc9b83211d905859dcf234ad39d7193ff0f05bfc3269c364fb0d114ee71de59"},
    {file = "grpcio-1.43.0-cp36-cp36m-macosx_10_10_x86_64.whl", hash = "sha256:fb7229fa2a201a0c377ff3283174ec966da8f9fd7ffcc9a92f162d2e7fc9025b"},
    {file = "grpcio-1.43.0-cp36-cp36m-manylinux2010_i686.whl", hash = "sha256:17b75f220ee6923338155b4fcef4c38802b9a57bc57d112c9599a13a03e99f8d"},
    {file = "grpcio-1.43.0-cp36-cp36m-manylinux2010_x86_64.whl", hash = "sha256:6620a5b751b099b3b25553cfc03dfcd873cda06f9bb2ff7e9948ac7090e20f05"},
    {file = "grpcio-1.43.0-cp36-cp36m-manylinux_2_17_aarch64.whl", hash = "sha256:1898f999383baac5fcdbdef8ea5b1ef204f38dc211014eb6977ac6e55944d738"},
    {file = "grpcio-1.43.0-cp36-cp36m-manylinux_2_17_i686.manylinux2014_i686.whl", hash = "sha256:47b6821238d8978014d23b1132713dac6c2d72cbb561cf257608b1673894f90a"},
    {file = "grpcio-1.43.0-cp36-cp36m-manylinux_2_17_x86_64.manylinux2014_x86_64.whl", hash = "sha256:80398e9fb598060fa41050d1220f5a2440fe74ff082c36dda41ac3215ebb5ddd"},
    {file = "grpcio-1.43.0-cp36-cp36m-win32.whl", hash = "sha256:0110310eff07bb69782f53b7a947490268c4645de559034c43c0a635612e250f"},
    {file = "grpcio-1.43.0-cp36-cp36m-win_amd64.whl", hash = "sha256:45401d00f2ee46bde75618bf33e9df960daa7980e6e0e7328047191918c98504"},
    {file = "grpcio-1.43.0-cp37-cp37m-linux_armv7l.whl", hash = "sha256:af78ac55933811e6a25141336b1f2d5e0659c2f568d44d20539b273792563ca7"},
    {file = "grpcio-1.43.0-cp37-cp37m-macosx_10_10_x86_64.whl", hash = "sha256:8b2b9dc4d7897566723b77422e11c009a0ebd397966b165b21b89a62891a9fdf"},
    {file = "grpcio-1.43.0-cp37-cp37m-manylinux2010_i686.whl", hash = "sha256:77ef653f966934b3bfdd00e4f2064b68880eb40cf09b0b99edfa5ee22a44f559"},
    {file = "grpcio-1.43.0-cp37-cp37m-manylinux2010_x86_64.whl", hash = "sha256:e95b5d62ec26d0cd0b90c202d73e7cb927c369c3358e027225239a4e354967dc"},
    {file = "grpcio-1.43.0-cp37-cp37m-manylinux_2_17_aarch64.whl", hash = "sha256:04239e8f71db832c26bbbedb4537b37550a39d77681d748ab4678e58dd6455d6"},
    {file = "grpcio-1.43.0-cp37-cp37m-manylinux_2_17_i686.manylinux2014_i686.whl", hash = "sha256:4b4a7152187a49767a47d1413edde2304c96f41f7bc92cc512e230dfd0fba095"},
    {file = "grpcio-1.43.0-cp37-cp37m-manylinux_2_17_x86_64.manylinux2014_x86_64.whl", hash = "sha256:b8cc936a29c65ab39714e1ba67a694c41218f98b6e2a64efb83f04d9abc4386b"},
    {file = "grpcio-1.43.0-cp37-cp37m-win32.whl", hash = "sha256:577e024c8dd5f27cd98ba850bc4e890f07d4b5942e5bc059a3d88843a2f48f66"},
    {file = "grpcio-1.43.0-cp37-cp37m-win_amd64.whl", hash = "sha256:138f57e3445d4a48d9a8a5af1538fdaafaa50a0a3c243f281d8df0edf221dc02"},
    {file = "grpcio-1.43.0-cp38-cp38-linux_armv7l.whl", hash = "sha256:08cf25f2936629db062aeddbb594bd76b3383ab0ede75ef0461a3b0bc3a2c150"},
    {file = "grpcio-1.43.0-cp38-cp38-macosx_10_10_x86_64.whl", hash = "sha256:01f4b887ed703fe82ebe613e1d2dadea517891725e17e7a6134dcd00352bd28c"},
    {file = "grpcio-1.43.0-cp38-cp38-manylinux2010_i686.whl", hash = "sha256:0aa8285f284338eb68962fe1a830291db06f366ea12f213399b520c062b01f65"},
    {file = "grpcio-1.43.0-cp38-cp38-manylinux2010_x86_64.whl", hash = "sha256:0edbfeb6729aa9da33ce7e28fb7703b3754934115454ae45e8cc1db601756fd3"},
    {file = "grpcio-1.43.0-cp38-cp38-manylinux_2_17_aarch64.whl", hash = "sha256:c354017819201053d65212befd1dcb65c2d91b704d8977e696bae79c47cd2f82"},
    {file = "grpcio-1.43.0-cp38-cp38-manylinux_2_17_i686.manylinux2014_i686.whl", hash = "sha256:50cfb7e1067ee5e00b8ab100a6b7ea322d37ec6672c0455106520b5891c4b5f5"},
    {file = "grpcio-1.43.0-cp38-cp38-manylinux_2_17_x86_64.manylinux2014_x86_64.whl", hash = "sha256:57f1aeb65ed17dfb2f6cd717cc109910fe395133af7257a9c729c0b9604eac10"},
    {file = "grpcio-1.43.0-cp38-cp38-win32.whl", hash = "sha256:fa26a8bbb3fe57845acb1329ff700d5c7eaf06414c3e15f4cb8923f3a466ef64"},
    {file = "grpcio-1.43.0-cp38-cp38-win_amd64.whl", hash = "sha256:ade8b79a6b6aea68adb9d4bfeba5d647667d842202c5d8f3ba37ac1dc8e5c09c"},
    {file = "grpcio-1.43.0-cp39-cp39-linux_armv7l.whl", hash = "sha256:124e718faf96fe44c98b05f3f475076be8b5198bb4c52a13208acf88a8548ba9"},
    {file = "grpcio-1.43.0-cp39-cp39-macosx_10_10_x86_64.whl", hash = "sha256:2f96142d0abc91290a63ba203f01649e498302b1b6007c67bad17f823ecde0cf"},
    {file = "grpcio-1.43.0-cp39-cp39-manylinux2010_i686.whl", hash = "sha256:31e6e489ccd8f08884b9349a39610982df48535881ec34f05a11c6e6b6ebf9d0"},
    {file = "grpcio-1.43.0-cp39-cp39-manylinux2010_x86_64.whl", hash = "sha256:0e731f660e1e68238f56f4ce11156f02fd06dc58bc7834778d42c0081d4ef5ad"},
    {file = "grpcio-1.43.0-cp39-cp39-manylinux_2_17_aarch64.whl", hash = "sha256:1f16725a320460435a8a5339d8b06c4e00d307ab5ad56746af2e22b5f9c50932"},
    {file = "grpcio-1.43.0-cp39-cp39-manylinux_2_17_i686.manylinux2014_i686.whl", hash = "sha256:a4b4543e13acb4806917d883d0f70f21ba93b29672ea81f4aaba14821aaf9bb0"},
    {file = "grpcio-1.43.0-cp39-cp39-manylinux_2_17_x86_64.manylinux2014_x86_64.whl", hash = "sha256:594aaa0469f4fca7773e80d8c27bf1298e7bbce5f6da0f084b07489a708f16ab"},
    {file = "grpcio-1.43.0-cp39-cp39-win32.whl", hash = "sha256:5449ae564349e7a738b8c38583c0aad954b0d5d1dd3cea68953bfc32eaee11e3"},
    {file = "grpcio-1.43.0-cp39-cp39-win_amd64.whl", hash = "sha256:bdf41550815a831384d21a498b20597417fd31bd084deb17d31ceb39ad9acc79"},
    {file = "grpcio-1.43.0.tar.gz", hash = "sha256:735d9a437c262ab039d02defddcb9f8f545d7009ae61c0114e19dda3843febe5"},
]
h11 = [
    {file = "h11-0.12.0-py3-none-any.whl", hash = "sha256:36a3cb8c0a032f56e2da7084577878a035d3b61d104230d4bd49c0c6b555a9c6"},
    {file = "h11-0.12.0.tar.gz", hash = "sha256:47222cb6067e4a307d535814917cd98fd0a57b6788ce715755fa2b6c28b56042"},
]
h5py = [
    {file = "h5py-3.1.0-cp36-cp36m-macosx_10_9_x86_64.whl", hash = "sha256:1cd367f89a5441236bdbb795e9fb9a9e3424929c00b4a54254ca760437f83d69"},
    {file = "h5py-3.1.0-cp36-cp36m-manylinux1_x86_64.whl", hash = "sha256:fea05349f63625a8fb808e57e42bb4c76930cf5d50ac58b678c52f913a48a89b"},
    {file = "h5py-3.1.0-cp36-cp36m-win_amd64.whl", hash = "sha256:2e37352ddfcf9d77a2a47f7c8f7e125c6d20cc06c2995edeb7be222d4e152636"},
    {file = "h5py-3.1.0-cp37-cp37m-macosx_10_9_x86_64.whl", hash = "sha256:e33f61d3eb862614c0f273a1f993a64dc2f093e1a3094932c50ada9d2db2170f"},
    {file = "h5py-3.1.0-cp37-cp37m-manylinux1_x86_64.whl", hash = "sha256:236ac8d943be30b617ab615c3d4a4bf4a438add2be87e54af3687ab721a18fac"},
    {file = "h5py-3.1.0-cp37-cp37m-win_amd64.whl", hash = "sha256:02c391fdb980762a1cc03a4bcaecd03dc463994a9a63a02264830114a96e111f"},
    {file = "h5py-3.1.0-cp38-cp38-macosx_10_9_x86_64.whl", hash = "sha256:f89a3dae38843ffa49d17a31a3509a8129e9b46ece602a0138e1ed79e685c361"},
    {file = "h5py-3.1.0-cp38-cp38-manylinux1_x86_64.whl", hash = "sha256:ba71f6229d2013fbb606476ecc29c6223fc16b244d35fcd8566ad9dbaf910857"},
    {file = "h5py-3.1.0-cp38-cp38-win_amd64.whl", hash = "sha256:dccb89358bc84abcd711363c3e138f9f4eccfdf866f2139a8e72308328765b2c"},
    {file = "h5py-3.1.0-cp39-cp39-macosx_10_9_x86_64.whl", hash = "sha256:cb74df83709d6d03d11e60b9480812f58da34f194beafa8c8314dbbeeedfe0a6"},
    {file = "h5py-3.1.0-cp39-cp39-manylinux1_x86_64.whl", hash = "sha256:80c623be10479e81b64fa713b7ed4c0bbe9f02e8e7d2a2e5382336087b615ce4"},
    {file = "h5py-3.1.0-cp39-cp39-win_amd64.whl", hash = "sha256:1cdfd1c5449ca1329d152f0b66830e93226ebce4f5e07dd8dc16bfc2b1a49d7b"},
    {file = "h5py-3.1.0.tar.gz", hash = "sha256:1e2516f190652beedcb8c7acfa1c6fa92d99b42331cbef5e5c7ec2d65b0fc3c2"},
]
httpcore = [
    {file = "httpcore-0.13.7-py3-none-any.whl", hash = "sha256:369aa481b014cf046f7067fddd67d00560f2f00426e79569d99cb11245134af0"},
    {file = "httpcore-0.13.7.tar.gz", hash = "sha256:036f960468759e633574d7c121afba48af6419615d36ab8ede979f1ad6276fa3"},
]
httptools = [
    {file = "httptools-0.3.0-cp310-cp310-macosx_10_9_universal2.whl", hash = "sha256:4137137de8976511a392e27bfdcf231bd926ac13d375e0414e927b08217d779e"},
    {file = "httptools-0.3.0-cp310-cp310-macosx_10_9_x86_64.whl", hash = "sha256:9f475b642c48b1b78584bdd12a5143e2c512485664331eade9c29ef769a17598"},
    {file = "httptools-0.3.0-cp310-cp310-manylinux_2_17_aarch64.manylinux2014_aarch64.whl", hash = "sha256:4687dfc116a9f1eb22a7d797f0dc6f6e17190d406ca4e729634b38aa98044b17"},
    {file = "httptools-0.3.0-cp310-cp310-manylinux_2_5_x86_64.manylinux1_x86_64.manylinux_2_12_x86_64.manylinux2010_x86_64.whl", hash = "sha256:72ee0e3fb9c6437ab3ae34e9abee67fcee6876f4f58504e3f613dd5882aafdb7"},
    {file = "httptools-0.3.0-cp310-cp310-win_amd64.whl", hash = "sha256:3787c1f46e9722ef7f07ea5c76b0103037483d1b12e34a02c53ceca5afa4e09a"},
    {file = "httptools-0.3.0-cp36-cp36m-macosx_10_9_x86_64.whl", hash = "sha256:c0ac2e0ce6733c55858932e7d37fcc7b67ba6bb23e9648593c55f663de031b93"},
    {file = "httptools-0.3.0-cp36-cp36m-manylinux_2_17_aarch64.manylinux2014_aarch64.whl", hash = "sha256:79717080dc3f8b1eeb7f820b9b81528acbc04be6041f323fdd97550da2062575"},
    {file = "httptools-0.3.0-cp36-cp36m-manylinux_2_5_x86_64.manylinux1_x86_64.manylinux_2_12_x86_64.manylinux2010_x86_64.whl", hash = "sha256:eda95634027200f4b2a6d499e7c2e7fa9b8ee57e045dfda26958ea0af27c070b"},
    {file = "httptools-0.3.0-cp36-cp36m-win_amd64.whl", hash = "sha256:3f82eb106e1474c63dba36a176067e65b48385f4cecddf3616411aa5d1fbdfec"},
    {file = "httptools-0.3.0-cp37-cp37m-macosx_10_9_x86_64.whl", hash = "sha256:c14576b737d9e6e4f2a86af04918dbe9b62f57ce8102a8695c9a382dbe405c7f"},
    {file = "httptools-0.3.0-cp37-cp37m-manylinux_2_17_aarch64.manylinux2014_aarch64.whl", hash = "sha256:113816f9af7dcfc4aa71ebb5354d77365f666ecf96ac7ff2aa1d24b6bca44165"},
    {file = "httptools-0.3.0-cp37-cp37m-manylinux_2_5_x86_64.manylinux1_x86_64.manylinux_2_12_x86_64.manylinux2010_x86_64.whl", hash = "sha256:b8ac7dee63af4346e02b1e6d32202e3b5b3706a9928bec6da6d7a5b066217422"},
    {file = "httptools-0.3.0-cp37-cp37m-win_amd64.whl", hash = "sha256:04114db99605c9b56ea22a8ec4d7b1485b908128ed4f4a8f6438489c428da794"},
    {file = "httptools-0.3.0-cp38-cp38-macosx_10_9_universal2.whl", hash = "sha256:6e676bc3bb911b11f3d7e2144b9a53600bf6b9b21e0e4437aa308e1eef094d97"},
    {file = "httptools-0.3.0-cp38-cp38-macosx_10_9_x86_64.whl", hash = "sha256:cdc3975db86c29817e6d13df14e037c931fc893a710fb71097777a4147090068"},
    {file = "httptools-0.3.0-cp38-cp38-manylinux_2_17_aarch64.manylinux2014_aarch64.whl", hash = "sha256:8ac842df4fc3952efa7820b277961ea55e068bbc54cb59a0820400de7ae358d8"},
    {file = "httptools-0.3.0-cp38-cp38-manylinux_2_5_x86_64.manylinux1_x86_64.manylinux_2_12_x86_64.manylinux2010_x86_64.whl", hash = "sha256:47dba2345aaa01b87e4981e8756af441349340708d5b60712c98c55a4d28f4af"},
    {file = "httptools-0.3.0-cp38-cp38-win_amd64.whl", hash = "sha256:5a836bd85ae1fb4304f674808488dae403e136d274aa5bafd0e6ee456f11c371"},
    {file = "httptools-0.3.0-cp39-cp39-macosx_10_9_universal2.whl", hash = "sha256:1a8f26327023fa1a947d36e60a0582149e182fbbc949c8a65ec8665754dbbe69"},
    {file = "httptools-0.3.0-cp39-cp39-macosx_10_9_x86_64.whl", hash = "sha256:32a10a5903b5bc0eb647d01cd1e95bec3bb614a9bf53f0af1e01360b2debdf81"},
    {file = "httptools-0.3.0-cp39-cp39-manylinux_2_17_aarch64.manylinux2014_aarch64.whl", hash = "sha256:21e948034f70e47c8abfa2d5e6f1a5661f87a2cddc7bcc70f61579cc87897c70"},
    {file = "httptools-0.3.0-cp39-cp39-manylinux_2_5_x86_64.manylinux1_x86_64.manylinux_2_12_x86_64.manylinux2010_x86_64.whl", hash = "sha256:074afd8afdeec0fa6786cd4a1676e0c0be23dc9a017a86647efa6b695168104f"},
    {file = "httptools-0.3.0-cp39-cp39-win_amd64.whl", hash = "sha256:2119fa619a4c53311f594f25c0205d619350fcb32140ec5057f861952e9b2b4f"},
    {file = "httptools-0.3.0.tar.gz", hash = "sha256:3f9b4856d46ba1f0c850f4e84b264a9a8b4460acb20e865ec00978ad9fbaa4cf"},
]
httpx = [
    {file = "httpx-0.18.2-py3-none-any.whl", hash = "sha256:979afafecb7d22a1d10340bafb403cf2cb75aff214426ff206521fc79d26408c"},
    {file = "httpx-0.18.2.tar.gz", hash = "sha256:9f99c15d33642d38bce8405df088c1c4cfd940284b4290cacbfb02e64f4877c6"},
]
humanfriendly = [
    {file = "humanfriendly-10.0-py2.py3-none-any.whl", hash = "sha256:1697e1a8a8f550fd43c2865cd84542fc175a61dcb779b6fee18cf6b6ccba1477"},
    {file = "humanfriendly-10.0.tar.gz", hash = "sha256:6b0b831ce8f15f7300721aa49829fc4e83921a9a301cc7f606be6686a2288ddc"},
]
idna = [
    {file = "idna-3.3-py3-none-any.whl", hash = "sha256:84d9dd047ffa80596e0f246e2eab0b391788b0503584e8945f2368256d2735ff"},
    {file = "idna-3.3.tar.gz", hash = "sha256:9d643ff0a55b762d5cdb124b8eaa99c66322e2157b69160bc32796e824360e6d"},
]
importlib-metadata = [
    {file = "importlib_metadata-4.10.1-py3-none-any.whl", hash = "sha256:899e2a40a8c4a1aec681feef45733de8a6c58f3f6a0dbed2eb6574b4387a77b6"},
    {file = "importlib_metadata-4.10.1.tar.gz", hash = "sha256:951f0d8a5b7260e9db5e41d429285b5f451e928479f19d80818878527d36e95e"},
]
incremental = [
    {file = "incremental-21.3.0-py2.py3-none-any.whl", hash = "sha256:92014aebc6a20b78a8084cdd5645eeaa7f74b8933f70fa3ada2cfbd1e3b54321"},
    {file = "incremental-21.3.0.tar.gz", hash = "sha256:02f5de5aff48f6b9f665d99d48bfc7ec03b6e3943210de7cfc88856d755d6f57"},
]
iniconfig = [
    {file = "iniconfig-1.1.1-py2.py3-none-any.whl", hash = "sha256:011e24c64b7f47f6ebd835bb12a743f2fbe9a26d4cecaa7f53bc4f35ee9da8b3"},
    {file = "iniconfig-1.1.1.tar.gz", hash = "sha256:bc3af051d7d14b2ee5ef9969666def0cd1a000e121eaea580d4a313df4b37f32"},
]
ipaddress = [
    {file = "ipaddress-1.0.23-py2.py3-none-any.whl", hash = "sha256:6e0f4a39e66cb5bb9a137b00276a2eff74f93b71dcbdad6f10ff7df9d3557fcc"},
    {file = "ipaddress-1.0.23.tar.gz", hash = "sha256:b7f8e0369580bb4a24d5ba1d7cc29660a4a6987763faf1d8a8046830e020e7e2"},
]
isodate = [
    {file = "isodate-0.6.1-py2.py3-none-any.whl", hash = "sha256:0751eece944162659049d35f4f549ed815792b38793f07cf73381c1c87cbed96"},
    {file = "isodate-0.6.1.tar.gz", hash = "sha256:48c5881de7e8b0a0d648cb024c8062dc84e7b840ed81e864c7614fd3c127bde9"},
]
jieba = [
    {file = "jieba-0.42.1.tar.gz", hash = "sha256:055ca12f62674fafed09427f176506079bc135638a14e23e25be909131928db2"},
]
jinja2 = [
    {file = "Jinja2-3.0.3-py3-none-any.whl", hash = "sha256:077ce6014f7b40d03b47d1f1ca4b0fc8328a692bd284016f806ed0eaca390ad8"},
    {file = "Jinja2-3.0.3.tar.gz", hash = "sha256:611bb273cd68f3b993fabdc4064fc858c5b47a973cb5aa7999ec1ba405c87cd7"},
]
jmespath = [
    {file = "jmespath-0.10.0-py2.py3-none-any.whl", hash = "sha256:cdf6525904cc597730141d61b36f2e4b8ecc257c420fa2f4549bac2c2d0cb72f"},
    {file = "jmespath-0.10.0.tar.gz", hash = "sha256:b85d0567b8666149a93172712e68920734333c0ce7e89b78b3e987f71e5ed4f9"},
]
joblib = [
    {file = "joblib-1.0.1-py3-none-any.whl", hash = "sha256:feeb1ec69c4d45129954f1b7034954241eedfd6ba39b5e9e4b6883be3332d5e5"},
    {file = "joblib-1.0.1.tar.gz", hash = "sha256:9c17567692206d2f3fb9ecf5e991084254fe631665c450b443761c4186a613f7"},
]
jsonpickle = [
    {file = "jsonpickle-2.0.0-py2.py3-none-any.whl", hash = "sha256:c1010994c1fbda87a48f8a56698605b598cb0fc6bb7e7927559fc1100e69aeac"},
    {file = "jsonpickle-2.0.0.tar.gz", hash = "sha256:0be49cba80ea6f87a168aa8168d717d00c6ca07ba83df3cec32d3b30bfe6fb9a"},
]
jsonschema = [
    {file = "jsonschema-3.2.0-py2.py3-none-any.whl", hash = "sha256:4e5b3cf8216f577bee9ce139cbe72eca3ea4f292ec60928ff24758ce626cd163"},
    {file = "jsonschema-3.2.0.tar.gz", hash = "sha256:c8a85b28d377cc7737e46e2d9f2b4f44ee3c0e1deac6bf46ddefc7187d30797a"},
]
jwcrypto = [
    {file = "jwcrypto-1.0-py2.py3-none-any.whl", hash = "sha256:db93a656d9a7a35dda5a68deb5c9f301f4e60507d8aef1559e0637b9ac497137"},
    {file = "jwcrypto-1.0.tar.gz", hash = "sha256:f88816eb0a41b8f006af978ced5f171f33782525006cdb055b536a40f4d46ac9"},
]
kafka-python = [
    {file = "kafka-python-2.0.2.tar.gz", hash = "sha256:04dfe7fea2b63726cd6f3e79a2d86e709d608d74406638c5da33a01d45a9d7e3"},
    {file = "kafka_python-2.0.2-py2.py3-none-any.whl", hash = "sha256:2d92418c7cb1c298fa6c7f0fb3519b520d0d7526ac6cb7ae2a4fc65a51a94b6e"},
]
keras = [
    {file = "keras-2.6.0-py2.py3-none-any.whl", hash = "sha256:504af5656a9829fe803ce48a8580ef16916e89906aceddad9e098614269437e7"},
]
keras-preprocessing = [
    {file = "Keras_Preprocessing-1.1.2-py2.py3-none-any.whl", hash = "sha256:7b82029b130ff61cc99b55f3bd27427df4838576838c5b2f65940e4fcec99a7b"},
    {file = "Keras_Preprocessing-1.1.2.tar.gz", hash = "sha256:add82567c50c8bc648c14195bf544a5ce7c1f76761536956c3d2978970179ef3"},
]
kiwisolver = [
    {file = "kiwisolver-1.3.2-cp310-cp310-macosx_10_9_universal2.whl", hash = "sha256:1d819553730d3c2724582124aee8a03c846ec4362ded1034c16fb3ef309264e6"},
    {file = "kiwisolver-1.3.2-cp310-cp310-macosx_10_9_x86_64.whl", hash = "sha256:8d93a1095f83e908fc253f2fb569c2711414c0bfd451cab580466465b235b470"},
    {file = "kiwisolver-1.3.2-cp310-cp310-macosx_11_0_arm64.whl", hash = "sha256:c4550a359c5157aaf8507e6820d98682872b9100ce7607f8aa070b4b8af6c298"},
    {file = "kiwisolver-1.3.2-cp310-cp310-manylinux_2_12_i686.manylinux2010_i686.whl", hash = "sha256:2210f28778c7d2ee13f3c2a20a3a22db889e75f4ec13a21072eabb5693801e84"},
    {file = "kiwisolver-1.3.2-cp310-cp310-manylinux_2_12_x86_64.manylinux2010_x86_64.whl", hash = "sha256:82f49c5a79d3839bc8f38cb5f4bfc87e15f04cbafa5fbd12fb32c941cb529cfb"},
    {file = "kiwisolver-1.3.2-cp310-cp310-manylinux_2_17_aarch64.manylinux2014_aarch64.whl", hash = "sha256:9661a04ca3c950a8ac8c47f53cbc0b530bce1b52f516a1e87b7736fec24bfff0"},
    {file = "kiwisolver-1.3.2-cp310-cp310-manylinux_2_17_ppc64le.manylinux2014_ppc64le.whl", hash = "sha256:2ddb500a2808c100e72c075cbb00bf32e62763c82b6a882d403f01a119e3f402"},
    {file = "kiwisolver-1.3.2-cp310-cp310-manylinux_2_17_s390x.manylinux2014_s390x.whl", hash = "sha256:72be6ebb4e92520b9726d7146bc9c9b277513a57a38efcf66db0620aec0097e0"},
    {file = "kiwisolver-1.3.2-cp310-cp310-win32.whl", hash = "sha256:83d2c9db5dfc537d0171e32de160461230eb14663299b7e6d18ca6dca21e4977"},
    {file = "kiwisolver-1.3.2-cp310-cp310-win_amd64.whl", hash = "sha256:cba430db673c29376135e695c6e2501c44c256a81495da849e85d1793ee975ad"},
    {file = "kiwisolver-1.3.2-cp37-cp37m-macosx_10_9_x86_64.whl", hash = "sha256:4116ba9a58109ed5e4cb315bdcbff9838f3159d099ba5259c7c7fb77f8537492"},
    {file = "kiwisolver-1.3.2-cp37-cp37m-manylinux_2_17_aarch64.manylinux2014_aarch64.whl", hash = "sha256:19554bd8d54cf41139f376753af1a644b63c9ca93f8f72009d50a2080f870f77"},
    {file = "kiwisolver-1.3.2-cp37-cp37m-manylinux_2_17_ppc64le.manylinux2014_ppc64le.whl", hash = "sha256:a7a4cf5bbdc861987a7745aed7a536c6405256853c94abc9f3287c3fa401b174"},
    {file = "kiwisolver-1.3.2-cp37-cp37m-manylinux_2_17_s390x.manylinux2014_s390x.whl", hash = "sha256:0007840186bacfaa0aba4466d5890334ea5938e0bb7e28078a0eb0e63b5b59d5"},
    {file = "kiwisolver-1.3.2-cp37-cp37m-manylinux_2_5_i686.manylinux1_i686.whl", hash = "sha256:ec2eba188c1906b05b9b49ae55aae4efd8150c61ba450e6721f64620c50b59eb"},
    {file = "kiwisolver-1.3.2-cp37-cp37m-manylinux_2_5_x86_64.manylinux1_x86_64.whl", hash = "sha256:3dbb3cea20b4af4f49f84cffaf45dd5f88e8594d18568e0225e6ad9dec0e7967"},
    {file = "kiwisolver-1.3.2-cp37-cp37m-win32.whl", hash = "sha256:5326ddfacbe51abf9469fe668944bc2e399181a2158cb5d45e1d40856b2a0589"},
    {file = "kiwisolver-1.3.2-cp37-cp37m-win_amd64.whl", hash = "sha256:c6572c2dab23c86a14e82c245473d45b4c515314f1f859e92608dcafbd2f19b8"},
    {file = "kiwisolver-1.3.2-cp38-cp38-macosx_10_9_universal2.whl", hash = "sha256:b5074fb09429f2b7bc82b6fb4be8645dcbac14e592128beeff5461dcde0af09f"},
    {file = "kiwisolver-1.3.2-cp38-cp38-macosx_10_9_x86_64.whl", hash = "sha256:22521219ca739654a296eea6d4367703558fba16f98688bd8ce65abff36eaa84"},
    {file = "kiwisolver-1.3.2-cp38-cp38-macosx_11_0_arm64.whl", hash = "sha256:c358721aebd40c243894298f685a19eb0491a5c3e0b923b9f887ef1193ddf829"},
    {file = "kiwisolver-1.3.2-cp38-cp38-manylinux_2_17_aarch64.manylinux2014_aarch64.whl", hash = "sha256:7ba5a1041480c6e0a8b11a9544d53562abc2d19220bfa14133e0cdd9967e97af"},
    {file = "kiwisolver-1.3.2-cp38-cp38-manylinux_2_17_ppc64le.manylinux2014_ppc64le.whl", hash = "sha256:44e6adf67577dbdfa2d9f06db9fbc5639afefdb5bf2b4dfec25c3a7fbc619536"},
    {file = "kiwisolver-1.3.2-cp38-cp38-manylinux_2_17_s390x.manylinux2014_s390x.whl", hash = "sha256:1d45d1c74f88b9f41062716c727f78f2a59a5476ecbe74956fafb423c5c87a76"},
    {file = "kiwisolver-1.3.2-cp38-cp38-manylinux_2_5_i686.manylinux1_i686.whl", hash = "sha256:70adc3658138bc77a36ce769f5f183169bc0a2906a4f61f09673f7181255ac9b"},
    {file = "kiwisolver-1.3.2-cp38-cp38-manylinux_2_5_x86_64.manylinux1_x86_64.whl", hash = "sha256:b6a5431940f28b6de123de42f0eb47b84a073ee3c3345dc109ad550a3307dd28"},
    {file = "kiwisolver-1.3.2-cp38-cp38-win32.whl", hash = "sha256:ee040a7de8d295dbd261ef2d6d3192f13e2b08ec4a954de34a6fb8ff6422e24c"},
    {file = "kiwisolver-1.3.2-cp38-cp38-win_amd64.whl", hash = "sha256:8dc3d842fa41a33fe83d9f5c66c0cc1f28756530cd89944b63b072281e852031"},
    {file = "kiwisolver-1.3.2-cp39-cp39-macosx_10_9_universal2.whl", hash = "sha256:a498bcd005e8a3fedd0022bb30ee0ad92728154a8798b703f394484452550507"},
    {file = "kiwisolver-1.3.2-cp39-cp39-macosx_10_9_x86_64.whl", hash = "sha256:80efd202108c3a4150e042b269f7c78643420cc232a0a771743bb96b742f838f"},
    {file = "kiwisolver-1.3.2-cp39-cp39-macosx_11_0_arm64.whl", hash = "sha256:f8eb7b6716f5b50e9c06207a14172cf2de201e41912ebe732846c02c830455b9"},
    {file = "kiwisolver-1.3.2-cp39-cp39-manylinux_2_12_i686.manylinux2010_i686.whl", hash = "sha256:f441422bb313ab25de7b3dbfd388e790eceb76ce01a18199ec4944b369017009"},
    {file = "kiwisolver-1.3.2-cp39-cp39-manylinux_2_12_x86_64.manylinux2010_x86_64.whl", hash = "sha256:30fa008c172355c7768159983a7270cb23838c4d7db73d6c0f6b60dde0d432c6"},
    {file = "kiwisolver-1.3.2-cp39-cp39-manylinux_2_17_aarch64.manylinux2014_aarch64.whl", hash = "sha256:2f8f6c8f4f1cff93ca5058d6ec5f0efda922ecb3f4c5fb76181f327decff98b8"},
    {file = "kiwisolver-1.3.2-cp39-cp39-manylinux_2_17_ppc64le.manylinux2014_ppc64le.whl", hash = "sha256:ba677bcaff9429fd1bf01648ad0901cea56c0d068df383d5f5856d88221fe75b"},
    {file = "kiwisolver-1.3.2-cp39-cp39-manylinux_2_17_s390x.manylinux2014_s390x.whl", hash = "sha256:7843b1624d6ccca403a610d1277f7c28ad184c5aa88a1750c1a999754e65b439"},
    {file = "kiwisolver-1.3.2-cp39-cp39-win32.whl", hash = "sha256:e6f5eb2f53fac7d408a45fbcdeda7224b1cfff64919d0f95473420a931347ae9"},
    {file = "kiwisolver-1.3.2-cp39-cp39-win_amd64.whl", hash = "sha256:eedd3b59190885d1ebdf6c5e0ca56828beb1949b4dfe6e5d0256a461429ac386"},
    {file = "kiwisolver-1.3.2-pp37-pypy37_pp73-macosx_10_9_x86_64.whl", hash = "sha256:dedc71c8eb9c5096037766390172c34fb86ef048b8e8958b4e484b9e505d66bc"},
    {file = "kiwisolver-1.3.2-pp37-pypy37_pp73-manylinux_2_12_i686.manylinux2010_i686.whl", hash = "sha256:bf7eb45d14fc036514c09554bf983f2a72323254912ed0c3c8e697b62c4c158f"},
    {file = "kiwisolver-1.3.2-pp37-pypy37_pp73-manylinux_2_12_x86_64.manylinux2010_x86_64.whl", hash = "sha256:2b65bd35f3e06a47b5c30ea99e0c2b88f72c6476eedaf8cfbc8e66adb5479dcf"},
    {file = "kiwisolver-1.3.2-pp37-pypy37_pp73-manylinux_2_17_aarch64.manylinux2014_aarch64.whl", hash = "sha256:25405f88a37c5f5bcba01c6e350086d65e7465fd1caaf986333d2a045045a223"},
    {file = "kiwisolver-1.3.2-pp37-pypy37_pp73-win_amd64.whl", hash = "sha256:bcadb05c3d4794eb9eee1dddf1c24215c92fb7b55a80beae7a60530a91060560"},
    {file = "kiwisolver-1.3.2.tar.gz", hash = "sha256:fc4453705b81d03568d5b808ad8f09c77c47534f6ac2e72e733f9ca4714aa75c"},
]
langcodes = [
    {file = "langcodes-3.3.0-py3-none-any.whl", hash = "sha256:4d89fc9acb6e9c8fdef70bcdf376113a3db09b67285d9e1d534de6d8818e7e69"},
    {file = "langcodes-3.3.0.tar.gz", hash = "sha256:794d07d5a28781231ac335a1561b8442f8648ca07cd518310aeb45d6f0807ef6"},
]
locket = [
    {file = "locket-0.2.1-py2.py3-none-any.whl", hash = "sha256:12b6ada59d1f50710bca9704dbadd3f447dbf8dac6664575c1281cadab8e6449"},
    {file = "locket-0.2.1.tar.gz", hash = "sha256:3e1faba403619fe201552f083f1ecbf23f550941bc51985ac6ed4d02d25056dd"},
]
markdown = [
    {file = "Markdown-3.3.6-py3-none-any.whl", hash = "sha256:9923332318f843411e9932237530df53162e29dc7a4e2b91e35764583c46c9a3"},
    {file = "Markdown-3.3.6.tar.gz", hash = "sha256:76df8ae32294ec39dcf89340382882dfa12975f87f45c3ed1ecdb1e8cefc7006"},
]
markupsafe = [
    {file = "MarkupSafe-2.0.1-cp310-cp310-macosx_10_9_universal2.whl", hash = "sha256:d8446c54dc28c01e5a2dbac5a25f071f6653e6e40f3a8818e8b45d790fe6ef53"},
    {file = "MarkupSafe-2.0.1-cp310-cp310-macosx_10_9_x86_64.whl", hash = "sha256:36bc903cbb393720fad60fc28c10de6acf10dc6cc883f3e24ee4012371399a38"},
    {file = "MarkupSafe-2.0.1-cp310-cp310-manylinux_2_17_aarch64.manylinux2014_aarch64.whl", hash = "sha256:2d7d807855b419fc2ed3e631034685db6079889a1f01d5d9dac950f764da3dad"},
    {file = "MarkupSafe-2.0.1-cp310-cp310-manylinux_2_5_i686.manylinux1_i686.manylinux_2_12_i686.manylinux2010_i686.whl", hash = "sha256:add36cb2dbb8b736611303cd3bfcee00afd96471b09cda130da3581cbdc56a6d"},
    {file = "MarkupSafe-2.0.1-cp310-cp310-manylinux_2_5_x86_64.manylinux1_x86_64.manylinux_2_12_x86_64.manylinux2010_x86_64.whl", hash = "sha256:168cd0a3642de83558a5153c8bd34f175a9a6e7f6dc6384b9655d2697312a646"},
    {file = "MarkupSafe-2.0.1-cp310-cp310-musllinux_1_1_aarch64.whl", hash = "sha256:4dc8f9fb58f7364b63fd9f85013b780ef83c11857ae79f2feda41e270468dd9b"},
    {file = "MarkupSafe-2.0.1-cp310-cp310-musllinux_1_1_i686.whl", hash = "sha256:20dca64a3ef2d6e4d5d615a3fd418ad3bde77a47ec8a23d984a12b5b4c74491a"},
    {file = "MarkupSafe-2.0.1-cp310-cp310-musllinux_1_1_x86_64.whl", hash = "sha256:cdfba22ea2f0029c9261a4bd07e830a8da012291fbe44dc794e488b6c9bb353a"},
    {file = "MarkupSafe-2.0.1-cp310-cp310-win32.whl", hash = "sha256:99df47edb6bda1249d3e80fdabb1dab8c08ef3975f69aed437cb69d0a5de1e28"},
    {file = "MarkupSafe-2.0.1-cp310-cp310-win_amd64.whl", hash = "sha256:e0f138900af21926a02425cf736db95be9f4af72ba1bb21453432a07f6082134"},
    {file = "MarkupSafe-2.0.1-cp36-cp36m-macosx_10_9_x86_64.whl", hash = "sha256:f9081981fe268bd86831e5c75f7de206ef275defcb82bc70740ae6dc507aee51"},
    {file = "MarkupSafe-2.0.1-cp36-cp36m-manylinux1_i686.whl", hash = "sha256:0955295dd5eec6cb6cc2fe1698f4c6d84af2e92de33fbcac4111913cd100a6ff"},
    {file = "MarkupSafe-2.0.1-cp36-cp36m-manylinux1_x86_64.whl", hash = "sha256:0446679737af14f45767963a1a9ef7620189912317d095f2d9ffa183a4d25d2b"},
    {file = "MarkupSafe-2.0.1-cp36-cp36m-manylinux2010_i686.whl", hash = "sha256:f826e31d18b516f653fe296d967d700fddad5901ae07c622bb3705955e1faa94"},
    {file = "MarkupSafe-2.0.1-cp36-cp36m-manylinux2010_x86_64.whl", hash = "sha256:fa130dd50c57d53368c9d59395cb5526eda596d3ffe36666cd81a44d56e48872"},
    {file = "MarkupSafe-2.0.1-cp36-cp36m-manylinux2014_aarch64.whl", hash = "sha256:905fec760bd2fa1388bb5b489ee8ee5f7291d692638ea5f67982d968366bef9f"},
    {file = "MarkupSafe-2.0.1-cp36-cp36m-manylinux_2_17_aarch64.manylinux2014_aarch64.whl", hash = "sha256:bf5d821ffabf0ef3533c39c518f3357b171a1651c1ff6827325e4489b0e46c3c"},
    {file = "MarkupSafe-2.0.1-cp36-cp36m-manylinux_2_5_i686.manylinux1_i686.manylinux_2_12_i686.manylinux2010_i686.whl", hash = "sha256:0d4b31cc67ab36e3392bbf3862cfbadac3db12bdd8b02a2731f509ed5b829724"},
    {file = "MarkupSafe-2.0.1-cp36-cp36m-manylinux_2_5_x86_64.manylinux1_x86_64.manylinux_2_12_x86_64.manylinux2010_x86_64.whl", hash = "sha256:baa1a4e8f868845af802979fcdbf0bb11f94f1cb7ced4c4b8a351bb60d108145"},
    {file = "MarkupSafe-2.0.1-cp36-cp36m-musllinux_1_1_aarch64.whl", hash = "sha256:deb993cacb280823246a026e3b2d81c493c53de6acfd5e6bfe31ab3402bb37dd"},
    {file = "MarkupSafe-2.0.1-cp36-cp36m-musllinux_1_1_i686.whl", hash = "sha256:63f3268ba69ace99cab4e3e3b5840b03340efed0948ab8f78d2fd87ee5442a4f"},
    {file = "MarkupSafe-2.0.1-cp36-cp36m-musllinux_1_1_x86_64.whl", hash = "sha256:8d206346619592c6200148b01a2142798c989edcb9c896f9ac9722a99d4e77e6"},
    {file = "MarkupSafe-2.0.1-cp36-cp36m-win32.whl", hash = "sha256:6c4ca60fa24e85fe25b912b01e62cb969d69a23a5d5867682dd3e80b5b02581d"},
    {file = "MarkupSafe-2.0.1-cp36-cp36m-win_amd64.whl", hash = "sha256:b2f4bf27480f5e5e8ce285a8c8fd176c0b03e93dcc6646477d4630e83440c6a9"},
    {file = "MarkupSafe-2.0.1-cp37-cp37m-macosx_10_9_x86_64.whl", hash = "sha256:0717a7390a68be14b8c793ba258e075c6f4ca819f15edfc2a3a027c823718567"},
    {file = "MarkupSafe-2.0.1-cp37-cp37m-manylinux1_i686.whl", hash = "sha256:6557b31b5e2c9ddf0de32a691f2312a32f77cd7681d8af66c2692efdbef84c18"},
    {file = "MarkupSafe-2.0.1-cp37-cp37m-manylinux1_x86_64.whl", hash = "sha256:49e3ceeabbfb9d66c3aef5af3a60cc43b85c33df25ce03d0031a608b0a8b2e3f"},
    {file = "MarkupSafe-2.0.1-cp37-cp37m-manylinux2010_i686.whl", hash = "sha256:d7f9850398e85aba693bb640262d3611788b1f29a79f0c93c565694658f4071f"},
    {file = "MarkupSafe-2.0.1-cp37-cp37m-manylinux2010_x86_64.whl", hash = "sha256:6a7fae0dd14cf60ad5ff42baa2e95727c3d81ded453457771d02b7d2b3f9c0c2"},
    {file = "MarkupSafe-2.0.1-cp37-cp37m-manylinux2014_aarch64.whl", hash = "sha256:b7f2d075102dc8c794cbde1947378051c4e5180d52d276987b8d28a3bd58c17d"},
    {file = "MarkupSafe-2.0.1-cp37-cp37m-manylinux_2_17_aarch64.manylinux2014_aarch64.whl", hash = "sha256:e9936f0b261d4df76ad22f8fee3ae83b60d7c3e871292cd42f40b81b70afae85"},
    {file = "MarkupSafe-2.0.1-cp37-cp37m-manylinux_2_5_i686.manylinux1_i686.manylinux_2_12_i686.manylinux2010_i686.whl", hash = "sha256:2a7d351cbd8cfeb19ca00de495e224dea7e7d919659c2841bbb7f420ad03e2d6"},
    {file = "MarkupSafe-2.0.1-cp37-cp37m-manylinux_2_5_x86_64.manylinux1_x86_64.manylinux_2_12_x86_64.manylinux2010_x86_64.whl", hash = "sha256:60bf42e36abfaf9aff1f50f52644b336d4f0a3fd6d8a60ca0d054ac9f713a864"},
    {file = "MarkupSafe-2.0.1-cp37-cp37m-musllinux_1_1_aarch64.whl", hash = "sha256:d6c7ebd4e944c85e2c3421e612a7057a2f48d478d79e61800d81468a8d842207"},
    {file = "MarkupSafe-2.0.1-cp37-cp37m-musllinux_1_1_i686.whl", hash = "sha256:f0567c4dc99f264f49fe27da5f735f414c4e7e7dd850cfd8e69f0862d7c74ea9"},
    {file = "MarkupSafe-2.0.1-cp37-cp37m-musllinux_1_1_x86_64.whl", hash = "sha256:89c687013cb1cd489a0f0ac24febe8c7a666e6e221b783e53ac50ebf68e45d86"},
    {file = "MarkupSafe-2.0.1-cp37-cp37m-win32.whl", hash = "sha256:a30e67a65b53ea0a5e62fe23682cfe22712e01f453b95233b25502f7c61cb415"},
    {file = "MarkupSafe-2.0.1-cp37-cp37m-win_amd64.whl", hash = "sha256:611d1ad9a4288cf3e3c16014564df047fe08410e628f89805e475368bd304914"},
    {file = "MarkupSafe-2.0.1-cp38-cp38-macosx_10_9_universal2.whl", hash = "sha256:5bb28c636d87e840583ee3adeb78172efc47c8b26127267f54a9c0ec251d41a9"},
    {file = "MarkupSafe-2.0.1-cp38-cp38-macosx_10_9_x86_64.whl", hash = "sha256:be98f628055368795d818ebf93da628541e10b75b41c559fdf36d104c5787066"},
    {file = "MarkupSafe-2.0.1-cp38-cp38-manylinux1_i686.whl", hash = "sha256:1d609f577dc6e1aa17d746f8bd3c31aa4d258f4070d61b2aa5c4166c1539de35"},
    {file = "MarkupSafe-2.0.1-cp38-cp38-manylinux1_x86_64.whl", hash = "sha256:7d91275b0245b1da4d4cfa07e0faedd5b0812efc15b702576d103293e252af1b"},
    {file = "MarkupSafe-2.0.1-cp38-cp38-manylinux2010_i686.whl", hash = "sha256:01a9b8ea66f1658938f65b93a85ebe8bc016e6769611be228d797c9d998dd298"},
    {file = "MarkupSafe-2.0.1-cp38-cp38-manylinux2010_x86_64.whl", hash = "sha256:47ab1e7b91c098ab893b828deafa1203de86d0bc6ab587b160f78fe6c4011f75"},
    {file = "MarkupSafe-2.0.1-cp38-cp38-manylinux2014_aarch64.whl", hash = "sha256:97383d78eb34da7e1fa37dd273c20ad4320929af65d156e35a5e2d89566d9dfb"},
    {file = "MarkupSafe-2.0.1-cp38-cp38-manylinux_2_17_aarch64.manylinux2014_aarch64.whl", hash = "sha256:6fcf051089389abe060c9cd7caa212c707e58153afa2c649f00346ce6d260f1b"},
    {file = "MarkupSafe-2.0.1-cp38-cp38-manylinux_2_5_i686.manylinux1_i686.manylinux_2_12_i686.manylinux2010_i686.whl", hash = "sha256:5855f8438a7d1d458206a2466bf82b0f104a3724bf96a1c781ab731e4201731a"},
    {file = "MarkupSafe-2.0.1-cp38-cp38-manylinux_2_5_x86_64.manylinux1_x86_64.manylinux_2_12_x86_64.manylinux2010_x86_64.whl", hash = "sha256:3dd007d54ee88b46be476e293f48c85048603f5f516008bee124ddd891398ed6"},
    {file = "MarkupSafe-2.0.1-cp38-cp38-musllinux_1_1_aarch64.whl", hash = "sha256:aca6377c0cb8a8253e493c6b451565ac77e98c2951c45f913e0b52facdcff83f"},
    {file = "MarkupSafe-2.0.1-cp38-cp38-musllinux_1_1_i686.whl", hash = "sha256:04635854b943835a6ea959e948d19dcd311762c5c0c6e1f0e16ee57022669194"},
    {file = "MarkupSafe-2.0.1-cp38-cp38-musllinux_1_1_x86_64.whl", hash = "sha256:6300b8454aa6930a24b9618fbb54b5a68135092bc666f7b06901f897fa5c2fee"},
    {file = "MarkupSafe-2.0.1-cp38-cp38-win32.whl", hash = "sha256:023cb26ec21ece8dc3907c0e8320058b2e0cb3c55cf9564da612bc325bed5e64"},
    {file = "MarkupSafe-2.0.1-cp38-cp38-win_amd64.whl", hash = "sha256:984d76483eb32f1bcb536dc27e4ad56bba4baa70be32fa87152832cdd9db0833"},
    {file = "MarkupSafe-2.0.1-cp39-cp39-macosx_10_9_universal2.whl", hash = "sha256:2ef54abee730b502252bcdf31b10dacb0a416229b72c18b19e24a4509f273d26"},
    {file = "MarkupSafe-2.0.1-cp39-cp39-macosx_10_9_x86_64.whl", hash = "sha256:3c112550557578c26af18a1ccc9e090bfe03832ae994343cfdacd287db6a6ae7"},
    {file = "MarkupSafe-2.0.1-cp39-cp39-manylinux1_i686.whl", hash = "sha256:53edb4da6925ad13c07b6d26c2a852bd81e364f95301c66e930ab2aef5b5ddd8"},
    {file = "MarkupSafe-2.0.1-cp39-cp39-manylinux1_x86_64.whl", hash = "sha256:f5653a225f31e113b152e56f154ccbe59eeb1c7487b39b9d9f9cdb58e6c79dc5"},
    {file = "MarkupSafe-2.0.1-cp39-cp39-manylinux2010_i686.whl", hash = "sha256:4efca8f86c54b22348a5467704e3fec767b2db12fc39c6d963168ab1d3fc9135"},
    {file = "MarkupSafe-2.0.1-cp39-cp39-manylinux2010_x86_64.whl", hash = "sha256:ab3ef638ace319fa26553db0624c4699e31a28bb2a835c5faca8f8acf6a5a902"},
    {file = "MarkupSafe-2.0.1-cp39-cp39-manylinux2014_aarch64.whl", hash = "sha256:f8ba0e8349a38d3001fae7eadded3f6606f0da5d748ee53cc1dab1d6527b9509"},
    {file = "MarkupSafe-2.0.1-cp39-cp39-manylinux_2_17_aarch64.manylinux2014_aarch64.whl", hash = "sha256:c47adbc92fc1bb2b3274c4b3a43ae0e4573d9fbff4f54cd484555edbf030baf1"},
    {file = "MarkupSafe-2.0.1-cp39-cp39-manylinux_2_5_i686.manylinux1_i686.manylinux_2_12_i686.manylinux2010_i686.whl", hash = "sha256:37205cac2a79194e3750b0af2a5720d95f786a55ce7df90c3af697bfa100eaac"},
    {file = "MarkupSafe-2.0.1-cp39-cp39-manylinux_2_5_x86_64.manylinux1_x86_64.manylinux_2_12_x86_64.manylinux2010_x86_64.whl", hash = "sha256:1f2ade76b9903f39aa442b4aadd2177decb66525062db244b35d71d0ee8599b6"},
    {file = "MarkupSafe-2.0.1-cp39-cp39-musllinux_1_1_aarch64.whl", hash = "sha256:4296f2b1ce8c86a6aea78613c34bb1a672ea0e3de9c6ba08a960efe0b0a09047"},
    {file = "MarkupSafe-2.0.1-cp39-cp39-musllinux_1_1_i686.whl", hash = "sha256:9f02365d4e99430a12647f09b6cc8bab61a6564363f313126f775eb4f6ef798e"},
    {file = "MarkupSafe-2.0.1-cp39-cp39-musllinux_1_1_x86_64.whl", hash = "sha256:5b6d930f030f8ed98e3e6c98ffa0652bdb82601e7a016ec2ab5d7ff23baa78d1"},
    {file = "MarkupSafe-2.0.1-cp39-cp39-win32.whl", hash = "sha256:10f82115e21dc0dfec9ab5c0223652f7197feb168c940f3ef61563fc2d6beb74"},
    {file = "MarkupSafe-2.0.1-cp39-cp39-win_amd64.whl", hash = "sha256:693ce3f9e70a6cf7d2fb9e6c9d8b204b6b39897a2c4a1aa65728d5ac97dcc1d8"},
    {file = "MarkupSafe-2.0.1.tar.gz", hash = "sha256:594c67807fb16238b30c44bdf74f36c02cdf22d1c8cda91ef8a0ed8dabf5620a"},
]
matplotlib = [
    {file = "matplotlib-3.3.4-cp36-cp36m-macosx_10_9_x86_64.whl", hash = "sha256:672960dd114e342b7c610bf32fb99d14227f29919894388b41553217457ba7ef"},
    {file = "matplotlib-3.3.4-cp36-cp36m-manylinux1_i686.whl", hash = "sha256:7c155437ae4fd366e2700e2716564d1787700687443de46bcb895fe0f84b761d"},
    {file = "matplotlib-3.3.4-cp36-cp36m-manylinux1_x86_64.whl", hash = "sha256:a17f0a10604fac7627ec82820439e7db611722e80c408a726cd00d8c974c2fb3"},
    {file = "matplotlib-3.3.4-cp36-cp36m-win32.whl", hash = "sha256:215e2a30a2090221a9481db58b770ce56b8ef46f13224ae33afe221b14b24dc1"},
    {file = "matplotlib-3.3.4-cp36-cp36m-win_amd64.whl", hash = "sha256:348e6032f666ffd151b323342f9278b16b95d4a75dfacae84a11d2829a7816ae"},
    {file = "matplotlib-3.3.4-cp37-cp37m-macosx_10_9_x86_64.whl", hash = "sha256:94bdd1d55c20e764d8aea9d471d2ae7a7b2c84445e0fa463f02e20f9730783e1"},
    {file = "matplotlib-3.3.4-cp37-cp37m-manylinux1_i686.whl", hash = "sha256:a1acb72f095f1d58ecc2538ed1b8bca0b57df313b13db36ed34b8cdf1868e674"},
    {file = "matplotlib-3.3.4-cp37-cp37m-manylinux1_x86_64.whl", hash = "sha256:46b1a60a04e6d884f0250d5cc8dc7bd21a9a96c584a7acdaab44698a44710bab"},
    {file = "matplotlib-3.3.4-cp37-cp37m-win32.whl", hash = "sha256:ed4a9e6dcacba56b17a0a9ac22ae2c72a35b7f0ef0693aa68574f0b2df607a89"},
    {file = "matplotlib-3.3.4-cp37-cp37m-win_amd64.whl", hash = "sha256:c24c05f645aef776e8b8931cb81e0f1632d229b42b6d216e30836e2e145a2b40"},
    {file = "matplotlib-3.3.4-cp38-cp38-macosx_10_9_x86_64.whl", hash = "sha256:7310e353a4a35477c7f032409966920197d7df3e757c7624fd842f3eeb307d3d"},
    {file = "matplotlib-3.3.4-cp38-cp38-manylinux1_i686.whl", hash = "sha256:451cc89cb33d6652c509fc6b588dc51c41d7246afdcc29b8624e256b7663ed1f"},
    {file = "matplotlib-3.3.4-cp38-cp38-manylinux1_x86_64.whl", hash = "sha256:3d2eb9c1cc254d0ffa90bc96fde4b6005d09c2228f99dfd493a4219c1af99644"},
    {file = "matplotlib-3.3.4-cp38-cp38-win32.whl", hash = "sha256:e15fa23d844d54e7b3b7243afd53b7567ee71c721f592deb0727ee85e668f96a"},
    {file = "matplotlib-3.3.4-cp38-cp38-win_amd64.whl", hash = "sha256:1de0bb6cbfe460725f0e97b88daa8643bcf9571c18ba90bb8e41432aaeca91d6"},
    {file = "matplotlib-3.3.4-cp39-cp39-macosx_10_9_x86_64.whl", hash = "sha256:f44149a0ef5b4991aaef12a93b8e8d66d6412e762745fea1faa61d98524e0ba9"},
    {file = "matplotlib-3.3.4-cp39-cp39-manylinux1_i686.whl", hash = "sha256:746a1df55749629e26af7f977ea426817ca9370ad1569436608dc48d1069b87c"},
    {file = "matplotlib-3.3.4-cp39-cp39-manylinux1_x86_64.whl", hash = "sha256:5f571b92a536206f7958f7cb2d367ff6c9a1fa8229dc35020006e4cdd1ca0acd"},
    {file = "matplotlib-3.3.4-cp39-cp39-win32.whl", hash = "sha256:9265ae0fb35e29f9b8cc86c2ab0a2e3dcddc4dd9de4b85bf26c0f63fe5c1c2ca"},
    {file = "matplotlib-3.3.4-cp39-cp39-win_amd64.whl", hash = "sha256:9a79e5dd7bb797aa611048f5b70588b23c5be05b63eefd8a0d152ac77c4243db"},
    {file = "matplotlib-3.3.4-pp36-pypy36_pp73-macosx_10_9_x86_64.whl", hash = "sha256:1e850163579a8936eede29fad41e202b25923a0a8d5ffd08ce50fc0a97dcdc93"},
    {file = "matplotlib-3.3.4-pp36-pypy36_pp73-manylinux2010_x86_64.whl", hash = "sha256:d738acfdfb65da34c91acbdb56abed46803db39af259b7f194dc96920360dbe4"},
    {file = "matplotlib-3.3.4-pp37-pypy37_pp73-macosx_10_9_x86_64.whl", hash = "sha256:aa49571d8030ad0b9ac39708ee77bd2a22f87815e12bdee52ecaffece9313ed8"},
    {file = "matplotlib-3.3.4-pp37-pypy37_pp73-manylinux2010_x86_64.whl", hash = "sha256:cf3a7e54eff792f0815dbbe9b85df2f13d739289c93d346925554f71d484be78"},
    {file = "matplotlib-3.3.4.tar.gz", hash = "sha256:3e477db76c22929e4c6876c44f88d790aacdf3c3f8f3a90cb1975c0bf37825b0"},
]
mattermostwrapper = [
    {file = "mattermostwrapper-2.2.tar.gz", hash = "sha256:df17c4224b15c54d959addb12e83e3f1ada34bdb1fbed1048b7b9900d9cff53e"},
]
mccabe = [
    {file = "mccabe-0.6.1-py2.py3-none-any.whl", hash = "sha256:ab8a6258860da4b6677da4bd2fe5dc2c659cff31b3ee4f7f5d64e79735b80d42"},
    {file = "mccabe-0.6.1.tar.gz", hash = "sha256:dd8d182285a0fe56bace7f45b5e7d1a6ebcbf524e8f3bd87eb0f125271b8831f"},
]
memory-profiler = [
    {file = "memory_profiler-0.58.0.tar.gz", hash = "sha256:01385ac0fec944fcf7969814ec4406c6d8a9c66c079d09276723c5a7680f44e5"},
]
mongomock = [
    {file = "mongomock-3.23.0-py2.py3-none-any.whl", hash = "sha256:01ce0c4eb02b2eced0a30882412444eaf6de27a90f2502bee64e04e3b8ecdc90"},
    {file = "mongomock-3.23.0.tar.gz", hash = "sha256:d9945e7c87c221aed47c6c10708376351a5f5ee48060943c56ba195be425b0dd"},
]
monotonic = [
    {file = "monotonic-1.6-py2.py3-none-any.whl", hash = "sha256:68687e19a14f11f26d140dd5c86f3dba4bf5df58003000ed467e0e2a69bca96c"},
    {file = "monotonic-1.6.tar.gz", hash = "sha256:3a55207bcfed53ddd5c5bae174524062935efed17792e9de2ad0205ce9ad63f7"},
]
moto = [
    {file = "moto-2.2.20-py2.py3-none-any.whl", hash = "sha256:20f06e51dbdeb3ed76989f733e4e51472cbfe39dda031a49da66fc8df1bcefa4"},
    {file = "moto-2.2.20.tar.gz", hash = "sha256:aa6479df35b47d4df0c3214e118c328df67d9f4e157ec5523ce87a23fecf93f6"},
]
msgpack = [
    {file = "msgpack-1.0.3-cp310-cp310-macosx_10_9_universal2.whl", hash = "sha256:96acc674bb9c9be63fa8b6dabc3248fdc575c4adc005c440ad02f87ca7edd079"},
    {file = "msgpack-1.0.3-cp310-cp310-macosx_10_9_x86_64.whl", hash = "sha256:2c3ca57c96c8e69c1a0d2926a6acf2d9a522b41dc4253a8945c4c6cd4981a4e3"},
    {file = "msgpack-1.0.3-cp310-cp310-manylinux_2_17_aarch64.manylinux2014_aarch64.whl", hash = "sha256:b0a792c091bac433dfe0a70ac17fc2087d4595ab835b47b89defc8bbabcf5c73"},
    {file = "msgpack-1.0.3-cp310-cp310-manylinux_2_17_x86_64.manylinux2014_x86_64.whl", hash = "sha256:1c58cdec1cb5fcea8c2f1771d7b5fec79307d056874f746690bd2bdd609ab147"},
    {file = "msgpack-1.0.3-cp310-cp310-manylinux_2_5_i686.manylinux1_i686.manylinux_2_17_i686.manylinux2014_i686.whl", hash = "sha256:2f97c0f35b3b096a330bb4a1a9247d0bd7e1f3a2eba7ab69795501504b1c2c39"},
    {file = "msgpack-1.0.3-cp310-cp310-win32.whl", hash = "sha256:36a64a10b16c2ab31dcd5f32d9787ed41fe68ab23dd66957ca2826c7f10d0b85"},
    {file = "msgpack-1.0.3-cp310-cp310-win_amd64.whl", hash = "sha256:c1ba333b4024c17c7591f0f372e2daa3c31db495a9b2af3cf664aef3c14354f7"},
    {file = "msgpack-1.0.3-cp36-cp36m-macosx_10_9_x86_64.whl", hash = "sha256:c2140cf7a3ec475ef0938edb6eb363fa704159e0bf71dde15d953bacc1cf9d7d"},
    {file = "msgpack-1.0.3-cp36-cp36m-manylinux_2_17_aarch64.manylinux2014_aarch64.whl", hash = "sha256:6f4c22717c74d44bcd7af353024ce71c6b55346dad5e2cc1ddc17ce8c4507c6b"},
    {file = "msgpack-1.0.3-cp36-cp36m-manylinux_2_17_x86_64.manylinux2014_x86_64.whl", hash = "sha256:47d733a15ade190540c703de209ffbc42a3367600421b62ac0c09fde594da6ec"},
    {file = "msgpack-1.0.3-cp36-cp36m-manylinux_2_5_i686.manylinux1_i686.manylinux_2_17_i686.manylinux2014_i686.whl", hash = "sha256:c7e03b06f2982aa98d4ddd082a210c3db200471da523f9ac197f2828e80e7770"},
    {file = "msgpack-1.0.3-cp36-cp36m-win32.whl", hash = "sha256:3d875631ecab42f65f9dce6f55ce6d736696ced240f2634633188de2f5f21af9"},
    {file = "msgpack-1.0.3-cp36-cp36m-win_amd64.whl", hash = "sha256:40fb89b4625d12d6027a19f4df18a4de5c64f6f3314325049f219683e07e678a"},
    {file = "msgpack-1.0.3-cp37-cp37m-macosx_10_9_x86_64.whl", hash = "sha256:6eef0cf8db3857b2b556213d97dd82de76e28a6524853a9beb3264983391dc1a"},
    {file = "msgpack-1.0.3-cp37-cp37m-manylinux_2_17_aarch64.manylinux2014_aarch64.whl", hash = "sha256:0d8c332f53ffff01953ad25131272506500b14750c1d0ce8614b17d098252fbc"},
    {file = "msgpack-1.0.3-cp37-cp37m-manylinux_2_17_x86_64.manylinux2014_x86_64.whl", hash = "sha256:9c0903bd93cbd34653dd63bbfcb99d7539c372795201f39d16fdfde4418de43a"},
    {file = "msgpack-1.0.3-cp37-cp37m-manylinux_2_5_i686.manylinux1_i686.manylinux_2_17_i686.manylinux2014_i686.whl", hash = "sha256:bf1e6bfed4860d72106f4e0a1ab519546982b45689937b40257cfd820650b920"},
    {file = "msgpack-1.0.3-cp37-cp37m-win32.whl", hash = "sha256:d02cea2252abc3756b2ac31f781f7a98e89ff9759b2e7450a1c7a0d13302ff50"},
    {file = "msgpack-1.0.3-cp37-cp37m-win_amd64.whl", hash = "sha256:2f30dd0dc4dfe6231ad253b6f9f7128ac3202ae49edd3f10d311adc358772dba"},
    {file = "msgpack-1.0.3-cp38-cp38-macosx_10_9_universal2.whl", hash = "sha256:f201d34dc89342fabb2a10ed7c9a9aaaed9b7af0f16a5923f1ae562b31258dea"},
    {file = "msgpack-1.0.3-cp38-cp38-macosx_10_9_x86_64.whl", hash = "sha256:bb87f23ae7d14b7b3c21009c4b1705ec107cb21ee71975992f6aca571fb4a42a"},
    {file = "msgpack-1.0.3-cp38-cp38-manylinux_2_17_aarch64.manylinux2014_aarch64.whl", hash = "sha256:8a3a5c4b16e9d0edb823fe54b59b5660cc8d4782d7bf2c214cb4b91a1940a8ef"},
    {file = "msgpack-1.0.3-cp38-cp38-manylinux_2_17_x86_64.manylinux2014_x86_64.whl", hash = "sha256:f74da1e5fcf20ade12c6bf1baa17a2dc3604958922de8dc83cbe3eff22e8b611"},
    {file = "msgpack-1.0.3-cp38-cp38-manylinux_2_5_i686.manylinux1_i686.manylinux_2_17_i686.manylinux2014_i686.whl", hash = "sha256:73a80bd6eb6bcb338c1ec0da273f87420829c266379c8c82fa14c23fb586cfa1"},
    {file = "msgpack-1.0.3-cp38-cp38-win32.whl", hash = "sha256:9fce00156e79af37bb6db4e7587b30d11e7ac6a02cb5bac387f023808cd7d7f4"},
    {file = "msgpack-1.0.3-cp38-cp38-win_amd64.whl", hash = "sha256:9b6f2d714c506e79cbead331de9aae6837c8dd36190d02da74cb409b36162e8a"},
    {file = "msgpack-1.0.3-cp39-cp39-macosx_10_9_universal2.whl", hash = "sha256:89908aea5f46ee1474cc37fbc146677f8529ac99201bc2faf4ef8edc023c2bf3"},
    {file = "msgpack-1.0.3-cp39-cp39-macosx_10_9_x86_64.whl", hash = "sha256:973ad69fd7e31159eae8f580f3f707b718b61141838321c6fa4d891c4a2cca52"},
    {file = "msgpack-1.0.3-cp39-cp39-manylinux_2_17_aarch64.manylinux2014_aarch64.whl", hash = "sha256:da24375ab4c50e5b7486c115a3198d207954fe10aaa5708f7b65105df09109b2"},
    {file = "msgpack-1.0.3-cp39-cp39-manylinux_2_17_x86_64.manylinux2014_x86_64.whl", hash = "sha256:a598d0685e4ae07a0672b59792d2cc767d09d7a7f39fd9bd37ff84e060b1a996"},
    {file = "msgpack-1.0.3-cp39-cp39-manylinux_2_5_i686.manylinux1_i686.manylinux_2_17_i686.manylinux2014_i686.whl", hash = "sha256:e4c309a68cb5d6bbd0c50d5c71a25ae81f268c2dc675c6f4ea8ab2feec2ac4e2"},
    {file = "msgpack-1.0.3-cp39-cp39-win32.whl", hash = "sha256:494471d65b25a8751d19c83f1a482fd411d7ca7a3b9e17d25980a74075ba0e88"},
    {file = "msgpack-1.0.3-cp39-cp39-win_amd64.whl", hash = "sha256:f01b26c2290cbd74316990ba84a14ac3d599af9cebefc543d241a66e785cf17d"},
    {file = "msgpack-1.0.3.tar.gz", hash = "sha256:51fdc7fb93615286428ee7758cecc2f374d5ff363bdd884c7ea622a7a327a81e"},
]
msrest = [
    {file = "msrest-0.6.21-py2.py3-none-any.whl", hash = "sha256:c840511c845330e96886011a236440fafc2c9aff7b2df9c0a92041ee2dee3782"},
    {file = "msrest-0.6.21.tar.gz", hash = "sha256:72661bc7bedc2dc2040e8f170b6e9ef226ee6d3892e01affd4d26b06474d68d8"},
]
multidict = [
    {file = "multidict-5.2.0-cp310-cp310-macosx_10_9_universal2.whl", hash = "sha256:3822c5894c72e3b35aae9909bef66ec83e44522faf767c0ad39e0e2de11d3b55"},
    {file = "multidict-5.2.0-cp310-cp310-macosx_10_9_x86_64.whl", hash = "sha256:28e6d883acd8674887d7edc896b91751dc2d8e87fbdca8359591a13872799e4e"},
    {file = "multidict-5.2.0-cp310-cp310-macosx_11_0_arm64.whl", hash = "sha256:b61f85101ef08cbbc37846ac0e43f027f7844f3fade9b7f6dd087178caedeee7"},
    {file = "multidict-5.2.0-cp310-cp310-manylinux_2_17_aarch64.manylinux2014_aarch64.whl", hash = "sha256:d9b668c065968c5979fe6b6fa6760bb6ab9aeb94b75b73c0a9c1acf6393ac3bf"},
    {file = "multidict-5.2.0-cp310-cp310-manylinux_2_17_ppc64le.manylinux2014_ppc64le.whl", hash = "sha256:517d75522b7b18a3385726b54a081afd425d4f41144a5399e5abd97ccafdf36b"},
    {file = "multidict-5.2.0-cp310-cp310-manylinux_2_17_s390x.manylinux2014_s390x.whl", hash = "sha256:1b4ac3ba7a97b35a5ccf34f41b5a8642a01d1e55454b699e5e8e7a99b5a3acf5"},
    {file = "multidict-5.2.0-cp310-cp310-manylinux_2_5_i686.manylinux1_i686.manylinux_2_12_i686.manylinux2010_i686.whl", hash = "sha256:df23c83398715b26ab09574217ca21e14694917a0c857e356fd39e1c64f8283f"},
    {file = "multidict-5.2.0-cp310-cp310-manylinux_2_5_x86_64.manylinux1_x86_64.manylinux_2_12_x86_64.manylinux2010_x86_64.whl", hash = "sha256:e58a9b5cc96e014ddf93c2227cbdeca94b56a7eb77300205d6e4001805391747"},
    {file = "multidict-5.2.0-cp310-cp310-musllinux_1_1_aarch64.whl", hash = "sha256:f76440e480c3b2ca7f843ff8a48dc82446b86ed4930552d736c0bac507498a52"},
    {file = "multidict-5.2.0-cp310-cp310-musllinux_1_1_i686.whl", hash = "sha256:cfde464ca4af42a629648c0b0d79b8f295cf5b695412451716531d6916461628"},
    {file = "multidict-5.2.0-cp310-cp310-musllinux_1_1_ppc64le.whl", hash = "sha256:0fed465af2e0eb6357ba95795d003ac0bdb546305cc2366b1fc8f0ad67cc3fda"},
    {file = "multidict-5.2.0-cp310-cp310-musllinux_1_1_s390x.whl", hash = "sha256:b70913cbf2e14275013be98a06ef4b412329fe7b4f83d64eb70dce8269ed1e1a"},
    {file = "multidict-5.2.0-cp310-cp310-musllinux_1_1_x86_64.whl", hash = "sha256:a5635bcf1b75f0f6ef3c8a1ad07b500104a971e38d3683167b9454cb6465ac86"},
    {file = "multidict-5.2.0-cp310-cp310-win32.whl", hash = "sha256:77f0fb7200cc7dedda7a60912f2059086e29ff67cefbc58d2506638c1a9132d7"},
    {file = "multidict-5.2.0-cp310-cp310-win_amd64.whl", hash = "sha256:9416cf11bcd73c861267e88aea71e9fcc35302b3943e45e1dbb4317f91a4b34f"},
    {file = "multidict-5.2.0-cp36-cp36m-macosx_10_9_x86_64.whl", hash = "sha256:fd77c8f3cba815aa69cb97ee2b2ef385c7c12ada9c734b0f3b32e26bb88bbf1d"},
    {file = "multidict-5.2.0-cp36-cp36m-manylinux_2_17_aarch64.manylinux2014_aarch64.whl", hash = "sha256:98ec9aea6223adf46999f22e2c0ab6cf33f5914be604a404f658386a8f1fba37"},
    {file = "multidict-5.2.0-cp36-cp36m-manylinux_2_17_ppc64le.manylinux2014_ppc64le.whl", hash = "sha256:e5283c0a00f48e8cafcecadebfa0ed1dac8b39e295c7248c44c665c16dc1138b"},
    {file = "multidict-5.2.0-cp36-cp36m-manylinux_2_17_s390x.manylinux2014_s390x.whl", hash = "sha256:5f79c19c6420962eb17c7e48878a03053b7ccd7b69f389d5831c0a4a7f1ac0a1"},
    {file = "multidict-5.2.0-cp36-cp36m-manylinux_2_5_i686.manylinux1_i686.manylinux_2_12_i686.manylinux2010_i686.whl", hash = "sha256:e4a67f1080123de76e4e97a18d10350df6a7182e243312426d508712e99988d4"},
    {file = "multidict-5.2.0-cp36-cp36m-manylinux_2_5_x86_64.manylinux1_x86_64.manylinux_2_12_x86_64.manylinux2010_x86_64.whl", hash = "sha256:94b117e27efd8e08b4046c57461d5a114d26b40824995a2eb58372b94f9fca02"},
    {file = "multidict-5.2.0-cp36-cp36m-musllinux_1_1_aarch64.whl", hash = "sha256:2e77282fd1d677c313ffcaddfec236bf23f273c4fba7cdf198108f5940ae10f5"},
    {file = "multidict-5.2.0-cp36-cp36m-musllinux_1_1_i686.whl", hash = "sha256:116347c63ba049c1ea56e157fa8aa6edaf5e92925c9b64f3da7769bdfa012858"},
    {file = "multidict-5.2.0-cp36-cp36m-musllinux_1_1_ppc64le.whl", hash = "sha256:dc3a866cf6c13d59a01878cd806f219340f3e82eed514485e094321f24900677"},
    {file = "multidict-5.2.0-cp36-cp36m-musllinux_1_1_s390x.whl", hash = "sha256:ac42181292099d91217a82e3fa3ce0e0ddf3a74fd891b7c2b347a7f5aa0edded"},
    {file = "multidict-5.2.0-cp36-cp36m-musllinux_1_1_x86_64.whl", hash = "sha256:f0bb0973f42ffcb5e3537548e0767079420aefd94ba990b61cf7bb8d47f4916d"},
    {file = "multidict-5.2.0-cp36-cp36m-win32.whl", hash = "sha256:ea21d4d5104b4f840b91d9dc8cbc832aba9612121eaba503e54eaab1ad140eb9"},
    {file = "multidict-5.2.0-cp36-cp36m-win_amd64.whl", hash = "sha256:e6453f3cbeb78440747096f239d282cc57a2997a16b5197c9bc839099e1633d0"},
    {file = "multidict-5.2.0-cp37-cp37m-macosx_10_9_x86_64.whl", hash = "sha256:d3def943bfd5f1c47d51fd324df1e806d8da1f8e105cc7f1c76a1daf0f7e17b0"},
    {file = "multidict-5.2.0-cp37-cp37m-manylinux_2_17_aarch64.manylinux2014_aarch64.whl", hash = "sha256:35591729668a303a02b06e8dba0eb8140c4a1bfd4c4b3209a436a02a5ac1de11"},
    {file = "multidict-5.2.0-cp37-cp37m-manylinux_2_17_ppc64le.manylinux2014_ppc64le.whl", hash = "sha256:ce8cacda0b679ebc25624d5de66c705bc53dcc7c6f02a7fb0f3ca5e227d80422"},
    {file = "multidict-5.2.0-cp37-cp37m-manylinux_2_17_s390x.manylinux2014_s390x.whl", hash = "sha256:baf1856fab8212bf35230c019cde7c641887e3fc08cadd39d32a421a30151ea3"},
    {file = "multidict-5.2.0-cp37-cp37m-manylinux_2_5_i686.manylinux1_i686.manylinux_2_12_i686.manylinux2010_i686.whl", hash = "sha256:a43616aec0f0d53c411582c451f5d3e1123a68cc7b3475d6f7d97a626f8ff90d"},
    {file = "multidict-5.2.0-cp37-cp37m-manylinux_2_5_x86_64.manylinux1_x86_64.manylinux_2_12_x86_64.manylinux2010_x86_64.whl", hash = "sha256:25cbd39a9029b409167aa0a20d8a17f502d43f2efebfe9e3ac019fe6796c59ac"},
    {file = "multidict-5.2.0-cp37-cp37m-musllinux_1_1_aarch64.whl", hash = "sha256:0a2cbcfbea6dc776782a444db819c8b78afe4db597211298dd8b2222f73e9cd0"},
    {file = "multidict-5.2.0-cp37-cp37m-musllinux_1_1_i686.whl", hash = "sha256:3d2d7d1fff8e09d99354c04c3fd5b560fb04639fd45926b34e27cfdec678a704"},
    {file = "multidict-5.2.0-cp37-cp37m-musllinux_1_1_ppc64le.whl", hash = "sha256:a37e9a68349f6abe24130846e2f1d2e38f7ddab30b81b754e5a1fde32f782b23"},
    {file = "multidict-5.2.0-cp37-cp37m-musllinux_1_1_s390x.whl", hash = "sha256:637c1896497ff19e1ee27c1c2c2ddaa9f2d134bbb5e0c52254361ea20486418d"},
    {file = "multidict-5.2.0-cp37-cp37m-musllinux_1_1_x86_64.whl", hash = "sha256:9815765f9dcda04921ba467957be543423e5ec6a1136135d84f2ae092c50d87b"},
    {file = "multidict-5.2.0-cp37-cp37m-win32.whl", hash = "sha256:8b911d74acdc1fe2941e59b4f1a278a330e9c34c6c8ca1ee21264c51ec9b67ef"},
    {file = "multidict-5.2.0-cp37-cp37m-win_amd64.whl", hash = "sha256:380b868f55f63d048a25931a1632818f90e4be71d2081c2338fcf656d299949a"},
    {file = "multidict-5.2.0-cp38-cp38-macosx_10_9_universal2.whl", hash = "sha256:e7d81ce5744757d2f05fc41896e3b2ae0458464b14b5a2c1e87a6a9d69aefaa8"},
    {file = "multidict-5.2.0-cp38-cp38-macosx_10_9_x86_64.whl", hash = "sha256:2d1d55cdf706ddc62822d394d1df53573d32a7a07d4f099470d3cb9323b721b6"},
    {file = "multidict-5.2.0-cp38-cp38-macosx_11_0_arm64.whl", hash = "sha256:a4771d0d0ac9d9fe9e24e33bed482a13dfc1256d008d101485fe460359476065"},
    {file = "multidict-5.2.0-cp38-cp38-manylinux_2_17_aarch64.manylinux2014_aarch64.whl", hash = "sha256:da7d57ea65744d249427793c042094c4016789eb2562576fb831870f9c878d9e"},
    {file = "multidict-5.2.0-cp38-cp38-manylinux_2_17_ppc64le.manylinux2014_ppc64le.whl", hash = "sha256:cdd68778f96216596218b4e8882944d24a634d984ee1a5a049b300377878fa7c"},
    {file = "multidict-5.2.0-cp38-cp38-manylinux_2_17_s390x.manylinux2014_s390x.whl", hash = "sha256:ecc99bce8ee42dcad15848c7885197d26841cb24fa2ee6e89d23b8993c871c64"},
    {file = "multidict-5.2.0-cp38-cp38-manylinux_2_5_i686.manylinux1_i686.manylinux_2_12_i686.manylinux2010_i686.whl", hash = "sha256:067150fad08e6f2dd91a650c7a49ba65085303fcc3decbd64a57dc13a2733031"},
    {file = "multidict-5.2.0-cp38-cp38-manylinux_2_5_x86_64.manylinux1_x86_64.manylinux_2_12_x86_64.manylinux2010_x86_64.whl", hash = "sha256:78c106b2b506b4d895ddc801ff509f941119394b89c9115580014127414e6c2d"},
    {file = "multidict-5.2.0-cp38-cp38-musllinux_1_1_aarch64.whl", hash = "sha256:e6c4fa1ec16e01e292315ba76eb1d012c025b99d22896bd14a66628b245e3e01"},
    {file = "multidict-5.2.0-cp38-cp38-musllinux_1_1_i686.whl", hash = "sha256:b227345e4186809d31f22087d0265655114af7cda442ecaf72246275865bebe4"},
    {file = "multidict-5.2.0-cp38-cp38-musllinux_1_1_ppc64le.whl", hash = "sha256:06560fbdcf22c9387100979e65b26fba0816c162b888cb65b845d3def7a54c9b"},
    {file = "multidict-5.2.0-cp38-cp38-musllinux_1_1_s390x.whl", hash = "sha256:7878b61c867fb2df7a95e44b316f88d5a3742390c99dfba6c557a21b30180cac"},
    {file = "multidict-5.2.0-cp38-cp38-musllinux_1_1_x86_64.whl", hash = "sha256:246145bff76cc4b19310f0ad28bd0769b940c2a49fc601b86bfd150cbd72bb22"},
    {file = "multidict-5.2.0-cp38-cp38-win32.whl", hash = "sha256:c30ac9f562106cd9e8071c23949a067b10211917fdcb75b4718cf5775356a940"},
    {file = "multidict-5.2.0-cp38-cp38-win_amd64.whl", hash = "sha256:f19001e790013ed580abfde2a4465388950728861b52f0da73e8e8a9418533c0"},
    {file = "multidict-5.2.0-cp39-cp39-macosx_10_9_universal2.whl", hash = "sha256:c1ff762e2ee126e6f1258650ac641e2b8e1f3d927a925aafcfde943b77a36d24"},
    {file = "multidict-5.2.0-cp39-cp39-macosx_10_9_x86_64.whl", hash = "sha256:bd6c9c50bf2ad3f0448edaa1a3b55b2e6866ef8feca5d8dbec10ec7c94371d21"},
    {file = "multidict-5.2.0-cp39-cp39-macosx_11_0_arm64.whl", hash = "sha256:fc66d4016f6e50ed36fb39cd287a3878ffcebfa90008535c62e0e90a7ab713ae"},
    {file = "multidict-5.2.0-cp39-cp39-manylinux_2_17_aarch64.manylinux2014_aarch64.whl", hash = "sha256:a9acb76d5f3dd9421874923da2ed1e76041cb51b9337fd7f507edde1d86535d6"},
    {file = "multidict-5.2.0-cp39-cp39-manylinux_2_17_ppc64le.manylinux2014_ppc64le.whl", hash = "sha256:dfc924a7e946dd3c6360e50e8f750d51e3ef5395c95dc054bc9eab0f70df4f9c"},
    {file = "multidict-5.2.0-cp39-cp39-manylinux_2_17_s390x.manylinux2014_s390x.whl", hash = "sha256:32fdba7333eb2351fee2596b756d730d62b5827d5e1ab2f84e6cbb287cc67fe0"},
    {file = "multidict-5.2.0-cp39-cp39-manylinux_2_5_i686.manylinux1_i686.manylinux_2_12_i686.manylinux2010_i686.whl", hash = "sha256:b9aad49466b8d828b96b9e3630006234879c8d3e2b0a9d99219b3121bc5cdb17"},
    {file = "multidict-5.2.0-cp39-cp39-manylinux_2_5_x86_64.manylinux1_x86_64.manylinux_2_12_x86_64.manylinux2010_x86_64.whl", hash = "sha256:93de39267c4c676c9ebb2057e98a8138bade0d806aad4d864322eee0803140a0"},
    {file = "multidict-5.2.0-cp39-cp39-musllinux_1_1_aarch64.whl", hash = "sha256:f9bef5cff994ca3026fcc90680e326d1a19df9841c5e3d224076407cc21471a1"},
    {file = "multidict-5.2.0-cp39-cp39-musllinux_1_1_i686.whl", hash = "sha256:5f841c4f14331fd1e36cbf3336ed7be2cb2a8f110ce40ea253e5573387db7621"},
    {file = "multidict-5.2.0-cp39-cp39-musllinux_1_1_ppc64le.whl", hash = "sha256:38ba256ee9b310da6a1a0f013ef4e422fca30a685bcbec86a969bd520504e341"},
    {file = "multidict-5.2.0-cp39-cp39-musllinux_1_1_s390x.whl", hash = "sha256:3bc3b1621b979621cee9f7b09f024ec76ec03cc365e638126a056317470bde1b"},
    {file = "multidict-5.2.0-cp39-cp39-musllinux_1_1_x86_64.whl", hash = "sha256:6ee908c070020d682e9b42c8f621e8bb10c767d04416e2ebe44e37d0f44d9ad5"},
    {file = "multidict-5.2.0-cp39-cp39-win32.whl", hash = "sha256:1c7976cd1c157fa7ba5456ae5d31ccdf1479680dc9b8d8aa28afabc370df42b8"},
    {file = "multidict-5.2.0-cp39-cp39-win_amd64.whl", hash = "sha256:c9631c642e08b9fff1c6255487e62971d8b8e821808ddd013d8ac058087591ac"},
    {file = "multidict-5.2.0.tar.gz", hash = "sha256:0dd1c93edb444b33ba2274b66f63def8a327d607c6c790772f448a53b6ea59ce"},
]
murmurhash = [
    {file = "murmurhash-1.0.6-cp310-cp310-macosx_10_9_x86_64.whl", hash = "sha256:1431d817e1fff1ed35f8dc54dd5b4d70165ec98076de8aca351805f8037293f3"},
    {file = "murmurhash-1.0.6-cp310-cp310-manylinux_2_5_x86_64.manylinux1_x86_64.manylinux_2_17_x86_64.manylinux2014_x86_64.whl", hash = "sha256:5c7b8cc4a8db1c821b80f8ca70a25c3166b14d68ecef8693a117c6a0b1d74ace"},
    {file = "murmurhash-1.0.6-cp310-cp310-win_amd64.whl", hash = "sha256:e40790fdaf65213d70da4ed9229f16f6d6376310dc8fc23eacc98e6151c6ae7e"},
    {file = "murmurhash-1.0.6-cp36-cp36m-macosx_10_9_x86_64.whl", hash = "sha256:a78d53f047c3410ce4c589d9b47090f628f844ed5694418144e63cfe7f3da7e9"},
    {file = "murmurhash-1.0.6-cp36-cp36m-manylinux_2_5_x86_64.manylinux1_x86_64.manylinux_2_17_x86_64.manylinux2014_x86_64.whl", hash = "sha256:9d69cc0ffc0ef6d37399b8a0484a44f9877e531ebc164e55105e89738ed52089"},
    {file = "murmurhash-1.0.6-cp36-cp36m-win_amd64.whl", hash = "sha256:8de08d145c85bb7ba89cb1b591742e3ef54cede73e35f62752af687a4a1859f7"},
    {file = "murmurhash-1.0.6-cp37-cp37m-macosx_10_9_x86_64.whl", hash = "sha256:7dc5a79346afa07f14384926c335c0c455226d687d1305b9378264875b450e51"},
    {file = "murmurhash-1.0.6-cp37-cp37m-manylinux_2_5_x86_64.manylinux1_x86_64.manylinux_2_17_x86_64.manylinux2014_x86_64.whl", hash = "sha256:ab326b172dc470331490bda516d4d6d7578c91445ad83a2a3418ac1b9c5f9f55"},
    {file = "murmurhash-1.0.6-cp37-cp37m-win_amd64.whl", hash = "sha256:2911bc3e8040dfaac536b141539b0351915f1439953f0aa9e957f082cff035a6"},
    {file = "murmurhash-1.0.6-cp38-cp38-macosx_10_9_x86_64.whl", hash = "sha256:de267459d040c96727ba141075d5bc983ec69c6f75b6df1b703e3b5cd7090382"},
    {file = "murmurhash-1.0.6-cp38-cp38-manylinux_2_5_x86_64.manylinux1_x86_64.manylinux_2_17_x86_64.manylinux2014_x86_64.whl", hash = "sha256:90a8e06872015d6f9f66a42669e003a1df8be229defef69cd98546f4cb25546d"},
    {file = "murmurhash-1.0.6-cp38-cp38-win_amd64.whl", hash = "sha256:773411eba268bf524c012e781f4405aacb9ef4edc063d1f6b38bbf06358b988e"},
    {file = "murmurhash-1.0.6-cp39-cp39-macosx_10_9_x86_64.whl", hash = "sha256:f4ef3b26229ff192032a12653d637313e1231d23e788b83a2f4a3d8e2bf2d031"},
    {file = "murmurhash-1.0.6-cp39-cp39-manylinux_2_5_x86_64.manylinux1_x86_64.manylinux_2_17_x86_64.manylinux2014_x86_64.whl", hash = "sha256:92cd7196974307143ce8e9e9b6e22e0a57abf30bdd5a1effe696b4825677e616"},
    {file = "murmurhash-1.0.6-cp39-cp39-win_amd64.whl", hash = "sha256:cdd1036688341413e5adef32b3fd58e8b44f24405f394f90129f39ed879e4f24"},
    {file = "murmurhash-1.0.6.tar.gz", hash = "sha256:00a5252b569d3f914b5bd0bce72d2efe9c0fb91a9703556ea1b608b141c68f2d"},
]
mypy = [
    {file = "mypy-0.910-cp35-cp35m-macosx_10_9_x86_64.whl", hash = "sha256:a155d80ea6cee511a3694b108c4494a39f42de11ee4e61e72bc424c490e46457"},
    {file = "mypy-0.910-cp35-cp35m-manylinux1_x86_64.whl", hash = "sha256:b94e4b785e304a04ea0828759172a15add27088520dc7e49ceade7834275bedb"},
    {file = "mypy-0.910-cp35-cp35m-manylinux2010_x86_64.whl", hash = "sha256:088cd9c7904b4ad80bec811053272986611b84221835e079be5bcad029e79dd9"},
    {file = "mypy-0.910-cp35-cp35m-win_amd64.whl", hash = "sha256:adaeee09bfde366d2c13fe6093a7df5df83c9a2ba98638c7d76b010694db760e"},
    {file = "mypy-0.910-cp36-cp36m-macosx_10_9_x86_64.whl", hash = "sha256:ecd2c3fe726758037234c93df7e98deb257fd15c24c9180dacf1ef829da5f921"},
    {file = "mypy-0.910-cp36-cp36m-manylinux1_x86_64.whl", hash = "sha256:d9dd839eb0dc1bbe866a288ba3c1afc33a202015d2ad83b31e875b5905a079b6"},
    {file = "mypy-0.910-cp36-cp36m-manylinux2010_x86_64.whl", hash = "sha256:3e382b29f8e0ccf19a2df2b29a167591245df90c0b5a2542249873b5c1d78212"},
    {file = "mypy-0.910-cp36-cp36m-win_amd64.whl", hash = "sha256:53fd2eb27a8ee2892614370896956af2ff61254c275aaee4c230ae771cadd885"},
    {file = "mypy-0.910-cp37-cp37m-macosx_10_9_x86_64.whl", hash = "sha256:b6fb13123aeef4a3abbcfd7e71773ff3ff1526a7d3dc538f3929a49b42be03f0"},
    {file = "mypy-0.910-cp37-cp37m-manylinux1_x86_64.whl", hash = "sha256:e4dab234478e3bd3ce83bac4193b2ecd9cf94e720ddd95ce69840273bf44f6de"},
    {file = "mypy-0.910-cp37-cp37m-manylinux2010_x86_64.whl", hash = "sha256:7df1ead20c81371ccd6091fa3e2878559b5c4d4caadaf1a484cf88d93ca06703"},
    {file = "mypy-0.910-cp37-cp37m-win_amd64.whl", hash = "sha256:0aadfb2d3935988ec3815952e44058a3100499f5be5b28c34ac9d79f002a4a9a"},
    {file = "mypy-0.910-cp38-cp38-macosx_10_9_x86_64.whl", hash = "sha256:ec4e0cd079db280b6bdabdc807047ff3e199f334050db5cbb91ba3e959a67504"},
    {file = "mypy-0.910-cp38-cp38-manylinux1_x86_64.whl", hash = "sha256:119bed3832d961f3a880787bf621634ba042cb8dc850a7429f643508eeac97b9"},
    {file = "mypy-0.910-cp38-cp38-manylinux2010_x86_64.whl", hash = "sha256:866c41f28cee548475f146aa4d39a51cf3b6a84246969f3759cb3e9c742fc072"},
    {file = "mypy-0.910-cp38-cp38-win_amd64.whl", hash = "sha256:ceb6e0a6e27fb364fb3853389607cf7eb3a126ad335790fa1e14ed02fba50811"},
    {file = "mypy-0.910-cp39-cp39-macosx_10_9_x86_64.whl", hash = "sha256:1a85e280d4d217150ce8cb1a6dddffd14e753a4e0c3cf90baabb32cefa41b59e"},
    {file = "mypy-0.910-cp39-cp39-macosx_11_0_arm64.whl", hash = "sha256:42c266ced41b65ed40a282c575705325fa7991af370036d3f134518336636f5b"},
    {file = "mypy-0.910-cp39-cp39-manylinux1_x86_64.whl", hash = "sha256:3c4b8ca36877fc75339253721f69603a9c7fdb5d4d5a95a1a1b899d8b86a4de2"},
    {file = "mypy-0.910-cp39-cp39-manylinux2010_x86_64.whl", hash = "sha256:c0df2d30ed496a08de5daed2a9ea807d07c21ae0ab23acf541ab88c24b26ab97"},
    {file = "mypy-0.910-cp39-cp39-win_amd64.whl", hash = "sha256:c6c2602dffb74867498f86e6129fd52a2770c48b7cd3ece77ada4fa38f94eba8"},
    {file = "mypy-0.910-py3-none-any.whl", hash = "sha256:ef565033fa5a958e62796867b1df10c40263ea9ded87164d67572834e57a174d"},
    {file = "mypy-0.910.tar.gz", hash = "sha256:704098302473cb31a218f1775a873b376b30b4c18229421e9e9dc8916fd16150"},
]
mypy-extensions = [
    {file = "mypy_extensions-0.4.3-py2.py3-none-any.whl", hash = "sha256:090fedd75945a69ae91ce1303b5824f428daf5a028d2f6ab8a299250a846f15d"},
    {file = "mypy_extensions-0.4.3.tar.gz", hash = "sha256:2d82818f5bb3e369420cb3c4060a7970edba416647068eb4c5343488a6c604a8"},
]
networkx = [
    {file = "networkx-2.6.3-py3-none-any.whl", hash = "sha256:80b6b89c77d1dfb64a4c7854981b60aeea6360ac02c6d4e4913319e0a313abef"},
    {file = "networkx-2.6.3.tar.gz", hash = "sha256:c0946ed31d71f1b732b5aaa6da5a0388a345019af232ce2f49c766e2d6795c51"},
]
"nr.collections" = [
    {file = "nr.collections-0.0.1.tar.gz", hash = "sha256:ddf38cd6379cac546ce7abdadf024fc01cca75540e11b1d5f1aa701a33817f1c"},
]
"nr.databind.core" = [
    {file = "nr.databind.core-0.0.22-py2.py3-none-any.whl", hash = "sha256:854a0a0551a0aa5a5acedaa547af930bdaca331bc705b3f26732f6b913491572"},
    {file = "nr.databind.core-0.0.22.tar.gz", hash = "sha256:87fe32d7d8dd91b878a25cd144d056435107ca56a8db7be3030f765334075f77"},
]
"nr.databind.json" = [
    {file = "nr.databind.json-0.0.14-py2.py3-none-any.whl", hash = "sha256:3765fd581c2ca2ee249ccfd460be0f472cc2bc9e5305e2f415d587a5e27c3b86"},
    {file = "nr.databind.json-0.0.14.tar.gz", hash = "sha256:27c7a7a69f6f703a0c616b898950fdb53a51b39cf9874d412ebc12dea574f20e"},
]
"nr.fs" = [
    {file = "nr.fs-1.6.3-py2.py3-none-any.whl", hash = "sha256:64108c168ea2e8077fdf5f0c5417459d1a145fe34cb305fe90faeb75b4e8b421"},
    {file = "nr.fs-1.6.3.tar.gz", hash = "sha256:788aa0a04c4143f95c5245bc8ccc0c0872e932be533bd37780fbb55afcdf124a"},
]
"nr.interface" = [
    {file = "nr.interface-0.0.5-py2.py3-none-any.whl", hash = "sha256:8287f817297d825641793bf3e860445c43e271f4f87ff34f3e30b94bf1aa79a8"},
    {file = "nr.interface-0.0.5.tar.gz", hash = "sha256:ed6043954813247555299ce3032033bbbcaa2d7906f849e1f8317df4011ade83"},
]
"nr.metaclass" = [
    {file = "nr.metaclass-0.0.6-py2.py3-none-any.whl", hash = "sha256:d458eb1bddd93373cc74e19981214e7d478c92c9b08fc9732bd430225698a8f0"},
    {file = "nr.metaclass-0.0.6.tar.gz", hash = "sha256:3d52f8e603e3c2944b9135e5a09593c3c36191f26cf1c29a7c71efb192552b10"},
]
"nr.parsing.date" = [
    {file = "nr.parsing.date-0.6.1-py3-none-any.whl", hash = "sha256:8cc5e1bf5d9a28c7e93c2c6417958857eef752bf166f777102c60b304b5f020d"},
    {file = "nr.parsing.date-0.6.1.tar.gz", hash = "sha256:11bf1e2a63397a3f9e039cf6b03a9f54d33d7e14ca230b022722e91fd8344fd8"},
]
"nr.pylang.utils" = [
    {file = "nr.pylang.utils-0.0.4-py3-none-any.whl", hash = "sha256:cf8c88b9e7821a256e31e83e16dcd506d1fb33ea3cf37578eb163526ab044a27"},
    {file = "nr.pylang.utils-0.0.4.tar.gz", hash = "sha256:48f81167a5f0a7376b0dd1b3db2b88ab1cfa815645a2d4048eb369564f4e2485"},
]
"nr.stream" = [
    {file = "nr.stream-0.0.5-py2.py3-none-any.whl", hash = "sha256:cf418a4de3cedb8622286d2baca6007a153c780af48362d1f2ef2c1993525615"},
    {file = "nr.stream-0.0.5.tar.gz", hash = "sha256:3489ce5e8174b70d194a6592248ba341fbbd5bf30c9ec5f1223a351df909f505"},
]
"nr.utils.re" = [
    {file = "nr.utils.re-0.1.1-py2.py3-none-any.whl", hash = "sha256:eb4e6c10b074e8b296c4e2a83d0299e9a162524fb3e5e6b916dfd194688dbd06"},
    {file = "nr.utils.re-0.1.1.tar.gz", hash = "sha256:71e21300dbf890d914841f1e6d66eb4e7d6a9f01c9a20d8e83e5242c8d3140aa"},
]
numpy = [
    {file = "numpy-1.19.5-cp36-cp36m-macosx_10_9_x86_64.whl", hash = "sha256:cc6bd4fd593cb261332568485e20a0712883cf631f6f5e8e86a52caa8b2b50ff"},
    {file = "numpy-1.19.5-cp36-cp36m-manylinux1_i686.whl", hash = "sha256:aeb9ed923be74e659984e321f609b9ba54a48354bfd168d21a2b072ed1e833ea"},
    {file = "numpy-1.19.5-cp36-cp36m-manylinux1_x86_64.whl", hash = "sha256:8b5e972b43c8fc27d56550b4120fe6257fdc15f9301914380b27f74856299fea"},
    {file = "numpy-1.19.5-cp36-cp36m-manylinux2010_i686.whl", hash = "sha256:43d4c81d5ffdff6bae58d66a3cd7f54a7acd9a0e7b18d97abb255defc09e3140"},
    {file = "numpy-1.19.5-cp36-cp36m-manylinux2010_x86_64.whl", hash = "sha256:a4646724fba402aa7504cd48b4b50e783296b5e10a524c7a6da62e4a8ac9698d"},
    {file = "numpy-1.19.5-cp36-cp36m-manylinux2014_aarch64.whl", hash = "sha256:2e55195bc1c6b705bfd8ad6f288b38b11b1af32f3c8289d6c50d47f950c12e76"},
    {file = "numpy-1.19.5-cp36-cp36m-win32.whl", hash = "sha256:39b70c19ec771805081578cc936bbe95336798b7edf4732ed102e7a43ec5c07a"},
    {file = "numpy-1.19.5-cp36-cp36m-win_amd64.whl", hash = "sha256:dbd18bcf4889b720ba13a27ec2f2aac1981bd41203b3a3b27ba7a33f88ae4827"},
    {file = "numpy-1.19.5-cp37-cp37m-macosx_10_9_x86_64.whl", hash = "sha256:603aa0706be710eea8884af807b1b3bc9fb2e49b9f4da439e76000f3b3c6ff0f"},
    {file = "numpy-1.19.5-cp37-cp37m-manylinux1_i686.whl", hash = "sha256:cae865b1cae1ec2663d8ea56ef6ff185bad091a5e33ebbadd98de2cfa3fa668f"},
    {file = "numpy-1.19.5-cp37-cp37m-manylinux1_x86_64.whl", hash = "sha256:36674959eed6957e61f11c912f71e78857a8d0604171dfd9ce9ad5cbf41c511c"},
    {file = "numpy-1.19.5-cp37-cp37m-manylinux2010_i686.whl", hash = "sha256:06fab248a088e439402141ea04f0fffb203723148f6ee791e9c75b3e9e82f080"},
    {file = "numpy-1.19.5-cp37-cp37m-manylinux2010_x86_64.whl", hash = "sha256:6149a185cece5ee78d1d196938b2a8f9d09f5a5ebfbba66969302a778d5ddd1d"},
    {file = "numpy-1.19.5-cp37-cp37m-manylinux2014_aarch64.whl", hash = "sha256:50a4a0ad0111cc1b71fa32dedd05fa239f7fb5a43a40663269bb5dc7877cfd28"},
    {file = "numpy-1.19.5-cp37-cp37m-win32.whl", hash = "sha256:d051ec1c64b85ecc69531e1137bb9751c6830772ee5c1c426dbcfe98ef5788d7"},
    {file = "numpy-1.19.5-cp37-cp37m-win_amd64.whl", hash = "sha256:a12ff4c8ddfee61f90a1633a4c4afd3f7bcb32b11c52026c92a12e1325922d0d"},
    {file = "numpy-1.19.5-cp38-cp38-macosx_10_9_x86_64.whl", hash = "sha256:cf2402002d3d9f91c8b01e66fbb436a4ed01c6498fffed0e4c7566da1d40ee1e"},
    {file = "numpy-1.19.5-cp38-cp38-manylinux1_i686.whl", hash = "sha256:1ded4fce9cfaaf24e7a0ab51b7a87be9038ea1ace7f34b841fe3b6894c721d1c"},
    {file = "numpy-1.19.5-cp38-cp38-manylinux1_x86_64.whl", hash = "sha256:012426a41bc9ab63bb158635aecccc7610e3eff5d31d1eb43bc099debc979d94"},
    {file = "numpy-1.19.5-cp38-cp38-manylinux2010_i686.whl", hash = "sha256:759e4095edc3c1b3ac031f34d9459fa781777a93ccc633a472a5468587a190ff"},
    {file = "numpy-1.19.5-cp38-cp38-manylinux2010_x86_64.whl", hash = "sha256:a9d17f2be3b427fbb2bce61e596cf555d6f8a56c222bd2ca148baeeb5e5c783c"},
    {file = "numpy-1.19.5-cp38-cp38-manylinux2014_aarch64.whl", hash = "sha256:99abf4f353c3d1a0c7a5f27699482c987cf663b1eac20db59b8c7b061eabd7fc"},
    {file = "numpy-1.19.5-cp38-cp38-win32.whl", hash = "sha256:384ec0463d1c2671170901994aeb6dce126de0a95ccc3976c43b0038a37329c2"},
    {file = "numpy-1.19.5-cp38-cp38-win_amd64.whl", hash = "sha256:811daee36a58dc79cf3d8bdd4a490e4277d0e4b7d103a001a4e73ddb48e7e6aa"},
    {file = "numpy-1.19.5-cp39-cp39-macosx_10_9_x86_64.whl", hash = "sha256:c843b3f50d1ab7361ca4f0b3639bf691569493a56808a0b0c54a051d260b7dbd"},
    {file = "numpy-1.19.5-cp39-cp39-manylinux1_i686.whl", hash = "sha256:d6631f2e867676b13026e2846180e2c13c1e11289d67da08d71cacb2cd93d4aa"},
    {file = "numpy-1.19.5-cp39-cp39-manylinux1_x86_64.whl", hash = "sha256:7fb43004bce0ca31d8f13a6eb5e943fa73371381e53f7074ed21a4cb786c32f8"},
    {file = "numpy-1.19.5-cp39-cp39-manylinux2010_i686.whl", hash = "sha256:2ea52bd92ab9f768cc64a4c3ef8f4b2580a17af0a5436f6126b08efbd1838371"},
    {file = "numpy-1.19.5-cp39-cp39-manylinux2010_x86_64.whl", hash = "sha256:400580cbd3cff6ffa6293df2278c75aef2d58d8d93d3c5614cd67981dae68ceb"},
    {file = "numpy-1.19.5-cp39-cp39-manylinux2014_aarch64.whl", hash = "sha256:df609c82f18c5b9f6cb97271f03315ff0dbe481a2a02e56aeb1b1a985ce38e60"},
    {file = "numpy-1.19.5-cp39-cp39-win32.whl", hash = "sha256:ab83f24d5c52d60dbc8cd0528759532736b56db58adaa7b5f1f76ad551416a1e"},
    {file = "numpy-1.19.5-cp39-cp39-win_amd64.whl", hash = "sha256:0eef32ca3132a48e43f6a0f5a82cb508f22ce5a3d6f67a8329c81c8e226d3f6e"},
    {file = "numpy-1.19.5-pp36-pypy36_pp73-manylinux2010_x86_64.whl", hash = "sha256:a0d53e51a6cb6f0d9082decb7a4cb6dfb33055308c4c44f53103c073f649af73"},
    {file = "numpy-1.19.5.zip", hash = "sha256:a76f502430dd98d7546e1ea2250a7360c065a5fdea52b2dffe8ae7180909b6f4"},
]
oauthlib = [
    {file = "oauthlib-3.1.1-py2.py3-none-any.whl", hash = "sha256:42bf6354c2ed8c6acb54d971fce6f88193d97297e18602a3a886603f9d7730cc"},
    {file = "oauthlib-3.1.1.tar.gz", hash = "sha256:8f0215fcc533dd8dd1bee6f4c412d4f0cd7297307d43ac61666389e3bc3198a3"},
]
opt-einsum = [
    {file = "opt_einsum-3.3.0-py3-none-any.whl", hash = "sha256:2455e59e3947d3c275477df7f5205b30635e266fe6dc300e3d9f9646bfcea147"},
    {file = "opt_einsum-3.3.0.tar.gz", hash = "sha256:59f6475f77bbc37dcf7cd748519c0ec60722e91e63ca114e68821c0c54a46549"},
]
packaging = [
    {file = "packaging-20.9-py2.py3-none-any.whl", hash = "sha256:67714da7f7bc052e064859c05c595155bd1ee9f69f76557e21f051443c20947a"},
    {file = "packaging-20.9.tar.gz", hash = "sha256:5b327ac1320dc863dca72f4514ecc086f31186744b84a230374cc1fd776feae5"},
]
pamqp = [
    {file = "pamqp-2.3.0-py2.py3-none-any.whl", hash = "sha256:2f81b5c186f668a67f165193925b6bfd83db4363a6222f599517f29ecee60b02"},
    {file = "pamqp-2.3.0.tar.gz", hash = "sha256:5cd0f5a85e89f20d5f8e19285a1507788031cfca4a9ea6f067e3cf18f5e294e8"},
]
partd = [
    {file = "partd-1.2.0-py3-none-any.whl", hash = "sha256:5c3a5d70da89485c27916328dc1e26232d0e270771bd4caef4a5124b6a457288"},
    {file = "partd-1.2.0.tar.gz", hash = "sha256:aa67897b84d522dcbc86a98b942afab8c6aa2f7f677d904a616b74ef5ddbc3eb"},
]
pathspec = [
    {file = "pathspec-0.9.0-py2.py3-none-any.whl", hash = "sha256:7d15c4ddb0b5c802d161efc417ec1a2558ea2653c2e8ad9c19098201dc1c993a"},
    {file = "pathspec-0.9.0.tar.gz", hash = "sha256:e564499435a2673d586f6b2130bb5b95f04a3ba06f81b8f895b651a3c76aabb1"},
]
pathy = [
    {file = "pathy-0.6.1-py3-none-any.whl", hash = "sha256:25fd04cec6393661113086730ce69c789d121bea83ab1aa18452e8fd42faf29a"},
    {file = "pathy-0.6.1.tar.gz", hash = "sha256:838624441f799a06b446a657e4ecc9ebc3fdd05234397e044a7c87e8f6e76b1c"},
]
pbr = [
    {file = "pbr-5.8.0-py2.py3-none-any.whl", hash = "sha256:176e8560eaf61e127817ef93d8a844803abb27a4d4637f0ff3bb783129be2e0a"},
    {file = "pbr-5.8.0.tar.gz", hash = "sha256:672d8ebee84921862110f23fcec2acea191ef58543d34dfe9ef3d9f13c31cddf"},
]
pep440-version-utils = [
    {file = "pep440-version-utils-0.3.0.tar.gz", hash = "sha256:ceb8c8da63b54cc555946d91829f72fe323f8d635b22fa54ef0a9800c37f50df"},
    {file = "pep440_version_utils-0.3.0-py3-none-any.whl", hash = "sha256:73780b2c31adad5ca35c89eb008f51c2a47aee0318debe31391b673b90577e1b"},
]
pillow = [
    {file = "Pillow-9.0.0-cp310-cp310-macosx_10_10_universal2.whl", hash = "sha256:113723312215b25c22df1fdf0e2da7a3b9c357a7d24a93ebbe80bfda4f37a8d4"},
    {file = "Pillow-9.0.0-cp310-cp310-macosx_11_0_arm64.whl", hash = "sha256:bb47a548cea95b86494a26c89d153fd31122ed65255db5dcbc421a2d28eb3379"},
    {file = "Pillow-9.0.0-cp310-cp310-manylinux_2_17_aarch64.manylinux2014_aarch64.whl", hash = "sha256:31b265496e603985fad54d52d11970383e317d11e18e856971bdbb86af7242a4"},
    {file = "Pillow-9.0.0-cp310-cp310-manylinux_2_17_i686.manylinux2014_i686.whl", hash = "sha256:d154ed971a4cc04b93a6d5b47f37948d1f621f25de3e8fa0c26b2d44f24e3e8f"},
    {file = "Pillow-9.0.0-cp310-cp310-manylinux_2_17_x86_64.manylinux2014_x86_64.whl", hash = "sha256:80fe92813d208ce8aa7d76da878bdc84b90809f79ccbad2a288e9bcbeac1d9bd"},
    {file = "Pillow-9.0.0-cp310-cp310-win32.whl", hash = "sha256:d5dcea1387331c905405b09cdbfb34611050cc52c865d71f2362f354faee1e9f"},
    {file = "Pillow-9.0.0-cp310-cp310-win_amd64.whl", hash = "sha256:52abae4c96b5da630a8b4247de5428f593465291e5b239f3f843a911a3cf0105"},
    {file = "Pillow-9.0.0-cp37-cp37m-macosx_10_10_x86_64.whl", hash = "sha256:72c3110228944019e5f27232296c5923398496b28be42535e3b2dc7297b6e8b6"},
    {file = "Pillow-9.0.0-cp37-cp37m-manylinux_2_17_aarch64.manylinux2014_aarch64.whl", hash = "sha256:97b6d21771da41497b81652d44191489296555b761684f82b7b544c49989110f"},
    {file = "Pillow-9.0.0-cp37-cp37m-manylinux_2_17_i686.manylinux2014_i686.whl", hash = "sha256:72f649d93d4cc4d8cf79c91ebc25137c358718ad75f99e99e043325ea7d56100"},
    {file = "Pillow-9.0.0-cp37-cp37m-manylinux_2_17_x86_64.manylinux2014_x86_64.whl", hash = "sha256:7aaf07085c756f6cb1c692ee0d5a86c531703b6e8c9cae581b31b562c16b98ce"},
    {file = "Pillow-9.0.0-cp37-cp37m-win32.whl", hash = "sha256:03b27b197deb4ee400ed57d8d4e572d2d8d80f825b6634daf6e2c18c3c6ccfa6"},
    {file = "Pillow-9.0.0-cp37-cp37m-win_amd64.whl", hash = "sha256:a09a9d4ec2b7887f7a088bbaacfd5c07160e746e3d47ec5e8050ae3b2a229e9f"},
    {file = "Pillow-9.0.0-cp38-cp38-macosx_10_10_x86_64.whl", hash = "sha256:490e52e99224858f154975db61c060686df8a6b3f0212a678e5d2e2ce24675c9"},
    {file = "Pillow-9.0.0-cp38-cp38-macosx_11_0_arm64.whl", hash = "sha256:500d397ddf4bbf2ca42e198399ac13e7841956c72645513e8ddf243b31ad2128"},
    {file = "Pillow-9.0.0-cp38-cp38-manylinux_2_17_aarch64.manylinux2014_aarch64.whl", hash = "sha256:0ebd8b9137630a7bbbff8c4b31e774ff05bbb90f7911d93ea2c9371e41039b52"},
    {file = "Pillow-9.0.0-cp38-cp38-manylinux_2_17_i686.manylinux2014_i686.whl", hash = "sha256:fd0e5062f11cb3e730450a7d9f323f4051b532781026395c4323b8ad055523c4"},
    {file = "Pillow-9.0.0-cp38-cp38-manylinux_2_17_x86_64.manylinux2014_x86_64.whl", hash = "sha256:9f3b4522148586d35e78313db4db0df4b759ddd7649ef70002b6c3767d0fdeb7"},
    {file = "Pillow-9.0.0-cp38-cp38-win32.whl", hash = "sha256:0b281fcadbb688607ea6ece7649c5d59d4bbd574e90db6cd030e9e85bde9fecc"},
    {file = "Pillow-9.0.0-cp38-cp38-win_amd64.whl", hash = "sha256:b5050d681bcf5c9f2570b93bee5d3ec8ae4cf23158812f91ed57f7126df91762"},
    {file = "Pillow-9.0.0-cp39-cp39-macosx_10_10_x86_64.whl", hash = "sha256:c2067b3bb0781f14059b112c9da5a91c80a600a97915b4f48b37f197895dd925"},
    {file = "Pillow-9.0.0-cp39-cp39-macosx_11_0_arm64.whl", hash = "sha256:2d16b6196fb7a54aff6b5e3ecd00f7c0bab1b56eee39214b2b223a9d938c50af"},
    {file = "Pillow-9.0.0-cp39-cp39-manylinux_2_17_aarch64.manylinux2014_aarch64.whl", hash = "sha256:98cb63ca63cb61f594511c06218ab4394bf80388b3d66cd61d0b1f63ee0ea69f"},
    {file = "Pillow-9.0.0-cp39-cp39-manylinux_2_17_i686.manylinux2014_i686.whl", hash = "sha256:bc462d24500ba707e9cbdef436c16e5c8cbf29908278af053008d9f689f56dee"},
    {file = "Pillow-9.0.0-cp39-cp39-manylinux_2_17_x86_64.manylinux2014_x86_64.whl", hash = "sha256:3586e12d874ce2f1bc875a3ffba98732ebb12e18fb6d97be482bd62b56803281"},
    {file = "Pillow-9.0.0-cp39-cp39-win32.whl", hash = "sha256:68e06f8b2248f6dc8b899c3e7ecf02c9f413aab622f4d6190df53a78b93d97a5"},
    {file = "Pillow-9.0.0-cp39-cp39-win_amd64.whl", hash = "sha256:6579f9ba84a3d4f1807c4aab4be06f373017fc65fff43498885ac50a9b47a553"},
    {file = "Pillow-9.0.0-pp37-pypy37_pp73-macosx_10_10_x86_64.whl", hash = "sha256:47f5cf60bcb9fbc46011f75c9b45a8b5ad077ca352a78185bd3e7f1d294b98bb"},
    {file = "Pillow-9.0.0-pp37-pypy37_pp73-manylinux_2_17_i686.manylinux2014_i686.whl", hash = "sha256:2fd8053e1f8ff1844419842fd474fc359676b2e2a2b66b11cc59f4fa0a301315"},
    {file = "Pillow-9.0.0-pp37-pypy37_pp73-manylinux_2_17_x86_64.manylinux2014_x86_64.whl", hash = "sha256:6c5439bfb35a89cac50e81c751317faea647b9a3ec11c039900cd6915831064d"},
    {file = "Pillow-9.0.0-pp38-pypy38_pp73-win_amd64.whl", hash = "sha256:95545137fc56ce8c10de646074d242001a112a92de169986abd8c88c27566a05"},
    {file = "Pillow-9.0.0.tar.gz", hash = "sha256:ee6e2963e92762923956fe5d3479b1fdc3b76c83f290aad131a2f98c3df0593e"},
]
pluggy = [
    {file = "pluggy-1.0.0-py2.py3-none-any.whl", hash = "sha256:74134bbf457f031a36d68416e1509f34bd5ccc019f0bcc952c7b909d06b37bd3"},
    {file = "pluggy-1.0.0.tar.gz", hash = "sha256:4224373bacce55f955a878bf9cfa763c1e360858e330072059e10bad68531159"},
]
preshed = [
    {file = "preshed-3.0.6-cp310-cp310-macosx_10_9_x86_64.whl", hash = "sha256:66a71ced487516cf81fd0431a3a843514262ae2f33e9a7688b87562258fa75d5"},
    {file = "preshed-3.0.6-cp310-cp310-manylinux_2_5_x86_64.manylinux1_x86_64.manylinux_2_17_x86_64.manylinux2014_x86_64.whl", hash = "sha256:6c98f725d8478f3ade4ab1ea00f50a92d2d9406d37276bc46fd8bab1d47452c4"},
    {file = "preshed-3.0.6-cp310-cp310-win_amd64.whl", hash = "sha256:ea8aa9610837e907e8442e79300df0a861bfdb4dcaf026a5d9642a688ad04815"},
    {file = "preshed-3.0.6-cp36-cp36m-macosx_10_9_x86_64.whl", hash = "sha256:e03ae3eee961106a517fcd827b5a7c51f7317236b3e665c989054ab8dc381d28"},
    {file = "preshed-3.0.6-cp36-cp36m-manylinux_2_5_x86_64.manylinux1_x86_64.manylinux_2_17_x86_64.manylinux2014_x86_64.whl", hash = "sha256:58661bea8d0d63a648588511407285e43d43627e27f836e30819801fb3c75d70"},
    {file = "preshed-3.0.6-cp36-cp36m-win_amd64.whl", hash = "sha256:5f99837e7353ce1fa81f0074d4b15f36e0af5af60a2a54d4d11e13cb09768a9e"},
    {file = "preshed-3.0.6-cp37-cp37m-macosx_10_9_x86_64.whl", hash = "sha256:8c60a400babfc5b25ba371fda7041be227f7c625e1fb7a43329c2c08fe00a53b"},
    {file = "preshed-3.0.6-cp37-cp37m-manylinux_2_5_x86_64.manylinux1_x86_64.manylinux_2_17_x86_64.manylinux2014_x86_64.whl", hash = "sha256:61b2ea656cb1c38d544cc774f1c2ad1cdab23167b46b35310a7e211d4ba9c6d0"},
    {file = "preshed-3.0.6-cp37-cp37m-win_amd64.whl", hash = "sha256:87e1add41b7f6236a3ccc34788f47ab8682bc28e8a2d369089062e274494c1a0"},
    {file = "preshed-3.0.6-cp38-cp38-macosx_10_9_x86_64.whl", hash = "sha256:a279c138ad1d5be02547b1545254929588414b01571fe637016367f6a1aa11de"},
    {file = "preshed-3.0.6-cp38-cp38-manylinux_2_5_x86_64.manylinux1_x86_64.manylinux_2_17_x86_64.manylinux2014_x86_64.whl", hash = "sha256:3af09f4cfcdaca085fd87dac8107617c4e2bb0ad1458f953841b71e9728287f5"},
    {file = "preshed-3.0.6-cp38-cp38-win_amd64.whl", hash = "sha256:f92e752a868ea2690e1b38c4b775251a145e0fce36b9bdd972539e8271b7a23a"},
    {file = "preshed-3.0.6-cp39-cp39-macosx_10_9_x86_64.whl", hash = "sha256:eaffbc71fdb8625f9aac4fe7e19e20bf318d1421ea05903bebe3e6ffef27b587"},
    {file = "preshed-3.0.6-cp39-cp39-manylinux_2_5_x86_64.manylinux1_x86_64.manylinux_2_17_x86_64.manylinux2014_x86_64.whl", hash = "sha256:cfe1495fcfc7f479de840ddc4f426dbb55351e218ae5c8712c1269183a4d0060"},
    {file = "preshed-3.0.6-cp39-cp39-win_amd64.whl", hash = "sha256:92a8f49d17a63537a8beed48a049b62ef168ca07e0042a5b2bcdf178a1fb5d48"},
    {file = "preshed-3.0.6.tar.gz", hash = "sha256:fb3b7588a3a0f2f2f1bf3fe403361b2b031212b73a37025aea1df7215af3772a"},
]
prompt-toolkit = [
    {file = "prompt_toolkit-2.0.10-py2-none-any.whl", hash = "sha256:e7f8af9e3d70f514373bf41aa51bc33af12a6db3f71461ea47fea985defb2c31"},
    {file = "prompt_toolkit-2.0.10-py3-none-any.whl", hash = "sha256:46642344ce457641f28fc9d1c9ca939b63dadf8df128b86f1b9860e59c73a5e4"},
    {file = "prompt_toolkit-2.0.10.tar.gz", hash = "sha256:f15af68f66e664eaa559d4ac8a928111eebd5feda0c11738b5998045224829db"},
]
protobuf = [
    {file = "protobuf-3.19.3-cp310-cp310-macosx_10_9_universal2.whl", hash = "sha256:1cb2ed66aac593adbf6dca4f07cd7ee7e2958b17bbc85b2cc8bc564ebeb258ec"},
    {file = "protobuf-3.19.3-cp310-cp310-manylinux2014_aarch64.whl", hash = "sha256:898bda9cd37ec0c781b598891e86435de80c3bfa53eb483a9dac5a11ec93e942"},
    {file = "protobuf-3.19.3-cp310-cp310-manylinux_2_17_x86_64.manylinux2014_x86_64.whl", hash = "sha256:8ad761ef3be34c8bdc7285bec4b40372a8dad9e70cfbdc1793cd3cf4c1a4ce74"},
    {file = "protobuf-3.19.3-cp310-cp310-win32.whl", hash = "sha256:2cddcbcc222f3144765ccccdb35d3621dc1544da57a9aca7e1944c1a4fe3db11"},
    {file = "protobuf-3.19.3-cp310-cp310-win_amd64.whl", hash = "sha256:6202df8ee8457cb00810c6e76ced480f22a1e4e02c899a14e7b6e6e1de09f938"},
    {file = "protobuf-3.19.3-cp36-cp36m-macosx_10_9_x86_64.whl", hash = "sha256:397d82f1c58b76445469c8c06b8dee1ff67b3053639d054f52599a458fac9bc6"},
    {file = "protobuf-3.19.3-cp36-cp36m-manylinux_2_17_x86_64.manylinux2014_x86_64.whl", hash = "sha256:e54b8650e849ee8e95e481024bff92cf98f5ec61c7650cb838d928a140adcb63"},
    {file = "protobuf-3.19.3-cp36-cp36m-win32.whl", hash = "sha256:3bf3a07d17ba3511fe5fa916afb7351f482ab5dbab5afe71a7a384274a2cd550"},
    {file = "protobuf-3.19.3-cp36-cp36m-win_amd64.whl", hash = "sha256:afa8122de8064fd577f49ae9eef433561c8ace97a0a7b969d56e8b1d39b5d177"},
    {file = "protobuf-3.19.3-cp37-cp37m-macosx_10_9_x86_64.whl", hash = "sha256:18c40a1b8721026a85187640f1786d52407dc9c1ba8ec38accb57a46e84015f6"},
    {file = "protobuf-3.19.3-cp37-cp37m-manylinux2014_aarch64.whl", hash = "sha256:af7238849fa79285d448a24db686517570099739527a03c9c2971cce99cc5ae2"},
    {file = "protobuf-3.19.3-cp37-cp37m-manylinux_2_17_x86_64.manylinux2014_x86_64.whl", hash = "sha256:e765e6dfbbb02c55e4d6d1145743401a84fc0b508f5a81b2c5a738cf86353139"},
    {file = "protobuf-3.19.3-cp37-cp37m-win32.whl", hash = "sha256:c781402ed5396ab56358d7b866d78c03a77cbc26ba0598d8bb0ac32084b1a257"},
    {file = "protobuf-3.19.3-cp37-cp37m-win_amd64.whl", hash = "sha256:544fe9705189b249380fae07952d220c97f5c6c9372a6f936cc83a79601dcb70"},
    {file = "protobuf-3.19.3-cp38-cp38-macosx_10_9_x86_64.whl", hash = "sha256:84bf3aa3efb00dbe1c7ed55da0f20800b0662541e582d7e62b3e1464d61ed365"},
    {file = "protobuf-3.19.3-cp38-cp38-manylinux2014_aarch64.whl", hash = "sha256:3f80a3491eaca767cdd86cb8660dc778f634b44abdb0dffc9b2a8e8d0cd617d0"},
    {file = "protobuf-3.19.3-cp38-cp38-manylinux_2_17_x86_64.manylinux2014_x86_64.whl", hash = "sha256:a9401d96552befcc7311f5ef8f0fa7dba0ef5fd805466b158b141606cd0ab6a8"},
    {file = "protobuf-3.19.3-cp38-cp38-win32.whl", hash = "sha256:ef02d112c025e83db5d1188a847e358beab3e4bbfbbaf10eaf69e67359af51b2"},
    {file = "protobuf-3.19.3-cp38-cp38-win_amd64.whl", hash = "sha256:1291a0a7db7d792745c99d4657b4c5c4942695c8b1ac1bfb993a34035ec123f7"},
    {file = "protobuf-3.19.3-cp39-cp39-macosx_10_9_x86_64.whl", hash = "sha256:49677e5e9c7ea1245a90c2e8a00d304598f22ea3aa0628f0e0a530a9e70665fa"},
    {file = "protobuf-3.19.3-cp39-cp39-manylinux2014_aarch64.whl", hash = "sha256:df2ba379ee42427e8fcc6a0a76843bff6efb34ef5266b17f95043939b5e25b69"},
    {file = "protobuf-3.19.3-cp39-cp39-manylinux_2_17_x86_64.manylinux2014_x86_64.whl", hash = "sha256:2acd7ca329be544d1a603d5f13a4e34a3791c90d651ebaf130ba2e43ae5397c6"},
    {file = "protobuf-3.19.3-cp39-cp39-win32.whl", hash = "sha256:b53519b2ebec70cfe24b4ddda21e9843f0918d7c3627a785393fb35d402ab8ad"},
    {file = "protobuf-3.19.3-cp39-cp39-win_amd64.whl", hash = "sha256:8ceaf5fdb72c8e1fcb7be9f2b3b07482ce058a3548180c0bdd5c7e4ac5e14165"},
    {file = "protobuf-3.19.3-py2.py3-none-any.whl", hash = "sha256:f6d4b5b7595a57e69eb7314c67bef4a3c745b4caf91accaf72913d8e0635111b"},
    {file = "protobuf-3.19.3.tar.gz", hash = "sha256:d975a6314fbf5c524d4981e24294739216b5fb81ef3c14b86fb4b045d6690907"},
]
psutil = [
    {file = "psutil-5.9.0-cp27-cp27m-manylinux2010_i686.whl", hash = "sha256:55ce319452e3d139e25d6c3f85a1acf12d1607ddedea5e35fb47a552c051161b"},
    {file = "psutil-5.9.0-cp27-cp27m-manylinux2010_x86_64.whl", hash = "sha256:7336292a13a80eb93c21f36bde4328aa748a04b68c13d01dfddd67fc13fd0618"},
    {file = "psutil-5.9.0-cp27-cp27mu-manylinux2010_i686.whl", hash = "sha256:cb8d10461c1ceee0c25a64f2dd54872b70b89c26419e147a05a10b753ad36ec2"},
    {file = "psutil-5.9.0-cp27-cp27mu-manylinux2010_x86_64.whl", hash = "sha256:7641300de73e4909e5d148e90cc3142fb890079e1525a840cf0dfd39195239fd"},
    {file = "psutil-5.9.0-cp27-none-win32.whl", hash = "sha256:ea42d747c5f71b5ccaa6897b216a7dadb9f52c72a0fe2b872ef7d3e1eacf3ba3"},
    {file = "psutil-5.9.0-cp27-none-win_amd64.whl", hash = "sha256:ef216cc9feb60634bda2f341a9559ac594e2eeaadd0ba187a4c2eb5b5d40b91c"},
    {file = "psutil-5.9.0-cp310-cp310-macosx_10_9_x86_64.whl", hash = "sha256:90a58b9fcae2dbfe4ba852b57bd4a1dded6b990a33d6428c7614b7d48eccb492"},
    {file = "psutil-5.9.0-cp310-cp310-manylinux_2_12_i686.manylinux2010_i686.manylinux_2_17_i686.manylinux2014_i686.whl", hash = "sha256:ff0d41f8b3e9ebb6b6110057e40019a432e96aae2008951121ba4e56040b84f3"},
    {file = "psutil-5.9.0-cp310-cp310-manylinux_2_12_x86_64.manylinux2010_x86_64.manylinux_2_17_x86_64.manylinux2014_x86_64.whl", hash = "sha256:742c34fff804f34f62659279ed5c5b723bb0195e9d7bd9907591de9f8f6558e2"},
    {file = "psutil-5.9.0-cp310-cp310-win32.whl", hash = "sha256:8293942e4ce0c5689821f65ce6522ce4786d02af57f13c0195b40e1edb1db61d"},
    {file = "psutil-5.9.0-cp310-cp310-win_amd64.whl", hash = "sha256:9b51917c1af3fa35a3f2dabd7ba96a2a4f19df3dec911da73875e1edaf22a40b"},
    {file = "psutil-5.9.0-cp36-cp36m-macosx_10_9_x86_64.whl", hash = "sha256:e9805fed4f2a81de98ae5fe38b75a74c6e6ad2df8a5c479594c7629a1fe35f56"},
    {file = "psutil-5.9.0-cp36-cp36m-manylinux_2_12_i686.manylinux2010_i686.manylinux_2_17_i686.manylinux2014_i686.whl", hash = "sha256:c51f1af02334e4b516ec221ee26b8fdf105032418ca5a5ab9737e8c87dafe203"},
    {file = "psutil-5.9.0-cp36-cp36m-manylinux_2_12_x86_64.manylinux2010_x86_64.manylinux_2_17_x86_64.manylinux2014_x86_64.whl", hash = "sha256:32acf55cb9a8cbfb29167cd005951df81b567099295291bcfd1027365b36591d"},
    {file = "psutil-5.9.0-cp36-cp36m-win32.whl", hash = "sha256:e5c783d0b1ad6ca8a5d3e7b680468c9c926b804be83a3a8e95141b05c39c9f64"},
    {file = "psutil-5.9.0-cp36-cp36m-win_amd64.whl", hash = "sha256:d62a2796e08dd024b8179bd441cb714e0f81226c352c802fca0fd3f89eeacd94"},
    {file = "psutil-5.9.0-cp37-cp37m-macosx_10_9_x86_64.whl", hash = "sha256:3d00a664e31921009a84367266b35ba0aac04a2a6cad09c550a89041034d19a0"},
    {file = "psutil-5.9.0-cp37-cp37m-manylinux_2_12_i686.manylinux2010_i686.manylinux_2_17_i686.manylinux2014_i686.whl", hash = "sha256:7779be4025c540d1d65a2de3f30caeacc49ae7a2152108adeaf42c7534a115ce"},
    {file = "psutil-5.9.0-cp37-cp37m-manylinux_2_12_x86_64.manylinux2010_x86_64.manylinux_2_17_x86_64.manylinux2014_x86_64.whl", hash = "sha256:072664401ae6e7c1bfb878c65d7282d4b4391f1bc9a56d5e03b5a490403271b5"},
    {file = "psutil-5.9.0-cp37-cp37m-win32.whl", hash = "sha256:df2c8bd48fb83a8408c8390b143c6a6fa10cb1a674ca664954de193fdcab36a9"},
    {file = "psutil-5.9.0-cp37-cp37m-win_amd64.whl", hash = "sha256:1d7b433519b9a38192dfda962dd8f44446668c009833e1429a52424624f408b4"},
    {file = "psutil-5.9.0-cp38-cp38-macosx_10_9_x86_64.whl", hash = "sha256:c3400cae15bdb449d518545cbd5b649117de54e3596ded84aacabfbb3297ead2"},
    {file = "psutil-5.9.0-cp38-cp38-manylinux_2_12_i686.manylinux2010_i686.manylinux_2_17_i686.manylinux2014_i686.whl", hash = "sha256:b2237f35c4bbae932ee98902a08050a27821f8f6dfa880a47195e5993af4702d"},
    {file = "psutil-5.9.0-cp38-cp38-manylinux_2_12_x86_64.manylinux2010_x86_64.manylinux_2_17_x86_64.manylinux2014_x86_64.whl", hash = "sha256:1070a9b287846a21a5d572d6dddd369517510b68710fca56b0e9e02fd24bed9a"},
    {file = "psutil-5.9.0-cp38-cp38-win32.whl", hash = "sha256:76cebf84aac1d6da5b63df11fe0d377b46b7b500d892284068bacccf12f20666"},
    {file = "psutil-5.9.0-cp38-cp38-win_amd64.whl", hash = "sha256:3151a58f0fbd8942ba94f7c31c7e6b310d2989f4da74fcbf28b934374e9bf841"},
    {file = "psutil-5.9.0-cp39-cp39-macosx_10_9_x86_64.whl", hash = "sha256:539e429da49c5d27d5a58e3563886057f8fc3868a5547b4f1876d9c0f007bccf"},
    {file = "psutil-5.9.0-cp39-cp39-manylinux_2_12_i686.manylinux2010_i686.manylinux_2_17_i686.manylinux2014_i686.whl", hash = "sha256:58c7d923dc209225600aec73aa2c4ae8ea33b1ab31bc11ef8a5933b027476f07"},
    {file = "psutil-5.9.0-cp39-cp39-manylinux_2_12_x86_64.manylinux2010_x86_64.manylinux_2_17_x86_64.manylinux2014_x86_64.whl", hash = "sha256:3611e87eea393f779a35b192b46a164b1d01167c9d323dda9b1e527ea69d697d"},
    {file = "psutil-5.9.0-cp39-cp39-win32.whl", hash = "sha256:4e2fb92e3aeae3ec3b7b66c528981fd327fb93fd906a77215200404444ec1845"},
    {file = "psutil-5.9.0-cp39-cp39-win_amd64.whl", hash = "sha256:7d190ee2eaef7831163f254dc58f6d2e2a22e27382b936aab51c835fc080c3d3"},
    {file = "psutil-5.9.0.tar.gz", hash = "sha256:869842dbd66bb80c3217158e629d6fceaecc3a3166d3d1faee515b05dd26ca25"},
]
psycopg2-binary = [
    {file = "psycopg2-binary-2.9.3.tar.gz", hash = "sha256:761df5313dc15da1502b21453642d7599d26be88bff659382f8f9747c7ebea4e"},
    {file = "psycopg2_binary-2.9.3-cp310-cp310-macosx_10_14_x86_64.macosx_10_9_intel.macosx_10_9_x86_64.macosx_10_10_intel.macosx_10_10_x86_64.whl", hash = "sha256:539b28661b71da7c0e428692438efbcd048ca21ea81af618d845e06ebfd29478"},
    {file = "psycopg2_binary-2.9.3-cp310-cp310-manylinux_2_17_i686.manylinux2014_i686.whl", hash = "sha256:6e82d38390a03da28c7985b394ec3f56873174e2c88130e6966cb1c946508e65"},
    {file = "psycopg2_binary-2.9.3-cp310-cp310-manylinux_2_17_x86_64.manylinux2014_x86_64.whl", hash = "sha256:57804fc02ca3ce0dbfbef35c4b3a4a774da66d66ea20f4bda601294ad2ea6092"},
    {file = "psycopg2_binary-2.9.3-cp310-cp310-manylinux_2_24_aarch64.whl", hash = "sha256:083a55275f09a62b8ca4902dd11f4b33075b743cf0d360419e2051a8a5d5ff76"},
    {file = "psycopg2_binary-2.9.3-cp310-cp310-manylinux_2_24_ppc64le.whl", hash = "sha256:0a29729145aaaf1ad8bafe663131890e2111f13416b60e460dae0a96af5905c9"},
    {file = "psycopg2_binary-2.9.3-cp310-cp310-musllinux_1_1_aarch64.whl", hash = "sha256:3a79d622f5206d695d7824cbf609a4f5b88ea6d6dab5f7c147fc6d333a8787e4"},
    {file = "psycopg2_binary-2.9.3-cp310-cp310-musllinux_1_1_i686.whl", hash = "sha256:090f3348c0ab2cceb6dfbe6bf721ef61262ddf518cd6cc6ecc7d334996d64efa"},
    {file = "psycopg2_binary-2.9.3-cp310-cp310-musllinux_1_1_ppc64le.whl", hash = "sha256:a9e1f75f96ea388fbcef36c70640c4efbe4650658f3d6a2967b4cc70e907352e"},
    {file = "psycopg2_binary-2.9.3-cp310-cp310-musllinux_1_1_x86_64.whl", hash = "sha256:c3ae8e75eb7160851e59adc77b3a19a976e50622e44fd4fd47b8b18208189d42"},
    {file = "psycopg2_binary-2.9.3-cp310-cp310-win32.whl", hash = "sha256:7b1e9b80afca7b7a386ef087db614faebbf8839b7f4db5eb107d0f1a53225029"},
    {file = "psycopg2_binary-2.9.3-cp310-cp310-win_amd64.whl", hash = "sha256:8b344adbb9a862de0c635f4f0425b7958bf5a4b927c8594e6e8d261775796d53"},
    {file = "psycopg2_binary-2.9.3-cp36-cp36m-macosx_10_14_x86_64.macosx_10_9_intel.macosx_10_9_x86_64.macosx_10_10_intel.macosx_10_10_x86_64.whl", hash = "sha256:e847774f8ffd5b398a75bc1c18fbb56564cda3d629fe68fd81971fece2d3c67e"},
    {file = "psycopg2_binary-2.9.3-cp36-cp36m-manylinux_2_17_i686.manylinux2014_i686.whl", hash = "sha256:68641a34023d306be959101b345732360fc2ea4938982309b786f7be1b43a4a1"},
    {file = "psycopg2_binary-2.9.3-cp36-cp36m-manylinux_2_17_x86_64.manylinux2014_x86_64.whl", hash = "sha256:3303f8807f342641851578ee7ed1f3efc9802d00a6f83c101d21c608cb864460"},
    {file = "psycopg2_binary-2.9.3-cp36-cp36m-manylinux_2_24_aarch64.whl", hash = "sha256:e3699852e22aa68c10de06524a3721ade969abf382da95884e6a10ff798f9281"},
    {file = "psycopg2_binary-2.9.3-cp36-cp36m-manylinux_2_24_ppc64le.whl", hash = "sha256:526ea0378246d9b080148f2d6681229f4b5964543c170dd10bf4faaab6e0d27f"},
    {file = "psycopg2_binary-2.9.3-cp36-cp36m-musllinux_1_1_aarch64.whl", hash = "sha256:b1c8068513f5b158cf7e29c43a77eb34b407db29aca749d3eb9293ee0d3103ca"},
    {file = "psycopg2_binary-2.9.3-cp36-cp36m-musllinux_1_1_i686.whl", hash = "sha256:15803fa813ea05bef089fa78835118b5434204f3a17cb9f1e5dbfd0b9deea5af"},
    {file = "psycopg2_binary-2.9.3-cp36-cp36m-musllinux_1_1_ppc64le.whl", hash = "sha256:152f09f57417b831418304c7f30d727dc83a12761627bb826951692cc6491e57"},
    {file = "psycopg2_binary-2.9.3-cp36-cp36m-musllinux_1_1_x86_64.whl", hash = "sha256:404224e5fef3b193f892abdbf8961ce20e0b6642886cfe1fe1923f41aaa75c9d"},
    {file = "psycopg2_binary-2.9.3-cp36-cp36m-win32.whl", hash = "sha256:1f6b813106a3abdf7b03640d36e24669234120c72e91d5cbaeb87c5f7c36c65b"},
    {file = "psycopg2_binary-2.9.3-cp36-cp36m-win_amd64.whl", hash = "sha256:2d872e3c9d5d075a2e104540965a1cf898b52274a5923936e5bfddb58c59c7c2"},
    {file = "psycopg2_binary-2.9.3-cp37-cp37m-macosx_10_14_x86_64.macosx_10_9_intel.macosx_10_9_x86_64.macosx_10_10_intel.macosx_10_10_x86_64.whl", hash = "sha256:10bb90fb4d523a2aa67773d4ff2b833ec00857f5912bafcfd5f5414e45280fb1"},
    {file = "psycopg2_binary-2.9.3-cp37-cp37m-manylinux_2_17_i686.manylinux2014_i686.whl", hash = "sha256:874a52ecab70af13e899f7847b3e074eeb16ebac5615665db33bce8a1009cf33"},
    {file = "psycopg2_binary-2.9.3-cp37-cp37m-manylinux_2_17_x86_64.manylinux2014_x86_64.whl", hash = "sha256:a29b3ca4ec9defec6d42bf5feb36bb5817ba3c0230dd83b4edf4bf02684cd0ae"},
    {file = "psycopg2_binary-2.9.3-cp37-cp37m-manylinux_2_24_aarch64.whl", hash = "sha256:12b11322ea00ad8db8c46f18b7dfc47ae215e4df55b46c67a94b4effbaec7094"},
    {file = "psycopg2_binary-2.9.3-cp37-cp37m-manylinux_2_24_ppc64le.whl", hash = "sha256:53293533fcbb94c202b7c800a12c873cfe24599656b341f56e71dd2b557be063"},
    {file = "psycopg2_binary-2.9.3-cp37-cp37m-musllinux_1_1_aarch64.whl", hash = "sha256:c381bda330ddf2fccbafab789d83ebc6c53db126e4383e73794c74eedce855ef"},
    {file = "psycopg2_binary-2.9.3-cp37-cp37m-musllinux_1_1_i686.whl", hash = "sha256:9d29409b625a143649d03d0fd7b57e4b92e0ecad9726ba682244b73be91d2fdb"},
    {file = "psycopg2_binary-2.9.3-cp37-cp37m-musllinux_1_1_ppc64le.whl", hash = "sha256:183a517a3a63503f70f808b58bfbf962f23d73b6dccddae5aa56152ef2bcb232"},
    {file = "psycopg2_binary-2.9.3-cp37-cp37m-musllinux_1_1_x86_64.whl", hash = "sha256:15c4e4cfa45f5a60599d9cec5f46cd7b1b29d86a6390ec23e8eebaae84e64554"},
    {file = "psycopg2_binary-2.9.3-cp37-cp37m-win32.whl", hash = "sha256:adf20d9a67e0b6393eac162eb81fb10bc9130a80540f4df7e7355c2dd4af9fba"},
    {file = "psycopg2_binary-2.9.3-cp37-cp37m-win_amd64.whl", hash = "sha256:2f9ffd643bc7349eeb664eba8864d9e01f057880f510e4681ba40a6532f93c71"},
    {file = "psycopg2_binary-2.9.3-cp38-cp38-macosx_10_14_x86_64.macosx_10_9_intel.macosx_10_9_x86_64.macosx_10_10_intel.macosx_10_10_x86_64.whl", hash = "sha256:def68d7c21984b0f8218e8a15d514f714d96904265164f75f8d3a70f9c295667"},
    {file = "psycopg2_binary-2.9.3-cp38-cp38-manylinux_2_17_i686.manylinux2014_i686.whl", hash = "sha256:dffc08ca91c9ac09008870c9eb77b00a46b3378719584059c034b8945e26b272"},
    {file = "psycopg2_binary-2.9.3-cp38-cp38-manylinux_2_17_x86_64.manylinux2014_x86_64.whl", hash = "sha256:280b0bb5cbfe8039205c7981cceb006156a675362a00fe29b16fbc264e242834"},
    {file = "psycopg2_binary-2.9.3-cp38-cp38-manylinux_2_24_aarch64.whl", hash = "sha256:af9813db73395fb1fc211bac696faea4ca9ef53f32dc0cfa27e4e7cf766dcf24"},
    {file = "psycopg2_binary-2.9.3-cp38-cp38-manylinux_2_24_ppc64le.whl", hash = "sha256:63638d875be8c2784cfc952c9ac34e2b50e43f9f0a0660b65e2a87d656b3116c"},
    {file = "psycopg2_binary-2.9.3-cp38-cp38-musllinux_1_1_aarch64.whl", hash = "sha256:ffb7a888a047696e7f8240d649b43fb3644f14f0ee229077e7f6b9f9081635bd"},
    {file = "psycopg2_binary-2.9.3-cp38-cp38-musllinux_1_1_i686.whl", hash = "sha256:0c9d5450c566c80c396b7402895c4369a410cab5a82707b11aee1e624da7d004"},
    {file = "psycopg2_binary-2.9.3-cp38-cp38-musllinux_1_1_ppc64le.whl", hash = "sha256:d1c1b569ecafe3a69380a94e6ae09a4789bbb23666f3d3a08d06bbd2451f5ef1"},
    {file = "psycopg2_binary-2.9.3-cp38-cp38-musllinux_1_1_x86_64.whl", hash = "sha256:8fc53f9af09426a61db9ba357865c77f26076d48669f2e1bb24d85a22fb52307"},
    {file = "psycopg2_binary-2.9.3-cp38-cp38-win32.whl", hash = "sha256:6472a178e291b59e7f16ab49ec8b4f3bdada0a879c68d3817ff0963e722a82ce"},
    {file = "psycopg2_binary-2.9.3-cp38-cp38-win_amd64.whl", hash = "sha256:35168209c9d51b145e459e05c31a9eaeffa9a6b0fd61689b48e07464ffd1a83e"},
    {file = "psycopg2_binary-2.9.3-cp39-cp39-macosx_10_14_x86_64.macosx_10_9_intel.macosx_10_9_x86_64.macosx_10_10_intel.macosx_10_10_x86_64.whl", hash = "sha256:47133f3f872faf28c1e87d4357220e809dfd3fa7c64295a4a148bcd1e6e34ec9"},
    {file = "psycopg2_binary-2.9.3-cp39-cp39-manylinux_2_17_i686.manylinux2014_i686.whl", hash = "sha256:91920527dea30175cc02a1099f331aa8c1ba39bf8b7762b7b56cbf54bc5cce42"},
    {file = "psycopg2_binary-2.9.3-cp39-cp39-manylinux_2_17_x86_64.manylinux2014_x86_64.whl", hash = "sha256:887dd9aac71765ac0d0bac1d0d4b4f2c99d5f5c1382d8b770404f0f3d0ce8a39"},
    {file = "psycopg2_binary-2.9.3-cp39-cp39-manylinux_2_24_aarch64.whl", hash = "sha256:1f14c8b0942714eb3c74e1e71700cbbcb415acbc311c730370e70c578a44a25c"},
    {file = "psycopg2_binary-2.9.3-cp39-cp39-manylinux_2_24_ppc64le.whl", hash = "sha256:7af0dd86ddb2f8af5da57a976d27cd2cd15510518d582b478fbb2292428710b4"},
    {file = "psycopg2_binary-2.9.3-cp39-cp39-musllinux_1_1_aarch64.whl", hash = "sha256:93cd1967a18aa0edd4b95b1dfd554cf15af657cb606280996d393dadc88c3c35"},
    {file = "psycopg2_binary-2.9.3-cp39-cp39-musllinux_1_1_i686.whl", hash = "sha256:bda845b664bb6c91446ca9609fc69f7db6c334ec5e4adc87571c34e4f47b7ddb"},
    {file = "psycopg2_binary-2.9.3-cp39-cp39-musllinux_1_1_ppc64le.whl", hash = "sha256:01310cf4cf26db9aea5158c217caa92d291f0500051a6469ac52166e1a16f5b7"},
    {file = "psycopg2_binary-2.9.3-cp39-cp39-musllinux_1_1_x86_64.whl", hash = "sha256:99485cab9ba0fa9b84f1f9e1fef106f44a46ef6afdeec8885e0b88d0772b49e8"},
    {file = "psycopg2_binary-2.9.3-cp39-cp39-win32.whl", hash = "sha256:46f0e0a6b5fa5851bbd9ab1bc805eef362d3a230fbdfbc209f4a236d0a7a990d"},
    {file = "psycopg2_binary-2.9.3-cp39-cp39-win_amd64.whl", hash = "sha256:accfe7e982411da3178ec690baaceaad3c278652998b2c45828aaac66cd8285f"},
]
py = [
    {file = "py-1.11.0-py2.py3-none-any.whl", hash = "sha256:607c53218732647dff4acdfcd50cb62615cedf612e72d1724fb1a0cc6405b378"},
    {file = "py-1.11.0.tar.gz", hash = "sha256:51c75c4126074b472f746a24399ad32f6053d1b34b68d2fa41e558e6f4a98719"},
]
pyasn1 = [
    {file = "pyasn1-0.4.8-py2.4.egg", hash = "sha256:fec3e9d8e36808a28efb59b489e4528c10ad0f480e57dcc32b4de5c9d8c9fdf3"},
    {file = "pyasn1-0.4.8-py2.5.egg", hash = "sha256:0458773cfe65b153891ac249bcf1b5f8f320b7c2ce462151f8fa74de8934becf"},
    {file = "pyasn1-0.4.8-py2.6.egg", hash = "sha256:5c9414dcfede6e441f7e8f81b43b34e834731003427e5b09e4e00e3172a10f00"},
    {file = "pyasn1-0.4.8-py2.7.egg", hash = "sha256:6e7545f1a61025a4e58bb336952c5061697da694db1cae97b116e9c46abcf7c8"},
    {file = "pyasn1-0.4.8-py2.py3-none-any.whl", hash = "sha256:39c7e2ec30515947ff4e87fb6f456dfc6e84857d34be479c9d4a4ba4bf46aa5d"},
    {file = "pyasn1-0.4.8-py3.1.egg", hash = "sha256:78fa6da68ed2727915c4767bb386ab32cdba863caa7dbe473eaae45f9959da86"},
    {file = "pyasn1-0.4.8-py3.2.egg", hash = "sha256:08c3c53b75eaa48d71cf8c710312316392ed40899cb34710d092e96745a358b7"},
    {file = "pyasn1-0.4.8-py3.3.egg", hash = "sha256:03840c999ba71680a131cfaee6fab142e1ed9bbd9c693e285cc6aca0d555e576"},
    {file = "pyasn1-0.4.8-py3.4.egg", hash = "sha256:7ab8a544af125fb704feadb008c99a88805126fb525280b2270bb25cc1d78a12"},
    {file = "pyasn1-0.4.8-py3.5.egg", hash = "sha256:e89bf84b5437b532b0803ba5c9a5e054d21fec423a89952a74f87fa2c9b7bce2"},
    {file = "pyasn1-0.4.8-py3.6.egg", hash = "sha256:014c0e9976956a08139dc0712ae195324a75e142284d5f87f1a87ee1b068a359"},
    {file = "pyasn1-0.4.8-py3.7.egg", hash = "sha256:99fcc3c8d804d1bc6d9a099921e39d827026409a58f2a720dcdb89374ea0c776"},
    {file = "pyasn1-0.4.8.tar.gz", hash = "sha256:aef77c9fb94a3ac588e87841208bdec464471d9871bd5050a287cc9a475cd0ba"},
]
pyasn1-modules = [
    {file = "pyasn1-modules-0.2.8.tar.gz", hash = "sha256:905f84c712230b2c592c19470d3ca8d552de726050d1d1716282a1f6146be65e"},
    {file = "pyasn1_modules-0.2.8-py2.4.egg", hash = "sha256:0fe1b68d1e486a1ed5473f1302bd991c1611d319bba158e98b106ff86e1d7199"},
    {file = "pyasn1_modules-0.2.8-py2.5.egg", hash = "sha256:fe0644d9ab041506b62782e92b06b8c68cca799e1a9636ec398675459e031405"},
    {file = "pyasn1_modules-0.2.8-py2.6.egg", hash = "sha256:a99324196732f53093a84c4369c996713eb8c89d360a496b599fb1a9c47fc3eb"},
    {file = "pyasn1_modules-0.2.8-py2.7.egg", hash = "sha256:0845a5582f6a02bb3e1bde9ecfc4bfcae6ec3210dd270522fee602365430c3f8"},
    {file = "pyasn1_modules-0.2.8-py2.py3-none-any.whl", hash = "sha256:a50b808ffeb97cb3601dd25981f6b016cbb3d31fbf57a8b8a87428e6158d0c74"},
    {file = "pyasn1_modules-0.2.8-py3.1.egg", hash = "sha256:f39edd8c4ecaa4556e989147ebf219227e2cd2e8a43c7e7fcb1f1c18c5fd6a3d"},
    {file = "pyasn1_modules-0.2.8-py3.2.egg", hash = "sha256:b80486a6c77252ea3a3e9b1e360bc9cf28eaac41263d173c032581ad2f20fe45"},
    {file = "pyasn1_modules-0.2.8-py3.3.egg", hash = "sha256:65cebbaffc913f4fe9e4808735c95ea22d7a7775646ab690518c056784bc21b4"},
    {file = "pyasn1_modules-0.2.8-py3.4.egg", hash = "sha256:15b7c67fabc7fc240d87fb9aabf999cf82311a6d6fb2c70d00d3d0604878c811"},
    {file = "pyasn1_modules-0.2.8-py3.5.egg", hash = "sha256:426edb7a5e8879f1ec54a1864f16b882c2837bfd06eee62f2c982315ee2473ed"},
    {file = "pyasn1_modules-0.2.8-py3.6.egg", hash = "sha256:cbac4bc38d117f2a49aeedec4407d23e8866ea4ac27ff2cf7fb3e5b570df19e0"},
    {file = "pyasn1_modules-0.2.8-py3.7.egg", hash = "sha256:c29a5e5cc7a3f05926aff34e097e84f8589cd790ce0ed41b67aed6857b26aafd"},
]
pycodestyle = [
    {file = "pycodestyle-2.7.0-py2.py3-none-any.whl", hash = "sha256:514f76d918fcc0b55c6680472f0a37970994e07bbb80725808c17089be302068"},
    {file = "pycodestyle-2.7.0.tar.gz", hash = "sha256:c389c1d06bf7904078ca03399a4816f974a1d590090fecea0c63ec26ebaf1cef"},
]
pycparser = [
    {file = "pycparser-2.21-py2.py3-none-any.whl", hash = "sha256:8ee45429555515e1f6b185e78100aea234072576aa43ab53aefcae078162fca9"},
    {file = "pycparser-2.21.tar.gz", hash = "sha256:e644fdec12f7872f86c58ff790da456218b10f863970249516d60a5eaca77206"},
]
pydantic = [
    {file = "pydantic-1.8.2-cp36-cp36m-macosx_10_9_x86_64.whl", hash = "sha256:05ddfd37c1720c392f4e0d43c484217b7521558302e7069ce8d318438d297739"},
    {file = "pydantic-1.8.2-cp36-cp36m-manylinux1_i686.whl", hash = "sha256:a7c6002203fe2c5a1b5cbb141bb85060cbff88c2d78eccbc72d97eb7022c43e4"},
    {file = "pydantic-1.8.2-cp36-cp36m-manylinux2014_i686.whl", hash = "sha256:589eb6cd6361e8ac341db97602eb7f354551482368a37f4fd086c0733548308e"},
    {file = "pydantic-1.8.2-cp36-cp36m-manylinux2014_x86_64.whl", hash = "sha256:10e5622224245941efc193ad1d159887872776df7a8fd592ed746aa25d071840"},
    {file = "pydantic-1.8.2-cp36-cp36m-win_amd64.whl", hash = "sha256:99a9fc39470010c45c161a1dc584997f1feb13f689ecf645f59bb4ba623e586b"},
    {file = "pydantic-1.8.2-cp37-cp37m-macosx_10_9_x86_64.whl", hash = "sha256:a83db7205f60c6a86f2c44a61791d993dff4b73135df1973ecd9eed5ea0bda20"},
    {file = "pydantic-1.8.2-cp37-cp37m-manylinux1_i686.whl", hash = "sha256:41b542c0b3c42dc17da70554bc6f38cbc30d7066d2c2815a94499b5684582ecb"},
    {file = "pydantic-1.8.2-cp37-cp37m-manylinux2014_i686.whl", hash = "sha256:ea5cb40a3b23b3265f6325727ddfc45141b08ed665458be8c6285e7b85bd73a1"},
    {file = "pydantic-1.8.2-cp37-cp37m-manylinux2014_x86_64.whl", hash = "sha256:18b5ea242dd3e62dbf89b2b0ec9ba6c7b5abaf6af85b95a97b00279f65845a23"},
    {file = "pydantic-1.8.2-cp37-cp37m-win_amd64.whl", hash = "sha256:234a6c19f1c14e25e362cb05c68afb7f183eb931dd3cd4605eafff055ebbf287"},
    {file = "pydantic-1.8.2-cp38-cp38-macosx_10_9_x86_64.whl", hash = "sha256:021ea0e4133e8c824775a0cfe098677acf6fa5a3cbf9206a376eed3fc09302cd"},
    {file = "pydantic-1.8.2-cp38-cp38-manylinux1_i686.whl", hash = "sha256:e710876437bc07bd414ff453ac8ec63d219e7690128d925c6e82889d674bb505"},
    {file = "pydantic-1.8.2-cp38-cp38-manylinux2014_i686.whl", hash = "sha256:ac8eed4ca3bd3aadc58a13c2aa93cd8a884bcf21cb019f8cfecaae3b6ce3746e"},
    {file = "pydantic-1.8.2-cp38-cp38-manylinux2014_x86_64.whl", hash = "sha256:4a03cbbe743e9c7247ceae6f0d8898f7a64bb65800a45cbdc52d65e370570820"},
    {file = "pydantic-1.8.2-cp38-cp38-win_amd64.whl", hash = "sha256:8621559dcf5afacf0069ed194278f35c255dc1a1385c28b32dd6c110fd6531b3"},
    {file = "pydantic-1.8.2-cp39-cp39-macosx_10_9_x86_64.whl", hash = "sha256:8b223557f9510cf0bfd8b01316bf6dd281cf41826607eada99662f5e4963f316"},
    {file = "pydantic-1.8.2-cp39-cp39-manylinux1_i686.whl", hash = "sha256:244ad78eeb388a43b0c927e74d3af78008e944074b7d0f4f696ddd5b2af43c62"},
    {file = "pydantic-1.8.2-cp39-cp39-manylinux2014_i686.whl", hash = "sha256:05ef5246a7ffd2ce12a619cbb29f3307b7c4509307b1b49f456657b43529dc6f"},
    {file = "pydantic-1.8.2-cp39-cp39-manylinux2014_x86_64.whl", hash = "sha256:54cd5121383f4a461ff7644c7ca20c0419d58052db70d8791eacbbe31528916b"},
    {file = "pydantic-1.8.2-cp39-cp39-win_amd64.whl", hash = "sha256:4be75bebf676a5f0f87937c6ddb061fa39cbea067240d98e298508c1bda6f3f3"},
    {file = "pydantic-1.8.2-py3-none-any.whl", hash = "sha256:fec866a0b59f372b7e776f2d7308511784dace622e0992a0b59ea3ccee0ae833"},
    {file = "pydantic-1.8.2.tar.gz", hash = "sha256:26464e57ccaafe72b7ad156fdaa4e9b9ef051f69e175dbbb463283000c05ab7b"},
]
pydoc-markdown = [
    {file = "pydoc-markdown-3.13.0.tar.gz", hash = "sha256:1f23ebd02756664e84535969fd200ae11ca5c84329dd89539e5b603ef0e6d98f"},
    {file = "pydoc_markdown-3.13.0-py3-none-any.whl", hash = "sha256:5b547c09862ebd64511417dc318de8a64302284389d5adf8ce130a5ca4742fe6"},
]
pydocstyle = [
    {file = "pydocstyle-6.1.1-py3-none-any.whl", hash = "sha256:6987826d6775056839940041beef5c08cc7e3d71d63149b48e36727f70144dc4"},
    {file = "pydocstyle-6.1.1.tar.gz", hash = "sha256:1d41b7c459ba0ee6c345f2eb9ae827cab14a7533a88c5c6f7e94923f72df92dc"},
]
pydot = [
    {file = "pydot-1.4.2-py2.py3-none-any.whl", hash = "sha256:66c98190c65b8d2e2382a441b4c0edfdb4f4c025ef9cb9874de478fb0793a451"},
    {file = "pydot-1.4.2.tar.gz", hash = "sha256:248081a39bcb56784deb018977e428605c1c758f10897a339fce1dd728ff007d"},
]
pyflakes = [
    {file = "pyflakes-2.3.1-py2.py3-none-any.whl", hash = "sha256:7893783d01b8a89811dd72d7dfd4d84ff098e5eed95cfa8905b22bbffe52efc3"},
    {file = "pyflakes-2.3.1.tar.gz", hash = "sha256:f5bc8ecabc05bb9d291eb5203d6810b49040f6ff446a756326104746cc00c1db"},
]
pyjwt = [
    {file = "PyJWT-2.1.0-py3-none-any.whl", hash = "sha256:934d73fbba91b0483d3857d1aff50e96b2a892384ee2c17417ed3203f173fca1"},
    {file = "PyJWT-2.1.0.tar.gz", hash = "sha256:fba44e7898bbca160a2b2b501f492824fc8382485d3a6f11ba5d0c1937ce6130"},
]
pykwalify = [
    {file = "pykwalify-1.8.0-py2.py3-none-any.whl", hash = "sha256:731dfa87338cca9f559d1fca2bdea37299116e3139b73f78ca90a543722d6651"},
    {file = "pykwalify-1.8.0.tar.gz", hash = "sha256:796b2ad3ed4cb99b88308b533fb2f559c30fa6efb4fa9fda11347f483d245884"},
]
pymongo = [
    {file = "pymongo-3.10.1-cp27-cp27m-macosx_10_14_intel.whl", hash = "sha256:a732838c78554c1257ff2492f5c8c4c7312d0aecd7f732149e255f3749edd5ee"},
    {file = "pymongo-3.10.1-cp27-cp27m-manylinux1_i686.whl", hash = "sha256:358ba4693c01022d507b96a980ded855a32dbdccc3c9331d0667be5e967f30ed"},
    {file = "pymongo-3.10.1-cp27-cp27m-manylinux1_x86_64.whl", hash = "sha256:334ef3ffd0df87ea83a0054454336159f8ad9c1b389e19c0032d9cb8410660e6"},
    {file = "pymongo-3.10.1-cp27-cp27m-win32.whl", hash = "sha256:e5c54f04ca42bbb5153aec5d4f2e3d9f81e316945220ac318abd4083308143f5"},
    {file = "pymongo-3.10.1-cp27-cp27m-win_amd64.whl", hash = "sha256:e334c4f39a2863a239d38b5829e442a87f241a92da9941861ee6ec5d6380b7fe"},
    {file = "pymongo-3.10.1-cp27-cp27mu-manylinux1_i686.whl", hash = "sha256:a0794e987d55d2f719cc95fcf980fc62d12b80e287e6a761c4be14c60bd9fecc"},
    {file = "pymongo-3.10.1-cp27-cp27mu-manylinux1_x86_64.whl", hash = "sha256:bbf47110765b2a999803a7de457567389253f8670f7daafb98e059c899ce9764"},
    {file = "pymongo-3.10.1-cp34-cp34m-macosx_10_6_intel.whl", hash = "sha256:56fa55032782b7f8e0bf6956420d11e2d4e9860598dfe9c504edec53af0fc372"},
    {file = "pymongo-3.10.1-cp34-cp34m-manylinux1_i686.whl", hash = "sha256:da2c3220eb55c4239dd8b982e213da0b79023cac59fe54ca09365f2bc7e4ad32"},
    {file = "pymongo-3.10.1-cp34-cp34m-manylinux1_x86_64.whl", hash = "sha256:0fc5aa1b1acf7f61af46fe0414e6a4d0c234b339db4c03a63da48599acf1cbfc"},
    {file = "pymongo-3.10.1-cp34-cp34m-win32.whl", hash = "sha256:2f07b27dbf303ea53f4147a7922ce91a26b34a0011131471d8aaf73151fdee9a"},
    {file = "pymongo-3.10.1-cp34-cp34m-win_amd64.whl", hash = "sha256:7aef381bb9ae8a3821abd7f9d4d93978dbd99072b48522e181baeffcd95b56ae"},
    {file = "pymongo-3.10.1-cp35-cp35m-macosx_10_6_intel.whl", hash = "sha256:47a00b22c52ee59dffc2aad02d0bbfb20c26ec5b8de8900492bf13ad6901cf35"},
    {file = "pymongo-3.10.1-cp35-cp35m-manylinux1_i686.whl", hash = "sha256:7abc3a6825a346fa4621a6f63e3b662bbb9e0f6ffc32d30a459d695f20fb1a8b"},
    {file = "pymongo-3.10.1-cp35-cp35m-manylinux1_x86_64.whl", hash = "sha256:9c0a57390549affc2b5dda24a38de03a5c7cbc58750cd161ff5d106c3c6eec80"},
    {file = "pymongo-3.10.1-cp35-cp35m-manylinux2014_aarch64.whl", hash = "sha256:e2b46e092ea54b732d98c476720386ff2ccd126de1e52076b470b117bff7e409"},
    {file = "pymongo-3.10.1-cp35-cp35m-manylinux2014_i686.whl", hash = "sha256:63752a72ca4d4e1386278bd43d14232f51718b409e7ac86bcf8810826b531113"},
    {file = "pymongo-3.10.1-cp35-cp35m-manylinux2014_ppc64le.whl", hash = "sha256:b070a4f064a9edb70f921bfdc270725cff7a78c22036dd37a767c51393fb956f"},
    {file = "pymongo-3.10.1-cp35-cp35m-manylinux2014_s390x.whl", hash = "sha256:6fdc5ccb43864065d40dd838437952e9e3da9821b7eac605ba46ada77f846bdf"},
    {file = "pymongo-3.10.1-cp35-cp35m-manylinux2014_x86_64.whl", hash = "sha256:a676bd2fbc2309092b9bbb0083d35718b5420af3a42135ebb1e4c3633f56604d"},
    {file = "pymongo-3.10.1-cp35-cp35m-win32.whl", hash = "sha256:c9ca545e93a9c2a3bdaa2e6e21f7a43267ff0813e8055adf2b591c13164c0c57"},
    {file = "pymongo-3.10.1-cp35-cp35m-win_amd64.whl", hash = "sha256:316f0cf543013d0c085e15a2c8abe0db70f93c9722c0f99b6f3318ff69477d70"},
    {file = "pymongo-3.10.1-cp36-cp36m-macosx_10_9_x86_64.whl", hash = "sha256:2a3c7ad01553b27ec553688a1e6445e7f40355fb37d925c11fcb50b504e367f8"},
    {file = "pymongo-3.10.1-cp36-cp36m-manylinux1_i686.whl", hash = "sha256:444bf2f44264578c4085bb04493bfed0e5c1b4fe7c2704504d769f955cc78fe4"},
    {file = "pymongo-3.10.1-cp36-cp36m-manylinux1_x86_64.whl", hash = "sha256:f96333f9d2517c752c20a35ff95de5fc2763ac8cdb1653df0f6f45d281620606"},
    {file = "pymongo-3.10.1-cp36-cp36m-manylinux2014_aarch64.whl", hash = "sha256:a60756d55f0887023b3899e6c2923ba5f0042fb11b1d17810b4e07395404f33e"},
    {file = "pymongo-3.10.1-cp36-cp36m-manylinux2014_i686.whl", hash = "sha256:95f970f34b59987dee6f360d2e7d30e181d58957b85dff929eee4423739bd151"},
    {file = "pymongo-3.10.1-cp36-cp36m-manylinux2014_ppc64le.whl", hash = "sha256:619ac9aaf681434b4d4718d1b31aa2f0fce64f2b3f8435688fcbdc0c818b6c54"},
    {file = "pymongo-3.10.1-cp36-cp36m-manylinux2014_s390x.whl", hash = "sha256:19adf2848b80cb349b9891cc854581bbf24c338be9a3260e73159bdeb2264464"},
    {file = "pymongo-3.10.1-cp36-cp36m-manylinux2014_x86_64.whl", hash = "sha256:26e707a4eb851ec27bb969b5f1413b9b2eac28fe34271fa72329100317ea7c73"},
    {file = "pymongo-3.10.1-cp36-cp36m-win32.whl", hash = "sha256:18e84a3ec5e73adcb4187b8e5541b2ad61d716026ed9863267e650300d8bea33"},
    {file = "pymongo-3.10.1-cp36-cp36m-win_amd64.whl", hash = "sha256:568d6bee70652d8a5af1cd3eec48b4ca1696fb1773b80719ebbd2925b72cb8f6"},
    {file = "pymongo-3.10.1-cp37-cp37m-macosx_10_9_x86_64.whl", hash = "sha256:b6da85949aa91e9f8c521681344bd2e163de894a5492337fba8b05c409225a4f"},
    {file = "pymongo-3.10.1-cp37-cp37m-manylinux1_i686.whl", hash = "sha256:01b4e10027aef5bb9ecefbc26f5df3368ce34aef81df43850f701e716e3fe16d"},
    {file = "pymongo-3.10.1-cp37-cp37m-manylinux1_x86_64.whl", hash = "sha256:26798795097bdeb571f13942beef7e0b60125397811c75b7aa9214d89880dd1d"},
    {file = "pymongo-3.10.1-cp37-cp37m-manylinux2014_aarch64.whl", hash = "sha256:3a6568bc53103df260f5c7d2da36dffc5202b9a36c85540bba1836a774943794"},
    {file = "pymongo-3.10.1-cp37-cp37m-manylinux2014_i686.whl", hash = "sha256:c4aef42e5fa4c9d5a99f751fb79caa880dac7eaf8a65121549318b984676a1b7"},
    {file = "pymongo-3.10.1-cp37-cp37m-manylinux2014_ppc64le.whl", hash = "sha256:61235cc39b5b2f593086d1d38f3fc130b2d125bd8fc8621d35bc5b6bdeb92bd2"},
    {file = "pymongo-3.10.1-cp37-cp37m-manylinux2014_s390x.whl", hash = "sha256:c06b3f998d2d7160db58db69adfb807d2ec307e883e2f17f6b87a1ef6c723f11"},
    {file = "pymongo-3.10.1-cp37-cp37m-manylinux2014_x86_64.whl", hash = "sha256:4c067db43b331fc709080d441cb2e157114fec60749667d12186cc3fc8e7a951"},
    {file = "pymongo-3.10.1-cp37-cp37m-win32.whl", hash = "sha256:c318fb70542be16d3d4063cde6010b1e4d328993a793529c15a619251f517c39"},
    {file = "pymongo-3.10.1-cp37-cp37m-win_amd64.whl", hash = "sha256:4c092310f804a5d45a1bcaa4191d6d016c457b6ed3982a622c35f729ff1c7f6b"},
    {file = "pymongo-3.10.1-cp38-cp38-macosx_10_9_x86_64.whl", hash = "sha256:dd8055da300535eefd446b30995c0813cc4394873c9509323762a93e97c04c03"},
    {file = "pymongo-3.10.1-cp38-cp38-manylinux1_i686.whl", hash = "sha256:6238ac1f483494011abde5286282afdfacd8926659e222ba9b74c67008d3a58c"},
    {file = "pymongo-3.10.1-cp38-cp38-manylinux1_x86_64.whl", hash = "sha256:53b711b33134e292ef8499835a3df10909c58df53a2a0308f598c432e9a62892"},
    {file = "pymongo-3.10.1-cp38-cp38-manylinux2014_aarch64.whl", hash = "sha256:20ee0475aa2ba437b0a14806f125d696f90a8433d820fb558fdd6f052acde103"},
    {file = "pymongo-3.10.1-cp38-cp38-manylinux2014_i686.whl", hash = "sha256:80df3caf251fe61a3f0c9614adc6e2bfcffd1cd3345280896766712fb4b4d6d7"},
    {file = "pymongo-3.10.1-cp38-cp38-manylinux2014_ppc64le.whl", hash = "sha256:a3b98121e68bf370dd8ea09df67e916f93ea95b52fc010902312168c4d1aff5d"},
    {file = "pymongo-3.10.1-cp38-cp38-manylinux2014_s390x.whl", hash = "sha256:1396eb7151e0558b1f817e4b9d7697d5599e5c40d839a9f7270bd90af994ad82"},
    {file = "pymongo-3.10.1-cp38-cp38-manylinux2014_x86_64.whl", hash = "sha256:ae65d65fde4135ef423a2608587c9ef585a3551fc2e4e431e7c7e527047581be"},
    {file = "pymongo-3.10.1-cp38-cp38-win32.whl", hash = "sha256:31d11a600eea0c60de22c8bdcb58cda63c762891facdcb74248c36713240987f"},
    {file = "pymongo-3.10.1-cp38-cp38-win_amd64.whl", hash = "sha256:5a2c492680c61b440272341294172fa3b3751797b1ab983533a770e4fb0a67ac"},
    {file = "pymongo-3.10.1-py2.7-macosx-10.14-intel.egg", hash = "sha256:bd9c1e6f92b4888ae3ef7ae23262c513b962f09f3fb3b48581dde5df7d7a860a"},
    {file = "pymongo-3.10.1-py2.7-win-amd64.egg", hash = "sha256:ad3dc88dfe61f0f1f9b99c6bc833ea2f45203a937a18f0d2faa57c6952656012"},
    {file = "pymongo-3.10.1-py2.7-win32.egg", hash = "sha256:f4d06764a06b137e48db6d569dc95614d9d225c89842c885669ee8abc9f28c7a"},
    {file = "pymongo-3.10.1.tar.gz", hash = "sha256:993257f6ca3cde55332af1f62af3e04ca89ce63c08b56a387cdd46136c72f2fa"},
]
pyparsing = [
    {file = "pyparsing-3.0.6-py3-none-any.whl", hash = "sha256:04ff808a5b90911829c55c4e26f75fa5ca8a2f5f36aa3a51f68e27033341d3e4"},
    {file = "pyparsing-3.0.6.tar.gz", hash = "sha256:d9bdec0013ef1eb5a84ab39a3b3868911598afa494f5faa038647101504e2b81"},
]
pyreadline = [
    {file = "pyreadline-2.1.win-amd64.exe", hash = "sha256:9ce5fa65b8992dfa373bddc5b6e0864ead8f291c94fbfec05fbd5c836162e67b"},
    {file = "pyreadline-2.1.win32.exe", hash = "sha256:65540c21bfe14405a3a77e4c085ecfce88724743a4ead47c66b84defcf82c32e"},
    {file = "pyreadline-2.1.zip", hash = "sha256:4530592fc2e85b25b1a9f79664433da09237c1a270e4d78ea5aa3a2c7229e2d1"},
]
pyreadline3 = [
    {file = "pyreadline3-3.3-py3-none-any.whl", hash = "sha256:0003fd0079d152ecbd8111202c5a7dfa6a5569ffd65b235e45f3c2ecbee337b4"},
    {file = "pyreadline3-3.3.tar.gz", hash = "sha256:ff3b5a1ac0010d0967869f723e687d42cabc7dccf33b14934c92aa5168d260b3"},
]
pyrsistent = [
    {file = "pyrsistent-0.18.1-cp310-cp310-macosx_10_9_universal2.whl", hash = "sha256:df46c854f490f81210870e509818b729db4488e1f30f2a1ce1698b2295a878d1"},
    {file = "pyrsistent-0.18.1-cp310-cp310-manylinux_2_17_x86_64.manylinux2014_x86_64.whl", hash = "sha256:5d45866ececf4a5fff8742c25722da6d4c9e180daa7b405dc0a2a2790d668c26"},
    {file = "pyrsistent-0.18.1-cp310-cp310-manylinux_2_5_i686.manylinux1_i686.manylinux_2_17_i686.manylinux2014_i686.whl", hash = "sha256:4ed6784ceac462a7d6fcb7e9b663e93b9a6fb373b7f43594f9ff68875788e01e"},
    {file = "pyrsistent-0.18.1-cp310-cp310-win32.whl", hash = "sha256:e4f3149fd5eb9b285d6bfb54d2e5173f6a116fe19172686797c056672689daf6"},
    {file = "pyrsistent-0.18.1-cp310-cp310-win_amd64.whl", hash = "sha256:636ce2dc235046ccd3d8c56a7ad54e99d5c1cd0ef07d9ae847306c91d11b5fec"},
    {file = "pyrsistent-0.18.1-cp37-cp37m-macosx_10_9_x86_64.whl", hash = "sha256:e92a52c166426efbe0d1ec1332ee9119b6d32fc1f0bbfd55d5c1088070e7fc1b"},
    {file = "pyrsistent-0.18.1-cp37-cp37m-manylinux_2_17_x86_64.manylinux2014_x86_64.whl", hash = "sha256:d7a096646eab884bf8bed965bad63ea327e0d0c38989fc83c5ea7b8a87037bfc"},
    {file = "pyrsistent-0.18.1-cp37-cp37m-manylinux_2_5_i686.manylinux1_i686.manylinux_2_17_i686.manylinux2014_i686.whl", hash = "sha256:cdfd2c361b8a8e5d9499b9082b501c452ade8bbf42aef97ea04854f4a3f43b22"},
    {file = "pyrsistent-0.18.1-cp37-cp37m-win32.whl", hash = "sha256:7ec335fc998faa4febe75cc5268a9eac0478b3f681602c1f27befaf2a1abe1d8"},
    {file = "pyrsistent-0.18.1-cp37-cp37m-win_amd64.whl", hash = "sha256:6455fc599df93d1f60e1c5c4fe471499f08d190d57eca040c0ea182301321286"},
    {file = "pyrsistent-0.18.1-cp38-cp38-macosx_10_9_universal2.whl", hash = "sha256:fd8da6d0124efa2f67d86fa70c851022f87c98e205f0594e1fae044e7119a5a6"},
    {file = "pyrsistent-0.18.1-cp38-cp38-manylinux_2_17_x86_64.manylinux2014_x86_64.whl", hash = "sha256:7bfe2388663fd18bd8ce7db2c91c7400bf3e1a9e8bd7d63bf7e77d39051b85ec"},
    {file = "pyrsistent-0.18.1-cp38-cp38-manylinux_2_5_i686.manylinux1_i686.manylinux_2_17_i686.manylinux2014_i686.whl", hash = "sha256:0e3e1fcc45199df76053026a51cc59ab2ea3fc7c094c6627e93b7b44cdae2c8c"},
    {file = "pyrsistent-0.18.1-cp38-cp38-win32.whl", hash = "sha256:b568f35ad53a7b07ed9b1b2bae09eb15cdd671a5ba5d2c66caee40dbf91c68ca"},
    {file = "pyrsistent-0.18.1-cp38-cp38-win_amd64.whl", hash = "sha256:d1b96547410f76078eaf66d282ddca2e4baae8964364abb4f4dcdde855cd123a"},
    {file = "pyrsistent-0.18.1-cp39-cp39-macosx_10_9_universal2.whl", hash = "sha256:f87cc2863ef33c709e237d4b5f4502a62a00fab450c9e020892e8e2ede5847f5"},
    {file = "pyrsistent-0.18.1-cp39-cp39-manylinux_2_17_x86_64.manylinux2014_x86_64.whl", hash = "sha256:6bc66318fb7ee012071b2792024564973ecc80e9522842eb4e17743604b5e045"},
    {file = "pyrsistent-0.18.1-cp39-cp39-manylinux_2_5_i686.manylinux1_i686.manylinux_2_17_i686.manylinux2014_i686.whl", hash = "sha256:914474c9f1d93080338ace89cb2acee74f4f666fb0424896fcfb8d86058bf17c"},
    {file = "pyrsistent-0.18.1-cp39-cp39-win32.whl", hash = "sha256:1b34eedd6812bf4d33814fca1b66005805d3640ce53140ab8bbb1e2651b0d9bc"},
    {file = "pyrsistent-0.18.1-cp39-cp39-win_amd64.whl", hash = "sha256:e24a828f57e0c337c8d8bb9f6b12f09dfdf0273da25fda9e314f0b684b415a07"},
    {file = "pyrsistent-0.18.1.tar.gz", hash = "sha256:d4d61f8b993a7255ba714df3aca52700f8125289f84f704cf80916517c46eb96"},
]
pytelegrambotapi = [
    {file = "pyTelegramBotAPI-3.8.3.tar.gz", hash = "sha256:afdd887fff42a963f13d09a1f4f5fd24aef08f4b8a594f2ac11e0a29022f1518"},
]
pytest = [
    {file = "pytest-6.2.5-py3-none-any.whl", hash = "sha256:7310f8d27bc79ced999e760ca304d69f6ba6c6649c0b60fb0e04a4a77cacc134"},
    {file = "pytest-6.2.5.tar.gz", hash = "sha256:131b36680866a76e6781d13f101efb86cf674ebb9762eb70d3082b6f29889e89"},
]
pytest-asyncio = [
    {file = "pytest-asyncio-0.14.0.tar.gz", hash = "sha256:9882c0c6b24429449f5f969a5158b528f39bde47dc32e85b9f0403965017e700"},
    {file = "pytest_asyncio-0.14.0-py3-none-any.whl", hash = "sha256:2eae1e34f6c68fc0a9dc12d4bea190483843ff4708d24277c41568d6b6044f1d"},
]
pytest-cov = [
    {file = "pytest-cov-2.12.1.tar.gz", hash = "sha256:261ceeb8c227b726249b376b8526b600f38667ee314f910353fa318caa01f4d7"},
    {file = "pytest_cov-2.12.1-py2.py3-none-any.whl", hash = "sha256:261bb9e47e65bd099c89c3edf92972865210c36813f80ede5277dceb77a4a62a"},
]
pytest-forked = [
    {file = "pytest-forked-1.4.0.tar.gz", hash = "sha256:8b67587c8f98cbbadfdd804539ed5455b6ed03802203485dd2f53c1422d7440e"},
    {file = "pytest_forked-1.4.0-py3-none-any.whl", hash = "sha256:bbbb6717efc886b9d64537b41fb1497cfaf3c9601276be8da2cccfea5a3c8ad8"},
]
pytest-sanic = []
pytest-timeout = [
    {file = "pytest-timeout-1.4.2.tar.gz", hash = "sha256:20b3113cf6e4e80ce2d403b6fb56e9e1b871b510259206d40ff8d609f48bda76"},
    {file = "pytest_timeout-1.4.2-py2.py3-none-any.whl", hash = "sha256:541d7aa19b9a6b4e475c759fd6073ef43d7cdc9a92d95644c260076eb257a063"},
]
pytest-xdist = [
    {file = "pytest-xdist-2.5.0.tar.gz", hash = "sha256:4580deca3ff04ddb2ac53eba39d76cb5dd5edeac050cb6fbc768b0dd712b4edf"},
    {file = "pytest_xdist-2.5.0-py3-none-any.whl", hash = "sha256:6fe5c74fec98906deb8f2d2b616b5c782022744978e7bd4695d39c8f42d0ce65"},
]
python-crfsuite = [
    {file = "python-crfsuite-0.9.7.tar.gz", hash = "sha256:3b4538d2ce5007e4e42005818247bf43ade89ef08a66d158462e2f7c5d63cee7"},
    {file = "python_crfsuite-0.9.7-cp27-cp27m-macosx_10_13_x86_64.whl", hash = "sha256:cd18b340c5a45ec200e8ce1167318dfc5d915ca9aad459dfa8675d014fd30650"},
    {file = "python_crfsuite-0.9.7-cp27-cp27m-manylinux1_x86_64.whl", hash = "sha256:d386d3a1e8d2065b4770c0dd06877ac28d7a94f61cd8447af3fa7a49551e98f9"},
    {file = "python_crfsuite-0.9.7-cp27-cp27m-win32.whl", hash = "sha256:2390c7cf62c72179b96c130048cec981173d3873ded532f739ba5ff770ed2d39"},
    {file = "python_crfsuite-0.9.7-cp27-cp27m-win_amd64.whl", hash = "sha256:bb57e551d86c83ec6a719c9884c571cb9a9b013a78fe0c317b0677c3c9542965"},
    {file = "python_crfsuite-0.9.7-cp27-cp27mu-manylinux1_x86_64.whl", hash = "sha256:b46811138745d9d62ff7674bc7a14a9cc974c065dadfc6f78e0dc19832066ec2"},
    {file = "python_crfsuite-0.9.7-cp35-cp35m-manylinux1_x86_64.whl", hash = "sha256:4c9effa3cf7087cfecaa91ccada1ff9998b276bbde285700ef405345890253b1"},
    {file = "python_crfsuite-0.9.7-cp35-cp35m-win32.whl", hash = "sha256:b3da774cedf542202533b014347b86fbc25191356f0d5568f9784f8eb77e7ef6"},
    {file = "python_crfsuite-0.9.7-cp35-cp35m-win_amd64.whl", hash = "sha256:5ebb57783a0723d46d82d462fbfd6111e62e48533bfe1fbcd5ffb8dc1ba7a573"},
    {file = "python_crfsuite-0.9.7-cp36-cp36m-macosx_10_13_x86_64.whl", hash = "sha256:9934e684ff89ae97be52971c4c127329b1e1604ada9f903c7427a7062f256fc6"},
    {file = "python_crfsuite-0.9.7-cp36-cp36m-manylinux1_x86_64.whl", hash = "sha256:c56f34b50049de3127353214af45bc9b437fd6c23202b83abb0b8052d86a248b"},
    {file = "python_crfsuite-0.9.7-cp36-cp36m-win32.whl", hash = "sha256:8704a6b7c7c64c4aa158125c89e9e08377a0169e83c75094aa65833b771d3078"},
    {file = "python_crfsuite-0.9.7-cp36-cp36m-win_amd64.whl", hash = "sha256:1d2faa31771df2370bcf15855aa403416d14f088d3e81b19de857ea013a697b0"},
    {file = "python_crfsuite-0.9.7-cp37-cp37m-macosx_10_13_x86_64.whl", hash = "sha256:d03ca82d34b45c6efa8f086eb05c7217e4a7fed34640e714775deaa08b61e6d2"},
    {file = "python_crfsuite-0.9.7-cp37-cp37m-manylinux1_x86_64.whl", hash = "sha256:0dc0149a62764e7d24d4f1a362f51b02e0283ac2b2469ce7f36666ece0b55855"},
    {file = "python_crfsuite-0.9.7-cp37-cp37m-win32.whl", hash = "sha256:b1568ab4c7a97f54b4d57f5b9795a4d6d841f7dc7923dd40414e34a93500cc42"},
    {file = "python_crfsuite-0.9.7-cp37-cp37m-win_amd64.whl", hash = "sha256:e905914a688138c29205a6752e768965ef3b0bfc46102b4a94316fd00dac7bc2"},
    {file = "python_crfsuite-0.9.7-cp38-cp38-macosx_10_13_x86_64.whl", hash = "sha256:397bac9cd4bae7a1b27d215c0119d33ff51c4ec5343d1f474867fd1a04c18a1d"},
    {file = "python_crfsuite-0.9.7-cp38-cp38-manylinux1_x86_64.whl", hash = "sha256:946ef3481c8dcd7c331123dd39b227cc52a386322967db78db650c58a6c972df"},
    {file = "python_crfsuite-0.9.7-cp38-cp38-win32.whl", hash = "sha256:df9edb37c90744c3aafd5d7dbf7c50fc486fe189e0e85a1deaf7af995ecac7b5"},
    {file = "python_crfsuite-0.9.7-cp38-cp38-win_amd64.whl", hash = "sha256:caa980287a90fd8c659c6d936f5f4a5b28d0157ce530ad90a6430faed1cf147f"},
    {file = "python_crfsuite-0.9.7-py2.7-win-amd64.egg", hash = "sha256:a14959d27475f379711798e1cbdad79ebcab07976ea52d5b4862c36132ae16f5"},
    {file = "python_crfsuite-0.9.7-py2.7-win32.egg", hash = "sha256:9e8b03b02866c23e9618245757cf70cbdef18b9ce0893121c23ccd114fb78508"},
    {file = "python_crfsuite-0.9.7-py3.5-win-amd64.egg", hash = "sha256:09faa4425b9d8c128946c68c58c8efd5f28908ddf6b941af97475e2072f61495"},
    {file = "python_crfsuite-0.9.7-py3.5-win32.egg", hash = "sha256:4753c42cdd6c7f48ea745943f641c23d87a9547d22a07ea45903702cea1c7be2"},
    {file = "python_crfsuite-0.9.7-py3.6-win-amd64.egg", hash = "sha256:9aede38a4c93c90b9fa1b291c2e12521bcf718d6900beae0f933667f184c68ba"},
    {file = "python_crfsuite-0.9.7-py3.6-win32.egg", hash = "sha256:dfbfbfc298057e56532151910f042bb4b579502037d9403627a72cc51d572961"},
    {file = "python_crfsuite-0.9.7-py3.7-win-amd64.egg", hash = "sha256:ac25832a8ab55f3a0a91c863e7f4f270ccac9d34b2bf1e2ac457fc8e97c81ba2"},
    {file = "python_crfsuite-0.9.7-py3.7-win32.egg", hash = "sha256:468bcb736a98627df89708f631cfd0e0c5c7825b545ea1a1e91d7db2bbad88a6"},
    {file = "python_crfsuite-0.9.7-py3.8-win-amd64.egg", hash = "sha256:5cff06b51c16594ab4132d72a8b4b381ff4351a1825e388e120739c223ca849e"},
    {file = "python_crfsuite-0.9.7-py3.8-win32.egg", hash = "sha256:263f29c656fbb63d8d198d30ec9bca5b6fc7fab61fd20dd2f7cab795a613a85a"},
]
python-dateutil = [
    {file = "python-dateutil-2.8.2.tar.gz", hash = "sha256:0123cacc1627ae19ddf3c27a5de5bd67ee4586fbdd6440d9748f8abb483d3e86"},
    {file = "python_dateutil-2.8.2-py2.py3-none-any.whl", hash = "sha256:961d03dc3453ebbc59dbdea9e4e11c5651520a876d0f4db161e8674aae935da9"},
]
python-engineio = [
    {file = "python-engineio-4.3.1.tar.gz", hash = "sha256:6e1d26977ffefe3b7da1b5df7a8750aedc7686da8201cd90daf36693db122489"},
    {file = "python_engineio-4.3.1-py3-none-any.whl", hash = "sha256:85986067cb9f7695347954d4e03491f7d45152c5428c07109a9707e04e8942cb"},
]
python-socketio = [
    {file = "python-socketio-5.5.1.tar.gz", hash = "sha256:ac8e64d59a15d1c31a4fe8434f4ff16d0f640c824ba517dce7ca99e95f0cd36a"},
    {file = "python_socketio-5.5.1-py3-none-any.whl", hash = "sha256:d0b98474064ac239a618649ca67f5288827705d36bd5f7615a473b37965baf61"},
]
pytz = [
    {file = "pytz-2021.3-py2.py3-none-any.whl", hash = "sha256:3672058bc3453457b622aab7a1c3bfd5ab0bdae451512f6cf25f64ed37f5b87c"},
    {file = "pytz-2021.3.tar.gz", hash = "sha256:acad2d8b20a1af07d4e4c9d2e9285c5ed9104354062f275f3fcd88dcef4f1326"},
]
pyyaml = [
    {file = "PyYAML-5.4.1-cp27-cp27m-macosx_10_9_x86_64.whl", hash = "sha256:3b2b1824fe7112845700f815ff6a489360226a5609b96ec2190a45e62a9fc922"},
    {file = "PyYAML-5.4.1-cp27-cp27m-win32.whl", hash = "sha256:129def1b7c1bf22faffd67b8f3724645203b79d8f4cc81f674654d9902cb4393"},
    {file = "PyYAML-5.4.1-cp27-cp27m-win_amd64.whl", hash = "sha256:4465124ef1b18d9ace298060f4eccc64b0850899ac4ac53294547536533800c8"},
    {file = "PyYAML-5.4.1-cp27-cp27mu-manylinux1_x86_64.whl", hash = "sha256:bb4191dfc9306777bc594117aee052446b3fa88737cd13b7188d0e7aa8162185"},
    {file = "PyYAML-5.4.1-cp36-cp36m-macosx_10_9_x86_64.whl", hash = "sha256:6c78645d400265a062508ae399b60b8c167bf003db364ecb26dcab2bda048253"},
    {file = "PyYAML-5.4.1-cp36-cp36m-manylinux1_x86_64.whl", hash = "sha256:4e0583d24c881e14342eaf4ec5fbc97f934b999a6828693a99157fde912540cc"},
    {file = "PyYAML-5.4.1-cp36-cp36m-manylinux2014_aarch64.whl", hash = "sha256:72a01f726a9c7851ca9bfad6fd09ca4e090a023c00945ea05ba1638c09dc3347"},
    {file = "PyYAML-5.4.1-cp36-cp36m-manylinux2014_s390x.whl", hash = "sha256:895f61ef02e8fed38159bb70f7e100e00f471eae2bc838cd0f4ebb21e28f8541"},
    {file = "PyYAML-5.4.1-cp36-cp36m-win32.whl", hash = "sha256:3bd0e463264cf257d1ffd2e40223b197271046d09dadf73a0fe82b9c1fc385a5"},
    {file = "PyYAML-5.4.1-cp36-cp36m-win_amd64.whl", hash = "sha256:e4fac90784481d221a8e4b1162afa7c47ed953be40d31ab4629ae917510051df"},
    {file = "PyYAML-5.4.1-cp37-cp37m-macosx_10_9_x86_64.whl", hash = "sha256:5accb17103e43963b80e6f837831f38d314a0495500067cb25afab2e8d7a4018"},
    {file = "PyYAML-5.4.1-cp37-cp37m-manylinux1_x86_64.whl", hash = "sha256:e1d4970ea66be07ae37a3c2e48b5ec63f7ba6804bdddfdbd3cfd954d25a82e63"},
    {file = "PyYAML-5.4.1-cp37-cp37m-manylinux2014_aarch64.whl", hash = "sha256:cb333c16912324fd5f769fff6bc5de372e9e7a202247b48870bc251ed40239aa"},
    {file = "PyYAML-5.4.1-cp37-cp37m-manylinux2014_s390x.whl", hash = "sha256:fe69978f3f768926cfa37b867e3843918e012cf83f680806599ddce33c2c68b0"},
    {file = "PyYAML-5.4.1-cp37-cp37m-win32.whl", hash = "sha256:dd5de0646207f053eb0d6c74ae45ba98c3395a571a2891858e87df7c9b9bd51b"},
    {file = "PyYAML-5.4.1-cp37-cp37m-win_amd64.whl", hash = "sha256:08682f6b72c722394747bddaf0aa62277e02557c0fd1c42cb853016a38f8dedf"},
    {file = "PyYAML-5.4.1-cp38-cp38-macosx_10_9_x86_64.whl", hash = "sha256:d2d9808ea7b4af864f35ea216be506ecec180628aced0704e34aca0b040ffe46"},
    {file = "PyYAML-5.4.1-cp38-cp38-manylinux1_x86_64.whl", hash = "sha256:8c1be557ee92a20f184922c7b6424e8ab6691788e6d86137c5d93c1a6ec1b8fb"},
    {file = "PyYAML-5.4.1-cp38-cp38-manylinux2014_aarch64.whl", hash = "sha256:fd7f6999a8070df521b6384004ef42833b9bd62cfee11a09bda1079b4b704247"},
    {file = "PyYAML-5.4.1-cp38-cp38-manylinux2014_s390x.whl", hash = "sha256:bfb51918d4ff3d77c1c856a9699f8492c612cde32fd3bcd344af9be34999bfdc"},
    {file = "PyYAML-5.4.1-cp38-cp38-win32.whl", hash = "sha256:fa5ae20527d8e831e8230cbffd9f8fe952815b2b7dae6ffec25318803a7528fc"},
    {file = "PyYAML-5.4.1-cp38-cp38-win_amd64.whl", hash = "sha256:0f5f5786c0e09baddcd8b4b45f20a7b5d61a7e7e99846e3c799b05c7c53fa696"},
    {file = "PyYAML-5.4.1-cp39-cp39-macosx_10_9_x86_64.whl", hash = "sha256:294db365efa064d00b8d1ef65d8ea2c3426ac366c0c4368d930bf1c5fb497f77"},
    {file = "PyYAML-5.4.1-cp39-cp39-manylinux1_x86_64.whl", hash = "sha256:74c1485f7707cf707a7aef42ef6322b8f97921bd89be2ab6317fd782c2d53183"},
    {file = "PyYAML-5.4.1-cp39-cp39-manylinux2014_aarch64.whl", hash = "sha256:d483ad4e639292c90170eb6f7783ad19490e7a8defb3e46f97dfe4bacae89122"},
    {file = "PyYAML-5.4.1-cp39-cp39-manylinux2014_s390x.whl", hash = "sha256:fdc842473cd33f45ff6bce46aea678a54e3d21f1b61a7750ce3c498eedfe25d6"},
    {file = "PyYAML-5.4.1-cp39-cp39-win32.whl", hash = "sha256:49d4cdd9065b9b6e206d0595fee27a96b5dd22618e7520c33204a4a3239d5b10"},
    {file = "PyYAML-5.4.1-cp39-cp39-win_amd64.whl", hash = "sha256:c20cfa2d49991c8b4147af39859b167664f2ad4561704ee74c1de03318e898db"},
    {file = "PyYAML-5.4.1.tar.gz", hash = "sha256:607774cbba28732bfa802b54baa7484215f530991055bb562efbed5b2f20a45e"},
]
questionary = [
    {file = "questionary-1.10.0-py3-none-any.whl", hash = "sha256:fecfcc8cca110fda9d561cb83f1e97ecbb93c613ff857f655818839dac74ce90"},
    {file = "questionary-1.10.0.tar.gz", hash = "sha256:600d3aefecce26d48d97eee936fdb66e4bc27f934c3ab6dd1e292c4f43946d90"},
]
randomname = [
    {file = "randomname-0.1.5.tar.gz", hash = "sha256:e10d14ea10895ee5bc417bdcc6d955e0b586f3bc67094ab87afcf8dcac23ab92"},
]
rasa-sdk = [
    {file = "rasa-sdk-3.0.3.tar.gz", hash = "sha256:1dfb7f54a33f81800854e3823032a1cfef57e9e9da2f07bc9273aa9c678a26cb"},
    {file = "rasa_sdk-3.0.3-py3-none-any.whl", hash = "sha256:ef6145f33752ce9d263d1f0663122b5ef1221c64f9afaf7a9a42572ab0523120"},
]
redis = [
    {file = "redis-3.5.3-py2.py3-none-any.whl", hash = "sha256:432b788c4530cfe16d8d943a09d40ca6c16149727e4afe8c2c9d5580c59d9f24"},
    {file = "redis-3.5.3.tar.gz", hash = "sha256:0e7e0cfca8660dea8b7d5cd8c4f6c5e29e11f31158c0b0ae91a397f00e5a05a2"},
]
regex = [
    {file = "regex-2021.8.28-cp310-cp310-macosx_10_9_x86_64.whl", hash = "sha256:9d05ad5367c90814099000442b2125535e9d77581855b9bee8780f1b41f2b1a2"},
    {file = "regex-2021.8.28-cp310-cp310-manylinux_2_17_aarch64.manylinux2014_aarch64.whl", hash = "sha256:f3bf1bc02bc421047bfec3343729c4bbbea42605bcfd6d6bfe2c07ade8b12d2a"},
    {file = "regex-2021.8.28-cp310-cp310-manylinux_2_17_x86_64.manylinux2014_x86_64.whl", hash = "sha256:5f6a808044faae658f546dd5f525e921de9fa409de7a5570865467f03a626fc0"},
    {file = "regex-2021.8.28-cp310-cp310-manylinux_2_5_i686.manylinux1_i686.manylinux_2_12_i686.manylinux2010_i686.whl", hash = "sha256:a617593aeacc7a691cc4af4a4410031654f2909053bd8c8e7db837f179a630eb"},
    {file = "regex-2021.8.28-cp310-cp310-manylinux_2_5_i686.manylinux1_i686.manylinux_2_17_i686.manylinux2014_i686.whl", hash = "sha256:79aef6b5cd41feff359acaf98e040844613ff5298d0d19c455b3d9ae0bc8c35a"},
    {file = "regex-2021.8.28-cp310-cp310-manylinux_2_5_x86_64.manylinux1_x86_64.manylinux_2_12_x86_64.manylinux2010_x86_64.whl", hash = "sha256:0fc1f8f06977c2d4f5e3d3f0d4a08089be783973fc6b6e278bde01f0544ff308"},
    {file = "regex-2021.8.28-cp310-cp310-win32.whl", hash = "sha256:6eebf512aa90751d5ef6a7c2ac9d60113f32e86e5687326a50d7686e309f66ed"},
    {file = "regex-2021.8.28-cp310-cp310-win_amd64.whl", hash = "sha256:ac88856a8cbccfc14f1b2d0b829af354cc1743cb375e7f04251ae73b2af6adf8"},
    {file = "regex-2021.8.28-cp36-cp36m-macosx_10_9_x86_64.whl", hash = "sha256:c206587c83e795d417ed3adc8453a791f6d36b67c81416676cad053b4104152c"},
    {file = "regex-2021.8.28-cp36-cp36m-manylinux_2_17_aarch64.manylinux2014_aarch64.whl", hash = "sha256:e8690ed94481f219a7a967c118abaf71ccc440f69acd583cab721b90eeedb77c"},
    {file = "regex-2021.8.28-cp36-cp36m-manylinux_2_17_x86_64.manylinux2014_x86_64.whl", hash = "sha256:328a1fad67445550b982caa2a2a850da5989fd6595e858f02d04636e7f8b0b13"},
    {file = "regex-2021.8.28-cp36-cp36m-manylinux_2_5_i686.manylinux1_i686.manylinux_2_12_i686.manylinux2010_i686.whl", hash = "sha256:c7cb4c512d2d3b0870e00fbbac2f291d4b4bf2634d59a31176a87afe2777c6f0"},
    {file = "regex-2021.8.28-cp36-cp36m-manylinux_2_5_i686.manylinux1_i686.manylinux_2_17_i686.manylinux2014_i686.whl", hash = "sha256:66256b6391c057305e5ae9209941ef63c33a476b73772ca967d4a2df70520ec1"},
    {file = "regex-2021.8.28-cp36-cp36m-manylinux_2_5_x86_64.manylinux1_x86_64.manylinux_2_12_x86_64.manylinux2010_x86_64.whl", hash = "sha256:8e44769068d33e0ea6ccdf4b84d80c5afffe5207aa4d1881a629cf0ef3ec398f"},
    {file = "regex-2021.8.28-cp36-cp36m-win32.whl", hash = "sha256:08d74bfaa4c7731b8dac0a992c63673a2782758f7cfad34cf9c1b9184f911354"},
    {file = "regex-2021.8.28-cp36-cp36m-win_amd64.whl", hash = "sha256:abb48494d88e8a82601af905143e0de838c776c1241d92021e9256d5515b3645"},
    {file = "regex-2021.8.28-cp37-cp37m-macosx_10_9_x86_64.whl", hash = "sha256:b4c220a1fe0d2c622493b0a1fd48f8f991998fb447d3cd368033a4b86cf1127a"},
    {file = "regex-2021.8.28-cp37-cp37m-manylinux_2_17_aarch64.manylinux2014_aarch64.whl", hash = "sha256:d4a332404baa6665b54e5d283b4262f41f2103c255897084ec8f5487ce7b9e8e"},
    {file = "regex-2021.8.28-cp37-cp37m-manylinux_2_17_x86_64.manylinux2014_x86_64.whl", hash = "sha256:c61dcc1cf9fd165127a2853e2c31eb4fb961a4f26b394ac9fe5669c7a6592892"},
    {file = "regex-2021.8.28-cp37-cp37m-manylinux_2_5_i686.manylinux1_i686.manylinux_2_12_i686.manylinux2010_i686.whl", hash = "sha256:ee329d0387b5b41a5dddbb6243a21cb7896587a651bebb957e2d2bb8b63c0791"},
    {file = "regex-2021.8.28-cp37-cp37m-manylinux_2_5_i686.manylinux1_i686.manylinux_2_17_i686.manylinux2014_i686.whl", hash = "sha256:f60667673ff9c249709160529ab39667d1ae9fd38634e006bec95611f632e759"},
    {file = "regex-2021.8.28-cp37-cp37m-manylinux_2_5_x86_64.manylinux1_x86_64.manylinux_2_12_x86_64.manylinux2010_x86_64.whl", hash = "sha256:b844fb09bd9936ed158ff9df0ab601e2045b316b17aa8b931857365ea8586906"},
    {file = "regex-2021.8.28-cp37-cp37m-win32.whl", hash = "sha256:4cde065ab33bcaab774d84096fae266d9301d1a2f5519d7bd58fc55274afbf7a"},
    {file = "regex-2021.8.28-cp37-cp37m-win_amd64.whl", hash = "sha256:1413b5022ed6ac0d504ba425ef02549a57d0f4276de58e3ab7e82437892704fc"},
    {file = "regex-2021.8.28-cp38-cp38-macosx_10_9_x86_64.whl", hash = "sha256:ed4b50355b066796dacdd1cf538f2ce57275d001838f9b132fab80b75e8c84dd"},
    {file = "regex-2021.8.28-cp38-cp38-manylinux_2_17_aarch64.manylinux2014_aarch64.whl", hash = "sha256:28fc475f560d8f67cc8767b94db4c9440210f6958495aeae70fac8faec631797"},
    {file = "regex-2021.8.28-cp38-cp38-manylinux_2_17_x86_64.manylinux2014_x86_64.whl", hash = "sha256:bdc178caebd0f338d57ae445ef8e9b737ddf8fbc3ea187603f65aec5b041248f"},
    {file = "regex-2021.8.28-cp38-cp38-manylinux_2_5_i686.manylinux1_i686.manylinux_2_12_i686.manylinux2010_i686.whl", hash = "sha256:999ad08220467b6ad4bd3dd34e65329dd5d0df9b31e47106105e407954965256"},
    {file = "regex-2021.8.28-cp38-cp38-manylinux_2_5_i686.manylinux1_i686.manylinux_2_17_i686.manylinux2014_i686.whl", hash = "sha256:808ee5834e06f57978da3e003ad9d6292de69d2bf6263662a1a8ae30788e080b"},
    {file = "regex-2021.8.28-cp38-cp38-manylinux_2_5_x86_64.manylinux1_x86_64.manylinux_2_12_x86_64.manylinux2010_x86_64.whl", hash = "sha256:d5111d4c843d80202e62b4fdbb4920db1dcee4f9366d6b03294f45ed7b18b42e"},
    {file = "regex-2021.8.28-cp38-cp38-win32.whl", hash = "sha256:473858730ef6d6ff7f7d5f19452184cd0caa062a20047f6d6f3e135a4648865d"},
    {file = "regex-2021.8.28-cp38-cp38-win_amd64.whl", hash = "sha256:31a99a4796bf5aefc8351e98507b09e1b09115574f7c9dbb9cf2111f7220d2e2"},
    {file = "regex-2021.8.28-cp39-cp39-macosx_10_9_x86_64.whl", hash = "sha256:04f6b9749e335bb0d2f68c707f23bb1773c3fb6ecd10edf0f04df12a8920d468"},
    {file = "regex-2021.8.28-cp39-cp39-manylinux_2_17_aarch64.manylinux2014_aarch64.whl", hash = "sha256:9b006628fe43aa69259ec04ca258d88ed19b64791693df59c422b607b6ece8bb"},
    {file = "regex-2021.8.28-cp39-cp39-manylinux_2_17_x86_64.manylinux2014_x86_64.whl", hash = "sha256:121f4b3185feaade3f85f70294aef3f777199e9b5c0c0245c774ae884b110a2d"},
    {file = "regex-2021.8.28-cp39-cp39-manylinux_2_5_i686.manylinux1_i686.manylinux_2_12_i686.manylinux2010_i686.whl", hash = "sha256:a577a21de2ef8059b58f79ff76a4da81c45a75fe0bfb09bc8b7bb4293fa18983"},
    {file = "regex-2021.8.28-cp39-cp39-manylinux_2_5_i686.manylinux1_i686.manylinux_2_17_i686.manylinux2014_i686.whl", hash = "sha256:1743345e30917e8c574f273f51679c294effba6ad372db1967852f12c76759d8"},
    {file = "regex-2021.8.28-cp39-cp39-manylinux_2_5_x86_64.manylinux1_x86_64.manylinux_2_12_x86_64.manylinux2010_x86_64.whl", hash = "sha256:e1e8406b895aba6caa63d9fd1b6b1700d7e4825f78ccb1e5260551d168db38ed"},
    {file = "regex-2021.8.28-cp39-cp39-win32.whl", hash = "sha256:ed283ab3a01d8b53de3a05bfdf4473ae24e43caee7dcb5584e86f3f3e5ab4374"},
    {file = "regex-2021.8.28-cp39-cp39-win_amd64.whl", hash = "sha256:610b690b406653c84b7cb6091facb3033500ee81089867ee7d59e675f9ca2b73"},
    {file = "regex-2021.8.28.tar.gz", hash = "sha256:f585cbbeecb35f35609edccb95efd95a3e35824cd7752b586503f7e6087303f1"},
]
requests = [
    {file = "requests-2.27.1-py2.py3-none-any.whl", hash = "sha256:f22fa1e554c9ddfd16e6e41ac79759e17be9e492b3587efa038054674760e72d"},
    {file = "requests-2.27.1.tar.gz", hash = "sha256:68d7c56fd5a8999887728ef304a6d12edc7be74f1cfa47714fc8b414525c9a61"},
]
requests-oauthlib = [
    {file = "requests-oauthlib-1.3.0.tar.gz", hash = "sha256:b4261601a71fd721a8bd6d7aa1cc1d6a8a93b4a9f5e96626f8e4d91e8beeaa6a"},
    {file = "requests_oauthlib-1.3.0-py2.py3-none-any.whl", hash = "sha256:7f71572defaecd16372f9006f33c2ec8c077c3cfa6f5911a9a90202beb513f3d"},
    {file = "requests_oauthlib-1.3.0-py3.7.egg", hash = "sha256:fa6c47b933f01060936d87ae9327fead68768b69c6c9ea2109c48be30f2d4dbc"},
]
requests-toolbelt = [
    {file = "requests-toolbelt-0.9.1.tar.gz", hash = "sha256:968089d4584ad4ad7c171454f0a5c6dac23971e9472521ea3b6d49d610aa6fc0"},
    {file = "requests_toolbelt-0.9.1-py2.py3-none-any.whl", hash = "sha256:380606e1d10dc85c3bd47bf5a6095f815ec007be7a8b69c878507068df059e6f"},
]
responses = [
    {file = "responses-0.13.4-py2.py3-none-any.whl", hash = "sha256:d8d0f655710c46fd3513b9202a7f0dcedd02ca0f8cf4976f27fa8ab5b81e656d"},
    {file = "responses-0.13.4.tar.gz", hash = "sha256:9476775d856d3c24ae660bbebe29fb6d789d4ad16acd723efbfb6ee20990b899"},
]
rfc3986 = [
    {file = "rfc3986-1.5.0-py2.py3-none-any.whl", hash = "sha256:a86d6e1f5b1dc238b218b012df0aa79409667bb209e58da56d0b94704e712a97"},
    {file = "rfc3986-1.5.0.tar.gz", hash = "sha256:270aaf10d87d0d4e095063c65bf3ddbc6ee3d0b226328ce21e036f946e421835"},
]
rocketchat-api = [
    {file = "rocketchat_API-1.16.0-py3-none-any.whl", hash = "sha256:e573c08445f6670deab121773091331a65b53a7ac15313ecb7f9978c9e76cf0a"},
    {file = "rocketchat_API-1.16.0.tar.gz", hash = "sha256:bacf57660dd7ec5622ff559c4f3c4e28e24f7016c254993b7d7e1e2337bca6e2"},
]
rsa = [
    {file = "rsa-4.8-py3-none-any.whl", hash = "sha256:95c5d300c4e879ee69708c428ba566c59478fd653cc3a22243eeb8ed846950bb"},
    {file = "rsa-4.8.tar.gz", hash = "sha256:5c6bd9dc7a543b7fe4304a631f8a8a3b674e2bbfc49c2ae96200cdbe55df6b17"},
]
"ruamel.yaml" = [
    {file = "ruamel.yaml-0.16.13-py2.py3-none-any.whl", hash = "sha256:64b06e7873eb8e1125525ecef7345447d786368cadca92a7cd9b59eae62e95a3"},
    {file = "ruamel.yaml-0.16.13.tar.gz", hash = "sha256:bb48c514222702878759a05af96f4b7ecdba9b33cd4efcf25c86b882cef3a942"},
]
"ruamel.yaml.clib" = [
    {file = "ruamel.yaml.clib-0.2.6-cp35-cp35m-macosx_10_6_intel.whl", hash = "sha256:cfdb9389d888c5b74af297e51ce357b800dd844898af9d4a547ffc143fa56751"},
    {file = "ruamel.yaml.clib-0.2.6-cp35-cp35m-manylinux1_x86_64.whl", hash = "sha256:7b2927e92feb51d830f531de4ccb11b320255ee95e791022555971c466af4527"},
    {file = "ruamel.yaml.clib-0.2.6-cp35-cp35m-win32.whl", hash = "sha256:ada3f400d9923a190ea8b59c8f60680c4ef8a4b0dfae134d2f2ff68429adfab5"},
    {file = "ruamel.yaml.clib-0.2.6-cp35-cp35m-win_amd64.whl", hash = "sha256:de9c6b8a1ba52919ae919f3ae96abb72b994dd0350226e28f3686cb4f142165c"},
    {file = "ruamel.yaml.clib-0.2.6-cp36-cp36m-macosx_10_9_x86_64.whl", hash = "sha256:d67f273097c368265a7b81e152e07fb90ed395df6e552b9fa858c6d2c9f42502"},
    {file = "ruamel.yaml.clib-0.2.6-cp36-cp36m-manylinux1_x86_64.whl", hash = "sha256:72a2b8b2ff0a627496aad76f37a652bcef400fd861721744201ef1b45199ab78"},
    {file = "ruamel.yaml.clib-0.2.6-cp36-cp36m-win32.whl", hash = "sha256:9efef4aab5353387b07f6b22ace0867032b900d8e91674b5d8ea9150db5cae94"},
    {file = "ruamel.yaml.clib-0.2.6-cp36-cp36m-win_amd64.whl", hash = "sha256:846fc8336443106fe23f9b6d6b8c14a53d38cef9a375149d61f99d78782ea468"},
    {file = "ruamel.yaml.clib-0.2.6-cp37-cp37m-macosx_10_9_x86_64.whl", hash = "sha256:0847201b767447fc33b9c235780d3aa90357d20dd6108b92be544427bea197dd"},
    {file = "ruamel.yaml.clib-0.2.6-cp37-cp37m-manylinux1_x86_64.whl", hash = "sha256:78988ed190206672da0f5d50c61afef8f67daa718d614377dcd5e3ed85ab4a99"},
    {file = "ruamel.yaml.clib-0.2.6-cp37-cp37m-win32.whl", hash = "sha256:a49e0161897901d1ac9c4a79984b8410f450565bbad64dbfcbf76152743a0cdb"},
    {file = "ruamel.yaml.clib-0.2.6-cp37-cp37m-win_amd64.whl", hash = "sha256:bf75d28fa071645c529b5474a550a44686821decebdd00e21127ef1fd566eabe"},
    {file = "ruamel.yaml.clib-0.2.6-cp38-cp38-macosx_10_9_x86_64.whl", hash = "sha256:a32f8d81ea0c6173ab1b3da956869114cae53ba1e9f72374032e33ba3118c233"},
    {file = "ruamel.yaml.clib-0.2.6-cp38-cp38-manylinux1_x86_64.whl", hash = "sha256:7f7ecb53ae6848f959db6ae93bdff1740e651809780822270eab111500842a84"},
    {file = "ruamel.yaml.clib-0.2.6-cp38-cp38-win32.whl", hash = "sha256:89221ec6d6026f8ae859c09b9718799fea22c0e8da8b766b0b2c9a9ba2db326b"},
    {file = "ruamel.yaml.clib-0.2.6-cp38-cp38-win_amd64.whl", hash = "sha256:31ea73e564a7b5fbbe8188ab8b334393e06d997914a4e184975348f204790277"},
    {file = "ruamel.yaml.clib-0.2.6-cp39-cp39-macosx_10_9_x86_64.whl", hash = "sha256:dc6a613d6c74eef5a14a214d433d06291526145431c3b964f5e16529b1842bed"},
    {file = "ruamel.yaml.clib-0.2.6-cp39-cp39-manylinux1_x86_64.whl", hash = "sha256:1866cf2c284a03b9524a5cc00daca56d80057c5ce3cdc86a52020f4c720856f0"},
    {file = "ruamel.yaml.clib-0.2.6-cp39-cp39-win32.whl", hash = "sha256:3fb9575a5acd13031c57a62cc7823e5d2ff8bc3835ba4d94b921b4e6ee664104"},
    {file = "ruamel.yaml.clib-0.2.6-cp39-cp39-win_amd64.whl", hash = "sha256:825d5fccef6da42f3c8eccd4281af399f21c02b32d98e113dbc631ea6a6ecbc7"},
    {file = "ruamel.yaml.clib-0.2.6.tar.gz", hash = "sha256:4ff604ce439abb20794f05613c374759ce10e3595d1867764dd1ae675b85acbd"},
]
s3transfer = [
    {file = "s3transfer-0.5.0-py3-none-any.whl", hash = "sha256:9c1dc369814391a6bda20ebbf4b70a0f34630592c9aa520856bf384916af2803"},
    {file = "s3transfer-0.5.0.tar.gz", hash = "sha256:50ed823e1dc5868ad40c8dc92072f757aa0e653a192845c94a3b676f4a62da4c"},
]
sacremoses = [
    {file = "sacremoses-0.0.47-py2.py3-none-any.whl", hash = "sha256:7622c6e9fe12d45b7acf4528451bd054c1557c1f6779398f9cd9f28332d92a0b"},
]
sanic = [
    {file = "sanic-21.9.3-py3-none-any.whl", hash = "sha256:354fbc9e5382df23989752067a57d042aef99bf5a8e85593a3e0112276bff9e8"},
    {file = "sanic-21.9.3.tar.gz", hash = "sha256:5edb41d0d30cf47a25cf991b7465f53ea161b43e3cd20d8985e68ecf7fb7ad24"},
]
sanic-cors = [
    {file = "Sanic-Cors-1.0.1.tar.gz", hash = "sha256:ac5d40bd45022d21296887d2238891d0ad67308ffba55be809df0151d36071b5"},
    {file = "Sanic_Cors-1.0.1-py2.py3-none-any.whl", hash = "sha256:dc644b0608ebac1bb57586a955c15c53a8bf83e2d0ea248893480c3cd72efdf6"},
]
sanic-jwt = [
    {file = "sanic-jwt-1.7.0.tar.gz", hash = "sha256:427a898338c77c314910c949c3ea9f397d093050453740492051df98b7c4cdbb"},
    {file = "sanic_jwt-1.7.0-py3-none-any.whl", hash = "sha256:1dbcfec93cef77a41835aa38eae27780fc4255b9c1b067674ce2f0d2f5d45353"},
]
sanic-plugin-toolkit = [
    {file = "sanic-plugin-toolkit-1.2.1.tar.gz", hash = "sha256:9f6eeca2e28b915dba4be8584ebb5a5f76a3f6895fe34572042ec275b13e41e1"},
    {file = "sanic_plugin_toolkit-1.2.1-py3-none-any.whl", hash = "sha256:aabea0dc1fd71969567c6a0fa419b55a727c0a5be372f166560e0cdbb9c30abb"},
]
sanic-routing = [
    {file = "sanic-routing-0.7.2.tar.gz", hash = "sha256:139ce88b3f054e7aa336e2ecc8459837092b103b275d3a97609a34092c55374d"},
    {file = "sanic_routing-0.7.2-py3-none-any.whl", hash = "sha256:523034ffd07aca056040e08de438269c9a880722eee1ace3a32e4f74b394d9aa"},
]
sanic-testing = [
    {file = "sanic-testing-0.7.0.tar.gz", hash = "sha256:8396507cdcc030f0b43a1b2419c04034be28bc6c466596e122e7bb407bb515b3"},
    {file = "sanic_testing-0.7.0-py3-none-any.whl", hash = "sha256:3e600981d830731c6108c9c2f12c577800c061c92787a1b1c9c8fa6a80960843"},
]
scikit-learn = [
    {file = "scikit-learn-0.24.2.tar.gz", hash = "sha256:d14701a12417930392cd3898e9646cf5670c190b933625ebe7511b1f7d7b8736"},
    {file = "scikit_learn-0.24.2-cp36-cp36m-macosx_10_13_x86_64.whl", hash = "sha256:d5bf9c863ba4717b3917b5227463ee06860fc43931dc9026747de416c0a10fee"},
    {file = "scikit_learn-0.24.2-cp36-cp36m-manylinux1_i686.whl", hash = "sha256:5beaeb091071625e83f5905192d8aecde65ba2f26f8b6719845bbf586f7a04a1"},
    {file = "scikit_learn-0.24.2-cp36-cp36m-manylinux1_x86_64.whl", hash = "sha256:06ffdcaaf81e2a3b1b50c3ac6842cfb13df2d8b737d61f64643ed61da7389cde"},
    {file = "scikit_learn-0.24.2-cp36-cp36m-manylinux2010_i686.whl", hash = "sha256:fec42690a2eb646b384eafb021c425fab48991587edb412d4db77acc358b27ce"},
    {file = "scikit_learn-0.24.2-cp36-cp36m-manylinux2010_x86_64.whl", hash = "sha256:5ff3e4e4cf7592d36541edec434e09fb8ab9ba6b47608c4ffe30c9038d301897"},
    {file = "scikit_learn-0.24.2-cp36-cp36m-manylinux2014_aarch64.whl", hash = "sha256:3cbd734e1aefc7c5080e6b6973fe062f97c26a1cdf1a991037ca196ce1c8f427"},
    {file = "scikit_learn-0.24.2-cp36-cp36m-win32.whl", hash = "sha256:f74429a07fedb36a03c159332b914e6de757176064f9fed94b5f79ebac07d913"},
    {file = "scikit_learn-0.24.2-cp36-cp36m-win_amd64.whl", hash = "sha256:dd968a174aa82f3341a615a033fa6a8169e9320cbb46130686562db132d7f1f0"},
    {file = "scikit_learn-0.24.2-cp37-cp37m-macosx_10_13_x86_64.whl", hash = "sha256:49ec0b1361da328da9bb7f1a162836028e72556356adeb53342f8fae6b450d47"},
    {file = "scikit_learn-0.24.2-cp37-cp37m-manylinux1_i686.whl", hash = "sha256:f18c3ed484eeeaa43a0d45dc2efb4d00fc6542ccdcfa2c45d7b635096a2ae534"},
    {file = "scikit_learn-0.24.2-cp37-cp37m-manylinux1_x86_64.whl", hash = "sha256:cdf24c1b9bbeb4936456b42ac5bd32c60bb194a344951acb6bfb0cddee5439a4"},
    {file = "scikit_learn-0.24.2-cp37-cp37m-manylinux2010_i686.whl", hash = "sha256:d177fe1ff47cc235942d628d41ee5b1c6930d8f009f1a451c39b5411e8d0d4cf"},
    {file = "scikit_learn-0.24.2-cp37-cp37m-manylinux2010_x86_64.whl", hash = "sha256:f3ec00f023d84526381ad0c0f2cff982852d035c921bbf8ceb994f4886c00c64"},
    {file = "scikit_learn-0.24.2-cp37-cp37m-manylinux2014_aarch64.whl", hash = "sha256:ae19ac105cf7ce8c205a46166992fdec88081d6e783ab6e38ecfbe45729f3c39"},
    {file = "scikit_learn-0.24.2-cp37-cp37m-win32.whl", hash = "sha256:f0ed4483c258fb23150e31b91ea7d25ff8495dba108aea0b0d4206a777705350"},
    {file = "scikit_learn-0.24.2-cp37-cp37m-win_amd64.whl", hash = "sha256:39b7e3b71bcb1fe46397185d6c1a5db1c441e71c23c91a31e7ad8cc3f7305f9a"},
    {file = "scikit_learn-0.24.2-cp38-cp38-macosx_10_13_x86_64.whl", hash = "sha256:90a297330f608adeb4d2e9786c6fda395d3150739deb3d42a86d9a4c2d15bc1d"},
    {file = "scikit_learn-0.24.2-cp38-cp38-manylinux1_i686.whl", hash = "sha256:f1d2108e770907540b5248977e4cff9ffaf0f73d0d13445ee938df06ca7579c6"},
    {file = "scikit_learn-0.24.2-cp38-cp38-manylinux1_x86_64.whl", hash = "sha256:1eec963fe9ffc827442c2e9333227c4d49749a44e592f305398c1db5c1563393"},
    {file = "scikit_learn-0.24.2-cp38-cp38-manylinux2010_i686.whl", hash = "sha256:2db429090b98045d71218a9ba913cc9b3fe78e0ba0b6b647d8748bc6d5a44080"},
    {file = "scikit_learn-0.24.2-cp38-cp38-manylinux2010_x86_64.whl", hash = "sha256:62214d2954377fcf3f31ec867dd4e436df80121e7a32947a0b3244f58f45e455"},
    {file = "scikit_learn-0.24.2-cp38-cp38-manylinux2014_aarch64.whl", hash = "sha256:8fac72b9688176922f9f54fda1ba5f7ffd28cbeb9aad282760186e8ceba9139a"},
    {file = "scikit_learn-0.24.2-cp38-cp38-win32.whl", hash = "sha256:ae426e3a52842c6b6d77d00f906b6031c8c2cfdfabd6af7511bb4bc9a68d720e"},
    {file = "scikit_learn-0.24.2-cp38-cp38-win_amd64.whl", hash = "sha256:038f4e9d6ef10e1f3fe82addc3a14735c299866eb10f2c77c090410904828312"},
    {file = "scikit_learn-0.24.2-cp39-cp39-macosx_10_13_x86_64.whl", hash = "sha256:48f273836e19901ba2beecd919f7b352f09310ce67c762f6e53bc6b81cacf1f0"},
    {file = "scikit_learn-0.24.2-cp39-cp39-manylinux1_i686.whl", hash = "sha256:a2a47449093dcf70babc930beba2ca0423cb7df2fa5fd76be5260703d67fa574"},
    {file = "scikit_learn-0.24.2-cp39-cp39-manylinux1_x86_64.whl", hash = "sha256:0e71ce9c7cbc20f6f8b860107ce15114da26e8675238b4b82b7e7cd37ca0c087"},
    {file = "scikit_learn-0.24.2-cp39-cp39-manylinux2010_i686.whl", hash = "sha256:2754c85b2287333f9719db7f23fb7e357f436deed512db3417a02bf6f2830aa5"},
    {file = "scikit_learn-0.24.2-cp39-cp39-manylinux2010_x86_64.whl", hash = "sha256:7be1b88c23cfac46e06404582215a917017cd2edaa2e4d40abe6aaff5458f24b"},
    {file = "scikit_learn-0.24.2-cp39-cp39-manylinux2014_aarch64.whl", hash = "sha256:4e6198675a6f9d333774671bd536668680eea78e2e81c0b19e57224f58d17f37"},
    {file = "scikit_learn-0.24.2-cp39-cp39-win32.whl", hash = "sha256:cbdb0b3db99dd1d5f69d31b4234367d55475add31df4d84a3bd690ef017b55e2"},
    {file = "scikit_learn-0.24.2-cp39-cp39-win_amd64.whl", hash = "sha256:40556bea1ef26ef54bc678d00cf138a63069144a0b5f3a436eecd8f3468b903e"},
]
scipy = [
    {file = "scipy-1.7.3-cp310-cp310-macosx_10_9_x86_64.whl", hash = "sha256:173308efba2270dcd61cd45a30dfded6ec0085b4b6eb33b5eb11ab443005e088"},
    {file = "scipy-1.7.3-cp310-cp310-macosx_12_0_arm64.whl", hash = "sha256:21b66200cf44b1c3e86495e3a436fc7a26608f92b8d43d344457c54f1c024cbc"},
    {file = "scipy-1.7.3-cp310-cp310-manylinux_2_17_aarch64.manylinux2014_aarch64.whl", hash = "sha256:ceebc3c4f6a109777c0053dfa0282fddb8893eddfb0d598574acfb734a926168"},
    {file = "scipy-1.7.3-cp310-cp310-manylinux_2_17_x86_64.manylinux2014_x86_64.whl", hash = "sha256:f7eaea089345a35130bc9a39b89ec1ff69c208efa97b3f8b25ea5d4c41d88094"},
    {file = "scipy-1.7.3-cp310-cp310-win_amd64.whl", hash = "sha256:304dfaa7146cffdb75fbf6bb7c190fd7688795389ad060b970269c8576d038e9"},
    {file = "scipy-1.7.3-cp37-cp37m-macosx_10_9_x86_64.whl", hash = "sha256:033ce76ed4e9f62923e1f8124f7e2b0800db533828c853b402c7eec6e9465d80"},
    {file = "scipy-1.7.3-cp37-cp37m-manylinux_2_12_i686.manylinux2010_i686.whl", hash = "sha256:4d242d13206ca4302d83d8a6388c9dfce49fc48fdd3c20efad89ba12f785bf9e"},
    {file = "scipy-1.7.3-cp37-cp37m-manylinux_2_12_x86_64.manylinux2010_x86_64.whl", hash = "sha256:8499d9dd1459dc0d0fe68db0832c3d5fc1361ae8e13d05e6849b358dc3f2c279"},
    {file = "scipy-1.7.3-cp37-cp37m-manylinux_2_17_aarch64.manylinux2014_aarch64.whl", hash = "sha256:ca36e7d9430f7481fc7d11e015ae16fbd5575615a8e9060538104778be84addf"},
    {file = "scipy-1.7.3-cp37-cp37m-win32.whl", hash = "sha256:e2c036492e673aad1b7b0d0ccdc0cb30a968353d2c4bf92ac8e73509e1bf212c"},
    {file = "scipy-1.7.3-cp37-cp37m-win_amd64.whl", hash = "sha256:866ada14a95b083dd727a845a764cf95dd13ba3dc69a16b99038001b05439709"},
    {file = "scipy-1.7.3-cp38-cp38-macosx_10_9_x86_64.whl", hash = "sha256:65bd52bf55f9a1071398557394203d881384d27b9c2cad7df9a027170aeaef93"},
    {file = "scipy-1.7.3-cp38-cp38-macosx_12_0_arm64.whl", hash = "sha256:f99d206db1f1ae735a8192ab93bd6028f3a42f6fa08467d37a14eb96c9dd34a3"},
    {file = "scipy-1.7.3-cp38-cp38-manylinux_2_12_i686.manylinux2010_i686.whl", hash = "sha256:5f2cfc359379c56b3a41b17ebd024109b2049f878badc1e454f31418c3a18436"},
    {file = "scipy-1.7.3-cp38-cp38-manylinux_2_17_aarch64.manylinux2014_aarch64.whl", hash = "sha256:eb7ae2c4dbdb3c9247e07acc532f91077ae6dbc40ad5bd5dca0bb5a176ee9bda"},
    {file = "scipy-1.7.3-cp38-cp38-manylinux_2_17_x86_64.manylinux2014_x86_64.whl", hash = "sha256:95c2d250074cfa76715d58830579c64dff7354484b284c2b8b87e5a38321672c"},
    {file = "scipy-1.7.3-cp38-cp38-win32.whl", hash = "sha256:87069cf875f0262a6e3187ab0f419f5b4280d3dcf4811ef9613c605f6e4dca95"},
    {file = "scipy-1.7.3-cp38-cp38-win_amd64.whl", hash = "sha256:7edd9a311299a61e9919ea4192dd477395b50c014cdc1a1ac572d7c27e2207fa"},
    {file = "scipy-1.7.3-cp39-cp39-macosx_10_9_x86_64.whl", hash = "sha256:eef93a446114ac0193a7b714ce67659db80caf940f3232bad63f4c7a81bc18df"},
    {file = "scipy-1.7.3-cp39-cp39-macosx_12_0_arm64.whl", hash = "sha256:eb326658f9b73c07081300daba90a8746543b5ea177184daed26528273157294"},
    {file = "scipy-1.7.3-cp39-cp39-manylinux_2_12_i686.manylinux2010_i686.whl", hash = "sha256:93378f3d14fff07572392ce6a6a2ceb3a1f237733bd6dcb9eb6a2b29b0d19085"},
    {file = "scipy-1.7.3-cp39-cp39-manylinux_2_17_aarch64.manylinux2014_aarch64.whl", hash = "sha256:edad1cf5b2ce1912c4d8ddad20e11d333165552aba262c882e28c78bbc09dbf6"},
    {file = "scipy-1.7.3-cp39-cp39-manylinux_2_17_x86_64.manylinux2014_x86_64.whl", hash = "sha256:5d1cc2c19afe3b5a546ede7e6a44ce1ff52e443d12b231823268019f608b9b12"},
    {file = "scipy-1.7.3-cp39-cp39-win32.whl", hash = "sha256:2c56b820d304dffcadbbb6cbfbc2e2c79ee46ea291db17e288e73cd3c64fefa9"},
    {file = "scipy-1.7.3-cp39-cp39-win_amd64.whl", hash = "sha256:3f78181a153fa21c018d346f595edd648344751d7f03ab94b398be2ad083ed3e"},
    {file = "scipy-1.7.3.tar.gz", hash = "sha256:ab5875facfdef77e0a47d5fd39ea178b58e60e454a4c85aa1e52fcb80db7babf"},
]
sentencepiece = [
    {file = "sentencepiece-0.1.96-cp310-cp310-manylinux_2_17_aarch64.manylinux2014_aarch64.whl", hash = "sha256:cc969e6694fb27fba7cee2953f350804faf03913f25ae1ee713a7b8a1bc08018"},
    {file = "sentencepiece-0.1.96-cp310-cp310-manylinux_2_17_i686.manylinux2014_i686.whl", hash = "sha256:36e9ff61e7b67c5b7ee96733613622620b4802fc8cf188a4dbc1f355b03dde02"},
    {file = "sentencepiece-0.1.96-cp310-cp310-manylinux_2_17_ppc64le.manylinux2014_ppc64le.whl", hash = "sha256:e9e9fe8094ca57549d801e9a2017ac5c24108bbf485ea4f8994a72e8e96ee135"},
    {file = "sentencepiece-0.1.96-cp310-cp310-manylinux_2_17_s390x.manylinux2014_s390x.whl", hash = "sha256:b77d27f59d515c43b61745b8173fbe7c7b3014b14b3702a75bf1793471e7def6"},
    {file = "sentencepiece-0.1.96-cp310-cp310-manylinux_2_17_x86_64.manylinux2014_x86_64.whl", hash = "sha256:1dac8c2ad02b5ebc1179c0a14cbc7d7c6f4fd73d4dd51820626402d0aefc974e"},
    {file = "sentencepiece-0.1.96-cp35-cp35m-macosx_10_6_x86_64.whl", hash = "sha256:e8ec5bb6777e2060e1499750c50e1b69dca5a0f80f90f2c66656c5f3e5244593"},
    {file = "sentencepiece-0.1.96-cp36-cp36m-macosx_10_6_x86_64.whl", hash = "sha256:99ea2d9db19e63a2d17d5dc64f9ace83fb9308a735be05a1aaf98eb4b496fba7"},
    {file = "sentencepiece-0.1.96-cp36-cp36m-manylinux_2_17_aarch64.manylinux2014_aarch64.whl", hash = "sha256:aeb090ad462833df03af1debce4ae607a2766ef861f992003ad0c56d074ab805"},
    {file = "sentencepiece-0.1.96-cp36-cp36m-manylinux_2_17_i686.manylinux2014_i686.whl", hash = "sha256:f8c90df663cd9759b2cf8dd29998b63140ac39e51ada2e739dc13bdac0b4f001"},
    {file = "sentencepiece-0.1.96-cp36-cp36m-manylinux_2_17_ppc64le.manylinux2014_ppc64le.whl", hash = "sha256:26d20d713b3ba1b7a19205336afb1e93a4327c372b2f795e907b8dc2315ac92e"},
    {file = "sentencepiece-0.1.96-cp36-cp36m-manylinux_2_17_s390x.manylinux2014_s390x.whl", hash = "sha256:5388882bb24d083f6cc8cffc5c435f3694a7772b018e06ea6fd84d1044009efb"},
    {file = "sentencepiece-0.1.96-cp36-cp36m-manylinux_2_17_x86_64.manylinux2014_x86_64.whl", hash = "sha256:a92e1932ee8fd500680ccbe1bf53eb33228f4c9d6524ed6f300bcc80ac359f27"},
    {file = "sentencepiece-0.1.96-cp36-cp36m-win32.whl", hash = "sha256:bedf0355117fb4e9b1fc9fc92b4d5ee743a7d468be9f6196e3b94447710ea589"},
    {file = "sentencepiece-0.1.96-cp36-cp36m-win_amd64.whl", hash = "sha256:4997c7ccf2ae462320250314aa5709a88d8a09fa271d073458a07bebf33f8e7c"},
    {file = "sentencepiece-0.1.96-cp37-cp37m-macosx_10_6_x86_64.whl", hash = "sha256:a697257a2cd7581732d7741a8d32a06927f0311c3d277dbc47fa1043350c9d17"},
    {file = "sentencepiece-0.1.96-cp37-cp37m-manylinux_2_17_aarch64.manylinux2014_aarch64.whl", hash = "sha256:ff7d752a7f82d87711ec1a95c2262cb74f98be5b457f0300d81a1aefe5be2a95"},
    {file = "sentencepiece-0.1.96-cp37-cp37m-manylinux_2_17_i686.manylinux2014_i686.whl", hash = "sha256:3e61e0757e49c306fff78ea75d6b75773418fe22214b4a460959203be934e834"},
    {file = "sentencepiece-0.1.96-cp37-cp37m-manylinux_2_17_ppc64le.manylinux2014_ppc64le.whl", hash = "sha256:ef59ba19340dc1d002ce5713b911c0ef23c577b08f8ed57998ee3c8e62c5bf6e"},
    {file = "sentencepiece-0.1.96-cp37-cp37m-manylinux_2_17_s390x.manylinux2014_s390x.whl", hash = "sha256:89c038da7f827a6e2ca4c73aeb4e4b25b99d981ce47dd61b04d446c8200cba1e"},
    {file = "sentencepiece-0.1.96-cp37-cp37m-manylinux_2_17_x86_64.manylinux2014_x86_64.whl", hash = "sha256:d954d25a8705f972e8bfc1dea5464d7e697dd6f4ade092f1a487387e6d6c829a"},
    {file = "sentencepiece-0.1.96-cp37-cp37m-win32.whl", hash = "sha256:fd907a8f744e5337de7fc532dd800c4416b571ea47f8c3c66be10cd1bc67c925"},
    {file = "sentencepiece-0.1.96-cp37-cp37m-win_amd64.whl", hash = "sha256:335bf84d72112cc91f3c3b691d61802fc963503b7772fd8280d20368048b8f3e"},
    {file = "sentencepiece-0.1.96-cp38-cp38-macosx_10_6_x86_64.whl", hash = "sha256:e811984b0908c14c56de7d8226fdd494d87a7ccb75af8ac3a07423037aaafc35"},
    {file = "sentencepiece-0.1.96-cp38-cp38-manylinux_2_17_aarch64.manylinux2014_aarch64.whl", hash = "sha256:8179785883b556cd517416cdbda6244745414b00ec83132cfe1d26000971f3ae"},
    {file = "sentencepiece-0.1.96-cp38-cp38-manylinux_2_17_i686.manylinux2014_i686.whl", hash = "sha256:466e381f0a812da8fda97a9707498cef3210ea8385a3421bcbadcb5384063969"},
    {file = "sentencepiece-0.1.96-cp38-cp38-manylinux_2_17_ppc64le.manylinux2014_ppc64le.whl", hash = "sha256:f8cb24d8d0b2f8b7463815a59183eb81ec1d7a06e3217bed456063f3303eddfb"},
    {file = "sentencepiece-0.1.96-cp38-cp38-manylinux_2_17_s390x.manylinux2014_s390x.whl", hash = "sha256:e88354b61f59dfdeb41023f7be8ae31dc627c2dc2dacbc2de8b2d82a0997135c"},
    {file = "sentencepiece-0.1.96-cp38-cp38-manylinux_2_17_x86_64.manylinux2014_x86_64.whl", hash = "sha256:a336575463d75d3aac1f7e32470b8998643ccd9a73786bd726f6b0470520b6b4"},
    {file = "sentencepiece-0.1.96-cp38-cp38-win32.whl", hash = "sha256:81bb77ba3651114943b2f8f77829cf764137dff06e38f4bf7fa43efea12c7f84"},
    {file = "sentencepiece-0.1.96-cp38-cp38-win_amd64.whl", hash = "sha256:eba0471ab0bb2e07ed06d91ecf5185d402c83d194155a41d8e2aa547d187712e"},
    {file = "sentencepiece-0.1.96-cp39-cp39-macosx_10_6_x86_64.whl", hash = "sha256:78e18d9106c36dcca929e18fd2c412378deac661d47fa3ee25defc55eef8a215"},
    {file = "sentencepiece-0.1.96-cp39-cp39-manylinux_2_17_aarch64.manylinux2014_aarch64.whl", hash = "sha256:b1c24c1d9405b2148184ff27c062493d5e3be5c144575f95b5a0d7c660a515af"},
    {file = "sentencepiece-0.1.96-cp39-cp39-manylinux_2_17_i686.manylinux2014_i686.whl", hash = "sha256:940a6999c7d3f55e9d7b194fd5e1f41a7dbed26d3519fb95333216292a39599e"},
    {file = "sentencepiece-0.1.96-cp39-cp39-manylinux_2_17_ppc64le.manylinux2014_ppc64le.whl", hash = "sha256:384148cead5cdab34a4d74fe1fb6a5a8abaafed25eaa4a7698b49dd9482e4c4e"},
    {file = "sentencepiece-0.1.96-cp39-cp39-manylinux_2_17_s390x.manylinux2014_s390x.whl", hash = "sha256:3c703e68ea192e45b65c5d5836f6980849d828a18da4189899d7150fad82dc9e"},
    {file = "sentencepiece-0.1.96-cp39-cp39-manylinux_2_17_x86_64.manylinux2014_x86_64.whl", hash = "sha256:d501713a8396193883aa526f48dc609f5f031a5df1afbafa561cf9ab492ffc76"},
    {file = "sentencepiece-0.1.96-cp39-cp39-win32.whl", hash = "sha256:b8b1dd2712f8a7de5b4c8ec912e6c041d25750bf03e1ce325cdba43bae0944ae"},
    {file = "sentencepiece-0.1.96-cp39-cp39-win_amd64.whl", hash = "sha256:d45e3f78e746aa161bc9f5a31c6a2839c512101113a4065f4d2e7a3ab8198d8c"},
    {file = "sentencepiece-0.1.96-pp37-pypy37_pp73-manylinux_2_17_aarch64.manylinux2014_aarch64.whl", hash = "sha256:5513298d62fe63dd0862d08a6eb52a9aa3537006f597f2386184e3f95bb88889"},
    {file = "sentencepiece-0.1.96-pp37-pypy37_pp73-manylinux_2_17_i686.manylinux2014_i686.whl", hash = "sha256:dadccb2e49244b6e64b4527d13ec14d5e094a90b41cf9b963e457e64182f1941"},
    {file = "sentencepiece-0.1.96-pp37-pypy37_pp73-manylinux_2_17_x86_64.manylinux2014_x86_64.whl", hash = "sha256:48c6d13b3bfff08060c138248e85df60f6fad11135ad7a8fc2ef6005aacca839"},
    {file = "sentencepiece-0.1.96.tar.gz", hash = "sha256:9bdf097d5bd1d8ce42dfee51f6ff05f5578b96e48c6f6006aa4eff69edfa3639"},
]
sentinels = [
    {file = "sentinels-1.0.0.tar.gz", hash = "sha256:7be0704d7fe1925e397e92d18669ace2f619c92b5d4eb21a89f31e026f9ff4b1"},
]
sentry-sdk = [
    {file = "sentry-sdk-1.3.1.tar.gz", hash = "sha256:ebe99144fa9618d4b0e7617e7929b75acd905d258c3c779edcd34c0adfffe26c"},
    {file = "sentry_sdk-1.3.1-py2.py3-none-any.whl", hash = "sha256:f33d34c886d0ba24c75ea8885a8b3a172358853c7cbde05979fc99c29ef7bc52"},
]
six = [
    {file = "six-1.15.0-py2.py3-none-any.whl", hash = "sha256:8b74bedcbbbaca38ff6d7491d76f2b06b3592611af620f8426e82dddb04a5ced"},
    {file = "six-1.15.0.tar.gz", hash = "sha256:30639c035cdb23534cd4aa2dd52c3bf48f06e5f4a941509c8bafd8ce11080259"},
]
sklearn-crfsuite = [
    {file = "sklearn-crfsuite-0.3.6.tar.gz", hash = "sha256:2f59aad3055e01a778a79a6352891cac04788e8b52688aa5bc8b11be7717861e"},
    {file = "sklearn_crfsuite-0.3.6-py2.py3-none-any.whl", hash = "sha256:6e9a42bc3de96941d5f7262335130955b8c380b1356147622368f385075705d9"},
]
slackclient = [
    {file = "slackclient-2.9.3-py2.py3-none-any.whl", hash = "sha256:2d68d668c02f4038299897e5c4723ab85dd40a3548354924b24f333a435856f8"},
    {file = "slackclient-2.9.3.tar.gz", hash = "sha256:07ec8fa76f6aa64852210ae235ff9e637ba78124e06c0b07a7eeea4abb955965"},
]
smart-open = [
    {file = "smart_open-5.2.1-py3-none-any.whl", hash = "sha256:71d14489da58b60ce12fc3ecb823facc59a8b23cd1b58edb97175640350d3a62"},
    {file = "smart_open-5.2.1.tar.gz", hash = "sha256:75abf758717a92a8f53aa96953f0c245c8cedf8e1e4184903db3659b419d4c17"},
]
smmap = [
    {file = "smmap-5.0.0-py3-none-any.whl", hash = "sha256:2aba19d6a040e78d8b09de5c57e96207b09ed71d8e55ce0959eeee6c8e190d94"},
    {file = "smmap-5.0.0.tar.gz", hash = "sha256:c840e62059cd3be204b0c9c9f74be2c09d5648eddd4580d9314c3ecde0b30936"},
]
sniffio = [
    {file = "sniffio-1.2.0-py3-none-any.whl", hash = "sha256:471b71698eac1c2112a40ce2752bb2f4a4814c22a54a3eed3676bc0f5ca9f663"},
    {file = "sniffio-1.2.0.tar.gz", hash = "sha256:c4666eecec1d3f50960c6bdf61ab7bc350648da6c126e3cf6898d8cd4ddcd3de"},
]
snowballstemmer = [
    {file = "snowballstemmer-2.2.0-py2.py3-none-any.whl", hash = "sha256:c8e1716e83cc398ae16824e5572ae04e0d9fc2c6b985fb0f900f5f0c96ecba1a"},
    {file = "snowballstemmer-2.2.0.tar.gz", hash = "sha256:09b16deb8547d3412ad7b590689584cd0fe25ec8db3be37788be3810cbf19cb1"},
]
sortedcontainers = [
    {file = "sortedcontainers-2.4.0-py2.py3-none-any.whl", hash = "sha256:a163dcaede0f1c021485e957a39245190e74249897e2ae4b2aa38595db237ee0"},
    {file = "sortedcontainers-2.4.0.tar.gz", hash = "sha256:25caa5a06cc30b6b83d11423433f65d1f9d76c4c6a0c90e3379eaa43b9bfdb88"},
]
spacy = [
    {file = "spacy-3.2.1-cp310-cp310-macosx_10_9_x86_64.whl", hash = "sha256:a88d8f3b8849e3097e9e077e752dafcad8f5e557c9aba7099a83891e2153d141"},
    {file = "spacy-3.2.1-cp310-cp310-manylinux_2_17_x86_64.manylinux2014_x86_64.whl", hash = "sha256:91ceedc85846d3e36c0c95142ec2e675bc725c9d0035c0cdb21b40261d047516"},
    {file = "spacy-3.2.1-cp310-cp310-win_amd64.whl", hash = "sha256:cb4ac55c27741a35e1af6f9718d1562d4000256a5673b0a2474b57998cc71825"},
    {file = "spacy-3.2.1-cp36-cp36m-macosx_10_9_x86_64.whl", hash = "sha256:62b822ba097a2f2b61161306a7a9957ccc79dfed6a74ae7eb7572b3c3c153c03"},
    {file = "spacy-3.2.1-cp36-cp36m-manylinux_2_17_x86_64.manylinux2014_x86_64.whl", hash = "sha256:00d177d58f49df8199bff58ed2bd37b25b1810f53bde41279030c506d8b3ac72"},
    {file = "spacy-3.2.1-cp36-cp36m-win_amd64.whl", hash = "sha256:868abe6d5f8ace6059ca4f4eeb6628c18ca40f9446b6fec50e86c42ac234c20d"},
    {file = "spacy-3.2.1-cp37-cp37m-macosx_10_9_x86_64.whl", hash = "sha256:a8edc17de654f676e183173cf54325d22a13a832bd15d77c75a561578930123d"},
    {file = "spacy-3.2.1-cp37-cp37m-manylinux_2_17_x86_64.manylinux2014_x86_64.whl", hash = "sha256:aaf6c35bf6d80dd2d001ff4ff2f6d73e676eec36fe3da4d006c14fe2f96a80f8"},
    {file = "spacy-3.2.1-cp37-cp37m-win_amd64.whl", hash = "sha256:cad15271b336c006ed6e4422b02283362cf92fc117886bccfb2d97291fd0c5e4"},
    {file = "spacy-3.2.1-cp38-cp38-macosx_10_9_x86_64.whl", hash = "sha256:88d8440ec629df87ab3cc645e292eb9046c03a5b3255141401d367e494d5a51e"},
    {file = "spacy-3.2.1-cp38-cp38-manylinux_2_17_x86_64.manylinux2014_x86_64.whl", hash = "sha256:8c8ca5b80e7b0ea3d485a44573d28a18173bf6b808661e4d740d02a985c3bf0d"},
    {file = "spacy-3.2.1-cp38-cp38-win_amd64.whl", hash = "sha256:84b97d86d4a9afbb0b6b7623061ae79ac607460d80aa20eee477e33faf019a67"},
    {file = "spacy-3.2.1-cp39-cp39-macosx_10_9_x86_64.whl", hash = "sha256:e9f2a5049843a92f4020452c82b697921d26d95560fd185e2d0336cb2607a5df"},
    {file = "spacy-3.2.1-cp39-cp39-manylinux_2_17_x86_64.manylinux2014_x86_64.whl", hash = "sha256:d12b3e6568b7fde01b62ed42d0d578779774d091a33764d0f29def9b75363f81"},
    {file = "spacy-3.2.1-cp39-cp39-win_amd64.whl", hash = "sha256:a9df95ba949774ce6d34a4dacc766068bd812b1081a99375aa7db63df04527dc"},
    {file = "spacy-3.2.1.tar.gz", hash = "sha256:f6ebac511627740a8ca2b117b91ef5515c8f0b2fb117a69ebe01d010dd4fc53c"},
]
spacy-legacy = [
    {file = "spacy-legacy-3.0.8.tar.gz", hash = "sha256:b4725c5c161f0685ab4fce3fc912bc68aefdb7e102ba9848e852bb5842256c2f"},
    {file = "spacy_legacy-3.0.8-py2.py3-none-any.whl", hash = "sha256:eb37a3540bb461b5fe9348d4976784f18a0e345982e41e2c5c7cd8229889e825"},
]
spacy-loggers = [
    {file = "spacy-loggers-1.0.1.tar.gz", hash = "sha256:17d0e249b2e6c6546c49fc6561a0a685f91a8edbf24a5b2b7759ead443c74654"},
    {file = "spacy_loggers-1.0.1-py3-none-any.whl", hash = "sha256:5e610c980efb831fa428c24fd659e5dd850ea6140c9ed987efe0e8d26df3ee7c"},
]
sqlalchemy = [
    {file = "SQLAlchemy-1.4.29-cp27-cp27m-macosx_10_14_x86_64.whl", hash = "sha256:da64423c05256f4ab8c0058b90202053b201cbe3a081f3a43eb590cd554395ab"},
    {file = "SQLAlchemy-1.4.29-cp27-cp27m-manylinux_2_5_x86_64.manylinux1_x86_64.whl", hash = "sha256:0fc4eec2f46b40bdd42112b3be3fbbf88e194bcf02950fbb88bcdc1b32f07dc7"},
    {file = "SQLAlchemy-1.4.29-cp27-cp27m-win32.whl", hash = "sha256:101d2e100ba9182c9039699588e0b2d833c54b3bad46c67c192159876c9f27ea"},
    {file = "SQLAlchemy-1.4.29-cp27-cp27m-win_amd64.whl", hash = "sha256:ceac84dd9abbbe115e8be0c817bed85d9fa639b4d294e7817f9e61162d5f766c"},
    {file = "SQLAlchemy-1.4.29-cp27-cp27mu-manylinux_2_5_x86_64.manylinux1_x86_64.whl", hash = "sha256:15b65887b6c324cad638c7671cb95985817b733242a7eb69edd7cdf6953be1e0"},
    {file = "SQLAlchemy-1.4.29-cp310-cp310-macosx_10_14_x86_64.whl", hash = "sha256:78abc507d17753ed434b6cc0c0693126279723d5656d9775bfcac966a99a899b"},
    {file = "SQLAlchemy-1.4.29-cp310-cp310-manylinux_2_17_aarch64.manylinux2014_aarch64.whl", hash = "sha256:eb8c993706e86178ce15a6b86a335a2064f52254b640e7f53365e716423d33f4"},
    {file = "SQLAlchemy-1.4.29-cp310-cp310-manylinux_2_5_x86_64.manylinux1_x86_64.manylinux_2_12_x86_64.manylinux2010_x86_64.whl", hash = "sha256:804e22d5b6165a4f3f019dd9c94bec5687de985a9c54286b93ded9f7846b8c82"},
    {file = "SQLAlchemy-1.4.29-cp310-cp310-manylinux_2_5_x86_64.manylinux1_x86_64.manylinux_2_17_x86_64.manylinux2014_x86_64.whl", hash = "sha256:56d9d62021946263d4478c9ca012fbd1805f10994cb615c88e7bfd1ae14604d8"},
    {file = "SQLAlchemy-1.4.29-cp310-cp310-win32.whl", hash = "sha256:027f356c727db24f3c75828c7feb426f87ce1241242d08958e454bd025810660"},
    {file = "SQLAlchemy-1.4.29-cp310-cp310-win_amd64.whl", hash = "sha256:debaf09a823061f88a8dee04949814cf7e82fb394c5bca22c780cb03172ca23b"},
    {file = "SQLAlchemy-1.4.29-cp36-cp36m-macosx_10_14_x86_64.whl", hash = "sha256:dc27dcc6c72eb38be7f144e9c2c4372d35a3684d3a6dd43bd98c1238358ee17c"},
    {file = "SQLAlchemy-1.4.29-cp36-cp36m-manylinux_2_17_aarch64.manylinux2014_aarch64.whl", hash = "sha256:e4ddd4f2e247128c58bb3dd4489922874afce157d2cff0b2295d67fcd0f22494"},
    {file = "SQLAlchemy-1.4.29-cp36-cp36m-manylinux_2_5_x86_64.manylinux1_x86_64.manylinux_2_12_x86_64.manylinux2010_x86_64.whl", hash = "sha256:9ce960a1dc60524136cf6f75621588e2508a117e04a6e3eedb0968bd13b8c824"},
    {file = "SQLAlchemy-1.4.29-cp36-cp36m-manylinux_2_5_x86_64.manylinux1_x86_64.manylinux_2_17_x86_64.manylinux2014_x86_64.whl", hash = "sha256:5919e647e1d4805867ea556ed4967c68b4d8b266059fa35020dbaed8ffdd60f3"},
    {file = "SQLAlchemy-1.4.29-cp36-cp36m-win32.whl", hash = "sha256:886359f734b95ad1ef443b13bb4518bcade4db4f9553c9ce33d6d04ebda8d44e"},
    {file = "SQLAlchemy-1.4.29-cp36-cp36m-win_amd64.whl", hash = "sha256:e9cc6d844e24c307c3272677982a9b33816aeb45e4977791c3bdd47637a8d810"},
    {file = "SQLAlchemy-1.4.29-cp37-cp37m-macosx_10_14_x86_64.whl", hash = "sha256:5e9cd33459afa69c88fa648e803d1f1245e3caa60bfe8b80a9595e5edd3bda9c"},
    {file = "SQLAlchemy-1.4.29-cp37-cp37m-manylinux_2_17_aarch64.manylinux2014_aarch64.whl", hash = "sha256:eeaebceb24b46e884c4ad3c04f37feb178b81f6ce720af19bfa2592ca32fdef7"},
    {file = "SQLAlchemy-1.4.29-cp37-cp37m-manylinux_2_5_x86_64.manylinux1_x86_64.manylinux_2_12_x86_64.manylinux2010_x86_64.whl", hash = "sha256:e89347d3bd2ef873832b47e85f4bbd810a5e626c5e749d90a07638da100eb1c8"},
    {file = "SQLAlchemy-1.4.29-cp37-cp37m-manylinux_2_5_x86_64.manylinux1_x86_64.manylinux_2_17_x86_64.manylinux2014_x86_64.whl", hash = "sha256:5a717c2e70fd1bb477161c4cc85258e41d978584fbe5522613618195f7e87d9b"},
    {file = "SQLAlchemy-1.4.29-cp37-cp37m-win32.whl", hash = "sha256:f74d6c05d2d163464adbdfbc1ab85048cc15462ff7d134b8aed22bd521e1faa5"},
    {file = "SQLAlchemy-1.4.29-cp37-cp37m-win_amd64.whl", hash = "sha256:621854dbb4d2413c759a5571564170de45ef37299df52e78e62b42e2880192e1"},
    {file = "SQLAlchemy-1.4.29-cp38-cp38-macosx_10_14_x86_64.whl", hash = "sha256:f3909194751bb6cb7c5511dd18bcf77e6e3f0b31604ed4004dffa9461f71e737"},
    {file = "SQLAlchemy-1.4.29-cp38-cp38-manylinux_2_17_aarch64.manylinux2014_aarch64.whl", hash = "sha256:dd49d21d1f03c81fbec9080ecdc4486d5ddda67e7fbb75ebf48294465c022cdc"},
    {file = "SQLAlchemy-1.4.29-cp38-cp38-manylinux_2_5_x86_64.manylinux1_x86_64.manylinux_2_12_x86_64.manylinux2010_x86_64.whl", hash = "sha256:e5f6959466a42b6569774c257e55f9cd85200d5b0ba09f0f5d8b5845349c5822"},
    {file = "SQLAlchemy-1.4.29-cp38-cp38-manylinux_2_5_x86_64.manylinux1_x86_64.manylinux_2_17_x86_64.manylinux2014_x86_64.whl", hash = "sha256:0072f9887aabe66db23f818bbe950cfa1b6127c5cb769b00bcc07935b3adb0ad"},
    {file = "SQLAlchemy-1.4.29-cp38-cp38-win32.whl", hash = "sha256:ad618d687d26d4cbfa9c6fa6141d59e05bcdfc60cb6e1f1d3baa18d8c62fef5f"},
    {file = "SQLAlchemy-1.4.29-cp38-cp38-win_amd64.whl", hash = "sha256:878daecb6405e786b07f97e1c77a9cfbbbec17432e8a90c487967e32cfdecb33"},
    {file = "SQLAlchemy-1.4.29-cp39-cp39-macosx_10_14_x86_64.whl", hash = "sha256:e027bdf0a4cf6bd0a3ad3b998643ea374d7991bd117b90bf9982e41ceb742941"},
    {file = "SQLAlchemy-1.4.29-cp39-cp39-manylinux_2_17_aarch64.manylinux2014_aarch64.whl", hash = "sha256:c5de7adfb91d351f44062b8dedf29f49d4af7cb765be65816e79223a4e31062b"},
    {file = "SQLAlchemy-1.4.29-cp39-cp39-manylinux_2_5_x86_64.manylinux1_x86_64.manylinux_2_12_x86_64.manylinux2010_x86_64.whl", hash = "sha256:fbc6e63e481fa323036f305ada96a3362e1d60dd2bfa026cac10c3553e6880e9"},
    {file = "SQLAlchemy-1.4.29-cp39-cp39-manylinux_2_5_x86_64.manylinux1_x86_64.manylinux_2_17_x86_64.manylinux2014_x86_64.whl", hash = "sha256:7dd0502cb091660ad0d89c5e95a29825f37cde2a5249957838e975871fbffaad"},
    {file = "SQLAlchemy-1.4.29-cp39-cp39-win32.whl", hash = "sha256:37b46bfc4af3dc226acb6fa28ecd2e1fd223433dc5e15a2bad62bf0a0cbb4e8b"},
    {file = "SQLAlchemy-1.4.29-cp39-cp39-win_amd64.whl", hash = "sha256:08cfd35eecaba79be930c9bfd2e1f0c67a7e1314355d83a378f9a512b1cf7587"},
    {file = "SQLAlchemy-1.4.29.tar.gz", hash = "sha256:fa2bad14e1474ba649cfc969c1d2ec915dd3e79677f346bbfe08e93ef9020b39"},
]
srsly = [
    {file = "srsly-2.4.2-cp310-cp310-macosx_10_9_x86_64.whl", hash = "sha256:5e22bbc1a20abf749fa53adf101c36bc369ec63f496c7a44bf4f5f287d724900"},
    {file = "srsly-2.4.2-cp310-cp310-manylinux_2_17_x86_64.manylinux2014_x86_64.whl", hash = "sha256:004d29a5abc0fe632434359c0be170490a69c4dce2c3de8a769944c37da7bb4b"},
    {file = "srsly-2.4.2-cp310-cp310-win_amd64.whl", hash = "sha256:7ced7ec4993b4d4ad73cc442f8f7a518368348054d510864b1aa149e8d71654d"},
    {file = "srsly-2.4.2-cp36-cp36m-macosx_10_9_x86_64.whl", hash = "sha256:801c7e6e32c6a4721ab78ab7dafd01074fdb144f4876c09b25305c98f95c470f"},
    {file = "srsly-2.4.2-cp36-cp36m-manylinux_2_17_x86_64.manylinux2014_x86_64.whl", hash = "sha256:ff042c5c3cc1eecd7cbb0a218975a7fd7f331a7f0a3f2e19eb0d6192a98bfdf7"},
    {file = "srsly-2.4.2-cp36-cp36m-win_amd64.whl", hash = "sha256:11b99f16a95fac43905bc31a4705b80ca8a23f201a5cb611a278e3b2d83c6175"},
    {file = "srsly-2.4.2-cp37-cp37m-macosx_10_9_x86_64.whl", hash = "sha256:0df68c021ed3f481a5b2e408b57dc40caac66d36b17ef5235b14e9e6a2e24d68"},
    {file = "srsly-2.4.2-cp37-cp37m-manylinux_2_17_x86_64.manylinux2014_x86_64.whl", hash = "sha256:d590856db1e639b92c1a78b0cc1fe0d9436dd49037c9961bce959af5d7f66755"},
    {file = "srsly-2.4.2-cp37-cp37m-win_amd64.whl", hash = "sha256:589118f912125742414125b7d671610bf2fe11382e79f1df8ec9324a915a3a18"},
    {file = "srsly-2.4.2-cp38-cp38-macosx_10_9_x86_64.whl", hash = "sha256:cadf13096c7157212c53c0a1af868eececf54e86ffb4e0429dff05d1b9bc423a"},
    {file = "srsly-2.4.2-cp38-cp38-manylinux_2_17_x86_64.manylinux2014_x86_64.whl", hash = "sha256:6259e9904ceb4802bcd4ce1114958ebdc30b756a87b94b0949a57ffd4f63421b"},
    {file = "srsly-2.4.2-cp38-cp38-win_amd64.whl", hash = "sha256:a2e8ee5f3a2a3a816b1d3d989d1b343d77900fa6b84e11c9fc1ac202d1a5dd17"},
    {file = "srsly-2.4.2-cp39-cp39-macosx_10_9_x86_64.whl", hash = "sha256:f7e16f2a34d2d8ac6c6e1691f54ce27a5b4feb923207a9e294496458b98b0510"},
    {file = "srsly-2.4.2-cp39-cp39-manylinux_2_17_x86_64.manylinux2014_x86_64.whl", hash = "sha256:d4bc36962208810d29c72156e0573dcbabd9914f42fede42217ccfcadd96beb6"},
    {file = "srsly-2.4.2-cp39-cp39-win_amd64.whl", hash = "sha256:090072830cf2d5bd6765705a02463f586db8a586805d1c31a72080f971d311b5"},
    {file = "srsly-2.4.2.tar.gz", hash = "sha256:2aba252292767875086adf4e4380e27b024d73655456f796f8e07eb3a4dfacc0"},
]
stevedore = [
    {file = "stevedore-3.5.0-py3-none-any.whl", hash = "sha256:a547de73308fd7e90075bb4d301405bebf705292fa90a90fc3bcf9133f58616c"},
    {file = "stevedore-3.5.0.tar.gz", hash = "sha256:f40253887d8712eaa2bb0ea3830374416736dc8ec0e22f5a65092c1174c44335"},
]
tabulate = [
    {file = "tabulate-0.8.9-py3-none-any.whl", hash = "sha256:d7c013fe7abbc5e491394e10fa845f8f32fe54f8dc60c6622c6cf482d25d47e4"},
    {file = "tabulate-0.8.9.tar.gz", hash = "sha256:eb1d13f25760052e8931f2ef80aaf6045a6cceb47514db8beab24cded16f13a7"},
]
tarsafe = [
    {file = "tarsafe-0.0.3-py3-none-any.whl", hash = "sha256:f8181c5559aea70af2579a0dc0811d2e9e3eabd706dd594555b4dfa52c0be51a"},
    {file = "tarsafe-0.0.3.tar.gz", hash = "sha256:7acf73a11b576fcbb003b52adecf4706d6c3009c6af28a01fd21949235ffd806"},
]
tensorboard = [
    {file = "tensorboard-2.7.0-py3-none-any.whl", hash = "sha256:239f78a4a8dff200ce585a030c787773a8c1184d5c159252f5f85bac4e3c3b38"},
]
tensorboard-data-server = [
    {file = "tensorboard_data_server-0.6.1-py3-none-any.whl", hash = "sha256:809fe9887682d35c1f7d1f54f0f40f98bb1f771b14265b453ca051e2ce58fca7"},
    {file = "tensorboard_data_server-0.6.1-py3-none-macosx_10_9_x86_64.whl", hash = "sha256:fa8cef9be4fcae2f2363c88176638baf2da19c5ec90addb49b1cde05c95c88ee"},
    {file = "tensorboard_data_server-0.6.1-py3-none-manylinux2010_x86_64.whl", hash = "sha256:d8237580755e58eff68d1f3abefb5b1e39ae5c8b127cc40920f9c4fb33f4b98a"},
]
tensorboard-plugin-wit = [
    {file = "tensorboard_plugin_wit-1.8.1-py3-none-any.whl", hash = "sha256:ff26bdd583d155aa951ee3b152b3d0cffae8005dc697f72b44a8e8c2a77a8cbe"},
]
tensorflow = [
    {file = "tensorflow-2.6.1-cp36-cp36m-macosx_10_14_x86_64.whl", hash = "sha256:dd0036a6fdb78958dcab3bdc4b3df23d7b9ab80ca51c03f2a84b4d354bbf36a1"},
    {file = "tensorflow-2.6.1-cp36-cp36m-manylinux2010_x86_64.whl", hash = "sha256:c2f00e7c874660b1f02efc7c581e96d64da762eb6e784be697e215cdfdb26a20"},
    {file = "tensorflow-2.6.1-cp36-cp36m-win_amd64.whl", hash = "sha256:b47c987de5fb27f55184089e322e1180691170857a8bc9952f219fb0b13598d6"},
    {file = "tensorflow-2.6.1-cp37-cp37m-macosx_10_14_x86_64.whl", hash = "sha256:6f2dfc34e1a180c975e64ade21a7c60a752c8f96ddddb36a605f2bd0a13aeda3"},
    {file = "tensorflow-2.6.1-cp37-cp37m-manylinux2010_x86_64.whl", hash = "sha256:7cbfdeb5122c1ea63653b01bb4ab4a457d0b8f14d00cdc888550e092e1142b8d"},
    {file = "tensorflow-2.6.1-cp37-cp37m-win_amd64.whl", hash = "sha256:fa522c1061bcfbd4e16034d31e2b9740447447d6603adf8f17079c3036ed420c"},
    {file = "tensorflow-2.6.1-cp38-cp38-macosx_10_14_x86_64.whl", hash = "sha256:47a91e2ede99ee6e94bab1367ba442e5ff39e761e63bd30ae0634c56aa90663d"},
    {file = "tensorflow-2.6.1-cp38-cp38-manylinux2010_x86_64.whl", hash = "sha256:9b4f6e70b70de53b90458aefa93fa5cdba479ce9ae14ba09d70fa2fc28f3bd5b"},
    {file = "tensorflow-2.6.1-cp38-cp38-win_amd64.whl", hash = "sha256:2cb8e993f40474e63bb9c878dc2ebc9b9ae8d92e3d6b9a62275b9a0a57c355da"},
    {file = "tensorflow-2.6.1-cp39-cp39-macosx_10_14_x86_64.whl", hash = "sha256:27ebfeedbdf275d92f544ccd1fdba65b266c2c42b0551bbe769f506e8e17a878"},
    {file = "tensorflow-2.6.1-cp39-cp39-manylinux2010_x86_64.whl", hash = "sha256:e05a51a11a94714d875bd7c93e1d3b405edeb31e677dd3ec537bb1edf10719ff"},
    {file = "tensorflow-2.6.1-cp39-cp39-win_amd64.whl", hash = "sha256:839e6e7d49089ddc544591bd830f82f3e12137ecc4db5a4bd59ebf0b58cf52c0"},
]
tensorflow-addons = [
    {file = "tensorflow_addons-0.14.0-cp36-cp36m-macosx_10_13_x86_64.whl", hash = "sha256:ae5e767a1f442a5c258385c72b9c6ec203a73708cfe825b13859ea0b074b06f8"},
    {file = "tensorflow_addons-0.14.0-cp36-cp36m-manylinux_2_12_x86_64.manylinux2010_x86_64.whl", hash = "sha256:6f22e496f74462afbde9e83797f6fc43120133102962d849b76309eebe64cca2"},
    {file = "tensorflow_addons-0.14.0-cp36-cp36m-win_amd64.whl", hash = "sha256:b90ad765110bb472139c3f20ab70233752af8df3d824646d2eb914b895652486"},
    {file = "tensorflow_addons-0.14.0-cp37-cp37m-macosx_10_13_x86_64.whl", hash = "sha256:f76b7e680b0b6785f93964bb7dbbc6fcc601a847721bf13eb71bd74457a22396"},
    {file = "tensorflow_addons-0.14.0-cp37-cp37m-manylinux_2_12_x86_64.manylinux2010_x86_64.whl", hash = "sha256:5c006c980d892d39fdfb7e9229640415dde5a4ff59e6882a014b18ea2349bb6a"},
    {file = "tensorflow_addons-0.14.0-cp37-cp37m-win_amd64.whl", hash = "sha256:e6853316520f44986834d322fd376d0ca5f7f1bf323e836c8b476981baead42f"},
    {file = "tensorflow_addons-0.14.0-cp38-cp38-macosx_10_13_x86_64.whl", hash = "sha256:3fb80633317fd43ca34b50a9a944b5e71132a7cec3c6c38adc58c4a557adccd1"},
    {file = "tensorflow_addons-0.14.0-cp38-cp38-manylinux_2_12_x86_64.manylinux2010_x86_64.whl", hash = "sha256:d4f374c3e68cf03d143f2304f2973f6957bc2a63f5274a5b546ad3d95c02e219"},
    {file = "tensorflow_addons-0.14.0-cp38-cp38-win_amd64.whl", hash = "sha256:65f2261d2a0410a165edf9a957f3b93f2537aae33391a2714aeeddf8a92d9f57"},
    {file = "tensorflow_addons-0.14.0-cp39-cp39-macosx_10_13_x86_64.whl", hash = "sha256:39bf3f8b5fca5396b29ade1921bf8f2b162205fd6a91a36d1bee009b4c1a29e0"},
    {file = "tensorflow_addons-0.14.0-cp39-cp39-manylinux_2_12_x86_64.manylinux2010_x86_64.whl", hash = "sha256:a4f9bde8854b8f4bd2d74e00e6e8d7233a85372d9d1d2aad1d839e232f3d257d"},
    {file = "tensorflow_addons-0.14.0-cp39-cp39-win_amd64.whl", hash = "sha256:1aaabb662b718caaae4fc5014e7d5b81fa7a9ab9328385bc0b3838b88360fc12"},
]
tensorflow-estimator = [
    {file = "tensorflow_estimator-2.6.0-py2.py3-none-any.whl", hash = "sha256:cf78528998efdb637ac0abaf525c929bf192767544eb24ae20d9266effcf5afd"},
]
tensorflow-hub = [
    {file = "tensorflow_hub-0.12.0-py2.py3-none-any.whl", hash = "sha256:822fe5f7338c95efcc3a534011c6689e4309ba2459def87194179c4de8a6e1fc"},
]
tensorflow-probability = [
    {file = "tensorflow_probability-0.13.0-py2.py3-none-any.whl", hash = "sha256:308c05998731d0de077a81f4537bef34523cab406fdae09e3e11854d45a075bb"},
]
tensorflow-text = [
    {file = "tensorflow_text-2.6.0-cp36-cp36m-macosx_10_9_x86_64.whl", hash = "sha256:7319e7eaa9cbae3996db41e3677e81ccb23af8e368ec9c72c8d7754e3f12a2c7"},
    {file = "tensorflow_text-2.6.0-cp36-cp36m-manylinux1_x86_64.whl", hash = "sha256:f5b8765f08c457ffe2c5ce2b2cea27b74a950d20b95afe93f25623d142249d1c"},
    {file = "tensorflow_text-2.6.0-cp36-cp36m-win_amd64.whl", hash = "sha256:402195a1618bbc54286d792ba35ac0d0b62d4b1a895d9215ce319fd727fdaf11"},
    {file = "tensorflow_text-2.6.0-cp37-cp37m-macosx_10_9_x86_64.whl", hash = "sha256:a772d7dca6d5a9ff4c7301ae5188f4c3348a0bea541b638c421c81e0f644a10c"},
    {file = "tensorflow_text-2.6.0-cp37-cp37m-manylinux1_x86_64.whl", hash = "sha256:4a941036fb14440a8a0c85a890cac6a21807e164f6d22b7a61005dd42d4c9d9f"},
    {file = "tensorflow_text-2.6.0-cp37-cp37m-win_amd64.whl", hash = "sha256:df2ad48b34e8d4961ca9bb421ee74bf852eb35d39ea6dfbef3ef6f801aa78aff"},
    {file = "tensorflow_text-2.6.0-cp38-cp38-macosx_10_9_x86_64.whl", hash = "sha256:509e7b81d73aaa3f769e64059f3da50392318181c26f886834513fe9debdf5dd"},
    {file = "tensorflow_text-2.6.0-cp38-cp38-manylinux1_x86_64.whl", hash = "sha256:322a90e236f3b1f2839ebc7e4cc373834919ef49ed01f8ed3f4d9c74bf9969b8"},
    {file = "tensorflow_text-2.6.0-cp38-cp38-win_amd64.whl", hash = "sha256:2aba5cc5774441cc33e894bb1bdeda5e17661f01e908d825d044254551bab785"},
    {file = "tensorflow_text-2.6.0-cp39-cp39-macosx_10_9_x86_64.whl", hash = "sha256:96535131c44c96d4041e69ff04eaf90065b2018df545920c578d77d5b68fb515"},
    {file = "tensorflow_text-2.6.0-cp39-cp39-manylinux1_x86_64.whl", hash = "sha256:d31623a9e8a7e19d0685e6cb6a8e34c9c9216269d987f289127714063dc307ea"},
    {file = "tensorflow_text-2.6.0-cp39-cp39-win_amd64.whl", hash = "sha256:c6106c6ace4473a2bccdf0c4692461db7c338c632868dcde41108af4442f1b22"},
]
termcolor = [
    {file = "termcolor-1.1.0.tar.gz", hash = "sha256:1d6d69ce66211143803fbc56652b41d73b4a400a2891d7bf7a1cdf4c02de613b"},
]
terminaltables = [
    {file = "terminaltables-3.1.10-py2.py3-none-any.whl", hash = "sha256:e4fdc4179c9e4aab5f674d80f09d76fa436b96fdc698a8505e0a36bf0804a874"},
    {file = "terminaltables-3.1.10.tar.gz", hash = "sha256:ba6eca5cb5ba02bba4c9f4f985af80c54ec3dccf94cfcd190154386255e47543"},
]
thinc = [
    {file = "thinc-8.0.13-cp310-cp310-macosx_10_9_x86_64.whl", hash = "sha256:f818b9f012169a11beb3561c43dc52080588e50cf495733e492efab8b9b4135e"},
    {file = "thinc-8.0.13-cp310-cp310-manylinux_2_17_x86_64.manylinux2014_x86_64.whl", hash = "sha256:f520daf45b7f42a04363852df43be1b423ae42d9327709d74f6c3279b3f73778"},
    {file = "thinc-8.0.13-cp310-cp310-win_amd64.whl", hash = "sha256:2b217059c9e126220b77e7d6c9da56912c4e1eb4e8a11af14f17752e198e88cc"},
    {file = "thinc-8.0.13-cp36-cp36m-macosx_10_9_x86_64.whl", hash = "sha256:0f956c693d180209075703072fd226a24408cbe80eb67bd3b6eea407f61cb283"},
    {file = "thinc-8.0.13-cp36-cp36m-manylinux_2_17_x86_64.manylinux2014_x86_64.whl", hash = "sha256:a17d87469082b82c27b7d40dd86c793fc34c60f734209ee056cb02d7609f255b"},
    {file = "thinc-8.0.13-cp36-cp36m-win_amd64.whl", hash = "sha256:27ea64843d6af0f3de8c788ec2a00598a1e5b4d57aadb52845fa42e95e4038c2"},
    {file = "thinc-8.0.13-cp37-cp37m-macosx_10_9_x86_64.whl", hash = "sha256:1f274bcaa781aaf1dba5eac7da7d88d9b0cb8c2fd7477647f0ca9d3221dfb958"},
    {file = "thinc-8.0.13-cp37-cp37m-manylinux_2_17_x86_64.manylinux2014_x86_64.whl", hash = "sha256:d52a5621e1784af5c64af4cfa9b2924358ca07aafd99014c57a736cf032e42f7"},
    {file = "thinc-8.0.13-cp37-cp37m-win_amd64.whl", hash = "sha256:753f65e07860553551ed8806b934a74f26a4a50985d556ecd5c4ab50c29b3222"},
    {file = "thinc-8.0.13-cp38-cp38-macosx_10_9_x86_64.whl", hash = "sha256:ffe0a4d74f2ba2819193a5d9179156256f44c69255d7ae286ce1861efcefbc64"},
    {file = "thinc-8.0.13-cp38-cp38-manylinux_2_17_x86_64.manylinux2014_x86_64.whl", hash = "sha256:b61f78f6f116d23438b034c3552804c9767c4165960b1d7e48f07b2e9a95afb0"},
    {file = "thinc-8.0.13-cp38-cp38-win_amd64.whl", hash = "sha256:ba576af211ad2b00af78ab3e24e689289b29af8a9e51619ad55fab86871d8652"},
    {file = "thinc-8.0.13-cp39-cp39-macosx_10_9_x86_64.whl", hash = "sha256:def8e96eddb5a098d07dcf8752266095e14a6cf5d056ff766e2cdc542eb63f02"},
    {file = "thinc-8.0.13-cp39-cp39-manylinux_2_17_x86_64.manylinux2014_x86_64.whl", hash = "sha256:ce322b66053819654d0444877154a08ed01cf5b45c6b3c9763e59b78af4f6039"},
    {file = "thinc-8.0.13-cp39-cp39-win_amd64.whl", hash = "sha256:b3ae088f60d3dfe6a88c6be37548aae40023e46a718cffe3e43953b4f0ffc340"},
    {file = "thinc-8.0.13.tar.gz", hash = "sha256:47662a3ae33d445a77b6ea7b772444805c7bba8991f122e350daf72dedc8171a"},
]
threadpoolctl = [
    {file = "threadpoolctl-3.0.0-py3-none-any.whl", hash = "sha256:4fade5b3b48ae4b1c30f200b28f39180371104fccc642e039e0f2435ec8cc211"},
    {file = "threadpoolctl-3.0.0.tar.gz", hash = "sha256:d03115321233d0be715f0d3a5ad1d6c065fe425ddc2d671ca8e45e9fd5d7a52a"},
]
tokenizers = [
    {file = "tokenizers-0.7.0-cp35-cp35m-macosx_10_10_x86_64.whl", hash = "sha256:c9edc043bc14462faf8b261b528661718e9c4f0b8424fb25be71cae26187432a"},
    {file = "tokenizers-0.7.0-cp35-cp35m-manylinux1_x86_64.whl", hash = "sha256:892dac477347c65d65eef5092e9aa0c02df17f1a6d2113380277505bc6ae1db4"},
    {file = "tokenizers-0.7.0-cp35-cp35m-win32.whl", hash = "sha256:aa7d429b4c2978e1b2265a9fdbf27fe723f3acb9d58cebd6756ef20584d2d5e5"},
    {file = "tokenizers-0.7.0-cp35-cp35m-win_amd64.whl", hash = "sha256:8f4203683b66369defa6fdd91ba07828715537ff31258dab171e4029bf54f7c9"},
    {file = "tokenizers-0.7.0-cp36-cp36m-macosx_10_10_x86_64.whl", hash = "sha256:e0faee1f08daaec0f9220967c8209b19e147e6eda55a22bea8fcc6f06aee95c7"},
    {file = "tokenizers-0.7.0-cp36-cp36m-manylinux1_x86_64.whl", hash = "sha256:17793599e4a0bb71730e366ecef47e4c0df2a79b4418d7557bf3af6cb995f8ba"},
    {file = "tokenizers-0.7.0-cp36-cp36m-win32.whl", hash = "sha256:fe3c994d2a993d32effcaf8600bf6ac29ef7de84519669f0efadb54f94d411a3"},
    {file = "tokenizers-0.7.0-cp36-cp36m-win_amd64.whl", hash = "sha256:83da606afe2a5e7941a25490d841924750d55d7667284d2d2ded2de520181790"},
    {file = "tokenizers-0.7.0-cp37-cp37m-macosx_10_10_x86_64.whl", hash = "sha256:1b28e8ec30eea03b0d9bf7fe80c6fd240b7e5b76e7ec9542af0a48ffc1853a16"},
    {file = "tokenizers-0.7.0-cp37-cp37m-manylinux1_x86_64.whl", hash = "sha256:695657cddabb9bb08444ba1bed822302039983c63d046e93760eb993739c3c10"},
    {file = "tokenizers-0.7.0-cp37-cp37m-win32.whl", hash = "sha256:a0abe20c50ca0760a895da33f1b55d452f21e55bddc418007d92d8665e86feb7"},
    {file = "tokenizers-0.7.0-cp37-cp37m-win_amd64.whl", hash = "sha256:b319d70f50c851ec4ae9a3d5c4eae1e3f74f8d720d61bc3d430915868a06a4a8"},
    {file = "tokenizers-0.7.0-cp38-cp38-macosx_10_10_x86_64.whl", hash = "sha256:f22ea3a79daf3705d9a8446821b3e202e8cc79467df7db75875d1fbb85d7c852"},
    {file = "tokenizers-0.7.0-cp38-cp38-manylinux1_x86_64.whl", hash = "sha256:2b101a752ee6147c4a5e08daa9c7d617259483fd4b0c70e7dfddfcadc8a73d2f"},
    {file = "tokenizers-0.7.0-cp38-cp38-win32.whl", hash = "sha256:03ad125d12e69a343763dbb160f43d953513cb32c5e11674c09431133ebcfd8b"},
    {file = "tokenizers-0.7.0-cp38-cp38-win_amd64.whl", hash = "sha256:40520c333c1d602d0f99602bfeecd8f734188fc4360268ec7eb4d8b8570c6e95"},
    {file = "tokenizers-0.7.0.tar.gz", hash = "sha256:a3cb9be31e3be381ab3f9e9ea7f96d4ba83588c40c44fe63b535b7341cdf74fe"},
]
toml = [
    {file = "toml-0.10.2-py2.py3-none-any.whl", hash = "sha256:806143ae5bfb6a3c6e736a764057db0e6a0e05e338b5630894a5f779cabb4f9b"},
    {file = "toml-0.10.2.tar.gz", hash = "sha256:b3bda1d108d5dd99f4a20d24d9c348e91c4db7ab1b749200bded2f839ccbe68f"},
]
tomli = [
    {file = "tomli-1.2.3-py3-none-any.whl", hash = "sha256:e3069e4be3ead9668e21cb9b074cd948f7b3113fd9c8bba083f48247aab8b11c"},
    {file = "tomli-1.2.3.tar.gz", hash = "sha256:05b6166bff487dc068d322585c7ea4ef78deed501cc124060e0f238e89a9231f"},
]
toolz = [
    {file = "toolz-0.11.2-py3-none-any.whl", hash = "sha256:a5700ce83414c64514d82d60bcda8aabfde092d1c1a8663f9200c07fdcc6da8f"},
    {file = "toolz-0.11.2.tar.gz", hash = "sha256:6b312d5e15138552f1bda8a4e66c30e236c831b612b2bf0005f8a1df10a4bc33"},
]
towncrier = [
    {file = "towncrier-21.3.0-py2.py3-none-any.whl", hash = "sha256:e6ccec65418bbcb8de5c908003e130e37fe0e9d6396cb77c1338241071edc082"},
    {file = "towncrier-21.3.0.tar.gz", hash = "sha256:6eed0bc924d72c98c000cb8a64de3bd566e5cb0d11032b73fcccf8a8f956ddfe"},
]
tqdm = [
    {file = "tqdm-4.62.3-py2.py3-none-any.whl", hash = "sha256:8dd278a422499cd6b727e6ae4061c40b48fce8b76d1ccbf5d34fca9b7f925b0c"},
    {file = "tqdm-4.62.3.tar.gz", hash = "sha256:d359de7217506c9851b7869f3708d8ee53ed70a1b8edbba4dbcb47442592920d"},
]
transformers = [
    {file = "transformers-2.11.0-py3-none-any.whl", hash = "sha256:b3e5198266f2a4b14841c70427cad46b89f473e6b0d0d3ab7461bf775f31631d"},
    {file = "transformers-2.11.0.tar.gz", hash = "sha256:8de20f03a94ebf16d98610a7df0acc6ba68c80bd44605cf5ad4300c642a7b57a"},
]
twilio = [
    {file = "twilio-6.50.1.tar.gz", hash = "sha256:dd8371c9b4ea422d6de7526b63b587da82e8488f2b3f6b1258d2cad6e4006a65"},
]
typed-ast = [
    {file = "typed_ast-1.4.3-cp35-cp35m-manylinux1_i686.whl", hash = "sha256:2068531575a125b87a41802130fa7e29f26c09a2833fea68d9a40cf33902eba6"},
    {file = "typed_ast-1.4.3-cp35-cp35m-manylinux1_x86_64.whl", hash = "sha256:c907f561b1e83e93fad565bac5ba9c22d96a54e7ea0267c708bffe863cbe4075"},
    {file = "typed_ast-1.4.3-cp35-cp35m-manylinux2014_aarch64.whl", hash = "sha256:1b3ead4a96c9101bef08f9f7d1217c096f31667617b58de957f690c92378b528"},
    {file = "typed_ast-1.4.3-cp35-cp35m-win32.whl", hash = "sha256:dde816ca9dac1d9c01dd504ea5967821606f02e510438120091b84e852367428"},
    {file = "typed_ast-1.4.3-cp35-cp35m-win_amd64.whl", hash = "sha256:777a26c84bea6cd934422ac2e3b78863a37017618b6e5c08f92ef69853e765d3"},
    {file = "typed_ast-1.4.3-cp36-cp36m-macosx_10_9_x86_64.whl", hash = "sha256:f8afcf15cc511ada719a88e013cec87c11aff7b91f019295eb4530f96fe5ef2f"},
    {file = "typed_ast-1.4.3-cp36-cp36m-manylinux1_i686.whl", hash = "sha256:52b1eb8c83f178ab787f3a4283f68258525f8d70f778a2f6dd54d3b5e5fb4341"},
    {file = "typed_ast-1.4.3-cp36-cp36m-manylinux1_x86_64.whl", hash = "sha256:01ae5f73431d21eead5015997ab41afa53aa1fbe252f9da060be5dad2c730ace"},
    {file = "typed_ast-1.4.3-cp36-cp36m-manylinux2014_aarch64.whl", hash = "sha256:c190f0899e9f9f8b6b7863debfb739abcb21a5c054f911ca3596d12b8a4c4c7f"},
    {file = "typed_ast-1.4.3-cp36-cp36m-win32.whl", hash = "sha256:398e44cd480f4d2b7ee8d98385ca104e35c81525dd98c519acff1b79bdaac363"},
    {file = "typed_ast-1.4.3-cp36-cp36m-win_amd64.whl", hash = "sha256:bff6ad71c81b3bba8fa35f0f1921fb24ff4476235a6e94a26ada2e54370e6da7"},
    {file = "typed_ast-1.4.3-cp37-cp37m-macosx_10_9_x86_64.whl", hash = "sha256:0fb71b8c643187d7492c1f8352f2c15b4c4af3f6338f21681d3681b3dc31a266"},
    {file = "typed_ast-1.4.3-cp37-cp37m-manylinux1_i686.whl", hash = "sha256:760ad187b1041a154f0e4d0f6aae3e40fdb51d6de16e5c99aedadd9246450e9e"},
    {file = "typed_ast-1.4.3-cp37-cp37m-manylinux1_x86_64.whl", hash = "sha256:5feca99c17af94057417d744607b82dd0a664fd5e4ca98061480fd8b14b18d04"},
    {file = "typed_ast-1.4.3-cp37-cp37m-manylinux2014_aarch64.whl", hash = "sha256:95431a26309a21874005845c21118c83991c63ea800dd44843e42a916aec5899"},
    {file = "typed_ast-1.4.3-cp37-cp37m-win32.whl", hash = "sha256:aee0c1256be6c07bd3e1263ff920c325b59849dc95392a05f258bb9b259cf39c"},
    {file = "typed_ast-1.4.3-cp37-cp37m-win_amd64.whl", hash = "sha256:9ad2c92ec681e02baf81fdfa056fe0d818645efa9af1f1cd5fd6f1bd2bdfd805"},
    {file = "typed_ast-1.4.3-cp38-cp38-macosx_10_9_x86_64.whl", hash = "sha256:b36b4f3920103a25e1d5d024d155c504080959582b928e91cb608a65c3a49e1a"},
    {file = "typed_ast-1.4.3-cp38-cp38-manylinux1_i686.whl", hash = "sha256:067a74454df670dcaa4e59349a2e5c81e567d8d65458d480a5b3dfecec08c5ff"},
    {file = "typed_ast-1.4.3-cp38-cp38-manylinux1_x86_64.whl", hash = "sha256:7538e495704e2ccda9b234b82423a4038f324f3a10c43bc088a1636180f11a41"},
    {file = "typed_ast-1.4.3-cp38-cp38-manylinux2014_aarch64.whl", hash = "sha256:af3d4a73793725138d6b334d9d247ce7e5f084d96284ed23f22ee626a7b88e39"},
    {file = "typed_ast-1.4.3-cp38-cp38-win32.whl", hash = "sha256:f2362f3cb0f3172c42938946dbc5b7843c2a28aec307c49100c8b38764eb6927"},
    {file = "typed_ast-1.4.3-cp38-cp38-win_amd64.whl", hash = "sha256:dd4a21253f42b8d2b48410cb31fe501d32f8b9fbeb1f55063ad102fe9c425e40"},
    {file = "typed_ast-1.4.3-cp39-cp39-macosx_10_9_x86_64.whl", hash = "sha256:f328adcfebed9f11301eaedfa48e15bdece9b519fb27e6a8c01aa52a17ec31b3"},
    {file = "typed_ast-1.4.3-cp39-cp39-manylinux1_i686.whl", hash = "sha256:2c726c276d09fc5c414693a2de063f521052d9ea7c240ce553316f70656c84d4"},
    {file = "typed_ast-1.4.3-cp39-cp39-manylinux1_x86_64.whl", hash = "sha256:cae53c389825d3b46fb37538441f75d6aecc4174f615d048321b716df2757fb0"},
    {file = "typed_ast-1.4.3-cp39-cp39-manylinux2014_aarch64.whl", hash = "sha256:b9574c6f03f685070d859e75c7f9eeca02d6933273b5e69572e5ff9d5e3931c3"},
    {file = "typed_ast-1.4.3-cp39-cp39-win32.whl", hash = "sha256:209596a4ec71d990d71d5e0d312ac935d86930e6eecff6ccc7007fe54d703808"},
    {file = "typed_ast-1.4.3-cp39-cp39-win_amd64.whl", hash = "sha256:9c6d1a54552b5330bc657b7ef0eae25d00ba7ffe85d9ea8ae6540d2197a3788c"},
    {file = "typed_ast-1.4.3.tar.gz", hash = "sha256:fb1bbeac803adea29cedd70781399c99138358c26d05fcbd23c13016b7f5ec65"},
]
typeguard = [
    {file = "typeguard-2.13.3-py3-none-any.whl", hash = "sha256:5e3e3be01e887e7eafae5af63d1f36c849aaa94e3a0112097312aabfa16284f1"},
    {file = "typeguard-2.13.3.tar.gz", hash = "sha256:00edaa8da3a133674796cf5ea87d9f4b4c367d77476e185e80251cc13dfbb8c4"},
]
typer = [
    {file = "typer-0.4.0-py3-none-any.whl", hash = "sha256:d81169725140423d072df464cad1ff25ee154ef381aaf5b8225352ea187ca338"},
    {file = "typer-0.4.0.tar.gz", hash = "sha256:63c3aeab0549750ffe40da79a1b524f60e08a2cbc3126c520ebf2eeaf507f5dd"},
]
types-pkg-resources = [
    {file = "types-pkg_resources-0.1.3.tar.gz", hash = "sha256:834a9b8d3dbea343562fd99d5d3359a726f6bf9d3733bccd2b4f3096fbab9dae"},
    {file = "types_pkg_resources-0.1.3-py2.py3-none-any.whl", hash = "sha256:0cb9972cee992249f93fff1a491bf2dc3ce674e5a1926e27d4f0866f7d9b6d9c"},
]
types-python-dateutil = [
    {file = "types-python-dateutil-0.1.6.tar.gz", hash = "sha256:b02de39a54ce6e3fadfdc7dba77d8519fbfb6ca049920e190b5f89c74d5f9de6"},
    {file = "types_python_dateutil-0.1.6-py3-none-any.whl", hash = "sha256:5b6241ea9fca2d8878cc152017d9524da62a7a856b98e31006e68b02aab47442"},
]
types-pytz = [
    {file = "types-pytz-2021.3.4.tar.gz", hash = "sha256:101da53091013bb07403468c20d36930d749d3918054ac46f9c1bfc607dadf7d"},
    {file = "types_pytz-2021.3.4-py3-none-any.whl", hash = "sha256:ccfa2ed29f816e3de2f882541c06ad2791f808a79cfe38265411820190999f0f"},
]
types-requests = [
    {file = "types-requests-2.27.7.tar.gz", hash = "sha256:f38bd488528cdcbce5b01dc953972f3cead0d060cfd9ee35b363066c25bab13c"},
    {file = "types_requests-2.27.7-py3-none-any.whl", hash = "sha256:2e0e100dd489f83870d4f61949d3a7eae4821e7bfbf46c57e463c38f92d473d4"},
]
types-setuptools = [
    {file = "types-setuptools-57.4.7.tar.gz", hash = "sha256:9677d969b00ec1c14552f5be2b2b47a6fbea4d0ed4de0fdcee18abdaa0cc9267"},
    {file = "types_setuptools-57.4.7-py3-none-any.whl", hash = "sha256:ffda504687ea02d4b7751c0d1df517fbbcdc276836d90849e4f1a5f1ccd79f01"},
]
types-urllib3 = [
    {file = "types-urllib3-1.26.7.tar.gz", hash = "sha256:cfd1fbbe4ba9a605ed148294008aac8a7b8b7472651d1cc357d507ae5962e3d2"},
    {file = "types_urllib3-1.26.7-py3-none-any.whl", hash = "sha256:3adcf2cb5981809091dbff456e6999fe55f201652d8c360f99997de5ac2f556e"},
]
typing-extensions = [
    {file = "typing_extensions-3.7.4.3-py2-none-any.whl", hash = "sha256:dafc7639cde7f1b6e1acc0f457842a83e722ccca8eef5270af2d74792619a89f"},
    {file = "typing_extensions-3.7.4.3-py3-none-any.whl", hash = "sha256:7cb407020f00f7bfc3cb3e7881628838e69d8f3fcab2f64742a5e76b2f841918"},
    {file = "typing_extensions-3.7.4.3.tar.gz", hash = "sha256:99d4073b617d30288f569d3f13d2bd7548c3a7e4c8de87db09a9d29bb3a4a60c"},
]
typing-utils = [
    {file = "typing_utils-0.1.0-py3-none-any.whl", hash = "sha256:6bd26f3d38a5dd526ca3a59f0a451ccb59bcee9dc829c872dd6c0aae4ec8bbef"},
    {file = "typing_utils-0.1.0.tar.gz", hash = "sha256:8ff6b6705414b82575ad5ae0925ac414a9650fb8c5718289b1327dec61252f65"},
]
tzlocal = [
    {file = "tzlocal-2.1-py2.py3-none-any.whl", hash = "sha256:e2cb6c6b5b604af38597403e9852872d7f534962ae2954c7f35efcb1ccacf4a4"},
    {file = "tzlocal-2.1.tar.gz", hash = "sha256:643c97c5294aedc737780a49d9df30889321cbe1204eac2c2ec6134035a92e44"},
]
ujson = [
    {file = "ujson-4.3.0-cp310-cp310-macosx_10_14_x86_64.whl", hash = "sha256:3609e0514f6f721c6c9818b9374ec91b994e59fb193af2f924ca3f2f32009f1c"},
    {file = "ujson-4.3.0-cp310-cp310-manylinux_2_17_aarch64.manylinux2014_aarch64.whl", hash = "sha256:de42986e2602b6a0baca452ff50e9cbe66faf256761295d5d07ae3f6757b487d"},
    {file = "ujson-4.3.0-cp310-cp310-manylinux_2_17_x86_64.manylinux2014_x86_64.whl", hash = "sha256:843fd8b3246b2b20bbae48b2334d26507c9531b2b014533adfc6132e3ec8e60c"},
    {file = "ujson-4.3.0-cp310-cp310-manylinux_2_5_i686.manylinux1_i686.manylinux_2_17_i686.manylinux2014_i686.whl", hash = "sha256:5d1083a0dcb39b43cfcd948f09e480c23eb4af66d7d08f6b36951f4c629c3bd1"},
    {file = "ujson-4.3.0-cp310-cp310-musllinux_1_1_aarch64.whl", hash = "sha256:01d12df8eb25afb939a003284b5b5adca9788c1176c445641e5980fa892562ac"},
    {file = "ujson-4.3.0-cp310-cp310-musllinux_1_1_x86_64.whl", hash = "sha256:b0b9cde57eebaac26de040f8ebf0541e06fe9bcf7e42872dc036d2ced7d99ccf"},
    {file = "ujson-4.3.0-cp310-cp310-win32.whl", hash = "sha256:3d8eaab72ad8129c12ed90ebf310230bd014b6bbf99145ebf2bc890238e0254f"},
    {file = "ujson-4.3.0-cp310-cp310-win_amd64.whl", hash = "sha256:85f28c38952b8a94183ab15ec6c6e89c117d00ceeae5d754ef1a33e01e28b845"},
    {file = "ujson-4.3.0-cp36-cp36m-macosx_10_14_x86_64.whl", hash = "sha256:8a0d9dde58937976cd06cd776411b77b0e5d38db0a3c1be28ee8bb428ff5a42b"},
    {file = "ujson-4.3.0-cp36-cp36m-manylinux_2_17_aarch64.manylinux2014_aarch64.whl", hash = "sha256:9f4a34386785a33600ac7442fec34c3d8b2d7e5309cfc94bc7c9ba93f12640c2"},
    {file = "ujson-4.3.0-cp36-cp36m-manylinux_2_17_x86_64.manylinux2014_x86_64.whl", hash = "sha256:d8e2a52fbeee55db306b9306892f5cde7e78c56069c1212abf176d1886fff60a"},
    {file = "ujson-4.3.0-cp36-cp36m-manylinux_2_5_i686.manylinux1_i686.manylinux_2_17_i686.manylinux2014_i686.whl", hash = "sha256:9c5330692122b999997911252466a7d17e4e428d7d9a8db0b99ba81b8b9c010c"},
    {file = "ujson-4.3.0-cp36-cp36m-musllinux_1_1_aarch64.whl", hash = "sha256:9baa160ba1d3f712a356e77718251c9d9eee43ed548debdcc9d75b06a75b3e82"},
    {file = "ujson-4.3.0-cp36-cp36m-musllinux_1_1_x86_64.whl", hash = "sha256:a6c32356145d95a0403b5895d60c36798a48af13b8863e43ad7457a0361afad0"},
    {file = "ujson-4.3.0-cp36-cp36m-win32.whl", hash = "sha256:b72fadeea5727204674c9f77166da7feaafdf70f1ed50bb15bf321f7c39c7194"},
    {file = "ujson-4.3.0-cp36-cp36m-win_amd64.whl", hash = "sha256:1601354caaab0697a9b24815a31611ad013d29cf957d545fc1cd59835b82e3c1"},
    {file = "ujson-4.3.0-cp37-cp37m-macosx_10_14_x86_64.whl", hash = "sha256:b80a35bad8fad1772f992bae8086b0cde788cd3b37f35d0d4506c93e6edad645"},
    {file = "ujson-4.3.0-cp37-cp37m-manylinux_2_17_aarch64.manylinux2014_aarch64.whl", hash = "sha256:7a318df321d7adc3de876b29640cca8de1ad4d4e4fe7c4a76d64d9d6f1676304"},
    {file = "ujson-4.3.0-cp37-cp37m-manylinux_2_17_x86_64.manylinux2014_x86_64.whl", hash = "sha256:fc9a508efb829bf0542be9b2578d8da08f0ab1fa712e086ebb777d6ec9e6d8d2"},
    {file = "ujson-4.3.0-cp37-cp37m-manylinux_2_5_i686.manylinux1_i686.manylinux_2_17_i686.manylinux2014_i686.whl", hash = "sha256:43d2403451d7bd27b6a600f89d4bd2cf6e1b3494254509d8b5ef3c8e94ae4d8e"},
    {file = "ujson-4.3.0-cp37-cp37m-musllinux_1_1_aarch64.whl", hash = "sha256:fd0901db652a58f46550074596227dbddb7a02d2de744d3cd2358101f78037bb"},
    {file = "ujson-4.3.0-cp37-cp37m-musllinux_1_1_x86_64.whl", hash = "sha256:00fd67952b1a8a46cf5b0a51b3838187332d13d2e8d178423c5a5405c21d9e7c"},
    {file = "ujson-4.3.0-cp37-cp37m-win32.whl", hash = "sha256:b0e9510e867c72a87db2d16377c2bef912f29afd8381d1fdae332b9b7f697efa"},
    {file = "ujson-4.3.0-cp37-cp37m-win_amd64.whl", hash = "sha256:294e907f134fb5d83e0a4439cf4040d74da77157938b4db5730cd174621dcf8b"},
    {file = "ujson-4.3.0-cp38-cp38-macosx_10_14_x86_64.whl", hash = "sha256:087cd977f4f63f885a49607244e7e157801a22aadcc075a262d3c3633138573c"},
    {file = "ujson-4.3.0-cp38-cp38-manylinux_2_17_aarch64.manylinux2014_aarch64.whl", hash = "sha256:4f35dcf6d2a67e913a7135809006bd000d55ad5b5834b5dbe5b82dcf8db1ac05"},
    {file = "ujson-4.3.0-cp38-cp38-manylinux_2_17_x86_64.manylinux2014_x86_64.whl", hash = "sha256:f158fdb08e022f2f16f0fba317a80558b0cebc7e2c84ae783e5f75616d5c90d5"},
    {file = "ujson-4.3.0-cp38-cp38-manylinux_2_5_i686.manylinux1_i686.manylinux_2_17_i686.manylinux2014_i686.whl", hash = "sha256:2a06006dad34c8cfaa734bd6458452e46702b368da53b56e7732351082aa0420"},
    {file = "ujson-4.3.0-cp38-cp38-musllinux_1_1_aarch64.whl", hash = "sha256:6df94e675b05ecf4e7a57883a73b916ffcb5872d7b1298ac5cef8ac1cbce73c6"},
    {file = "ujson-4.3.0-cp38-cp38-musllinux_1_1_x86_64.whl", hash = "sha256:47af81df5d575e36d4be9396db94f35c8f62de3077a405f9af94f9756255cef5"},
    {file = "ujson-4.3.0-cp38-cp38-win32.whl", hash = "sha256:e46c1462761db518fae51ab0d89a6256aeac148a795f7244d9084c459b477af5"},
    {file = "ujson-4.3.0-cp38-cp38-win_amd64.whl", hash = "sha256:bf199015910fcfa19b6e12881abeb462498791b2ab0111ff8b17095d0477e9d4"},
    {file = "ujson-4.3.0-cp39-cp39-macosx_10_14_x86_64.whl", hash = "sha256:32ee97ec37af31b35ca4395732d883bf74fb70309d38485f7fb9a5cc3332c53e"},
    {file = "ujson-4.3.0-cp39-cp39-manylinux_2_17_aarch64.manylinux2014_aarch64.whl", hash = "sha256:1f211c7c0c9377cbf4650aa990118d0c2cce3c5fad476c39ecd35b6714ba4463"},
    {file = "ujson-4.3.0-cp39-cp39-manylinux_2_17_x86_64.manylinux2014_x86_64.whl", hash = "sha256:0c81159d3f1bcb5729ba019e63e78ee6c91b556e1ac0e67c7579768720fd3c4e"},
    {file = "ujson-4.3.0-cp39-cp39-manylinux_2_5_i686.manylinux1_i686.manylinux_2_17_i686.manylinux2014_i686.whl", hash = "sha256:b850029d64008e970cae04ada69aa33e1cd412106a1efde221269c1cda1b40cc"},
    {file = "ujson-4.3.0-cp39-cp39-musllinux_1_1_aarch64.whl", hash = "sha256:327ec982bb89abe779fe463e1013c47aae6ed53b76600af7cb1e8b8cb0ee9f85"},
    {file = "ujson-4.3.0-cp39-cp39-musllinux_1_1_x86_64.whl", hash = "sha256:103cbabe4e6fd70c957219519e37d65be612d7c74d91ef19022a2c8f8c5e4e82"},
    {file = "ujson-4.3.0-cp39-cp39-win32.whl", hash = "sha256:7b0a63865ec2978ebafb0906bf982eb52bea26fc98e2ae5e59b9d204afe2d762"},
    {file = "ujson-4.3.0-cp39-cp39-win_amd64.whl", hash = "sha256:18040475d997d93a6851d8bee474fba2ec94869e8f826dddd66cdae4aa3fdb92"},
    {file = "ujson-4.3.0-pp37-pypy37_pp73-manylinux_2_17_aarch64.manylinux2014_aarch64.whl", hash = "sha256:df481d4e13ca34d870d1fdf387742867edff3f78a1eea1bbcd72ea2fa68d9a6e"},
    {file = "ujson-4.3.0-pp37-pypy37_pp73-manylinux_2_17_x86_64.manylinux2014_x86_64.whl", hash = "sha256:e7e73ec5ba1b42c2027773f69b70eff28df132907aa98b28166c39d3ea45e85b"},
    {file = "ujson-4.3.0-pp37-pypy37_pp73-manylinux_2_5_i686.manylinux1_i686.manylinux_2_17_i686.manylinux2014_i686.whl", hash = "sha256:b270088e472f1d65a0a0aab3190010b9ac1a5b2969d39bf2b53c0fbf339bc87a"},
    {file = "ujson-4.3.0.tar.gz", hash = "sha256:baee56eca35cb5fbe02c28bd9c0936be41a96fa5c0812d9d4b7edeb5c3d568a0"},
]
uritemplate = [
    {file = "uritemplate-4.1.1-py2.py3-none-any.whl", hash = "sha256:830c08b8d99bdd312ea4ead05994a38e8936266f84b9a7878232db50b044e02e"},
    {file = "uritemplate-4.1.1.tar.gz", hash = "sha256:4346edfc5c3b79f694bccd6d6099a322bbeb628dbf2cd86eea55a456ce5124f0"},
]
urllib3 = [
    {file = "urllib3-1.26.8-py2.py3-none-any.whl", hash = "sha256:000ca7f471a233c2251c6c7023ee85305721bfdf18621ebff4fd17a8653427ed"},
    {file = "urllib3-1.26.8.tar.gz", hash = "sha256:0e7c33d9a63e7ddfcb86780aac87befc2fbddf46c58dbb487e0855f7ceec283c"},
]
uvloop = [
    {file = "uvloop-0.14.0-cp35-cp35m-macosx_10_11_x86_64.whl", hash = "sha256:08b109f0213af392150e2fe6f81d33261bb5ce968a288eb698aad4f46eb711bd"},
    {file = "uvloop-0.14.0-cp35-cp35m-manylinux2010_x86_64.whl", hash = "sha256:4544dcf77d74f3a84f03dd6278174575c44c67d7165d4c42c71db3fdc3860726"},
    {file = "uvloop-0.14.0-cp36-cp36m-macosx_10_11_x86_64.whl", hash = "sha256:b4f591aa4b3fa7f32fb51e2ee9fea1b495eb75b0b3c8d0ca52514ad675ae63f7"},
    {file = "uvloop-0.14.0-cp36-cp36m-manylinux2010_x86_64.whl", hash = "sha256:f07909cd9fc08c52d294b1570bba92186181ca01fe3dc9ffba68955273dd7362"},
    {file = "uvloop-0.14.0-cp37-cp37m-macosx_10_11_x86_64.whl", hash = "sha256:afd5513c0ae414ec71d24f6f123614a80f3d27ca655a4fcf6cabe50994cc1891"},
    {file = "uvloop-0.14.0-cp37-cp37m-manylinux2010_x86_64.whl", hash = "sha256:e7514d7a48c063226b7d06617cbb12a14278d4323a065a8d46a7962686ce2e95"},
    {file = "uvloop-0.14.0-cp38-cp38-macosx_10_11_x86_64.whl", hash = "sha256:bcac356d62edd330080aed082e78d4b580ff260a677508718f88016333e2c9c5"},
    {file = "uvloop-0.14.0-cp38-cp38-manylinux2010_x86_64.whl", hash = "sha256:4315d2ec3ca393dd5bc0b0089d23101276778c304d42faff5dc4579cb6caef09"},
    {file = "uvloop-0.14.0.tar.gz", hash = "sha256:123ac9c0c7dd71464f58f1b4ee0bbd81285d96cdda8bc3519281b8973e3a461e"},
]
wasabi = [
    {file = "wasabi-0.9.0-py3-none-any.whl", hash = "sha256:f40f317981d019903db5b69eb2bf78519c9e165c1dfdbd0452e4ca81ff9a31d2"},
    {file = "wasabi-0.9.0.tar.gz", hash = "sha256:152245d892030a3a7b511038e9472acff6d0e237cfe4123fef0d147f2d3274fc"},
]
watchdog = [
    {file = "watchdog-1.0.2-cp36-cp36m-macosx_10_9_x86_64.whl", hash = "sha256:e2a531e71be7b5cc3499ae2d1494d51b6a26684bcc7c3146f63c810c00e8a3cc"},
    {file = "watchdog-1.0.2-cp37-cp37m-macosx_10_9_x86_64.whl", hash = "sha256:e7c73edef48f4ceeebb987317a67e0080e5c9228601ff67b3c4062fa020403c7"},
    {file = "watchdog-1.0.2-cp38-cp38-macosx_10_9_x86_64.whl", hash = "sha256:85e6574395aa6c1e14e0f030d9d7f35c2340a6cf95d5671354ce876ac3ffdd4d"},
    {file = "watchdog-1.0.2-cp39-cp39-macosx_10_9_x86_64.whl", hash = "sha256:27d9b4666938d5d40afdcdf2c751781e9ce36320788b70208d0f87f7401caf93"},
    {file = "watchdog-1.0.2-pp36-pypy36_pp73-macosx_10_9_x86_64.whl", hash = "sha256:2f1ade0d0802503fda4340374d333408831cff23da66d7e711e279ba50fe6c4a"},
    {file = "watchdog-1.0.2-pp37-pypy37_pp73-macosx_10_9_x86_64.whl", hash = "sha256:f1d0e878fd69129d0d68b87cee5d9543f20d8018e82998efb79f7e412d42154a"},
    {file = "watchdog-1.0.2-py3-none-manylinux2014_aarch64.whl", hash = "sha256:d948ad9ab9aba705f9836625b32e965b9ae607284811cd98334423f659ea537a"},
    {file = "watchdog-1.0.2-py3-none-manylinux2014_armv7l.whl", hash = "sha256:101532b8db506559e52a9b5d75a308729b3f68264d930670e6155c976d0e52a0"},
    {file = "watchdog-1.0.2-py3-none-manylinux2014_i686.whl", hash = "sha256:b1d723852ce90a14abf0ec0ca9e80689d9509ee4c9ee27163118d87b564a12ac"},
    {file = "watchdog-1.0.2-py3-none-manylinux2014_ppc64.whl", hash = "sha256:68744de2003a5ea2dfbb104f9a74192cf381334a9e2c0ed2bbe1581828d50b61"},
    {file = "watchdog-1.0.2-py3-none-manylinux2014_ppc64le.whl", hash = "sha256:602dbd9498592eacc42e0632c19781c3df1728ef9cbab555fab6778effc29eeb"},
    {file = "watchdog-1.0.2-py3-none-manylinux2014_s390x.whl", hash = "sha256:016b01495b9c55b5d4126ed8ae75d93ea0d99377084107c33162df52887cee18"},
    {file = "watchdog-1.0.2-py3-none-manylinux2014_x86_64.whl", hash = "sha256:5f1f3b65142175366ba94c64d8d4c8f4015825e0beaacee1c301823266b47b9b"},
    {file = "watchdog-1.0.2-py3-none-win32.whl", hash = "sha256:57f05e55aa603c3b053eed7e679f0a83873c540255b88d58c6223c7493833bac"},
    {file = "watchdog-1.0.2-py3-none-win_amd64.whl", hash = "sha256:f84146f7864339c8addf2c2b9903271df21d18d2c721e9a77f779493234a82b5"},
    {file = "watchdog-1.0.2-py3-none-win_ia64.whl", hash = "sha256:ee21aeebe6b3e51e4ba64564c94cee8dbe7438b9cb60f0bb350c4fa70d1b52c2"},
    {file = "watchdog-1.0.2.tar.gz", hash = "sha256:376cbc2a35c0392b0fe7ff16fbc1b303fd99d4dd9911ab5581ee9d69adc88982"},
]
wcwidth = [
    {file = "wcwidth-0.2.5-py2.py3-none-any.whl", hash = "sha256:beb4802a9cebb9144e99086eff703a642a13d6a0052920003a230f3294bbe784"},
    {file = "wcwidth-0.2.5.tar.gz", hash = "sha256:c4d647b99872929fdb7bdcaa4fbe7f01413ed3d98077df798530e5b04f116c83"},
]
webexteamssdk = [
    {file = "webexteamssdk-1.6-py3-none-any.whl", hash = "sha256:e4958dca3903c659fe1e0f79e38740cb2ec1ae2589599807b179c3efb356c3a2"},
    {file = "webexteamssdk-1.6.tar.gz", hash = "sha256:980f268d89187d1a157dfbadcb626fce849080a31550e549cfe838f0203b3a3d"},
]
websockets = [
    {file = "websockets-10.1-cp310-cp310-macosx_10_9_universal2.whl", hash = "sha256:38db6e2163b021642d0a43200ee2dec8f4980bdbda96db54fde72b283b54cbfc"},
    {file = "websockets-10.1-cp310-cp310-macosx_10_9_x86_64.whl", hash = "sha256:e1b60fd297adb9fc78375778a5220da7f07bf54d2a33ac781319650413fc6a60"},
    {file = "websockets-10.1-cp310-cp310-macosx_11_0_arm64.whl", hash = "sha256:3477146d1f87ead8df0f27e8960249f5248dceb7c2741e8bbec9aa5338d0c053"},
    {file = "websockets-10.1-cp310-cp310-manylinux_2_17_aarch64.manylinux2014_aarch64.whl", hash = "sha256:bb01ea7b5f52e7125bdc3c5807aeaa2d08a0553979cf2d96a8b7803ea33e15e7"},
    {file = "websockets-10.1-cp310-cp310-manylinux_2_5_i686.manylinux1_i686.manylinux_2_12_i686.manylinux2010_i686.whl", hash = "sha256:9fd62c6dc83d5d35fb6a84ff82ec69df8f4657fff05f9cd6c7d9bec0dd57f0f6"},
    {file = "websockets-10.1-cp310-cp310-manylinux_2_5_x86_64.manylinux1_x86_64.manylinux_2_12_x86_64.manylinux2010_x86_64.whl", hash = "sha256:3bbf080f3892ba1dc8838786ec02899516a9d227abe14a80ef6fd17d4fb57127"},
    {file = "websockets-10.1-cp310-cp310-musllinux_1_1_aarch64.whl", hash = "sha256:5560558b0dace8312c46aa8915da977db02738ac8ecffbc61acfbfe103e10155"},
    {file = "websockets-10.1-cp310-cp310-musllinux_1_1_i686.whl", hash = "sha256:667c41351a6d8a34b53857ceb8343a45c85d438ee4fd835c279591db8aeb85be"},
    {file = "websockets-10.1-cp310-cp310-musllinux_1_1_x86_64.whl", hash = "sha256:468f0031fdbf4d643f89403a66383247eb82803430b14fa27ce2d44d2662ca37"},
    {file = "websockets-10.1-cp310-cp310-win32.whl", hash = "sha256:d0d81b46a5c87d443e40ce2272436da8e6092aa91f5fbeb60d1be9f11eff5b4c"},
    {file = "websockets-10.1-cp310-cp310-win_amd64.whl", hash = "sha256:b68b6caecb9a0c6db537aa79750d1b592a841e4f1a380c6196091e65b2ad35f9"},
    {file = "websockets-10.1-cp37-cp37m-macosx_10_9_x86_64.whl", hash = "sha256:a249139abc62ef333e9e85064c27fefb113b16ffc5686cefc315bdaef3eefbc8"},
    {file = "websockets-10.1-cp37-cp37m-manylinux_2_17_aarch64.manylinux2014_aarch64.whl", hash = "sha256:8877861e3dee38c8d302eee0d5dbefa6663de3b46dc6a888f70cd7e82562d1f7"},
    {file = "websockets-10.1-cp37-cp37m-manylinux_2_5_i686.manylinux1_i686.manylinux_2_12_i686.manylinux2010_i686.whl", hash = "sha256:e3872ae57acd4306ecf937d36177854e218e999af410a05c17168cd99676c512"},
    {file = "websockets-10.1-cp37-cp37m-manylinux_2_5_x86_64.manylinux1_x86_64.manylinux_2_12_x86_64.manylinux2010_x86_64.whl", hash = "sha256:b66e6d514f12c28d7a2d80bb2a48ef223342e99c449782d9831b0d29a9e88a17"},
    {file = "websockets-10.1-cp37-cp37m-musllinux_1_1_aarch64.whl", hash = "sha256:9f304a22ece735a3da8a51309bc2c010e23961a8f675fae46fdf62541ed62123"},
    {file = "websockets-10.1-cp37-cp37m-musllinux_1_1_i686.whl", hash = "sha256:189ed478395967d6a98bb293abf04e8815349e17456a0a15511f1088b6cb26e4"},
    {file = "websockets-10.1-cp37-cp37m-musllinux_1_1_x86_64.whl", hash = "sha256:08a42856158307e231b199671c4fce52df5786dd3d703f36b5d8ac76b206c485"},
    {file = "websockets-10.1-cp37-cp37m-win32.whl", hash = "sha256:3ef6f73854cded34e78390dbdf40dfdcf0b89b55c0e282468ef92646fce8d13a"},
    {file = "websockets-10.1-cp37-cp37m-win_amd64.whl", hash = "sha256:89e985d40d407545d5f5e2e58e1fdf19a22bd2d8cd54d20a882e29f97e930a0a"},
    {file = "websockets-10.1-cp38-cp38-macosx_10_9_universal2.whl", hash = "sha256:002071169d2e44ce8eb9e5ebac9fbce142ba4b5146eef1cfb16b177a27662657"},
    {file = "websockets-10.1-cp38-cp38-macosx_10_9_x86_64.whl", hash = "sha256:cfae282c2aa7f0c4be45df65c248481f3509f8c40ca8b15ed96c35668ae0ff69"},
    {file = "websockets-10.1-cp38-cp38-macosx_11_0_arm64.whl", hash = "sha256:97b4b68a2ddaf5c4707ae79c110bfd874c5be3c6ac49261160fb243fa45d8bbb"},
    {file = "websockets-10.1-cp38-cp38-manylinux_2_17_aarch64.manylinux2014_aarch64.whl", hash = "sha256:7c9407719f42cb77049975410490c58a705da6af541adb64716573e550e5c9db"},
    {file = "websockets-10.1-cp38-cp38-manylinux_2_5_i686.manylinux1_i686.manylinux_2_12_i686.manylinux2010_i686.whl", hash = "sha256:1d858fb31e5ac992a2cdf17e874c95f8a5b1e917e1fb6b45ad85da30734b223f"},
    {file = "websockets-10.1-cp38-cp38-manylinux_2_5_x86_64.manylinux1_x86_64.manylinux_2_12_x86_64.manylinux2010_x86_64.whl", hash = "sha256:7bdd3d26315db0a9cf8a0af30ca95e0aa342eda9c1377b722e71ccd86bc5d1dd"},
    {file = "websockets-10.1-cp38-cp38-musllinux_1_1_aarch64.whl", hash = "sha256:e259be0863770cb91b1a6ccf6907f1ac2f07eff0b7f01c249ed751865a70cb0d"},
    {file = "websockets-10.1-cp38-cp38-musllinux_1_1_i686.whl", hash = "sha256:6b014875fae19577a392372075e937ebfebf53fd57f613df07b35ab210f31534"},
    {file = "websockets-10.1-cp38-cp38-musllinux_1_1_x86_64.whl", hash = "sha256:98de71f86bdb29430fd7ba9997f47a6b10866800e3ea577598a786a785701bb0"},
    {file = "websockets-10.1-cp38-cp38-win32.whl", hash = "sha256:3a02ab91d84d9056a9ee833c254895421a6333d7ae7fff94b5c68e4fa8095519"},
    {file = "websockets-10.1-cp38-cp38-win_amd64.whl", hash = "sha256:7d6673b2753f9c5377868a53445d0c321ef41ff3c8e3b6d57868e72054bfce5f"},
    {file = "websockets-10.1-cp39-cp39-macosx_10_9_universal2.whl", hash = "sha256:ddab2dc69ee5ae27c74dbfe9d7bb6fee260826c136dca257faa1a41d1db61a89"},
    {file = "websockets-10.1-cp39-cp39-macosx_10_9_x86_64.whl", hash = "sha256:14e9cf68a08d1a5d42109549201aefba473b1d925d233ae19035c876dd845da9"},
    {file = "websockets-10.1-cp39-cp39-macosx_11_0_arm64.whl", hash = "sha256:e4819c6fb4f336fd5388372cb556b1f3a165f3f68e66913d1a2fc1de55dc6f58"},
    {file = "websockets-10.1-cp39-cp39-manylinux_2_17_aarch64.manylinux2014_aarch64.whl", hash = "sha256:05e7f098c76b0a4743716590bb8f9706de19f1ef5148d61d0cf76495ec3edb9c"},
    {file = "websockets-10.1-cp39-cp39-manylinux_2_5_i686.manylinux1_i686.manylinux_2_12_i686.manylinux2010_i686.whl", hash = "sha256:5bb6256de5a4fb1d42b3747b4e2268706c92965d75d0425be97186615bf2f24f"},
    {file = "websockets-10.1-cp39-cp39-manylinux_2_5_x86_64.manylinux1_x86_64.manylinux_2_12_x86_64.manylinux2010_x86_64.whl", hash = "sha256:888a5fa2a677e0c2b944f9826c756475980f1b276b6302e606f5c4ff5635be9e"},
    {file = "websockets-10.1-cp39-cp39-musllinux_1_1_aarch64.whl", hash = "sha256:6fdec1a0b3e5630c58e3d8704d2011c678929fce90b40908c97dfc47de8dca72"},
    {file = "websockets-10.1-cp39-cp39-musllinux_1_1_i686.whl", hash = "sha256:531d8eb013a9bc6b3ad101588182aa9b6dd994b190c56df07f0d84a02b85d530"},
    {file = "websockets-10.1-cp39-cp39-musllinux_1_1_x86_64.whl", hash = "sha256:0d93b7cadc761347d98da12ec1930b5c71b2096f1ceed213973e3cda23fead9c"},
    {file = "websockets-10.1-cp39-cp39-win32.whl", hash = "sha256:d9b245db5a7e64c95816e27d72830e51411c4609c05673d1ae81eb5d23b0be54"},
    {file = "websockets-10.1-cp39-cp39-win_amd64.whl", hash = "sha256:882c0b8bdff3bf1bd7f024ce17c6b8006042ec4cceba95cf15df57e57efa471c"},
    {file = "websockets-10.1-pp37-pypy37_pp73-macosx_10_9_x86_64.whl", hash = "sha256:10edd9d7d3581cfb9ff544ac09fc98cab7ee8f26778a5a8b2d5fd4b0684c5ba5"},
    {file = "websockets-10.1-pp37-pypy37_pp73-manylinux_2_17_aarch64.manylinux2014_aarch64.whl", hash = "sha256:baa83174390c0ff4fc1304fbe24393843ac7a08fdd59295759c4b439e06b1536"},
    {file = "websockets-10.1-pp37-pypy37_pp73-manylinux_2_5_i686.manylinux1_i686.manylinux_2_12_i686.manylinux2010_i686.whl", hash = "sha256:483edee5abed738a0b6a908025be47f33634c2ad8e737edd03ffa895bd600909"},
    {file = "websockets-10.1-pp37-pypy37_pp73-manylinux_2_5_x86_64.manylinux1_x86_64.manylinux_2_12_x86_64.manylinux2010_x86_64.whl", hash = "sha256:816ae7dac2c6522cfa620947ead0ca95ac654916eebf515c94d7c28de5601a6e"},
    {file = "websockets-10.1-pp37-pypy37_pp73-win_amd64.whl", hash = "sha256:1dafe98698ece09b8ccba81b910643ff37198e43521d977be76caf37709cf62b"},
    {file = "websockets-10.1.tar.gz", hash = "sha256:181d2b25de5a437b36aefedaf006ecb6fa3aa1328ec0236cdde15f32f9d3ff6d"},
]
werkzeug = [
    {file = "Werkzeug-2.0.2-py3-none-any.whl", hash = "sha256:63d3dc1cf60e7b7e35e97fa9861f7397283b75d765afcaefd993d6046899de8f"},
    {file = "Werkzeug-2.0.2.tar.gz", hash = "sha256:aa2bb6fc8dee8d6c504c0ac1e7f5f7dc5810a9903e793b6f715a9f015bdadb9a"},
]
wrapt = [
    {file = "wrapt-1.12.1.tar.gz", hash = "sha256:b62ffa81fb85f4332a4f609cab4ac40709470da05643a082ec1eb88e6d9b97d7"},
]
xmltodict = [
    {file = "xmltodict-0.12.0-py2.py3-none-any.whl", hash = "sha256:8bbcb45cc982f48b2ca8fe7e7827c5d792f217ecf1792626f808bf41c3b86051"},
    {file = "xmltodict-0.12.0.tar.gz", hash = "sha256:50d8c638ed7ecb88d90561beedbf720c9b4e851a9fa6c47ebd64e99d166d8a21"},
]
yarl = [
    {file = "yarl-1.7.2-cp310-cp310-macosx_10_9_universal2.whl", hash = "sha256:f2a8508f7350512434e41065684076f640ecce176d262a7d54f0da41d99c5a95"},
    {file = "yarl-1.7.2-cp310-cp310-macosx_10_9_x86_64.whl", hash = "sha256:da6df107b9ccfe52d3a48165e48d72db0eca3e3029b5b8cb4fe6ee3cb870ba8b"},
    {file = "yarl-1.7.2-cp310-cp310-macosx_11_0_arm64.whl", hash = "sha256:a1d0894f238763717bdcfea74558c94e3bc34aeacd3351d769460c1a586a8b05"},
    {file = "yarl-1.7.2-cp310-cp310-manylinux_2_17_aarch64.manylinux2014_aarch64.whl", hash = "sha256:dfe4b95b7e00c6635a72e2d00b478e8a28bfb122dc76349a06e20792eb53a523"},
    {file = "yarl-1.7.2-cp310-cp310-manylinux_2_17_ppc64le.manylinux2014_ppc64le.whl", hash = "sha256:c145ab54702334c42237a6c6c4cc08703b6aa9b94e2f227ceb3d477d20c36c63"},
    {file = "yarl-1.7.2-cp310-cp310-manylinux_2_17_s390x.manylinux2014_s390x.whl", hash = "sha256:1ca56f002eaf7998b5fcf73b2421790da9d2586331805f38acd9997743114e98"},
    {file = "yarl-1.7.2-cp310-cp310-manylinux_2_5_i686.manylinux1_i686.manylinux_2_12_i686.manylinux2010_i686.whl", hash = "sha256:1d3d5ad8ea96bd6d643d80c7b8d5977b4e2fb1bab6c9da7322616fd26203d125"},
    {file = "yarl-1.7.2-cp310-cp310-manylinux_2_5_x86_64.manylinux1_x86_64.manylinux_2_12_x86_64.manylinux2010_x86_64.whl", hash = "sha256:167ab7f64e409e9bdd99333fe8c67b5574a1f0495dcfd905bc7454e766729b9e"},
    {file = "yarl-1.7.2-cp310-cp310-musllinux_1_1_aarch64.whl", hash = "sha256:95a1873b6c0dd1c437fb3bb4a4aaa699a48c218ac7ca1e74b0bee0ab16c7d60d"},
    {file = "yarl-1.7.2-cp310-cp310-musllinux_1_1_i686.whl", hash = "sha256:6152224d0a1eb254f97df3997d79dadd8bb2c1a02ef283dbb34b97d4f8492d23"},
    {file = "yarl-1.7.2-cp310-cp310-musllinux_1_1_ppc64le.whl", hash = "sha256:5bb7d54b8f61ba6eee541fba4b83d22b8a046b4ef4d8eb7f15a7e35db2e1e245"},
    {file = "yarl-1.7.2-cp310-cp310-musllinux_1_1_s390x.whl", hash = "sha256:9c1f083e7e71b2dd01f7cd7434a5f88c15213194df38bc29b388ccdf1492b739"},
    {file = "yarl-1.7.2-cp310-cp310-musllinux_1_1_x86_64.whl", hash = "sha256:f44477ae29025d8ea87ec308539f95963ffdc31a82f42ca9deecf2d505242e72"},
    {file = "yarl-1.7.2-cp310-cp310-win32.whl", hash = "sha256:cff3ba513db55cc6a35076f32c4cdc27032bd075c9faef31fec749e64b45d26c"},
    {file = "yarl-1.7.2-cp310-cp310-win_amd64.whl", hash = "sha256:c9c6d927e098c2d360695f2e9d38870b2e92e0919be07dbe339aefa32a090265"},
    {file = "yarl-1.7.2-cp36-cp36m-macosx_10_9_x86_64.whl", hash = "sha256:9b4c77d92d56a4c5027572752aa35082e40c561eec776048330d2907aead891d"},
    {file = "yarl-1.7.2-cp36-cp36m-manylinux_2_17_aarch64.manylinux2014_aarch64.whl", hash = "sha256:c01a89a44bb672c38f42b49cdb0ad667b116d731b3f4c896f72302ff77d71656"},
    {file = "yarl-1.7.2-cp36-cp36m-manylinux_2_17_ppc64le.manylinux2014_ppc64le.whl", hash = "sha256:c19324a1c5399b602f3b6e7db9478e5b1adf5cf58901996fc973fe4fccd73eed"},
    {file = "yarl-1.7.2-cp36-cp36m-manylinux_2_17_s390x.manylinux2014_s390x.whl", hash = "sha256:3abddf0b8e41445426d29f955b24aeecc83fa1072be1be4e0d194134a7d9baee"},
    {file = "yarl-1.7.2-cp36-cp36m-manylinux_2_5_i686.manylinux1_i686.manylinux_2_12_i686.manylinux2010_i686.whl", hash = "sha256:6a1a9fe17621af43e9b9fcea8bd088ba682c8192d744b386ee3c47b56eaabb2c"},
    {file = "yarl-1.7.2-cp36-cp36m-manylinux_2_5_x86_64.manylinux1_x86_64.manylinux_2_12_x86_64.manylinux2010_x86_64.whl", hash = "sha256:8b0915ee85150963a9504c10de4e4729ae700af11df0dc5550e6587ed7891e92"},
    {file = "yarl-1.7.2-cp36-cp36m-musllinux_1_1_aarch64.whl", hash = "sha256:29e0656d5497733dcddc21797da5a2ab990c0cb9719f1f969e58a4abac66234d"},
    {file = "yarl-1.7.2-cp36-cp36m-musllinux_1_1_i686.whl", hash = "sha256:bf19725fec28452474d9887a128e98dd67eee7b7d52e932e6949c532d820dc3b"},
    {file = "yarl-1.7.2-cp36-cp36m-musllinux_1_1_ppc64le.whl", hash = "sha256:d6f3d62e16c10e88d2168ba2d065aa374e3c538998ed04996cd373ff2036d64c"},
    {file = "yarl-1.7.2-cp36-cp36m-musllinux_1_1_s390x.whl", hash = "sha256:ac10bbac36cd89eac19f4e51c032ba6b412b3892b685076f4acd2de18ca990aa"},
    {file = "yarl-1.7.2-cp36-cp36m-musllinux_1_1_x86_64.whl", hash = "sha256:aa32aaa97d8b2ed4e54dc65d241a0da1c627454950f7d7b1f95b13985afd6c5d"},
    {file = "yarl-1.7.2-cp36-cp36m-win32.whl", hash = "sha256:87f6e082bce21464857ba58b569370e7b547d239ca22248be68ea5d6b51464a1"},
    {file = "yarl-1.7.2-cp36-cp36m-win_amd64.whl", hash = "sha256:ac35ccde589ab6a1870a484ed136d49a26bcd06b6a1c6397b1967ca13ceb3913"},
    {file = "yarl-1.7.2-cp37-cp37m-macosx_10_9_x86_64.whl", hash = "sha256:a467a431a0817a292121c13cbe637348b546e6ef47ca14a790aa2fa8cc93df63"},
    {file = "yarl-1.7.2-cp37-cp37m-manylinux_2_17_aarch64.manylinux2014_aarch64.whl", hash = "sha256:6ab0c3274d0a846840bf6c27d2c60ba771a12e4d7586bf550eefc2df0b56b3b4"},
    {file = "yarl-1.7.2-cp37-cp37m-manylinux_2_17_ppc64le.manylinux2014_ppc64le.whl", hash = "sha256:d260d4dc495c05d6600264a197d9d6f7fc9347f21d2594926202fd08cf89a8ba"},
    {file = "yarl-1.7.2-cp37-cp37m-manylinux_2_17_s390x.manylinux2014_s390x.whl", hash = "sha256:fc4dd8b01a8112809e6b636b00f487846956402834a7fd59d46d4f4267181c41"},
    {file = "yarl-1.7.2-cp37-cp37m-manylinux_2_5_i686.manylinux1_i686.manylinux_2_12_i686.manylinux2010_i686.whl", hash = "sha256:c1164a2eac148d85bbdd23e07dfcc930f2e633220f3eb3c3e2a25f6148c2819e"},
    {file = "yarl-1.7.2-cp37-cp37m-manylinux_2_5_x86_64.manylinux1_x86_64.manylinux_2_12_x86_64.manylinux2010_x86_64.whl", hash = "sha256:67e94028817defe5e705079b10a8438b8cb56e7115fa01640e9c0bb3edf67332"},
    {file = "yarl-1.7.2-cp37-cp37m-musllinux_1_1_aarch64.whl", hash = "sha256:89ccbf58e6a0ab89d487c92a490cb5660d06c3a47ca08872859672f9c511fc52"},
    {file = "yarl-1.7.2-cp37-cp37m-musllinux_1_1_i686.whl", hash = "sha256:8cce6f9fa3df25f55521fbb5c7e4a736683148bcc0c75b21863789e5185f9185"},
    {file = "yarl-1.7.2-cp37-cp37m-musllinux_1_1_ppc64le.whl", hash = "sha256:211fcd65c58bf250fb994b53bc45a442ddc9f441f6fec53e65de8cba48ded986"},
    {file = "yarl-1.7.2-cp37-cp37m-musllinux_1_1_s390x.whl", hash = "sha256:c10ea1e80a697cf7d80d1ed414b5cb8f1eec07d618f54637067ae3c0334133c4"},
    {file = "yarl-1.7.2-cp37-cp37m-musllinux_1_1_x86_64.whl", hash = "sha256:52690eb521d690ab041c3919666bea13ab9fbff80d615ec16fa81a297131276b"},
    {file = "yarl-1.7.2-cp37-cp37m-win32.whl", hash = "sha256:695ba021a9e04418507fa930d5f0704edbce47076bdcfeeaba1c83683e5649d1"},
    {file = "yarl-1.7.2-cp37-cp37m-win_amd64.whl", hash = "sha256:c17965ff3706beedafd458c452bf15bac693ecd146a60a06a214614dc097a271"},
    {file = "yarl-1.7.2-cp38-cp38-macosx_10_9_universal2.whl", hash = "sha256:fce78593346c014d0d986b7ebc80d782b7f5e19843ca798ed62f8e3ba8728576"},
    {file = "yarl-1.7.2-cp38-cp38-macosx_10_9_x86_64.whl", hash = "sha256:c2a1ac41a6aa980db03d098a5531f13985edcb451bcd9d00670b03129922cd0d"},
    {file = "yarl-1.7.2-cp38-cp38-macosx_11_0_arm64.whl", hash = "sha256:39d5493c5ecd75c8093fa7700a2fb5c94fe28c839c8e40144b7ab7ccba6938c8"},
    {file = "yarl-1.7.2-cp38-cp38-manylinux_2_17_aarch64.manylinux2014_aarch64.whl", hash = "sha256:1eb6480ef366d75b54c68164094a6a560c247370a68c02dddb11f20c4c6d3c9d"},
    {file = "yarl-1.7.2-cp38-cp38-manylinux_2_17_ppc64le.manylinux2014_ppc64le.whl", hash = "sha256:5ba63585a89c9885f18331a55d25fe81dc2d82b71311ff8bd378fc8004202ff6"},
    {file = "yarl-1.7.2-cp38-cp38-manylinux_2_17_s390x.manylinux2014_s390x.whl", hash = "sha256:e39378894ee6ae9f555ae2de332d513a5763276a9265f8e7cbaeb1b1ee74623a"},
    {file = "yarl-1.7.2-cp38-cp38-manylinux_2_5_i686.manylinux1_i686.manylinux_2_12_i686.manylinux2010_i686.whl", hash = "sha256:c0910c6b6c31359d2f6184828888c983d54d09d581a4a23547a35f1d0b9484b1"},
    {file = "yarl-1.7.2-cp38-cp38-manylinux_2_5_x86_64.manylinux1_x86_64.manylinux_2_12_x86_64.manylinux2010_x86_64.whl", hash = "sha256:6feca8b6bfb9eef6ee057628e71e1734caf520a907b6ec0d62839e8293e945c0"},
    {file = "yarl-1.7.2-cp38-cp38-musllinux_1_1_aarch64.whl", hash = "sha256:8300401dc88cad23f5b4e4c1226f44a5aa696436a4026e456fe0e5d2f7f486e6"},
    {file = "yarl-1.7.2-cp38-cp38-musllinux_1_1_i686.whl", hash = "sha256:788713c2896f426a4e166b11f4ec538b5736294ebf7d5f654ae445fd44270832"},
    {file = "yarl-1.7.2-cp38-cp38-musllinux_1_1_ppc64le.whl", hash = "sha256:fd547ec596d90c8676e369dd8a581a21227fe9b4ad37d0dc7feb4ccf544c2d59"},
    {file = "yarl-1.7.2-cp38-cp38-musllinux_1_1_s390x.whl", hash = "sha256:737e401cd0c493f7e3dd4db72aca11cfe069531c9761b8ea474926936b3c57c8"},
    {file = "yarl-1.7.2-cp38-cp38-musllinux_1_1_x86_64.whl", hash = "sha256:baf81561f2972fb895e7844882898bda1eef4b07b5b385bcd308d2098f1a767b"},
    {file = "yarl-1.7.2-cp38-cp38-win32.whl", hash = "sha256:ede3b46cdb719c794427dcce9d8beb4abe8b9aa1e97526cc20de9bd6583ad1ef"},
    {file = "yarl-1.7.2-cp38-cp38-win_amd64.whl", hash = "sha256:cc8b7a7254c0fc3187d43d6cb54b5032d2365efd1df0cd1749c0c4df5f0ad45f"},
    {file = "yarl-1.7.2-cp39-cp39-macosx_10_9_universal2.whl", hash = "sha256:580c1f15500e137a8c37053e4cbf6058944d4c114701fa59944607505c2fe3a0"},
    {file = "yarl-1.7.2-cp39-cp39-macosx_10_9_x86_64.whl", hash = "sha256:3ec1d9a0d7780416e657f1e405ba35ec1ba453a4f1511eb8b9fbab81cb8b3ce1"},
    {file = "yarl-1.7.2-cp39-cp39-macosx_11_0_arm64.whl", hash = "sha256:3bf8cfe8856708ede6a73907bf0501f2dc4e104085e070a41f5d88e7faf237f3"},
    {file = "yarl-1.7.2-cp39-cp39-manylinux_2_17_aarch64.manylinux2014_aarch64.whl", hash = "sha256:1be4bbb3d27a4e9aa5f3df2ab61e3701ce8fcbd3e9846dbce7c033a7e8136746"},
    {file = "yarl-1.7.2-cp39-cp39-manylinux_2_17_ppc64le.manylinux2014_ppc64le.whl", hash = "sha256:534b047277a9a19d858cde163aba93f3e1677d5acd92f7d10ace419d478540de"},
    {file = "yarl-1.7.2-cp39-cp39-manylinux_2_17_s390x.manylinux2014_s390x.whl", hash = "sha256:c6ddcd80d79c96eb19c354d9dca95291589c5954099836b7c8d29278a7ec0bda"},
    {file = "yarl-1.7.2-cp39-cp39-manylinux_2_5_i686.manylinux1_i686.manylinux_2_12_i686.manylinux2010_i686.whl", hash = "sha256:9bfcd43c65fbb339dc7086b5315750efa42a34eefad0256ba114cd8ad3896f4b"},
    {file = "yarl-1.7.2-cp39-cp39-manylinux_2_5_x86_64.manylinux1_x86_64.manylinux_2_12_x86_64.manylinux2010_x86_64.whl", hash = "sha256:f64394bd7ceef1237cc604b5a89bf748c95982a84bcd3c4bbeb40f685c810794"},
    {file = "yarl-1.7.2-cp39-cp39-musllinux_1_1_aarch64.whl", hash = "sha256:044daf3012e43d4b3538562da94a88fb12a6490652dbc29fb19adfa02cf72eac"},
    {file = "yarl-1.7.2-cp39-cp39-musllinux_1_1_i686.whl", hash = "sha256:368bcf400247318382cc150aaa632582d0780b28ee6053cd80268c7e72796dec"},
    {file = "yarl-1.7.2-cp39-cp39-musllinux_1_1_ppc64le.whl", hash = "sha256:bab827163113177aee910adb1f48ff7af31ee0289f434f7e22d10baf624a6dfe"},
    {file = "yarl-1.7.2-cp39-cp39-musllinux_1_1_s390x.whl", hash = "sha256:0cba38120db72123db7c58322fa69e3c0efa933040ffb586c3a87c063ec7cae8"},
    {file = "yarl-1.7.2-cp39-cp39-musllinux_1_1_x86_64.whl", hash = "sha256:59218fef177296451b23214c91ea3aba7858b4ae3306dde120224cfe0f7a6ee8"},
    {file = "yarl-1.7.2-cp39-cp39-win32.whl", hash = "sha256:1edc172dcca3f11b38a9d5c7505c83c1913c0addc99cd28e993efeaafdfaa18d"},
    {file = "yarl-1.7.2-cp39-cp39-win_amd64.whl", hash = "sha256:797c2c412b04403d2da075fb93c123df35239cd7b4cc4e0cd9e5839b73f52c58"},
    {file = "yarl-1.7.2.tar.gz", hash = "sha256:45399b46d60c253327a460e99856752009fcee5f5d3c80b2f7c0cae1c38d56dd"},
]
zipp = [
    {file = "zipp-3.7.0-py3-none-any.whl", hash = "sha256:b47250dd24f92b7dd6a0a8fc5244da14608f3ca90a5efcd37a3b1642fac9a375"},
    {file = "zipp-3.7.0.tar.gz", hash = "sha256:9f50f446828eb9d45b267433fd3e9da8d801f614129124863f9c51ebceafb87d"},
]<|MERGE_RESOLUTION|>--- conflicted
+++ resolved
@@ -288,22 +288,14 @@
 
 [[package]]
 name = "boto3"
-<<<<<<< HEAD
 version = "1.20.38"
-=======
-version = "1.20.37"
->>>>>>> fbad4cf1
 description = "The AWS SDK for Python"
 category = "main"
 optional = false
 python-versions = ">= 3.6"
 
 [package.dependencies]
-<<<<<<< HEAD
 botocore = ">=1.23.38,<1.24.0"
-=======
-botocore = ">=1.23.37,<1.24.0"
->>>>>>> fbad4cf1
 jmespath = ">=0.7.1,<1.0.0"
 s3transfer = ">=0.5.0,<0.6.0"
 
@@ -312,11 +304,7 @@
 
 [[package]]
 name = "botocore"
-<<<<<<< HEAD
 version = "1.23.38"
-=======
-version = "1.23.37"
->>>>>>> fbad4cf1
 description = "Low-level, data-driven core of boto 3."
 category = "main"
 optional = false
@@ -3431,11 +3419,7 @@
 [metadata]
 lock-version = "1.1"
 python-versions = ">=3.7,<3.9"
-<<<<<<< HEAD
 content-hash = "954f73b0ebc9c14618235fb647d997a05fd234ae402a78af23cd7deeea4a4217"
-=======
-content-hash = "9e1746c3efed08141e3176d60c82d6315228c0c80af2cf7b17f6f1ae0d737681"
->>>>>>> fbad4cf1
 
 [metadata.files]
 absl-py = [
@@ -3576,21 +3560,12 @@
     {file = "blis-0.7.5.tar.gz", hash = "sha256:833e01e9eaff4c01aa6e049bbc1e6acb9eca6ee513d7b35b5bf135d49705ad33"},
 ]
 boto3 = [
-<<<<<<< HEAD
     {file = "boto3-1.20.38-py3-none-any.whl", hash = "sha256:22b243302f526df9c599c6b81092cb3c62f785bc06cedceeff9054489df4ffb3"},
     {file = "boto3-1.20.38.tar.gz", hash = "sha256:edeae6d38c98691cb9da187c541f3033e0f30d6b2a0b54b5399a44d9b3ba4f61"},
 ]
 botocore = [
     {file = "botocore-1.23.38-py3-none-any.whl", hash = "sha256:49b304d9d4a782d7108f6a5ca0df6557da20a22b74d5bf745f02fea5cffc35ca"},
     {file = "botocore-1.23.38.tar.gz", hash = "sha256:f733bc565f144f0ec97ffe0d51235d358ad2f5f12b331563b69d9e9227262a36"},
-=======
-    {file = "boto3-1.20.37-py3-none-any.whl", hash = "sha256:55c7004af4296648ee497417dfc454d9c39770c265f67e28e1c5f10e11f3b644"},
-    {file = "boto3-1.20.37.tar.gz", hash = "sha256:0e2f8aa8ee71f144d8afbe9ff7d0bb40525b94535e0695bdb200687970c9f452"},
-]
-botocore = [
-    {file = "botocore-1.23.37-py3-none-any.whl", hash = "sha256:9ea3eb6e507684900418ad100e5accd1d98979d41c49bacf15f970f0d72f75d4"},
-    {file = "botocore-1.23.37.tar.gz", hash = "sha256:f3077f1ca19e6ab6b7a84c61e01e136a97c7732078a8d806908aee44f1042f5f"},
->>>>>>> fbad4cf1
 ]
 cachecontrol = [
     {file = "CacheControl-0.12.10-py2.py3-none-any.whl", hash = "sha256:b0d43d8f71948ef5ebdee5fe236b86c6ffc7799370453dccb0e894c20dfa487c"},
