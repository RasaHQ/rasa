--- conflicted
+++ resolved
@@ -48,12 +48,7 @@
 our Helm charts is the best option. This provides a scalable architecture that is also straightforward to deploy.
 However, you can also customize the Helm charts if you have specific requirements.
 
-<<<<<<< HEAD
-
 * Default: Read the [Helm Chart Installation](https://rasa.com/docs/rasa-x/installation-and-setup/install/helm-chart-installation/introduction) docs.
-=======
-* Default: Read the [Helm Chart Installation](https://rasa.com/docs/rasa-x/0.42.x/installation-and-setup/install/helm-chart) docs.
->>>>>>> 04dcb7a3
 
 * Custom: Read the above, as well as the [Advanced Configuration](https://rasa.com/docs/rasa-x/installation-and-setup/customize/#helm-chart)
   documentation, and customize the [open source Helm charts](https://github.com/RasaHQ/rasa-x-helm) to your needs.
