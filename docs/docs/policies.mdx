--- conflicted
+++ resolved
@@ -182,111 +182,6 @@
 <details><summary>More configurable parameters</summary>
 
 ```
-<<<<<<< HEAD
-+---------------------------------+------------------+--------------------------------------------------------------+
-| Parameter                       | Default Value    | Description                                                  |
-+=================================+==================+==============================================================+
-| hidden_layers_sizes             | dialogue: []     | Hidden layer sizes for layers before the embedding layers    |
-|                                 | label: []        | for dialogue and labels. The number of hidden layers is      |
-|                                 |                  | equal to the length of the corresponding.                    |
-+---------------------------------+------------------+--------------------------------------------------------------+
-| transformer_size                | 128              | Number of units in transformer.                              |
-+---------------------------------+------------------+--------------------------------------------------------------+
-| number_of_transformer_layers    | 1                | Number of transformer layers.                                |
-+---------------------------------+------------------+--------------------------------------------------------------+
-| number_of_attention_heads       | 4                | Number of attention heads in transformer.                    |
-+---------------------------------+------------------+--------------------------------------------------------------+
-| use_key_relative_attention      | False            | If 'True' use key relative embeddings in attention.          |
-+---------------------------------+------------------+--------------------------------------------------------------+
-| use_value_relative_attention    | False            | If 'True' use value relative embeddings in attention.        |
-+---------------------------------+------------------+--------------------------------------------------------------+
-| max_relative_position           | None             | Maximum position for relative embeddings.                    |
-+---------------------------------+------------------+--------------------------------------------------------------+
-| batch_size                      | [64, 256]        | Initial and final value for batch sizes.                     |
-|                                 |                  | Batch size will be linearly increased for each epoch.        |
-|                                 |                  | If constant `batch_size` is required, pass an int, e.g. `8`. |
-+---------------------------------+------------------+--------------------------------------------------------------+
-| batch_strategy                  | "balanced"       | Strategy used when creating batches.                         |
-|                                 |                  | Can be either 'sequence' or 'balanced'.                      |
-+---------------------------------+------------------+--------------------------------------------------------------+
-| epochs                          | 1                | Number of epochs to train.                                   |
-+---------------------------------+------------------+--------------------------------------------------------------+
-| random_seed                     | None             | Set random seed to any 'int' to get reproducible results.    |
-+---------------------------------+------------------+--------------------------------------------------------------+
-| embedding_dimension             | 20               | Dimension size of embedding vectors.                         |
-+---------------------------------+------------------+--------------------------------------------------------------+
-| number_of_negative_examples     | 20               | The number of incorrect labels. The algorithm will minimize  |
-|                                 |                  | their similarity to the user input during training.          |
-+---------------------------------+------------------+--------------------------------------------------------------+
-| similarity_type                 | "auto"           | Type of similarity measure to use, either 'auto' or 'cosine' |
-|                                 |                  | or 'inner'.                                                  |
-+---------------------------------+------------------+--------------------------------------------------------------+
-| loss_type                       | "softmax"        | The type of the loss function, either 'softmax' or 'margin'. |
-+---------------------------------+------------------+--------------------------------------------------------------+
-| ranking_length                  | 10               | Number of top actions to normalize scores for loss type      |
-|                                 |                  | 'softmax'. Set to 0 to turn off normalization.               |
-+---------------------------------+------------------+--------------------------------------------------------------+
-| maximum_positive_similarity     | 0.8              | Indicates how similar the algorithm should try to make       |
-|                                 |                  | embedding vectors for correct labels.                        |
-|                                 |                  | Should be 0.0 < ... < 1.0 for 'cosine' similarity type.      |
-+---------------------------------+------------------+--------------------------------------------------------------+
-| maximum_negative_similarity     | -0.2             | Maximum negative similarity for incorrect labels.            |
-|                                 |                  | Should be -1.0 < ... < 1.0 for 'cosine' similarity type.     |
-+---------------------------------+------------------+--------------------------------------------------------------+
-| use_maximum_negative_similarity | True             | If 'True' the algorithm only minimizes maximum similarity    |
-|                                 |                  | over incorrect intent labels, used only if 'loss_type' is    |
-|                                 |                  | set to 'margin'.                                             |
-+---------------------------------+------------------+--------------------------------------------------------------+
-| scale_loss                      | True             | Scale loss inverse proportionally to confidence of correct   |
-|                                 |                  | prediction.                                                  |
-+---------------------------------+------------------+--------------------------------------------------------------+
-| regularization_constant         | 0.001            | The scale of regularization.                                 |
-+---------------------------------+------------------+--------------------------------------------------------------+
-| negative_margin_scale           | 0.8              | The scale of how important it is to minimize the maximum     |
-|                                 |                  | similarity between embeddings of different labels.           |
-+---------------------------------+------------------+--------------------------------------------------------------+
-| drop_rate_dialogue              | 0.1              | Dropout rate for embedding layers of dialogue features.      |
-|                                 |                  | Value should be between 0 and 1.                             |
-|                                 |                  | The higher the value the higher the regularization effect.   |
-+---------------------------------+------------------+--------------------------------------------------------------+
-| drop_rate_label                 | 0.0              | Dropout rate for embedding layers of label features.         |
-|                                 |                  | Value should be between 0 and 1.                             |
-|                                 |                  | The higher the value the higher the regularization effect.   |
-+---------------------------------+------------------+--------------------------------------------------------------+
-| drop_rate_attention             | 0.0              | Dropout rate for attention. Value should be between 0 and 1. |
-|                                 |                  | The higher the value the higher the regularization effect.   |
-+---------------------------------+------------------+--------------------------------------------------------------+
-| weight_sparsity                 | 0.8              | Sparsity of the weights in dense layers.                     |
-|                                 |                  | Value should be between 0 and 1.                             |
-+---------------------------------+------------------+--------------------------------------------------------------+
-| evaluate_every_number_of_epochs | 20               | How often to calculate validation accuracy.                  |
-|                                 |                  | Set to '-1' to evaluate just once at the end of training.    |
-+---------------------------------+------------------+--------------------------------------------------------------+
-| evaluate_on_number_of_examples  | 0                | How many examples to use for hold out validation set.        |
-|                                 |                  | Large values may hurt performance, e.g. model accuracy.      |
-|                                 |                  | Keep at 0 if your data set contains a lot of unique examples |
-|                                 |                  | of dialogue turns.                                           |
-+---------------------------------+------------------+--------------------------------------------------------------+
-| tensorboard_log_directory       | None             | If you want to use tensorboard to visualize training         |
-|                                 |                  | metrics, set this option to a valid output directory. You    |
-|                                 |                  | can view the training metrics after training in tensorboard  |
-|                                 |                  | via 'tensorboard --logdir <path-to-given-directory>'.        |
-+---------------------------------+------------------+--------------------------------------------------------------+
-| tensorboard_log_level           | "epoch"          | Define when training metrics for tensorboard should be       |
-|                                 |                  | logged. Either after every epoch ('epoch') or for every      |
-|                                 |                  | training step ('minibatch').                                 |
-+---------------------------------+------------------+--------------------------------------------------------------+
-| checkpoint_model                | False            | Save the best performing model during training. Models are   |
-|                                 |                  | stored to the location specified by `--out`. Only the one    |
-|                                 |                  | best model will be saved.                                    |
-|                                 |                  | Requires `evaluate_on_number_of_examples > 0` and            |
-|                                 |                  | `evaluate_every_number_of_epochs > 0`                        |
-+---------------------------------+------------------+--------------------------------------------------------------+
-| featurizers                     | []               | List of featurizer names (alias names). Only features        |
-|                                 |                  | coming from the listed names are used. If list is empty      |
-|                                 |                  | all available features are used.                             |
-+---------------------------------+------------------+--------------------------------------------------------------+
-=======
 +---------------------------------------+------------------------+--------------------------------------------------------------+
 | Parameter                             | Default Value          | Description                                                  |
 +=======================================+========================+==============================================================+
@@ -425,7 +320,6 @@
 | entity_recognition                    | True                   | If 'True' entity recognition is trained and entities are     |
 |                                       |                        | extracted.                                                   |
 +---------------------------------------+------------------------+--------------------------------------------------------------+
->>>>>>> 395f768d
 ```
 
 :::note
