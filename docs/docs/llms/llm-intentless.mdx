---
id: llm-intentless
sidebar_label: Dialogue Handling using LLMs
title: Intentless Policy - LLMs for Dialogue Handling
abstract: |
  The intentless policy uses large language models to complement existing rasa
  components and make it easier to build assistants without needing to define a
  lot of intent examples.
---

import RasaLabsLabel from "@theme/RasaLabsLabel";
import RasaLabsBanner from "@theme/RasaLabsBanner";
import intentlessPolicyInteraction from "./intentless-policy-interaction.png";

<RasaLabsLabel />

<<<<<<< HEAD
<RasaLabsBanner />

The new intentless policy leverages large language models (LLMs) to complement
existing rasa components and make it easier:

- to build assistants without needing to define a lot of intent example
- to incorporate unstructured data such as FAQs or existing conversations logs
- to handle conversations where messages
  [don't fit intents](https://rasa.com/blog/were-a-step-closer-to-getting-rid-of-intents/)
  and conversation context is necessary to choose a course of action.

To provide the appropriate guard rails and steering for the LLM you can

- whitelist utterances to specify allowed responses for the LLM
- provide example conversations to give information about your domain and teach
  the LLM what to say when
- set thresholds to determine when the intentless policy should take over from
  the traditional NLU and core components

This repository contains a starter pack with a bot that uses the
`IntentlessPolicy`. It's a good starting point for trying out the policy and for
extending it.

## Demo

[Webinar demo](https://hubs.ly/Q01CLhyG0) showing that this policy can already
handle some advanced linguistic phenomena out of the box.

The examples in the webinar recording are also part of the end-to-end tests
defined in this repo (`tests/e2e_test_stories.yml`).

## Adding the Intentless Policy to your bot

The `IntentlessPolicy` is part of the `rasa_plus` package. To add it to your
bot, add it to your `config.yml`:

```yaml title="config.yml"
policies:
  # ... any other policies you have
  - name: rasa_plus.ml.IntentlessPolicy
```

The `IntentlessPolicy` can be configured with the following parameters:

- `max_history`: The maximum number of turns to take into account when
  predicting the next action. Defaults to `null`, which means that all
  conversation history is taken into account.
- `nlu_abstention_threshold`: The threshold for the NLU prediction confidence.
  Defaults to `0.9`. The intentless policy kicks in below this threshold.

The following example shows the default configuration in the `config.yml`:

```yaml
policies:
  # ... any other policies you have
  - name: rasa_plus.ml.IntentlessPolicy
    max_history: null
    nlu_abstention_threshold: 0.9
```

## Configuring other policies to work together with the Intentless Policy

For any rule-based policies in your pipeline, set
`use_nlu_confidence_as_score: True`. Otherwise, the rule-based policies will
always make predictions with confidence value 1.0, ignoring any uncertainty from
the NLU prediction:

```yaml
policies:
  - name: MemoizationPolicy
    max_history: 5
    use_nlu_confidence_as_score: True
  - name: RulePolicy
    use_nlu_confidence_as_score: True
  - name: rasa_plus.ml.IntentlessPolicy
```

This is important because the intentless policy kicks in only if the other
policies are uncertain:

- If there is a high-confidence NLU prediction and a matching story/rule, the
  `RulePolicy` or `MemoizationPolicy` will be used.

- If there is a high-confidence NLU prediction but no matching story/ rule, the
  `IntentlessPolicy` will kick in.

- If the NLU prediction has low confidence, the `IntentlessPolicy` will kick in.

- If the `IntentlessPolicy` prediction has low confidence, the `RulePolicy` will
  trigger fallback based on the `core_fallback_threshold`.

<Image
  img={intentlessPolicyInteraction}
  caption="When does the intentless policy predict"
  alt=""
/>

**What about TED?**

There is no reason why you can't also have TED in your configuration. However,

- TED frequently makes predictions with very high confidence values (~0.99) so
  will often override what the `IntentlessPolicy` is doing.
- TED and the `IntentlessPolicy` are trying to solve similar problems, so your
  system is easier to reason about if you just use one or the other.

## Steering the Intentless Policy

The first step to steering the intentless policy is adding and editing responses
in the domain file. Any response in the domain file can be chosen as an response
by the intentless policy. This whitelisting ensures that your assistant can
never utter any inappropriate responses.

```yaml
utter_faq_4:
  - text:
      We currently offer 24 currencies, including USD, EUR, GBP, JPY, CAD, AUD,
      and more!
utter_faq_5:
  - text:
      Absolutely! We offer a feature that allows you to set up automatic
      transfers to your account while you're away. Would you like to learn more
      about this feature?
utter_faq_6:
  - text:
      You can contact our customer service team to have your PIN unblocked. You
      can reach them by calling our toll-free number at 1-800-555-1234.
```

Beyond having the `utter_` prefix, the naming of the utterances is not relevant.

The second step is to add
[end-to-end stories](https://rasa.com/docs/rasa/training-data-format/#end-to-end-training)
to `data/e2e_stories.yml`. These stories teach the LLM about your domain, so it
can figure out when to say what.

```yaml
- story: currencies
  steps:
    - user: How many different currencies can I hold money in?
    - action: utter_faq_4

- story: automatic transfers travel
  steps:
    - user: Can I add money automatically to my account while traveling?
    - action: utter_faq_5

- story: user gives a reason why they can't visit the branch
  steps:
    - user: I'd like to add my wife to my credit card
    - action: utter_faq_10
    - user: I've got a broken leg
    - action: utter_faq_11
```

The stories and utterances in combination are used to steer the LLM. The
difference here to the existing policies is, that you don't need to add a lot of
intent examples to get this system going.

## Testing the Intentless Policy

Once trained, you can test your assistant interactively by running the following
command:

```bash
rasa shell
```

If a flow you'd like to implement doesn't already work out of the box, you can
add try to change the examples for the intentless policy. Don't forget that you
can also add and edit the traditional Rasa primitives like intents, entities,
slots, rules, etc. as you normally would. The `IntentlessPolicy` will kick in
only when the traditional primitives have low confidence.

### Testing with End-to-End stories

As part of the beta, we're also releasing a beta version of a new End-To-End
testing framework. The `rasa test e2e` command allows you to test your bot
end-to-end, i.e. from the user's perspective. You can use it to test your bot in
a variety of ways, including testing the `IntentlessPolicy`.

To use the new testing framework, you need to define a set of test cases in a
test folder, e.g. `tests/e2e_test_stories.yml`. The test cases are defined in a
similar format as stories are, but contain the user's messages and the bot's
responses. Here's an example:

```yaml
test_cases:
  - test_case: transfer charge
    steps:
      - user: how can I send money without getting charged?
      - utter: utter_faq_0
      - user: not zelle. a normal transfer
      - utter: utter_faq_7
```

**Please ensure all your test stories have unique names!** After setting the
beta feature flag for E2E testing in your current shell with
`export RASA_PRO_BETA_E2E=true`, you can run the tests with
`rasa test e2e -f tests/e2e_test_stories.yml`

## FAQ

### What about entities?

Entities are currently not handled by the intentless policy. They have to still
be dealt with using the traditional NLU approaches and slots.

### What about custom actions?

At this point, the intentless policy can only predict utterances but not custom
actions. Triggering custom actions needs to be done by traditional policies,
such as the rule- or memoization policy.

## We want to hear from you

At Rasa we're keen to improve our products and hear from users' experience. We'd
love to hear from you, especially:

- How many use cases did you implement?
- How many intents did you define?
- How many stories did you write?
- How was the success rate of your test stories impacted by the
  `IntentlessPolicy`?

## Other documentation on LLMs

1. [Using LLMs with Rasa](./large-language-models.mdx)
2. [Setting up LLMs](./llm-setup.mdx)
3. [Intent Classification with LLMs](./llm-intent.mdx)
4. [NLG using LLMs](./llm-nlg.mdx)
5. [Custom usage of LLMs](./llm-custom.mdx)
=======
<RasaLabsBanner />
>>>>>>> 2edd9736
<|MERGE_RESOLUTION|>--- conflicted
+++ resolved
@@ -14,7 +14,6 @@
 
 <RasaLabsLabel />
 
-<<<<<<< HEAD
 <RasaLabsBanner />
 
 The new intentless policy leverages large language models (LLMs) to complement
@@ -238,15 +237,4 @@
 - How many intents did you define?
 - How many stories did you write?
 - How was the success rate of your test stories impacted by the
-  `IntentlessPolicy`?
-
-## Other documentation on LLMs
-
-1. [Using LLMs with Rasa](./large-language-models.mdx)
-2. [Setting up LLMs](./llm-setup.mdx)
-3. [Intent Classification with LLMs](./llm-intent.mdx)
-4. [NLG using LLMs](./llm-nlg.mdx)
-5. [Custom usage of LLMs](./llm-custom.mdx)
-=======
-<RasaLabsBanner />
->>>>>>> 2edd9736
+  `IntentlessPolicy`?