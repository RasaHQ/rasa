--- conflicted
+++ resolved
@@ -8,7 +8,6 @@
   efficiently with your specific use case.
 ---
 
-<<<<<<< HEAD
 import RasaLabsLabel from "@theme/RasaLabsLabel";
 import RasaLabsBanner from "@theme/RasaLabsBanner";
 
@@ -16,26 +15,6 @@
 
 <RasaLabsBanner />
 
-- works with Open AI
-- work with Azure OpenAI service with VPC (https://learn.microsoft.com/en-us/azure/cognitive-services/openai/chatgpt-quickstart)
-- you can configure internal open ai settings
-- what you need to configure
-  - api token
-  - instance url
-  - model (per component, e.g. you can use different models for intent
-    classification / rephrasing)
-
-Other LLMs to be supported in the future. reach out for requests.
-
-
-## Other documentation on LLMs
-
-1. [Using LLMs with Rasa](./large-language-models.mdx)
-2. [Intent Classification with LLMs](./llm-intent)
-3. [Dialogue Handling using LLMs](./llm-intentless)
-4. [NLG using LLMs](./llm-nlg)
-5. [Custom usage of LLMs](./llm-custom)
-=======
 ## Overview
 
 This guide will walk you through the process of configuring Rasa to use OpenAI
@@ -107,4 +86,11 @@
 
 Remember, your feedback helps us improve and provide the features and support
 you need.
->>>>>>> 3ef8f8ff
+
+## Other documentation on LLMs
+
+1. [Using LLMs with Rasa](./large-language-models.mdx)
+2. [Intent Classification with LLMs](./llm-intent)
+3. [Dialogue Handling using LLMs](./llm-intentless)
+4. [NLG using LLMs](./llm-nlg)
+5. [Custom usage of LLMs](./llm-custom)