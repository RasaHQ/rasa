---
id: tutorial
sidebar_label: Tutorial
title: Tutorial
className: hide
abstract:
---

import useBaseUrl from "@docusaurus/useBaseUrl";
import TutorialActionLabel from "@theme/TutorialActionLabel";

You will build an assistant in this tutorial for helping people transfer money.
This tutorial does not assume and existing knowledge of Rasa or chatbots.
The techniques you will learn in this tutorial are fundamental to building any Rasa assistant,
and understanding it will bring you quite far along to mastering Rasa.

## What are you building?

In this tutorial, you will build a robust assistant that can complete a money transfer, and
doesn't get confused as soon as a user says something unexpected.

Here are some of the conversations your assistant will be able to handle:

<Tabs
  values={[
    { label: "Happy path", value: "happy-path" },
    { label: "Complete request", value: "all-upfront" },
    { label: "Change of mind", value: "change-mind" },
    { label: "Interjection", value: "interjection" },
  ]}
  groupId="example-conversations"
  defaultValue="happy-path"
>
  <TabItem value="happy-path">
    <Chat caption="happy path">
      <ChatUserText>I'd like to transfer some money</ChatUserText>
      <ChatBotText>Sure - who are we sending money to?</ChatBotText>
      <ChatUserText>Jen</ChatUserText>
      <ChatBotText>How much would you like to send?</ChatBotText>
      <ChatUserText>$50</ChatUserText>
      <ChatBotText>Just to confirm: you want to send $50 to Jen?</ChatBotText>
      <ChatUserText>yes</ChatUserText>
      <ChatBotText>Ok, it's done!</ChatBotText>
    </Chat>
  </TabItem>
  <TabItem value="all-upfront">
    <Chat caption="All info given">
      <ChatUserText>I want to send $100 to Joe</ChatUserText>
      <ChatBotText>
        Just to confirm, you want to send $100.00 to Joe Smith?
      </ChatBotText>
      <ChatUserText>yes.</ChatUserText>
      <ChatBotText>All done. $100.00 has been sent to Joe Smith.</ChatBotText>
      <ChatBotText>Is there anything else I can help you with?</ChatBotText>
    </Chat>
  </TabItem>
</Tabs>

## Following This Tutorial

Whenever there is something for you to do, you'll see this label:
<TutorialActionLabel />

## Setup

<TutorialActionLabel />

If you haven't installed Rasa yet, go to the [installation page](./installation/environment-set-up.mdx) and then return here.
To code along with this tutorial, first create an empty folder for your project, open it in your terminal, and run:

```bash
rasa init --template tutorial
```

By default, this tutorial uses the OpenAI API.
<<<<<<< HEAD
If you'd like to use a different LLM, follow the instructions [here](./llms/llm-configuration.mdx#other-llmsembeddings).
=======
If you'd like to use a different LLM, follow the instructions [here](./concepts/components/llm-configuration.mdx#other-llmsembeddings)
>>>>>>> 3dc1d28b
To set your OpenAI API key, run the following command:

<Tabs groupId="os-dist-api-key" values={[{"label": "Linux/MacOS", "value": "unix"}, {"label": "Windows", "value": "windows"}]} defaultValue="unix">
  <TabItem value="unix">

```shell
export OPENAI_API_KEY=<your-api-key>
```

  </TabItem>
  <TabItem value="windows">

    ```shell
    setx OPENAI_API_KEY <your-api-key>
    ```

    This will apply to future cmd prompt window, so you will need to open a new one to use that variable

  </TabItem>
</Tabs>

Replacing `<your-api-key>` with the actual API key you obtained from the OpenAI platform.

## Overview

Open up the project folder in your IDE to see the files that make up your new project.
In this tutorial you will primarily work with the following files:

- `data/flows.yml`
- `domain.yml`
- `actions.py`

## Testing your money transfer flow

<TutorialActionLabel />

Train your assistant by running:

```bash
rasa train
```

And start talking to it in the shell by running:

```bash
rasa shell
```

Tell the assistant that you'd like to transfer some money to a friend.

## Understanding your money transfer flow.

The file `data/flows.yml` contains the definition of a `flow` called `transfer_money`.
Let's look at this definition to see what is going on:

```yaml-rasa title="flows.yml"
flows:
  transfer_money:
    description: This flow lets users send money to friends and family.
    steps:
      - collect: recipient
      - collect: amount
      - action: utter_transfer_complete
```

The two key attributes of the `transfer_money` flow are the `description` and the `steps`.
The `description` is used to help decide _when_ to activate this flow.
But it is also helpful for anyone who inspects your code to understand what is going on.
If a user says "I need to transfer some money", the description helps Rasa understand that this is the relevant flow.
The `steps` describe the business logic required to do what the user asked for.

<<<<<<< HEAD

There are three steps defined.
The first step is a `collect` step, which is used to fill a `slot`.
A `collect` step sends a message to the user requesting information, and waits for an answer.
=======
There are three steps defined, each with an `id`.
The `id` can be anything you like, but it's a good idea to use names that make it clear what is going on.
The first step is a `collect_information` step, which is used to fill a `slot`.
A `collect_information` step sends a message to the user requesting information, and waits for an answer.
>>>>>>> 3dc1d28b

## Collecting Information in Slots

`Slots` are variables your assistant can read and write throughout a conversation.
Slots are defined in your `domain.yml` file. For example, the definition of your `recipient` slot looks like this:

```yaml-rasa title="domain.yml"
slots:
  recipient:
    type: text
  # ...
```

Slots can be used to store information that users provide during the conversation,
or information that has been fetched via an API call.
First, you're going to see how to store information provided by the end user in a slot.
To do this, you define a `collect` step like the first step in your flow above.

```yaml-rasa title="flows.yml"
flows:
  transfer_money:
    description: This flow lets users send money to friends and family.
    steps:
      # highlight-next-line    
      - collect: recipient
      - collect: amount
      - action: utter_transfer_complete
```

Rasa will look for a `response` called `utter_ask_recipient` in your domain file and use this to
phrase the question to the user.

```yaml-rasa title="domain.yml"
responses:
  utter_ask_recipient:
    - text: "Who would you like to send money to?"
```

After sending this message, Rasa will wait for a response from the user.
When the user responds, Rasa will try to use their answer to fill the slot `recipient`.
Read about [slot validation](./concepts/slot-validation-actions.mdx) to learn how you
can run extra checks on the slot values Rasa has extracted.

The diagram below summarizes how slot values are used to collect and store information,
and how they can be used to create branching logic.

<img
  alt="explanation of how slots are used in flows"
  src={useBaseUrl("/img/slots_in_flows.png")}
/>

## Action Steps

The third `step` in your `transfer_money` flow is not a `collect` step but an `action` step.
When you reach an action step in a flow, your assistant will execute the corresponding action and then
proceed to the next step.
It will not stop to wait for the user's next message.
For now, this is the final step in the flow, so there is no next step to execute and the flow completes.

```yaml-rasa title="flows.yml"
flows:
  transfer_money:
    description: This flow lets users send money to friends and family.
    steps:
      - collect: recipient
      - collect: amount
      # highlight-next-line    
      - action: utter_transfer_complete
```

## Branching Logic

Slots are also used to build branching logic in flows.

<TutorialActionLabel />

You're going to introduce an extra step to your flow, asking the user to confirm the amount
and the recipient before sending the transfer.
Since you are asking a yes/no question, you can store the result in a boolean `slot`
which you will call `final_confirmation`.

In your domain file, add the definition of the `final_confirmation` slot
and the corresponding response: `utter_ask_final_confirmation`.
Also add a response to confirm the transfer has been cancelled.

```yaml-rasa title="domain.yml"
slots:
  recipient:
    type: Text
  # ...
  # highlight-start
  final_confirmation:
    type: bool
  # highlight-end
```

```yaml-rasa title="domain.yml"
responses:
  utter_ask_recipient:
    - text: "Who would you like to send money to?"
  # ...
  # highlight-start
  utter_ask_final_confirmation:
    - text: "Please confirm: you want to transfer {amount} to {recipient}?"
  utter_transfer_cancelled:
    - text: "Your transfer has been cancelled."
  # highlight-end
```

Notice that your confirmation question uses curly brackets `{}` to include slot values in your response.

Now add the branching logic to your flow. 
First, add a `collect` step to your flow for the slot `final_confirmation`. 
This step has a `next` attribute which implements the branching logic.
The expression after `if:` is a condition which will be evaluated to return `True` or `False`.
We're using the value of the boolean slot in the expression `not final_confirmation`.
You can learn more about conditions and advanced logic [here](./concepts/flows.mdx).

<<<<<<< HEAD
Notice that the final step in your flow now has an additional `id` attribute.
A `then` or `else` key can either be followed by a list of steps, or by the `id`
of a step to jump to. 
The `id` is required for any step to be the target of a `then` or `else` statement.

=======
>>>>>>> 3dc1d28b
```yaml-rasa title="flows.yml"
flows:
  transfer_money:
    description: This flow lets users send money to friends and family.
    steps:
      - collect: recipient
      - collect: amount
      # highlight-start
      - collect: final_confirmation
        next:
          - if: not final_confirmation
            then:
              - action: utter_transfer_cancelled
                next: END
          - else: transfer_successful
      - id: transfer_successful
      # highlight-end
        action: utter_transfer_complete
```


To try out the updated version of your assistant, run `rasa train`, and then `rasa shell` to talk to your assistant.
It should now ask you to confirm before completing the transfer.

<<<<<<< HEAD
## Ensuring a Slot is Requested Explicitly

If you start a conversation with your assistant and say "I would like to transfer 100 dollars to Joe",
the slots `amount` and `recipient` will be filled immediately based on the first message, and your conversation
will advance to the end of the flow. 
If you want to ensure that your assistant explicitly asks the user before filling a slot value,
you can set the attribute `ask_before_filling` to `true` in your `collect` step.
For example, to ensure that you always ask a user for confirmation, your flow step would look like this:

```yaml-rasa title="flows.yml"
flows:
  transfer_money:
    description: This flow lets users send money to friends and family.
    steps:
      - collect: recipient
      - collect: amount
      - collect: final_confirmation
      # highlight-next-line          
        ask_before_filling: true    
        next:
        ...
```

=======
>>>>>>> 3dc1d28b
## Integrating an API call

An `action` step in a flow can describe two types of actions.
If the name of the action starts with `utter_`, then this action sends a message to the user.
The name of the action has to match the name of one of the `responses` defined in your domain.
The final step in your flow contains the action `utter_transfer_complete`, and this response is
also defined in your domain. Responses can contain buttons, images, and custom payloads.
You can learn more about everything you can do with responses [here](./concepts/responses.mdx).

The second type of `action` is a custom action. The name of a custom action starts with `action_`.

You are going to create a custom action, `action_check_sufficient_funds`, to check whether the 
user has enough money to make the transfer, and then add logic to your flow to handle both cases.

Your custom action is defined in the file `actions.py`.
To learn more about custom actions, go [here](./concepts/custom-actions.mdx).

Your `actions.py` file should look like this:

```python title="actions.py"
from typing import Any, Text, Dict, List
from rasa_sdk import Action, Tracker
from rasa_sdk.executor import CollectingDispatcher
from rasa_sdk.events import SlotSet

class ActionCheckSufficientFunds(Action):
    def name(self) -> Text:
        return "action_check_sufficient_funds"

    def run(self, dispatcher: CollectingDispatcher,
            tracker: Tracker,
            domain: Dict[Text, Any]) -> List[Dict[Text, Any]]:
        # hard-coded balance for tutorial purposes. in production this
        # would be retrieved from a database or an API
        balance = 1000
        transfer_amount = tracker.get_slot("amount")
        has_sufficient_funds = transfer_amount <= balance
        return [SlotSet("has_sufficient_funds", has_sufficient_funds)]
```

Slots are the primary way to pass information to and from custom actions.
In the `run()` method above, you access the value of the `amount` slot that was set during the conversation,
and you pass information back to the conversation by returning a `SlotSet` event to update the `has_sufficient_funds` slot.

<<<<<<< HEAD

<img alt="diagram of how slots are used with custom actions" src={useBaseUrl("/img/slot-communication-customaction.png")} />

<TutorialActionLabel />
=======
<img
  alt="diagram of how slots are used with custom actions"
  src={useBaseUrl("/img/slot-communication-customaction.png")}
/>
>>>>>>> 3dc1d28b

Now you are going to make three additions to your `domain.yml`.
You will add a top-level section listing your custom actions.
You will add the new boolean slot `has_sufficient_funds`, and you will
add a new response to send to the user in case they do not have sufficient funds.

```yaml-rasa title="domain.yml"
# highlight-start
actions:
  - action_check_sufficient_funds
# highlight-end

slots:
  # ...
  # highlight-start
  has_sufficient_funds:
    type: bool
    mappings:
      - type: custom
  # highlight-end

responses:
  # ...
  # highlight-start
  utter_insufficient_funds:
    - text: "You do not have enough funds to make this transaction."
  # highlight-end
```

Now you are going to update your flow logic to handle the cases where the user does or does not have
enough money in their account to make the transfer.

```yaml-rasa title="flows.yml"
flows:
  transfer_money:
    description: This flow lets users send money to friends and family.
    steps:
      - collect: recipient
      - collect: amount
      # highlight-start
      - action: action_check_sufficient_funds
        next:
          - if: not has_sufficient_funds
            then:
              - action: utter_insufficient_funds
                next: END
          - else: final_confirmation
      - id: final_confirmation
      # highlight-end      
        collect: final_confirmation
        next:
          - if: not final_confirmation
            then:
              - action: utter_transfer_cancelled
                next: END
          - else: transfer_successful
      - id: transfer_successful
        action: utter_transfer_complete
```

## Testing your Custom Action

<TutorialActionLabel />

Custom actions are run as a separate server to the main Rasa assistant.
To start your custom action server, create a new terminal tab and run:

```
rasa run actions
```

Double check that in the file `endpoints.yml`, that the section for your custom action server is uncommented:

```yaml title="endpoints.yml"
action_endpoint:
  url: "http://localhost:5055/webhook"
```

Then re-start your assistant by running `rasa shell`.
When you reach the `"check_funds"` step in your flow, Rasa will call the custom action `action_check_sufficient_funds`.
We have hardcoded the user's balance to be `1000`, so if you try to send more, the assistant will tell you that
you don't have enough funds in your account.

At this point you have experience using some of the key concepts involved in building with Rasa.
Congratulations! Take some time to look over these more advanced topics to learn even more.

## How-to Guides for Advanced Topics

### Slot Validation

Use custom logic to determine whether to accept or reject the value of a slot provided by the user.

### Handling Corrections

Handle cases where the user changes their mind about something and provides an new answer to an earlier question.

### Handling Digressions

Handle cases where users ask clarifying questions, make small talk, etc.

### Customising Patterns

Customise how Rasa switches between flows and other common conversational patterns.

### Contextual Paraphrasing

Use LLMs to paraphrase templated responses to account for context and increase fluency.

### Linking Flows

Link multiple flows together, build shared sub-flows

### Integrating Search & RAG

Integrate flow-based and knowledge-based dialogue into fluent conversations.

### Handling Disambiguation

Automatically ask clarifying questions when it is not clear which flow applies.<|MERGE_RESOLUTION|>--- conflicted
+++ resolved
@@ -73,11 +73,7 @@
 ```
 
 By default, this tutorial uses the OpenAI API.
-<<<<<<< HEAD
-If you'd like to use a different LLM, follow the instructions [here](./llms/llm-configuration.mdx#other-llmsembeddings).
-=======
 If you'd like to use a different LLM, follow the instructions [here](./concepts/components/llm-configuration.mdx#other-llmsembeddings)
->>>>>>> 3dc1d28b
 To set your OpenAI API key, run the following command:
 
 <Tabs groupId="os-dist-api-key" values={[{"label": "Linux/MacOS", "value": "unix"}, {"label": "Windows", "value": "windows"}]} defaultValue="unix">
@@ -149,17 +145,11 @@
 If a user says "I need to transfer some money", the description helps Rasa understand that this is the relevant flow.
 The `steps` describe the business logic required to do what the user asked for.
 
-<<<<<<< HEAD
-
-There are three steps defined.
-The first step is a `collect` step, which is used to fill a `slot`.
-A `collect` step sends a message to the user requesting information, and waits for an answer.
-=======
 There are three steps defined, each with an `id`.
 The `id` can be anything you like, but it's a good idea to use names that make it clear what is going on.
 The first step is a `collect_information` step, which is used to fill a `slot`.
 A `collect_information` step sends a message to the user requesting information, and waits for an answer.
->>>>>>> 3dc1d28b
+
 
 ## Collecting Information in Slots
 
@@ -271,21 +261,10 @@
 
 Notice that your confirmation question uses curly brackets `{}` to include slot values in your response.
 
-Now add the branching logic to your flow. 
-First, add a `collect` step to your flow for the slot `final_confirmation`. 
-This step has a `next` attribute which implements the branching logic.
-The expression after `if:` is a condition which will be evaluated to return `True` or `False`.
-We're using the value of the boolean slot in the expression `not final_confirmation`.
-You can learn more about conditions and advanced logic [here](./concepts/flows.mdx).
-
-<<<<<<< HEAD
-Notice that the final step in your flow now has an additional `id` attribute.
-A `then` or `else` key can either be followed by a list of steps, or by the `id`
-of a step to jump to. 
-The `id` is required for any step to be the target of a `then` or `else` statement.
-
-=======
->>>>>>> 3dc1d28b
+Add a `collect_information` step to your flow and give it the id `confirm_transfer`.
+Also change the `next` attribute of the `ask_amount` step to match the `id` of your newly created step: `confirm_transfer`.
+
+
 ```yaml-rasa title="flows.yml"
 flows:
   transfer_money:
@@ -310,32 +289,7 @@
 To try out the updated version of your assistant, run `rasa train`, and then `rasa shell` to talk to your assistant.
 It should now ask you to confirm before completing the transfer.
 
-<<<<<<< HEAD
-## Ensuring a Slot is Requested Explicitly
-
-If you start a conversation with your assistant and say "I would like to transfer 100 dollars to Joe",
-the slots `amount` and `recipient` will be filled immediately based on the first message, and your conversation
-will advance to the end of the flow. 
-If you want to ensure that your assistant explicitly asks the user before filling a slot value,
-you can set the attribute `ask_before_filling` to `true` in your `collect` step.
-For example, to ensure that you always ask a user for confirmation, your flow step would look like this:
-
-```yaml-rasa title="flows.yml"
-flows:
-  transfer_money:
-    description: This flow lets users send money to friends and family.
-    steps:
-      - collect: recipient
-      - collect: amount
-      - collect: final_confirmation
-      # highlight-next-line          
-        ask_before_filling: true    
-        next:
-        ...
-```
-
-=======
->>>>>>> 3dc1d28b
+
 ## Integrating an API call
 
 An `action` step in a flow can describe two types of actions.
@@ -380,17 +334,9 @@
 In the `run()` method above, you access the value of the `amount` slot that was set during the conversation,
 and you pass information back to the conversation by returning a `SlotSet` event to update the `has_sufficient_funds` slot.
 
-<<<<<<< HEAD
 
 <img alt="diagram of how slots are used with custom actions" src={useBaseUrl("/img/slot-communication-customaction.png")} />
 
-<TutorialActionLabel />
-=======
-<img
-  alt="diagram of how slots are used with custom actions"
-  src={useBaseUrl("/img/slot-communication-customaction.png")}
-/>
->>>>>>> 3dc1d28b
 
 Now you are going to make three additions to your `domain.yml`.
 You will add a top-level section listing your custom actions.
