--- conflicted
+++ resolved
@@ -70,8 +70,6 @@
   - name: "CountVectorsFeaturizer"
 ```
 
-<<<<<<< HEAD
-=======
 ### Machine Learning Components
 
 The option `model_confidence=linear_norm` is deprecated and will be removed in Rasa Open Source `3.0.0`.
@@ -84,7 +82,6 @@
 we recommend to revert it back to `model_confidence=softmax` and re-train the assistant. After re-training,
 we also recommend to [re-tune the thresholds for fallback components](./fallback-handoff.mdx#fallbacks).
 
->>>>>>> 4203ad08
 ## Rasa 2.5 to 2.6
 
 ### Forms
