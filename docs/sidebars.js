// FIXME: remove this when we have the sidebar dropdown in the theme
let versions = [];
try { versions = require('./versions.json'); } catch (ex) {}

const legacyVersion = {
  type: 'link',
  label: 'Legacy 1.x',
  href: 'https://legacy-docs-v1.rasa.com',
};

const allVersionItems = versions.length > 0
? [
    {
      type: 'link',
      label: versions[0],
      href: '/',
    },
    ...versions.slice(1).map((version) => ({
      type: 'link',
      label: version,
      href: `/${version}/`,
    })),
    {
      type: 'link',
      label: 'Master/Unreleased',
      href: '/next/',
    },
    legacyVersion,
  ]
: [
    {
      type: 'link',
      label: 'Master/Unreleased',
      href: '/',
    },
    legacyVersion,
  ];
// end FIXME

module.exports = {
  default: [
    'introduction',
    {
      type: 'category',
      label: 'Building Assistants',
      collapsed: true,
      items: [
        {
          type: 'category',
          label: 'Getting Started',
          collapsed: true,
          items: [
            'prototype-an-assistant',
            'installation',
            // 'cheatsheet',
            'migrate-from',
          ],
        },
        {
          type: 'category',
          label: 'Best Practices',
          collapsed: true,
          items: ['conversation-driven-development', 'generating-nlu-data', 'writing-stories'],
        },
        {
          type: 'category',
          label: 'Conversation Patterns',
          collapsed: true,
          items: [
            'chitchat-faqs',
            'business-logic',
            'fallback-handoff',
            'unexpected-input',
            'contextual-conversations',
          ],
        },
        {
          type: 'category',
          label: 'Preparing For Production',
          collapsed: true,
          items: [
            'messaging-and-voice-channels',
            'tuning-your-model',
            'testing-your-assistant',
            'setting-up-ci-cd',
            'how-to-deploy',
          ],
        },
<<<<<<< HEAD
        {
          type: 'category',
          label: 'Reference',
          collapsed: true,
          items: ['glossary', 'telemetry', require('./docs/reference/sidebar.json')],
        },
=======
        "glossary",
>>>>>>> 3f9caf0c
      ],
    },
    {
      type: 'category',
      label: 'Concepts',
      collapsed: true,
      items: [
        {
          type: 'category',
          label: 'Training Data',
          items: ['training-data-format', 'nlu-training-data', 'stories', 'rules'],
        },
        'domain',
        {
          type: 'category',
          label: 'Config',
          items: [
            'model-configuration',
            {
              type: 'category',
              label: 'Pipeline Components',
              items: [
                'components/language-models',
                'components/tokenizers',
                'components/featurizers',
                'components/intent-classifiers',
                'components/entity-extractors',
                'components/selectors',
                'components/custom-nlu-components',
              ],
            },
            'policies',
            'training-data-importers',
          ],
        },
        {
          type: 'category',
          label: 'Actions',
          items: [
            // 'actions',
            'responses',
            {
              type: 'category',
              label: 'Custom Actions',
              items: [
                'custom-actions',
                'knowledge-bases',
                {
                  type: 'category',
                  label: 'Rasa SDK',
                  collapsed: true,
                  items: [
                    'running-action-server',
                    'tracker-dispatcher',
                    // 'events',
                    // 'rasa-sdk-changelog'
                  ],
                },
              ],
            },
            'retrieval-actions',
            'forms',
            'reminders-and-external-events',
            'default-actions',
          ],
        },
        {
          type: 'category',
          label: 'Channel Connectors',
          items: [
            'connectors/your-own-website',
            'connectors/facebook-messenger',
            'connectors/slack',
            'connectors/telegram',
            'connectors/twilio',
            'connectors/hangouts',
            'connectors/microsoft-bot-framework',
            'connectors/cisco-webex-teams',
            'connectors/rocketchat',
            'connectors/mattermost',
          ],
        },
        {
          type: 'category',
          label: 'Architecture', // name still confusing with architecture page elsewhere
          items: ['tracker-stores', 'event-brokers', 'model-storage', 'lock-stores', 'nlg'],
        },
      ],
    },
    {
      type: 'category',
      label: 'APIs',
      collapsed: true,
      items: [
        'command-line-interface',
        {
          type: 'category',
          label: 'HTTP API',
          collapsed: true,
          items: ['http-api', 'http-api-spec'],
        },
        'jupyter-notebooks',
      ],
    },
    {
      type: 'category',
      label: 'Reference',
      collapsed: true,
      items: [require('./docs/reference/sidebar.json')],
    },
    {
      type: 'category',
      label: 'Change Log',
      collapsed: true,
      items: ['changelog', 'migration-guide'],
    },
    // FIXME: remove this when we have the sidebar dropdown in the theme
    {
      type: 'category',
      label: 'Docs Versions',
      collapsed: true,
      items: allVersionItems,
    },
  ],
};<|MERGE_RESOLUTION|>--- conflicted
+++ resolved
@@ -86,16 +86,7 @@
             'how-to-deploy',
           ],
         },
-<<<<<<< HEAD
-        {
-          type: 'category',
-          label: 'Reference',
-          collapsed: true,
-          items: ['glossary', 'telemetry', require('./docs/reference/sidebar.json')],
-        },
-=======
         "glossary",
->>>>>>> 3f9caf0c
       ],
     },
     {
@@ -204,7 +195,7 @@
       type: 'category',
       label: 'Reference',
       collapsed: true,
-      items: [require('./docs/reference/sidebar.json')],
+      items: ['telemetry', require('./docs/reference/sidebar.json')],
     },
     {
       type: 'category',
