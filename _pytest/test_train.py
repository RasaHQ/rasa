# -*- coding: utf-8 -*-

from __future__ import unicode_literals
from __future__ import print_function
from __future__ import division
from __future__ import absolute_import
import pytest

import utilities
from utilities import slowtest
from rasa_nlu import registry


@slowtest
@pytest.mark.parametrize("pipeline_template", list(registry.registered_pipeline_templates.keys()))
def test_train_model(pipeline_template, component_builder):
    _config = utilities.base_test_conf(pipeline_template)
    (trained, persisted_path) = utilities.run_train(_config, component_builder)
    assert trained.pipeline
    loaded = utilities.load_interpreter_for_model(_config, persisted_path, component_builder)
    assert loaded.pipeline


@slowtest
@pytest.mark.parametrize("pipeline_template", list(registry.registered_pipeline_templates.keys()))
def test_train_model_noents(pipeline_template, component_builder):
    _config = utilities.base_test_conf(pipeline_template)
    _config['data'] = "./data/examples/rasa/demo-rasa-noents.json"
    (trained, persisted_path) = utilities.run_train(_config, component_builder)
    assert trained.pipeline
    loaded = utilities.load_interpreter_for_model(_config, persisted_path, component_builder)
    assert loaded.pipeline


@slowtest
@pytest.mark.parametrize("pipeline_template", list(registry.registered_pipeline_templates.keys()))
def test_train_model_multithread(pipeline_template, component_builder):
    _config = utilities.base_test_conf(pipeline_template)
    _config['num_threads'] = 2
    (trained, persisted_path) = utilities.run_train(_config, component_builder)
    assert trained.pipeline
    loaded = utilities.load_interpreter_for_model(_config, persisted_path, component_builder)
    assert loaded.pipeline


def test_train_model_empty_pipeline(component_builder):
    _config = utilities.base_test_conf(pipeline_template=None)   # Should return an empty pipeline
    with pytest.raises(ValueError):
        utilities.run_train(_config, component_builder)


@slowtest
def test_train_spacy_sklearn_finetune_ner(component_builder):
    _config = utilities.base_test_conf("spacy_sklearn")
    _config['fine_tune_spacy_ner'] = True
    (trained, persisted_path) = utilities.run_train(_config, component_builder)
    assert trained.pipeline
    loaded = utilities.load_interpreter_for_model(_config, persisted_path, component_builder)
    result = loaded.parse("I am living in New York City now.")
    entities = result['entities']
    # Although the model is trained on restaurant entities, we can use the entities (`GPE`, `DATE`)
    # from spacy since we are fine tuning. This should even be the case if the rasa-entity training data changes!
<<<<<<< HEAD
    assert {u'start': 15, u'end': 28, u'value': u'New York City',
            'extractor': 'ner_spacy', u'entity': u'GPE'} in entities
=======
    assert {u'start': 15, u'end': 28, u'value': u'New York City', u'entity': u'GPE'} in entities


def test_train_named_model(component_builder):
    _config = utilities.base_test_conf("keyword")
    _config['name'] = "my_keyword_model"
    (trained, persisted_path) = utilities.run_train(_config, component_builder)
    assert trained.pipeline
    assert persisted_path.strip("/\\").endswith("my_keyword_model")    # should be saved in a dir named after model
>>>>>>> e8512e17
<|MERGE_RESOLUTION|>--- conflicted
+++ resolved
@@ -60,11 +60,8 @@
     entities = result['entities']
     # Although the model is trained on restaurant entities, we can use the entities (`GPE`, `DATE`)
     # from spacy since we are fine tuning. This should even be the case if the rasa-entity training data changes!
-<<<<<<< HEAD
     assert {u'start': 15, u'end': 28, u'value': u'New York City',
             'extractor': 'ner_spacy', u'entity': u'GPE'} in entities
-=======
-    assert {u'start': 15, u'end': 28, u'value': u'New York City', u'entity': u'GPE'} in entities
 
 
 def test_train_named_model(component_builder):
@@ -72,5 +69,4 @@
     _config['name'] = "my_keyword_model"
     (trained, persisted_path) = utilities.run_train(_config, component_builder)
     assert trained.pipeline
-    assert persisted_path.strip("/\\").endswith("my_keyword_model")    # should be saved in a dir named after model
->>>>>>> e8512e17
+    assert persisted_path.strip("/\\").endswith("my_keyword_model")    # should be saved in a dir named after model