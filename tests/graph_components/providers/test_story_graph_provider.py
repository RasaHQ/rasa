--- conflicted
+++ resolved
@@ -10,16 +10,7 @@
 
 
 @pytest.mark.parametrize(
-<<<<<<< HEAD
-    "config",
-    [
-        {},
-        {"exclusion_percentage": None},
-        {"exclusion_percentage": 25},
-    ],
-=======
     "config", [{}, {"exclusion_percentage": None}, {"exclusion_percentage": 25}]
->>>>>>> a9932b4a
 )
 def test_story_graph_provider_provide(
     default_model_storage: ModelStorage,
