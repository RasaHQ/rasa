from yarl import URL
<<<<<<< HEAD
=======
import textwrap
from rasa.shared.core.domain import Domain
from rasa.shared.core.flows.flow import FlowsList
from rasa.shared.core.flows.yaml_flows_io import YAMLFlowsReader
from rasa.shared.importers.importer import FlowSyncImporter
>>>>>>> 11428f9f


def latest_request(mocked, request_type, path):
    return mocked.requests.get((request_type, URL(path)))


def json_of_latest_request(r):
<<<<<<< HEAD
    return r[-1].kwargs["json"]
=======
    return r[-1].kwargs["json"]


def flows_from_str(yaml_str: str) -> FlowsList:
    """Reads flows from a YAML string."""
    return YAMLFlowsReader.read_from_string(textwrap.dedent(yaml_str))


def flows_from_str_with_defaults(yaml_str: str) -> FlowsList:
    """Reads flows from a YAML string and includes buildin flows."""
    return FlowSyncImporter.merge_with_default_flows(flows_from_str(yaml_str))


def flows_default_domain() -> Domain:
    """Returns the default domain for the default flows."""
    return FlowSyncImporter.load_default_pattern_flows_domain()
>>>>>>> 11428f9f
<|MERGE_RESOLUTION|>--- conflicted
+++ resolved
@@ -1,12 +1,8 @@
 from yarl import URL
-<<<<<<< HEAD
-=======
-import textwrap
 from rasa.shared.core.domain import Domain
 from rasa.shared.core.flows.flow import FlowsList
-from rasa.shared.core.flows.yaml_flows_io import YAMLFlowsReader
+from rasa.shared.core.flows.yaml_flows_io import flows_from_str
 from rasa.shared.importers.importer import FlowSyncImporter
->>>>>>> 11428f9f
 
 
 def latest_request(mocked, request_type, path):
@@ -14,15 +10,7 @@
 
 
 def json_of_latest_request(r):
-<<<<<<< HEAD
     return r[-1].kwargs["json"]
-=======
-    return r[-1].kwargs["json"]
-
-
-def flows_from_str(yaml_str: str) -> FlowsList:
-    """Reads flows from a YAML string."""
-    return YAMLFlowsReader.read_from_string(textwrap.dedent(yaml_str))
 
 
 def flows_from_str_with_defaults(yaml_str: str) -> FlowsList:
@@ -32,5 +20,4 @@
 
 def flows_default_domain() -> Domain:
     """Returns the default domain for the default flows."""
-    return FlowSyncImporter.load_default_pattern_flows_domain()
->>>>>>> 11428f9f
+    return FlowSyncImporter.load_default_pattern_flows_domain()