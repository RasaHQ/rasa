from typing import Any, Dict, Text

import numpy as np
import pytest

from rasa.nlu.utils.spacy_utils import SpacyModel, SpacyNLP
from rasa.shared.nlu.training_data import loading
from rasa.shared.nlu.training_data.training_data import TrainingData
from rasa.shared.nlu.training_data.message import Message
from rasa.nlu.featurizers.dense_featurizer.spacy_featurizer import SpacyFeaturizer
from rasa.nlu.constants import SPACY_DOCS
from rasa.shared.nlu.constants import TEXT, INTENT, RESPONSE


def create_spacy_featurizer(config: Dict[Text, Any]) -> SpacyFeaturizer:
    return SpacyFeaturizer(
<<<<<<< HEAD
        {**SpacyFeaturizer.get_default_config(), **config},
        "spacy_featurizer",
=======
        {**SpacyFeaturizer.get_default_config(), **config}, "spacy_featurizer"
>>>>>>> a9932b4a
    )


def test_spacy_featurizer_cls_vector(spacy_nlp):
    featurizer = create_spacy_featurizer({})

    sentence = "Hey how are you today"
    message = Message(data={TEXT: sentence})
    message.set(SPACY_DOCS[TEXT], spacy_nlp(sentence))

    featurizer._set_spacy_features(message)

    seq_vecs, sen_vecs = message.get_dense_features(TEXT, [])
    if seq_vecs:
        seq_vecs = seq_vecs.features
    if sen_vecs:
        sen_vecs = sen_vecs.features

    expected = np.array([-0.28451, 0.31007, -0.57039, -0.073056, -0.17322])
    expected_cls = np.array([-0.196496, 0.3249364, -0.37408298, -0.10622784, 0.062756])

    assert 5 == len(seq_vecs)
    assert 1 == len(sen_vecs)
    assert np.allclose(seq_vecs[0][:5], expected, atol=1e-5)
    assert np.allclose(sen_vecs[-1][:5], expected_cls, atol=1e-5)


@pytest.mark.parametrize("sentence", ["hey how are you today"])
def test_spacy_featurizer(sentence, spacy_nlp):

    ftr = create_spacy_featurizer({})

    doc = spacy_nlp(sentence)
    vecs = ftr._features_for_doc(doc)
    expected = [t.vector for t in doc]

    assert np.allclose(vecs, expected, atol=1e-5)


def test_spacy_training_sample_alignment(
    spacy_nlp_component: SpacyNLP, spacy_model: SpacyModel
):
    from spacy.tokens import Doc

    m1 = Message.build(text="I have a feeling", intent="feeling")
    m2 = Message.build(text="", intent="feeling")
    m3 = Message.build(text="I am the last message", intent="feeling")
    td = TrainingData(training_examples=[m1, m2, m3])

    attribute_docs = spacy_nlp_component._docs_for_training_data(spacy_model.model, td)

    assert isinstance(attribute_docs["text"][0], Doc)
    assert isinstance(attribute_docs["text"][1], Doc)
    assert isinstance(attribute_docs["text"][2], Doc)

    assert [t.text for t in attribute_docs["text"][0]] == ["i", "have", "a", "feeling"]
    assert [t.text for t in attribute_docs["text"][1]] == []
    assert [t.text for t in attribute_docs["text"][2]] == [
        "i",
        "am",
        "the",
        "last",
        "message",
    ]


def test_spacy_intent_featurizer(
    spacy_nlp_component: SpacyNLP, spacy_model: SpacyModel
):
    td = loading.load_data("data/examples/rasa/demo-rasa.json")
    spacy_nlp_component.process_training_data(td, spacy_model)
    spacy_featurizer = create_spacy_featurizer({})
    spacy_featurizer.process_training_data(td)

    intent_features_exist = np.array(
        [
            True if example.get("intent_features") is not None else False
            for example in td.intent_examples
        ]
    )

    # no intent features should have been set
    assert not any(intent_features_exist)


@pytest.mark.parametrize(
    "sentence, expected",
    [("hey how are you today", [-0.28451, 0.31007, -0.57039, -0.073056, -0.17322])],
)
def test_spacy_featurizer_sequence(sentence, expected, spacy_nlp):

    doc = spacy_nlp(sentence)
    token_vectors = [t.vector for t in doc]

    ftr = create_spacy_featurizer({})

    greet = {TEXT: sentence, "intent": "greet", "text_features": [0.5]}

    message = Message(data=greet)
    message.set(SPACY_DOCS[TEXT], doc)

    ftr._set_spacy_features(message)

    seq_vecs, sen_vecs = message.get_dense_features(TEXT, [])
    if seq_vecs:
        seq_vecs = seq_vecs.features
    if sen_vecs:
        sen_vecs = sen_vecs.features

    vecs = seq_vecs[0][:5]

    assert np.allclose(token_vectors[0][:5], vecs, atol=1e-4)
    assert np.allclose(vecs, expected, atol=1e-4)
    assert sen_vecs is not None


def test_spacy_featurizer_casing(spacy_nlp):

    # if this starts failing for the default model, we should think about
    # removing the lower casing the spacy nlp component does when it
    # retrieves vectors. For compressed spacy models (e.g. models
    # ending in _sm) this test will most likely fail.

    ftr = create_spacy_featurizer({})

    td = loading.load_data("data/examples/rasa/demo-rasa.json")
    for e in td.intent_examples:
        doc = spacy_nlp(e.get(TEXT))
        doc_capitalized = spacy_nlp(e.get(TEXT).capitalize())

        vecs = ftr._features_for_doc(doc)
        vecs_capitalized = ftr._features_for_doc(doc_capitalized)

        assert np.allclose(
            vecs, vecs_capitalized, atol=1e-5
        ), "Vectors are unequal for texts '{}' and '{}'".format(
            e.text, e.text.capitalize()
        )


def test_spacy_featurizer_train(spacy_nlp):

    featurizer = create_spacy_featurizer({})

    sentence = "Hey how are you today"
    message = Message(data={TEXT: sentence})
    message.set(RESPONSE, sentence)
    message.set(INTENT, "intent")
    message.set(SPACY_DOCS[TEXT], spacy_nlp(sentence))
    message.set(SPACY_DOCS[RESPONSE], spacy_nlp(sentence))

    featurizer.process_training_data(TrainingData([message]))

    expected = np.array([-0.28451, 0.31007, -0.57039, -0.073056, -0.17322])
    expected_cls = np.array([-0.196496, 0.3249364, -0.37408298, -0.10622784, 0.062756])

    seq_vecs, sen_vecs = message.get_dense_features(TEXT, [])
    if seq_vecs:
        seq_vecs = seq_vecs.features
    if sen_vecs:
        sen_vecs = sen_vecs.features

    assert 5 == len(seq_vecs)
    assert 1 == len(sen_vecs)
    assert np.allclose(seq_vecs[0][:5], expected, atol=1e-5)
    assert np.allclose(sen_vecs[-1][:5], expected_cls, atol=1e-5)

    seq_vecs, sen_vecs = message.get_dense_features(RESPONSE, [])
    if seq_vecs:
        seq_vecs = seq_vecs.features
    if sen_vecs:
        sen_vecs = sen_vecs.features

    assert 5 == len(seq_vecs)
    assert 1 == len(sen_vecs)
    assert np.allclose(seq_vecs[0][:5], expected, atol=1e-5)
    assert np.allclose(sen_vecs[-1][:5], expected_cls, atol=1e-5)

    seq_vecs, sen_vecs = message.get_dense_features(INTENT, [])
    if seq_vecs:
        seq_vecs = seq_vecs.features
    if sen_vecs:
        sen_vecs = sen_vecs.features

    assert seq_vecs is None
    assert sen_vecs is None


def test_spacy_featurizer_using_empty_model():
    import spacy

    sentence = "This test is using an empty spaCy model"

    model = spacy.blank("en")
    doc = model(sentence)

    ftr = create_spacy_featurizer({})

    message = Message(data={TEXT: sentence})
    message.set(SPACY_DOCS[TEXT], doc)

    ftr._set_spacy_features(message)

    seq_vecs, sen_vecs = message.get_dense_features(TEXT, [])
    if seq_vecs:
        seq_vecs = seq_vecs.features
    if sen_vecs:
        sen_vecs = sen_vecs.features

    assert seq_vecs is None
    assert sen_vecs is None<|MERGE_RESOLUTION|>--- conflicted
+++ resolved
@@ -14,12 +14,7 @@
 
 def create_spacy_featurizer(config: Dict[Text, Any]) -> SpacyFeaturizer:
     return SpacyFeaturizer(
-<<<<<<< HEAD
-        {**SpacyFeaturizer.get_default_config(), **config},
-        "spacy_featurizer",
-=======
         {**SpacyFeaturizer.get_default_config(), **config}, "spacy_featurizer"
->>>>>>> a9932b4a
     )
 
 
