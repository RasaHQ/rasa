--- conflicted
+++ resolved
@@ -103,11 +103,7 @@
 
     ftr._set_spacy_features(message)
 
-<<<<<<< HEAD
     vecs = message.get_dense_features(TEXT, [])[0][:5]
-=======
-    vecs = message.get(DENSE_FEATURE_NAMES[TEXT])[0][:5]
->>>>>>> 2d2ee06b
 
     assert np.allclose(token_vectors[0][:5], vecs, atol=1e-4)
     assert np.allclose(vecs, expected, atol=1e-4)
@@ -187,6 +183,6 @@
 
     ftr._set_spacy_features(message)
 
-    vecs = message.get(DENSE_FEATURE_NAMES[TEXT])
+    vecs = message.get_dense_features(TEXT)
 
     assert vecs is None