from typing import List, Any, Text, Dict, Callable, Optional

import dataclasses
import numpy as np
import pytest
import scipy.sparse

from rasa.engine.graph import ExecutionContext
from rasa.engine.storage.resource import Resource
from rasa.engine.storage.storage import ModelStorage
from rasa.nlu.tokenizers.spacy_tokenizer import SpacyTokenizer
from rasa.nlu.tokenizers.whitespace_tokenizer import WhitespaceTokenizer
from rasa.nlu.constants import TOKENS_NAMES, SPACY_DOCS
from rasa.nlu.utils.spacy_utils import SpacyModel
from rasa.shared.nlu.constants import TEXT, INTENT, RESPONSE, ACTION_TEXT, ACTION_NAME
from rasa.nlu.tokenizers.tokenizer import Token
from rasa.shared.nlu.training_data.training_data import TrainingData
from rasa.shared.nlu.training_data.message import Message
from rasa.nlu.featurizers.sparse_featurizer.count_vectors_featurizer import (
    CountVectorsFeaturizer,
)


@pytest.fixture()
def create_featurizer(
    default_model_storage: ModelStorage, default_execution_context: ExecutionContext
) -> Callable[..., CountVectorsFeaturizer]:
    def inner(config: Optional[Dict[Text, Any]] = None) -> CountVectorsFeaturizer:
        config = config or {}
        return CountVectorsFeaturizer.create(
            {**CountVectorsFeaturizer.get_default_config(), **config},
            default_model_storage,
            Resource("count_vectors_featurizer"),
            default_execution_context,
        )

    return inner


@pytest.fixture()
def load_featurizer(
    default_model_storage: ModelStorage, default_execution_context: ExecutionContext
) -> Callable[..., CountVectorsFeaturizer]:
    def inner(
        config: Optional[Dict[Text, Any]] = None, is_finetuning: bool = False
    ) -> CountVectorsFeaturizer:
        config = config or {}
        return CountVectorsFeaturizer.load(
            {**CountVectorsFeaturizer.get_default_config(), **config},
            default_model_storage,
            Resource("count_vectors_featurizer"),
            dataclasses.replace(default_execution_context, is_finetuning=is_finetuning),
        )

    return inner


@pytest.mark.parametrize(
    "sentence, expected, expected_cls",
    [
        ("hello hello hello hello hello", [[1]], [[5]]),
        ("hello goodbye hello", [[0, 1]], [[1, 2]]),
        ("a b c d e f", [[1, 0, 0, 0, 0, 0]], [[1, 1, 1, 1, 1, 1]]),
        ("a 1 2", [[0, 1]], [[2, 1]]),
    ],
)
def test_count_vector_featurizer(
    sentence: Text,
    expected: List[List[int]],
    expected_cls: List[List[int]],
    create_featurizer: Callable[..., CountVectorsFeaturizer],
    whitespace_tokenizer: WhitespaceTokenizer,
):
    ftr = create_featurizer()

    train_message = Message(data={TEXT: sentence})
    test_message = Message(data={TEXT: sentence})

    whitespace_tokenizer.process([train_message])
    whitespace_tokenizer.process([test_message])

    ftr.train(TrainingData([train_message]))

    ftr.process([test_message])

    seq_vecs, sen_vecs = test_message.get_sparse_features(TEXT, [])
    if seq_vecs:
        seq_vecs = seq_vecs.features
    if sen_vecs:
        sen_vecs = sen_vecs.features

    assert isinstance(seq_vecs, scipy.sparse.coo_matrix)
    assert isinstance(sen_vecs, scipy.sparse.coo_matrix)

    actual_seq_vecs = seq_vecs.toarray()
    actual_sen_vecs = sen_vecs.toarray()

    assert np.all(actual_seq_vecs[0] == expected)
    assert np.all(actual_sen_vecs[-1] == expected_cls)


@pytest.mark.parametrize(
    "sentence, intent, response, intent_features, response_features",
    [("hello", "greet", None, [[1]], None), ("hello", "greet", "hi", [[1]], [[1]])],
)
def test_count_vector_featurizer_response_attribute_featurization(
    sentence: Text,
    intent: Text,
    response: Optional[Text],
    intent_features: List[List[int]],
    response_features: Optional[List[List[int]]],
    create_featurizer: Callable[..., CountVectorsFeaturizer],
    whitespace_tokenizer: WhitespaceTokenizer,
):
    ftr = create_featurizer()

    train_message = Message(data={TEXT: sentence})
    # this is needed for a valid training example
    train_message.set(INTENT, intent)
    train_message.set(RESPONSE, response)

    # add a second example that has some response, so that the vocabulary for
    # response exists
    second_message = Message(data={TEXT: "hello"})
    second_message.set(RESPONSE, "hi")
    second_message.set(INTENT, "greet")

    data = TrainingData([train_message, second_message])

    whitespace_tokenizer.process_training_data(data)
    ftr.train(data)
    ftr.process_training_data(data)

    intent_seq_vecs, intent_sen_vecs = train_message.get_sparse_features(INTENT, [])
    if intent_seq_vecs:
        intent_seq_vecs = intent_seq_vecs.features
    if intent_sen_vecs:
        intent_sen_vecs = intent_sen_vecs.features
    response_seq_vecs, response_sen_vecs = train_message.get_sparse_features(
        RESPONSE, []
    )
    if response_seq_vecs:
        response_seq_vecs = response_seq_vecs.features
    if response_sen_vecs:
        response_sen_vecs = response_sen_vecs.features

    if intent_features:
        assert intent_seq_vecs.toarray()[0] == intent_features
        assert intent_sen_vecs is None
    else:
        assert intent_seq_vecs is None
        assert intent_sen_vecs is None

    if response_features:
        assert response_seq_vecs.toarray()[0] == response_features
        assert response_sen_vecs is not None
    else:
        assert response_seq_vecs is None
        assert response_sen_vecs is None


@pytest.mark.parametrize(
    "sentence, intent, response, intent_features, response_features",
    [
        ("hello hello hello hello hello ", "greet", None, [[1]], None),
        ("hello goodbye hello", "greet", None, [[1]], None),
        ("a 1 2", "char", "char char", [[1]], [[1]]),
    ],
)
def test_count_vector_featurizer_attribute_featurization(
    sentence: Text,
    intent: Text,
    response: Optional[Text],
    intent_features: List[List[int]],
    response_features: Optional[List[List[int]]],
    create_featurizer: Callable[..., CountVectorsFeaturizer],
    whitespace_tokenizer: WhitespaceTokenizer,
):
    ftr = create_featurizer()

    train_message = Message(data={TEXT: sentence})
    # this is needed for a valid training example
    train_message.set(INTENT, intent)
    train_message.set(RESPONSE, response)

    data = TrainingData([train_message])

    whitespace_tokenizer.process_training_data(data)
    ftr.train(data)
    ftr.process_training_data(data)

    intent_seq_vecs, intent_sen_vecs = train_message.get_sparse_features(INTENT, [])
    if intent_seq_vecs:
        intent_seq_vecs = intent_seq_vecs.features
    if intent_sen_vecs:
        intent_sen_vecs = intent_sen_vecs.features
    response_seq_vecs, response_sen_vecs = train_message.get_sparse_features(
        RESPONSE, []
    )
    if response_seq_vecs:
        response_seq_vecs = response_seq_vecs.features
    if response_sen_vecs:
        response_sen_vecs = response_sen_vecs.features
    if intent_features:
        assert intent_seq_vecs.toarray()[0] == intent_features
        assert intent_sen_vecs is None
    else:
        assert intent_seq_vecs is None
        assert intent_sen_vecs is None

    if response_features:
        assert response_seq_vecs.toarray()[0] == response_features
        assert response_sen_vecs is not None
    else:
        assert response_seq_vecs is None
        assert response_sen_vecs is None


@pytest.mark.parametrize(
    "sentence, intent, response, text_features, intent_features, response_features",
    [
        ("hello hello greet ", "greet", "hello", [[0, 1]], [[1, 0]], [[0, 1]]),
        (
            "I am fine",
            "acknowledge",
            "good",
            [[0, 0, 0, 0, 1]],
            [[1, 0, 0, 0, 0]],
            [[0, 0, 0, 1, 0]],
        ),
    ],
)
def test_count_vector_featurizer_shared_vocab(
    sentence: Text,
    intent: Text,
    response: Text,
    text_features: List[List[int]],
    intent_features: List[List[int]],
    response_features: List[List[int]],
    create_featurizer: Callable[..., CountVectorsFeaturizer],
    whitespace_tokenizer: WhitespaceTokenizer,
):
<<<<<<< HEAD
    ftr = create_featurizer(
        {
            "use_shared_vocab": True,
        }
    )
=======
    ftr = create_featurizer({"use_shared_vocab": True})
>>>>>>> a9932b4a

    train_message = Message(data={TEXT: sentence})
    # this is needed for a valid training example
    train_message.set(INTENT, intent)
    train_message.set(RESPONSE, response)

    data = TrainingData([train_message])
    whitespace_tokenizer.process_training_data(data)
    ftr.train(data)
    ftr.process_training_data(data)

    seq_vec, sen_vec = train_message.get_sparse_features(TEXT, [])
    if seq_vec:
        seq_vec = seq_vec.features
    if sen_vec:
        sen_vec = sen_vec.features
    assert np.all(seq_vec.toarray()[0] == text_features)
    assert sen_vec is not None
    seq_vec, sen_vec = train_message.get_sparse_features(INTENT, [])
    if seq_vec:
        seq_vec = seq_vec.features
    if sen_vec:
        sen_vec = sen_vec.features
    assert np.all(seq_vec.toarray()[0] == intent_features)
    assert sen_vec is None
    seq_vec, sen_vec = train_message.get_sparse_features(RESPONSE, [])
    if seq_vec:
        seq_vec = seq_vec.features
    if sen_vec:
        sen_vec = sen_vec.features
    assert np.all(seq_vec.toarray()[0] == response_features)
    assert sen_vec is not None


@pytest.mark.parametrize(
    "sentence, expected",
    [
        ("hello hello hello hello hello __OOV__", [[0, 1]]),
        ("hello goodbye hello __oov__", [[0, 0, 1]]),
        ("a b c d e f __oov__ __OOV__ __OOV__", [[0, 1, 0, 0, 0, 0, 0]]),
        ("__OOV__ a 1 2 __oov__ __OOV__", [[0, 1, 0]]),
    ],
)
def test_count_vector_featurizer_oov_token(
    sentence: Text,
    expected: List[List[int]],
    create_featurizer: Callable[..., CountVectorsFeaturizer],
    whitespace_tokenizer: WhitespaceTokenizer,
):
    ftr = create_featurizer({"OOV_token": "__oov__"})
    train_message = Message(data={TEXT: sentence})
    whitespace_tokenizer.process([train_message])

    data = TrainingData([train_message])
    ftr.train(data)
    ftr.process_training_data(data)

    seq_vec, sen_vec = train_message.get_sparse_features(TEXT, [])
    if seq_vec:
        seq_vec = seq_vec.features
    if sen_vec:
        sen_vec = sen_vec.features
    assert np.all(seq_vec.toarray()[0] == expected)
    assert sen_vec is not None


@pytest.mark.parametrize(
    "sentence, expected",
    [
        ("hello hello hello hello hello oov_word0", [[0, 1]]),
        ("hello goodbye hello oov_word0 OOV_word0", [[0, 0, 1]]),
        ("a b c d e f __oov__ OOV_word0 oov_word1", [[0, 1, 0, 0, 0, 0, 0]]),
        ("__OOV__ a 1 2 __oov__ OOV_word1", [[0, 1, 0]]),
    ],
)
def test_count_vector_featurizer_oov_words(
    sentence: Text,
    expected: List[List[int]],
    create_featurizer: Callable[..., CountVectorsFeaturizer],
    whitespace_tokenizer: WhitespaceTokenizer,
):
    ftr = create_featurizer(
<<<<<<< HEAD
        {
            "OOV_token": "__oov__",
            "OOV_words": ["oov_word0", "OOV_word1"],
        }
=======
        {"OOV_token": "__oov__", "OOV_words": ["oov_word0", "OOV_word1"]}
>>>>>>> a9932b4a
    )
    train_message = Message(data={TEXT: sentence})
    whitespace_tokenizer.process([train_message])

    data = TrainingData([train_message])
    ftr.train(data)
    ftr.process_training_data(data)

    seq_vec, sen_vec = train_message.get_sparse_features(TEXT, [])
    if seq_vec:
        seq_vec = seq_vec.features
    if sen_vec:
        sen_vec = sen_vec.features
    assert np.all(seq_vec.toarray()[0] == expected)
    assert sen_vec is not None


@pytest.mark.parametrize(
    "tokens, expected",
    [
        (["hello", "hello", "hello", "hello", "hello"], [[1]]),
        (["你好", "你好", "你好", "你好", "你好"], [[1]]),  # test for unicode chars
        (["hello", "goodbye", "hello"], [[0, 1]]),
        # Note: order has changed in Chinese version of "hello" & "goodbye"
        (["你好", "再见", "你好"], [[1, 0]]),  # test for unicode chars
        (["a", "b", "c", "d", "e", "f"], [[1, 0, 0, 0, 0, 0]]),
        (["a", "1", "2"], [[0, 1]]),
    ],
)
def test_count_vector_featurizer_using_tokens(
    tokens: List[Text],
    expected: List[List[int]],
    create_featurizer: Callable[..., CountVectorsFeaturizer],
):
    ftr = create_featurizer()

    # using empty string instead of real text string to make sure
    # count vector only can come from `tokens` feature.
    # using `message.text` can not get correct result

    tokens_feature = [Token(i, 0) for i in tokens]

    train_message = Message(data={TEXT: ""})
    train_message.set(TOKENS_NAMES[TEXT], tokens_feature)

    data = TrainingData([train_message])

    ftr.train(data)
    ftr.process_training_data(data)

    seq_vec, sen_vec = train_message.get_sparse_features(TEXT, [])
    if seq_vec:
        seq_vec = seq_vec.features
    if sen_vec:
        sen_vec = sen_vec.features
    assert np.all(seq_vec.toarray()[0] == expected)
    assert sen_vec is not None


@pytest.mark.parametrize(
    "sentence, expected",
    [
        ("ababab", [[3, 3, 3, 2]]),
        ("ab ab ab", [[0, 0, 1, 1, 1, 0]]),
        ("abc", [[1, 1, 1, 1, 1]]),
    ],
)
def test_count_vector_featurizer_char(
    sentence: Text,
    expected: List[List[int]],
    create_featurizer: Callable[..., CountVectorsFeaturizer],
    whitespace_tokenizer: WhitespaceTokenizer,
):
<<<<<<< HEAD
    ftr = create_featurizer(
        {
            "min_ngram": 1,
            "max_ngram": 2,
            "analyzer": "char",
        }
    )
=======
    ftr = create_featurizer({"min_ngram": 1, "max_ngram": 2, "analyzer": "char"})
>>>>>>> a9932b4a

    train_message = Message(data={TEXT: sentence})
    whitespace_tokenizer.process([train_message])

    data = TrainingData([train_message])
    ftr.train(data)
    ftr.process_training_data(data)

    seq_vec, sen_vec = train_message.get_sparse_features(TEXT, [])
    if seq_vec:
        seq_vec = seq_vec.features
    if sen_vec:
        sen_vec = sen_vec.features
    assert np.all(seq_vec.toarray()[0] == expected)
    assert sen_vec is not None


def test_count_vector_featurizer_persist_load(
    create_featurizer: Callable[..., CountVectorsFeaturizer],
    load_featurizer: Callable[..., CountVectorsFeaturizer],
    whitespace_tokenizer: WhitespaceTokenizer,
):
    # set non default values to config
    config = {
        "analyzer": "char",
        "strip_accents": "ascii",
        "stop_words": "stop",
        "min_df": 2,
        "max_df": 3,
        "min_ngram": 2,
        "max_ngram": 3,
        "max_features": 10,
        "lowercase": False,
    }
    train_ftr = create_featurizer(config)

    sentence1 = "ababab 123 13xc лаомтгцу sfjv oö aà"
    sentence2 = "abababalidcn 123123 13xcdc лаомтгцу sfjv oö aà"

    train_message1 = Message(data={TEXT: sentence1})
    train_message2 = Message(data={TEXT: sentence2})
    whitespace_tokenizer.process([train_message1])
    whitespace_tokenizer.process([train_message2])

    data = TrainingData([train_message1, train_message2])
    train_ftr.train(data)
    train_ftr.process_training_data(data)

    # persist featurizer
    train_vect_params = {
        attribute: vectorizer.get_params()
        for attribute, vectorizer in train_ftr.vectorizers.items()
    }

    # add trained vocabulary to vectorizer params
    for attribute, attribute_vect_params in train_vect_params.items():
        if hasattr(train_ftr.vectorizers[attribute], "vocabulary_"):
            train_vect_params[attribute].update(
                {"vocabulary": train_ftr.vectorizers[attribute].vocabulary_}
            )

    test_ftr = load_featurizer(config)
    test_vect_params = {
        attribute: vectorizer.get_params()
        for attribute, vectorizer in test_ftr.vectorizers.items()
    }

    assert train_vect_params == test_vect_params

    # check if vocaculary was loaded correctly
    assert hasattr(test_ftr.vectorizers[TEXT], "vocabulary_")

    test_message1 = Message(data={TEXT: sentence1})
    whitespace_tokenizer.process([test_message1])
    test_ftr.process([test_message1])
    test_message2 = Message(data={TEXT: sentence2})
    whitespace_tokenizer.process([test_message2])
    test_ftr.process([test_message2])

    test_seq_vec_1, test_sen_vec_1 = test_message1.get_sparse_features(TEXT, [])
    if test_seq_vec_1:
        test_seq_vec_1 = test_seq_vec_1.features
    if test_sen_vec_1:
        test_sen_vec_1 = test_sen_vec_1.features
    train_seq_vec_1, train_sen_vec_1 = train_message1.get_sparse_features(TEXT, [])
    if train_seq_vec_1:
        train_seq_vec_1 = train_seq_vec_1.features
    if train_sen_vec_1:
        train_sen_vec_1 = train_sen_vec_1.features
    test_seq_vec_2, test_sen_vec_2 = test_message2.get_sparse_features(TEXT, [])
    if test_seq_vec_2:
        test_seq_vec_2 = test_seq_vec_2.features
    if test_sen_vec_2:
        test_sen_vec_2 = test_sen_vec_2.features
    train_seq_vec_2, train_sen_vec_2 = train_message2.get_sparse_features(TEXT, [])
    if train_seq_vec_2:
        train_seq_vec_2 = train_seq_vec_2.features
    if train_sen_vec_2:
        train_sen_vec_2 = train_sen_vec_2.features

    # check that train features and test features after loading are the same
    assert np.all(test_seq_vec_1.toarray() == train_seq_vec_1.toarray())
    assert np.all(test_sen_vec_1.toarray() == train_sen_vec_1.toarray())
    assert np.all(test_seq_vec_2.toarray() == train_seq_vec_2.toarray())
    assert np.all(test_sen_vec_2.toarray() == train_sen_vec_2.toarray())


def test_count_vectors_featurizer_train(
    create_featurizer: Callable[..., CountVectorsFeaturizer],
    whitespace_tokenizer: WhitespaceTokenizer,
):
    featurizer = create_featurizer()

    sentence = "Hey how are you today ?"
    message = Message(data={TEXT: sentence})
    message.set(RESPONSE, sentence)
    message.set(INTENT, "intent")
    whitespace_tokenizer.process_training_data(TrainingData([message]))

    data = TrainingData([message])
    featurizer.train(data)
    featurizer.process_training_data(data)

    expected = np.array([0, 1, 0, 0, 0])
    expected_cls = np.array([1, 1, 1, 1, 1])

    seq_vec, sen_vec = message.get_sparse_features(TEXT, [])
    if seq_vec:
        seq_vec = seq_vec.features
    if sen_vec:
        sen_vec = sen_vec.features

    assert (5, 5) == seq_vec.shape
    assert (1, 5) == sen_vec.shape
    assert np.all(seq_vec.toarray()[0] == expected)
    assert np.all(sen_vec.toarray()[-1] == expected_cls)

    seq_vec, sen_vec = message.get_sparse_features(RESPONSE, [])
    if seq_vec:
        seq_vec = seq_vec.features
    if sen_vec:
        sen_vec = sen_vec.features

    assert (5, 5) == seq_vec.shape
    assert (1, 5) == sen_vec.shape
    assert np.all(seq_vec.toarray()[0] == expected)
    assert np.all(sen_vec.toarray()[-1] == expected_cls)

    seq_vec, sen_vec = message.get_sparse_features(INTENT, [])
    if seq_vec:
        seq_vec = seq_vec.features
    if sen_vec:
        sen_vec = sen_vec.features

    assert sen_vec is None
    assert (1, 1) == seq_vec.shape
    assert np.all(seq_vec.toarray()[0] == np.array([1]))


@pytest.mark.parametrize(
    "sentence, sequence_features, sentence_features, use_lemma",
    [
        ("go goes went go", [[1, 0, 0]], [[2, 1, 1]], False),
        ("go goes went go", [[1]], [[4]], True),
    ],
)
def test_count_vector_featurizer_use_lemma(
    spacy_nlp: Any,
    sentence: Text,
    sequence_features: List[List[int]],
    sentence_features: List[List[int]],
    use_lemma: bool,
    create_featurizer: Callable[..., CountVectorsFeaturizer],
    load_featurizer: Callable[..., CountVectorsFeaturizer],
    spacy_tokenizer: SpacyTokenizer,
):
    config = {"use_lemma": use_lemma, "OOV_words": ["drinks"], "OOV_token": "OOV"}
    ftr = create_featurizer(config)

    train_message = Message(data={TEXT: sentence})
    train_message.set(SPACY_DOCS[TEXT], spacy_nlp(sentence))
    test_message = Message(data={TEXT: sentence})
    test_message.set(SPACY_DOCS[TEXT], spacy_nlp(sentence))

    spacy_tokenizer.process([train_message])
    spacy_tokenizer.process([test_message])

    ftr.train(TrainingData([train_message]), model=SpacyModel(spacy_nlp, "en"))

    ftr.process([test_message])

    seq_vecs, sen_vecs = test_message.get_sparse_features(TEXT, [])

    assert isinstance(seq_vecs.features, scipy.sparse.coo_matrix)
    assert isinstance(sen_vecs.features, scipy.sparse.coo_matrix)

    actual_seq_vecs = seq_vecs.features.toarray()
    actual_sen_vecs = sen_vecs.features.toarray()

    assert np.all(actual_seq_vecs[0] == sequence_features)
    assert np.all(actual_sen_vecs[-1] == sentence_features)

    loaded = load_featurizer(config)
    assert loaded.OOV_words == ftr.OOV_words


@pytest.mark.parametrize(
    "sentence, action_name, action_text, action_name_features, response_features",
    [
        ("hello", "greet", None, [[1]], None),
        ("hello", "greet", "hi", [[1]], [[1]]),
        ("hello", "", "hi", None, [[1]]),
    ],
)
def test_count_vector_featurizer_action_attribute_featurization(
    sentence: Text,
    action_name: Text,
    action_text: Text,
    action_name_features: np.ndarray,
    response_features: np.ndarray,
    create_featurizer: Callable[..., CountVectorsFeaturizer],
    whitespace_tokenizer: WhitespaceTokenizer,
):
<<<<<<< HEAD
    ftr = create_featurizer(
        {
            "token_pattern": r"(?u)\b\w+\b",
        }
    )
=======
    ftr = create_featurizer({"token_pattern": r"(?u)\b\w+\b"})
>>>>>>> a9932b4a

    train_message = Message(data={TEXT: sentence})
    # this is needed for a valid training example
    train_message.set(ACTION_NAME, action_name)
    train_message.set(ACTION_TEXT, action_text)

    # add a second example that has some response, so that the vocabulary for
    # response exists
    second_message = Message(data={TEXT: "hello"})
    second_message.set(ACTION_TEXT, "hi")
    second_message.set(ACTION_NAME, "greet")

    data = TrainingData([train_message, second_message])

    whitespace_tokenizer.process_training_data(data)
    ftr.train(data)
    ftr.process_training_data(data)

    action_name_seq_vecs, action_name_sen_vecs = train_message.get_sparse_features(
        ACTION_NAME, []
    )
    if action_name_seq_vecs:
        action_name_seq_vecs = action_name_seq_vecs.features
    if action_name_sen_vecs:
        action_name_sen_vecs = action_name_sen_vecs.features
    response_seq_vecs, response_sen_vecs = train_message.get_sparse_features(
        ACTION_TEXT, []
    )
    if response_seq_vecs:
        response_seq_vecs = response_seq_vecs.features
    if response_sen_vecs:
        response_sen_vecs = response_sen_vecs.features

    if action_name_features:
        assert action_name_seq_vecs.toarray()[0] == action_name_features
        assert action_name_sen_vecs is None
    else:
        assert action_name_seq_vecs is None
        assert action_name_sen_vecs is None

    if response_features:
        assert response_seq_vecs.toarray()[0] == response_features
        assert response_sen_vecs is not None
    else:
        assert response_seq_vecs is None
        assert response_sen_vecs is None


@pytest.mark.parametrize(
    "sentence, action_name, action_text, action_name_features, response_features",
    [
        ("hello", "greet", None, [[1]], None),
        ("hello", "greet", "hi", [[1]], [[1]]),
        ("hello", "", "hi", [[0]], [[1]]),
    ],
)
def test_count_vector_featurizer_process_by_attribute(
    sentence: Text,
    action_name: Text,
    action_text: Text,
    action_name_features: np.ndarray,
    response_features: np.ndarray,
    create_featurizer: Callable[..., CountVectorsFeaturizer],
    whitespace_tokenizer: WhitespaceTokenizer,
):
<<<<<<< HEAD
    ftr = create_featurizer(
        {
            "token_pattern": r"(?u)\b\w+\b",
        }
    )
=======
    ftr = create_featurizer({"token_pattern": r"(?u)\b\w+\b"})
>>>>>>> a9932b4a

    # add a second example that has some response, so that the vocabulary for
    # response exists
    train_message = Message(data={TEXT: "hello"})
    train_message.set(ACTION_NAME, "greet")

    train_message1 = Message(data={TEXT: "hello"})
    train_message1.set(ACTION_TEXT, "hi")

    data = TrainingData([train_message, train_message1])

    whitespace_tokenizer.process_training_data(data)
    ftr.train(data)

    test_message = Message(data={TEXT: sentence})
    test_message.set(ACTION_NAME, action_name)
    test_message.set(ACTION_TEXT, action_text)

    whitespace_tokenizer.process([test_message])
    ftr.process([test_message])

    action_name_seq_vecs, action_name_sen_vecs = test_message.get_sparse_features(
        ACTION_NAME, []
    )
    if action_name_seq_vecs:
        action_name_seq_vecs = action_name_seq_vecs.features
    if action_name_sen_vecs:
        action_name_sen_vecs = action_name_sen_vecs.features

    assert action_name_seq_vecs.toarray()[0] == action_name_features
    assert action_name_sen_vecs is None


@pytest.mark.parametrize(
    "initial_train_text, additional_train_text, "
    "initial_vocabulary_size, final_vocabulary_size",
    [
        ("am I the coolest person?", "yes, I am", 5, 6),
        ("the coolest person", "person the coolest", 3, 3),
    ],
)
def test_cvf_incremental_training(
    initial_train_text: Text,
    additional_train_text: Text,
    initial_vocabulary_size: int,
    final_vocabulary_size: int,
    create_featurizer: Callable[..., CountVectorsFeaturizer],
    load_featurizer: Callable[..., CountVectorsFeaturizer],
    whitespace_tokenizer: WhitespaceTokenizer,
):
    initial_cvf = create_featurizer()
    train_message = Message(data={"text": initial_train_text})
    data = TrainingData([train_message])

    whitespace_tokenizer.process_training_data(data)
    initial_cvf.train(data)

    # Check initial vocabulary size
    initial_vocab = initial_cvf.vectorizers["text"].vocabulary_
    assert len(initial_vocab) == initial_vocabulary_size

    # persist and load initial cvf
    new_cvf = load_featurizer(is_finetuning=True)

    # Check vocabulary size again
    assert len(new_cvf.vectorizers["text"].vocabulary_) == initial_vocabulary_size

    additional_train_message = Message(data={"text": additional_train_text})
    data = TrainingData([train_message, additional_train_message])
    whitespace_tokenizer.process_training_data(data)
    new_cvf.train(data)

    new_vocab = new_cvf.vectorizers["text"].vocabulary_

    # Check vocabulary size after finetuning
    assert len(new_vocab) == final_vocabulary_size

    # Check indices of initial vocabulary haven't changed in the new vocabulary
    for vocab_token, vocab_index in initial_vocab.items():
        assert vocab_token in new_vocab
        assert new_vocab.get(vocab_token) == vocab_index


@pytest.mark.parametrize(
    "initial_train_text, additional_train_text, " "use_shared_vocab",
<<<<<<< HEAD
    [
        ("am I the coolest person?", "no", True),
        ("rasa rasa", "sara sara", False),
    ],
=======
    [("am I the coolest person?", "no", True), ("rasa rasa", "sara sara", False)],
>>>>>>> a9932b4a
)
def test_use_shared_vocab_exception(
    initial_train_text: Text,
    additional_train_text: Text,
    use_shared_vocab: bool,
    create_featurizer: Callable[..., CountVectorsFeaturizer],
    load_featurizer: Callable[..., CountVectorsFeaturizer],
    whitespace_tokenizer: WhitespaceTokenizer,
):
    """Tests if an exception is raised when `use_shared_vocab` is set to True
    during incremental training."""
    config = {"use_shared_vocab": use_shared_vocab}
    initial_cvf = create_featurizer(config)
    train_message = Message(data={"text": initial_train_text})
    data = TrainingData([train_message])
    whitespace_tokenizer.process_training_data(data)
    initial_cvf.train(data)

    new_cvf = load_featurizer(config, is_finetuning=True)

    additional_train_message = Message(data={"text": additional_train_text})
    data = TrainingData([train_message, additional_train_message])
    whitespace_tokenizer.process_training_data(data)
    if use_shared_vocab:
        with pytest.raises(Exception) as exec_info:
            new_cvf.train(data)
        assert (
            "Using a shared vocabulary in `CountVectorsFeaturizer` is not supported"
            in str(exec_info.value)
        )
    else:
        new_cvf.train(data)<|MERGE_RESOLUTION|>--- conflicted
+++ resolved
@@ -240,15 +240,7 @@
     create_featurizer: Callable[..., CountVectorsFeaturizer],
     whitespace_tokenizer: WhitespaceTokenizer,
 ):
-<<<<<<< HEAD
-    ftr = create_featurizer(
-        {
-            "use_shared_vocab": True,
-        }
-    )
-=======
     ftr = create_featurizer({"use_shared_vocab": True})
->>>>>>> a9932b4a
 
     train_message = Message(data={TEXT: sentence})
     # this is needed for a valid training example
@@ -331,14 +323,7 @@
     whitespace_tokenizer: WhitespaceTokenizer,
 ):
     ftr = create_featurizer(
-<<<<<<< HEAD
-        {
-            "OOV_token": "__oov__",
-            "OOV_words": ["oov_word0", "OOV_word1"],
-        }
-=======
         {"OOV_token": "__oov__", "OOV_words": ["oov_word0", "OOV_word1"]}
->>>>>>> a9932b4a
     )
     train_message = Message(data={TEXT: sentence})
     whitespace_tokenizer.process([train_message])
@@ -412,17 +397,7 @@
     create_featurizer: Callable[..., CountVectorsFeaturizer],
     whitespace_tokenizer: WhitespaceTokenizer,
 ):
-<<<<<<< HEAD
-    ftr = create_featurizer(
-        {
-            "min_ngram": 1,
-            "max_ngram": 2,
-            "analyzer": "char",
-        }
-    )
-=======
     ftr = create_featurizer({"min_ngram": 1, "max_ngram": 2, "analyzer": "char"})
->>>>>>> a9932b4a
 
     train_message = Message(data={TEXT: sentence})
     whitespace_tokenizer.process([train_message])
@@ -646,15 +621,7 @@
     create_featurizer: Callable[..., CountVectorsFeaturizer],
     whitespace_tokenizer: WhitespaceTokenizer,
 ):
-<<<<<<< HEAD
-    ftr = create_featurizer(
-        {
-            "token_pattern": r"(?u)\b\w+\b",
-        }
-    )
-=======
     ftr = create_featurizer({"token_pattern": r"(?u)\b\w+\b"})
->>>>>>> a9932b4a
 
     train_message = Message(data={TEXT: sentence})
     # this is needed for a valid training example
@@ -720,15 +687,7 @@
     create_featurizer: Callable[..., CountVectorsFeaturizer],
     whitespace_tokenizer: WhitespaceTokenizer,
 ):
-<<<<<<< HEAD
-    ftr = create_featurizer(
-        {
-            "token_pattern": r"(?u)\b\w+\b",
-        }
-    )
-=======
     ftr = create_featurizer({"token_pattern": r"(?u)\b\w+\b"})
->>>>>>> a9932b4a
 
     # add a second example that has some response, so that the vocabulary for
     # response exists
@@ -814,14 +773,7 @@
 
 @pytest.mark.parametrize(
     "initial_train_text, additional_train_text, " "use_shared_vocab",
-<<<<<<< HEAD
-    [
-        ("am I the coolest person?", "no", True),
-        ("rasa rasa", "sara sara", False),
-    ],
-=======
     [("am I the coolest person?", "no", True), ("rasa rasa", "sara sara", False)],
->>>>>>> a9932b4a
 )
 def test_use_shared_vocab_exception(
     initial_train_text: Text,
