--- conflicted
+++ resolved
@@ -508,7 +508,6 @@
     assert result_a == result_b
 
 
-<<<<<<< HEAD
 @pytest.mark.parametrize(
     "log_level", ["epoch", "batch", "minibatch",],
 )
@@ -516,13 +515,11 @@
     log_level: Text, component_builder: ComponentBuilder, tmpdir: Path
 ):
     tensorboard_log_dir = Path(tmpdir / "tensorboard")
-=======
 @pytest.mark.trains_model
 async def test_train_tensorboard_logging(component_builder, tmpdir):
     from pathlib import Path
 
     tensorboard_log_dir = Path(tmpdir.strpath) / "tensorboard"
->>>>>>> 4cfc48a7
 
     assert not tensorboard_log_dir.exists()
 
@@ -546,13 +543,8 @@
 
     await train(
         _config,
-<<<<<<< HEAD
         path=str(tmpdir),
-        data="data/examples/rasa/demo-rasa-multi-intent.md",
-=======
-        path=tmpdir.strpath,
         data="data/examples/rasa/demo-rasa-multi-intent.yml",
->>>>>>> 4cfc48a7
         component_builder=component_builder,
     )
 
