import copy
from pathlib import Path

import numpy as np
import pytest
from typing import Callable, List, Optional, Text, Dict, Any, Tuple

import rasa.utils.common
from rasa.engine.graph import ExecutionContext, GraphComponent
from rasa.engine.storage.resource import Resource
from rasa.engine.storage.storage import ModelStorage
from rasa.shared.exceptions import InvalidConfigException
from rasa.shared.nlu.training_data.features import Features
from rasa.nlu.classifiers import LABEL_RANKING_LENGTH
from rasa.shared.nlu.constants import (
    TEXT,
    INTENT,
    ENTITIES,
    FEATURE_TYPE_SENTENCE,
    FEATURE_TYPE_SEQUENCE,
)
from rasa.utils.tensorflow.constants import (
    LOSS_TYPE,
    RANDOM_SEED,
    RANKING_LENGTH,
    EPOCHS,
    MASKED_LM,
    RENORMALIZE_CONFIDENCES,
    TENSORBOARD_LOG_LEVEL,
    TENSORBOARD_LOG_DIR,
    EVAL_NUM_EPOCHS,
    EVAL_NUM_EXAMPLES,
    CONSTRAIN_SIMILARITIES,
    CHECKPOINT_MODEL,
    BILOU_FLAG,
    ENTITY_RECOGNITION,
    INTENT_CLASSIFICATION,
    MODEL_CONFIDENCE,
    HIDDEN_LAYERS_SIZES,
)
from rasa.nlu.tokenizers.whitespace_tokenizer import WhitespaceTokenizer
from rasa.nlu.classifiers.diet_classifier import DIETClassifier
from rasa.nlu.featurizers.sparse_featurizer.count_vectors_featurizer import (
    CountVectorsFeaturizer,
)
from rasa.nlu.featurizers.sparse_featurizer.lexical_syntactic_featurizer import (
    LexicalSyntacticFeaturizer,
)
from rasa.nlu.featurizers.sparse_featurizer.regex_featurizer import RegexFeaturizer
from rasa.shared.nlu.training_data.message import Message
from rasa.shared.nlu.training_data.training_data import TrainingData
from rasa.shared.constants import DIAGNOSTIC_DATA
from rasa.shared.nlu.training_data.loading import load_data
from rasa.utils.tensorflow.model_data_utils import FeatureArray


@pytest.fixture()
def default_diet_resource() -> Resource:
    return Resource("DIET")


@pytest.fixture()
def create_diet(
    default_model_storage: ModelStorage,
    default_execution_context: ExecutionContext,
    default_diet_resource: Resource,
) -> Callable[..., DIETClassifier]:
    def inner(
        config: Dict[Text, Any], load: bool = False, finetune: bool = False
    ) -> DIETClassifier:
        if load:
            constructor = DIETClassifier.load
        else:
            constructor = DIETClassifier.create

        default_execution_context.is_finetuning = finetune
        return constructor(
            config=rasa.utils.common.override_defaults(
                DIETClassifier.get_default_config(), config
            ),
            model_storage=default_model_storage,
            execution_context=default_execution_context,
            resource=default_diet_resource,
        )

    return inner


@pytest.fixture()
def create_train_load_and_process_diet(
    nlu_data_path: Text,
    create_diet: Callable[..., DIETClassifier],
    train_load_and_process_diet: Callable[..., Message],
) -> Callable[..., Message]:
    def inner(
        diet_config: Dict[Text, Any],
        pipeline: Optional[List[Dict[Text, Any]]] = None,
        training_data: str = nlu_data_path,
        message_text: Text = "Rasa is great!",
        expect_intent: bool = True,
    ) -> Message:
        diet = create_diet(diet_config)
        return train_load_and_process_diet(
            diet=diet,
            pipeline=pipeline,
            training_data=training_data,
            message_text=message_text,
            expect_intent=expect_intent,
        )

    return inner


@pytest.fixture()
def train_load_and_process_diet(
    nlu_data_path: Text,
    train_and_preprocess: Callable[..., Tuple[TrainingData, List[GraphComponent]]],
    process_message: Callable[..., Message],
    create_diet: Callable[..., DIETClassifier],
    default_model_storage: ModelStorage,
) -> Callable[..., Message]:
    def inner(
        diet: DIETClassifier,
        pipeline: Optional[List[Dict[Text, Any]]] = None,
        training_data: str = nlu_data_path,
        message_text: Text = "Rasa is great!",
        expect_intent: bool = True,
    ) -> Message:

        if not pipeline:
            pipeline = [
                {"component": WhitespaceTokenizer},
                {"component": CountVectorsFeaturizer},
            ]

        training_data, loaded_pipeline = train_and_preprocess(pipeline, training_data)

        diet.train(training_data=training_data)

        message = Message(data={TEXT: message_text})
        message = process_message(loaded_pipeline, message)

        message2 = copy.deepcopy(message)

        classified_message = diet.process([message])[0]

        if expect_intent:
            assert classified_message.data["intent"]["name"]

        loaded_diet = create_diet(diet.component_config, load=True)

        classified_message2 = loaded_diet.process([message2])[0]

        assert classified_message2.fingerprint() == classified_message.fingerprint()
        return classified_message

    return inner


def test_compute_default_label_features():
    label_features = [
        Message(data={TEXT: "test a"}),
        Message(data={TEXT: "test b"}),
        Message(data={TEXT: "test c"}),
        Message(data={TEXT: "test d"}),
    ]

    output = DIETClassifier._compute_default_label_features(label_features)

    output = output[0]

    for i, o in enumerate(output):
        assert isinstance(o, np.ndarray)
        assert o[0][i] == 1
        assert o.shape == (1, len(label_features))


@pytest.mark.parametrize(
    "messages, expected",
    [
        (
            [
                Message(
                    data={TEXT: "test a"},
                    features=[
                        Features(np.zeros(1), FEATURE_TYPE_SEQUENCE, TEXT, "test"),
                        Features(np.zeros(1), FEATURE_TYPE_SENTENCE, TEXT, "test"),
                    ],
                ),
                Message(
                    data={TEXT: "test b"},
                    features=[
                        Features(np.zeros(1), FEATURE_TYPE_SEQUENCE, TEXT, "test"),
                        Features(np.zeros(1), FEATURE_TYPE_SENTENCE, TEXT, "test"),
                    ],
                ),
            ],
            True,
        ),
        (
            [
                Message(
                    data={TEXT: "test a"},
                    features=[
                        Features(np.zeros(1), FEATURE_TYPE_SEQUENCE, INTENT, "test"),
                        Features(np.zeros(1), FEATURE_TYPE_SENTENCE, INTENT, "test"),
                    ],
                )
            ],
            False,
        ),
        (
            [
                Message(
                    data={TEXT: "test a"},
                    features=[
                        Features(np.zeros(2), FEATURE_TYPE_SEQUENCE, INTENT, "test")
                    ],
                )
            ],
            False,
        ),
    ],
)
def test_check_labels_features_exist(
<<<<<<< HEAD
    messages: List[Message],
    expected: bool,
    create_diet: Callable[..., DIETClassifier],
=======
    messages: List[Message], expected: bool, create_diet: Callable[..., DIETClassifier]
>>>>>>> a9932b4a
):
    attribute = TEXT
    classifier = create_diet({})
    assert classifier._check_labels_features_exist(messages, attribute) == expected


@pytest.mark.parametrize(
    "messages, entity_expected",
    [
        (
            [
                Message(
                    data={
                        TEXT: "test a",
                        INTENT: "intent a",
                        ENTITIES: [
                            {"start": 0, "end": 4, "value": "test", "entity": "test"}
                        ],
                    }
                ),
                Message(
                    data={
                        TEXT: "test b",
                        INTENT: "intent b",
                        ENTITIES: [
                            {"start": 0, "end": 4, "value": "test", "entity": "test"}
                        ],
                    }
                ),
            ],
            True,
        ),
        (
            [
<<<<<<< HEAD
                Message(
                    data={TEXT: "test a", INTENT: "intent a"},
                ),
                Message(
                    data={TEXT: "test b", INTENT: "intent b"},
                ),
=======
                Message(data={TEXT: "test a", INTENT: "intent a"}),
                Message(data={TEXT: "test b", INTENT: "intent b"}),
>>>>>>> a9932b4a
            ],
            False,
        ),
    ],
)
def test_model_data_signature_with_entities(
    messages: List[Message],
    entity_expected: bool,
    create_diet: Callable[..., DIETClassifier],
    whitespace_tokenizer: WhitespaceTokenizer,
):
    classifier = create_diet({"BILOU_flag": False})
    training_data = TrainingData(messages)

    # create tokens for entity parsing inside DIET
    whitespace_tokenizer.process_training_data(training_data)

    model_data = classifier.preprocess_train_data(training_data)
    entity_exists = "entities" in model_data.get_signature().keys()
    assert entity_exists == entity_expected


@pytest.mark.skip_on_windows
@pytest.mark.timeout(240, func_only=True)
async def test_train_persist_load_with_different_settings_non_windows(
    create_train_load_and_process_diet: Callable[..., Message],
    create_diet: Callable[..., DIETClassifier],
):
    pipeline = [
        {
            "component": WhitespaceTokenizer,
            "intent_tokenization_flag": True,
            "intent_split_symbol": "+",
        },
        {"component": CountVectorsFeaturizer},
    ]
    config = {MASKED_LM: True, EPOCHS: 1}
    create_train_load_and_process_diet(config, pipeline)
    create_diet(config, load=True, finetune=True)


@pytest.mark.timeout(240, func_only=True)
async def test_train_persist_load_with_different_settings(
    create_train_load_and_process_diet: Callable[..., Message],
    create_diet: Callable[..., DIETClassifier],
):
    config = {LOSS_TYPE: "margin", EPOCHS: 1}
    create_train_load_and_process_diet(config)
    create_diet(config, load=True, finetune=True)


@pytest.mark.timeout(240, func_only=True)
async def test_train_persist_load_with_nested_dict_config(
    create_train_load_and_process_diet: Callable[..., Message],
    create_diet: Callable[..., DIETClassifier],
):
    config = {HIDDEN_LAYERS_SIZES: {"text": [256, 512]}, ENTITY_RECOGNITION: False}
    create_train_load_and_process_diet(config)
    create_diet(config, load=True, finetune=True)


@pytest.mark.timeout(210, func_only=True)
async def test_train_persist_load_with_only_entity_recognition(
    create_train_load_and_process_diet: Callable[..., Message],
    create_diet: Callable[..., DIETClassifier],
):
    config = {ENTITY_RECOGNITION: True, INTENT_CLASSIFICATION: False, EPOCHS: 1}
    create_train_load_and_process_diet(
        config,
        training_data="data/examples/rasa/demo-rasa-multi-intent.yml",
        expect_intent=False,
    )
    create_diet(config, load=True, finetune=True)


@pytest.mark.timeout(120, func_only=True)
async def test_train_persist_load_with_only_intent_classification(
    create_train_load_and_process_diet: Callable[..., Message],
    create_diet: Callable[..., DIETClassifier],
):
    create_train_load_and_process_diet(
<<<<<<< HEAD
        {
            ENTITY_RECOGNITION: False,
            INTENT_CLASSIFICATION: True,
            EPOCHS: 1,
        },
=======
        {ENTITY_RECOGNITION: False, INTENT_CLASSIFICATION: True, EPOCHS: 1}
>>>>>>> a9932b4a
    )
    create_diet({MASKED_LM: True, EPOCHS: 1}, load=True, finetune=True)


@pytest.mark.parametrize(
    "classifier_params, data_path, output_length, output_should_sum_to_1",
    [
        (
            {},
            "data/test/many_intents.yml",
            LABEL_RANKING_LENGTH,
            False,
        ),  # (num_intents > default ranking_length)
        (
            {RENORMALIZE_CONFIDENCES: True},
            "data/test/many_intents.yml",
            LABEL_RANKING_LENGTH,
            True,
        ),  # (num_intents > default ranking_length) + renormalize
        (
            {RANKING_LENGTH: 0},
            "data/test/many_intents.yml",
            16,
            True,
        ),  # (ranking_length := num_intents)
        (
            {RANKING_LENGTH: 0, RENORMALIZE_CONFIDENCES: True},
            "data/test/many_intents.yml",
            16,
            True,
        ),  # (ranking_length := num_intents) + (unnecessary) renormalize
        (
            {RANKING_LENGTH: LABEL_RANKING_LENGTH + 1},
            "data/test/many_intents.yml",
            LABEL_RANKING_LENGTH + 1,
            False,
        ),  # (num_intents > specified ranking_length)
        (
            {RANKING_LENGTH: LABEL_RANKING_LENGTH + 1, RENORMALIZE_CONFIDENCES: True},
            "data/test/many_intents.yml",
            LABEL_RANKING_LENGTH + 1,
            True,
        ),  # (num_intents > specified ranking_length) + renormalize
        (
            {},
            "data/test_moodbot/data/nlu.yml",
            7,
            True,
        ),  # (num_intents < default ranking_length)
    ],
)
async def test_softmax_normalization(
    classifier_params,
    data_path: Text,
    output_length,
    output_should_sum_to_1,
    create_train_load_and_process_diet: Callable[..., Message],
):
    classifier_params[RANDOM_SEED] = 42
    classifier_params[EPOCHS] = 1
    classifier_params[EVAL_NUM_EPOCHS] = 1

    parsed_message = create_train_load_and_process_diet(
        classifier_params, training_data=data_path
    )
    parse_data = parsed_message.data
    intent_ranking = parse_data.get("intent_ranking")
    # check that the output was correctly truncated after normalization
    assert len(intent_ranking) == output_length

    # check whether normalization had the expected effect
    output_sums_to_1 = sum(
        [intent.get("confidence") for intent in intent_ranking]
    ) == pytest.approx(1)
    assert output_sums_to_1 == output_should_sum_to_1

    # check whether the normalization of rankings is reflected in intent prediction
    assert parse_data.get("intent") == intent_ranking[0]


async def test_margin_loss_is_not_normalized(
    create_train_load_and_process_diet: Callable[..., Message]
):

    parsed_message = create_train_load_and_process_diet(
        {LOSS_TYPE: "margin", RANDOM_SEED: 42, EPOCHS: 1, EVAL_NUM_EPOCHS: 1},
        training_data="data/test/many_intents.yml",
    )
    parse_data = parsed_message.data
    intent_ranking = parse_data.get("intent_ranking")

    # check that the output was correctly truncated
    assert len(intent_ranking) == LABEL_RANKING_LENGTH

    # check that output was not normalized
    assert [item["confidence"] for item in intent_ranking] != pytest.approx(1)

    # make sure top ranking is reflected in intent prediction
    assert parse_data.get("intent") == intent_ranking[0]


@pytest.mark.timeout(120, func_only=True)
async def test_set_random_seed(
    create_train_load_and_process_diet: Callable[..., Message]
):
    """test if train result is the same for two runs of tf embedding"""

    parsed_message1 = create_train_load_and_process_diet(
        {ENTITY_RECOGNITION: False, RANDOM_SEED: 1, EPOCHS: 1}
    )

    parsed_message2 = create_train_load_and_process_diet(
        {ENTITY_RECOGNITION: False, RANDOM_SEED: 1, EPOCHS: 1}
    )

    # Different random seed
    parsed_message3 = create_train_load_and_process_diet(
        {ENTITY_RECOGNITION: False, RANDOM_SEED: 2, EPOCHS: 1}
    )

    assert (
        parsed_message1.data["intent"]["confidence"]
        == parsed_message2.data["intent"]["confidence"]
    )
    assert (
        parsed_message2.data["intent"]["confidence"]
        != parsed_message3.data["intent"]["confidence"]
    )


@pytest.mark.parametrize("log_level", ["epoch", "batch"])
async def test_train_tensorboard_logging(
    log_level: Text,
    tmpdir: Path,
    create_train_load_and_process_diet: Callable[..., Message],
):
    tensorboard_log_dir = Path(tmpdir / "tensorboard")

    assert not tensorboard_log_dir.exists()

    pipeline = [
        {"component": WhitespaceTokenizer},
        {
            "component": CountVectorsFeaturizer,
            "analyzer": "char_wb",
            "min_ngram": 3,
            "max_ngram": 17,
            "max_features": 10,
            "min_df": 5,
        },
    ]

    create_train_load_and_process_diet(
        {
            EPOCHS: 1,
            TENSORBOARD_LOG_LEVEL: log_level,
            TENSORBOARD_LOG_DIR: str(tensorboard_log_dir),
            MODEL_CONFIDENCE: "softmax",
            CONSTRAIN_SIMILARITIES: True,
            EVAL_NUM_EXAMPLES: 15,
            EVAL_NUM_EPOCHS: 1,
        },
        pipeline,
    )

    assert tensorboard_log_dir.exists()

    all_files = list(tensorboard_log_dir.rglob("*.*"))
    assert len(all_files) == 2


async def test_train_model_checkpointing(
    default_model_storage: ModelStorage,
    default_diet_resource: Resource,
    create_train_load_and_process_diet: Callable[..., Message],
):
    create_train_load_and_process_diet(
        {EPOCHS: 2, EVAL_NUM_EPOCHS: 1, EVAL_NUM_EXAMPLES: 10, CHECKPOINT_MODEL: True}
    )

    with default_model_storage.read_from(default_diet_resource) as model_dir:
        checkpoint_dir = model_dir / "checkpoints"

        assert checkpoint_dir.is_dir()

        """
        Tricky to validate the *exact* number of files that should be there, however
        there must be at least the following:
            - metadata.json
            - checkpoint
            - component_1_CountVectorsFeaturizer (as per the pipeline above)
            - component_2_DIETClassifier files (more than 1 file)
        """
        all_files = list(model_dir.rglob("*.*"))
        assert len(all_files) > 4


async def test_train_model_not_checkpointing(
    default_model_storage: ModelStorage,
    default_diet_resource: Resource,
    create_train_load_and_process_diet: Callable[..., Message],
):
    create_train_load_and_process_diet({EPOCHS: 2, CHECKPOINT_MODEL: False})

    with default_model_storage.read_from(default_diet_resource) as model_dir:
        checkpoint_dir = model_dir / "checkpoints"

        assert not checkpoint_dir.is_dir()


async def test_train_fails_with_zero_eval_num_epochs(
    create_diet: Callable[..., DIETClassifier]
):
    with pytest.raises(InvalidConfigException):
        with pytest.warns(UserWarning) as warning:
            create_diet(
                {
                    EPOCHS: 1,
                    CHECKPOINT_MODEL: True,
                    EVAL_NUM_EPOCHS: 0,
                    EVAL_NUM_EXAMPLES: 10,
                }
            )

    warn_text = (
        f"You have opted to save the best model, but the value of '{EVAL_NUM_EPOCHS}' "
        f"is not -1 or greater than 0. Training will fail."
    )
    assert len([w for w in warning if warn_text in str(w.message)]) == 1


async def test_doesnt_checkpoint_with_zero_eval_num_examples(
    create_diet: Callable[..., DIETClassifier],
    default_model_storage: ModelStorage,
    default_diet_resource: Resource,
    train_load_and_process_diet: Callable[..., Message],
):
    with pytest.warns(UserWarning) as warning:
        classifier = create_diet(
            {
                EPOCHS: 2,
                CHECKPOINT_MODEL: True,
                EVAL_NUM_EXAMPLES: 0,
                EVAL_NUM_EPOCHS: 1,
            }
        )

    warn_text = (
        f"You have opted to save the best model, but the value of "
        f"'{EVAL_NUM_EXAMPLES}' is not greater than 0. No checkpoint model "
        f"will be saved."
    )
    assert len([w for w in warning if warn_text in str(w.message)]) == 1

    train_load_and_process_diet(classifier)

    with default_model_storage.read_from(default_diet_resource) as model_dir:
        checkpoint_dir = model_dir / "checkpoints"

        assert not checkpoint_dir.is_dir()


@pytest.mark.parametrize(
    "classifier_params",
    [
        {RANDOM_SEED: 1, EPOCHS: 1, BILOU_FLAG: False},
        {RANDOM_SEED: 1, EPOCHS: 1, BILOU_FLAG: True},
    ],
)
@pytest.mark.timeout(300, func_only=True)
async def test_train_persist_load_with_composite_entities(
    classifier_params: Dict[Text, Any],
    create_train_load_and_process_diet: Callable[..., Message],
):
    create_train_load_and_process_diet(
        classifier_params,
        training_data="data/test/demo-rasa-composite-entities.yml",
        message_text="I am looking for an italian restaurant",
    )


@pytest.mark.parametrize("should_add_diagnostic_data", [True, False])
async def test_process_gives_diagnostic_data(
    create_train_load_and_process_diet: Callable[..., Message],
    default_execution_context: ExecutionContext,
    should_add_diagnostic_data: bool,
):
    default_execution_context.should_add_diagnostic_data = should_add_diagnostic_data
    default_execution_context.node_name = "DIETClassifier_node_name"
    processed_message = create_train_load_and_process_diet({EPOCHS: 1})

    if should_add_diagnostic_data:
        # Tests if processing a message returns attention weights as numpy array.
        diagnostic_data = processed_message.get(DIAGNOSTIC_DATA)

        # DIETClassifier should add attention weights
        name = "DIETClassifier_node_name"
        assert isinstance(diagnostic_data, dict)
        assert name in diagnostic_data
        assert "attention_weights" in diagnostic_data[name]
        assert isinstance(diagnostic_data[name].get("attention_weights"), np.ndarray)
        assert "text_transformed" in diagnostic_data[name]
        assert isinstance(diagnostic_data[name].get("text_transformed"), np.ndarray)
    else:
        assert DIAGNOSTIC_DATA not in processed_message.data


@pytest.mark.parametrize(
    "initial_sparse_feature_sizes, final_sparse_feature_sizes, label_attribute",
    [
        (
            {
                TEXT: {FEATURE_TYPE_SEQUENCE: [10], FEATURE_TYPE_SENTENCE: [20]},
                INTENT: {FEATURE_TYPE_SEQUENCE: [5], FEATURE_TYPE_SENTENCE: []},
            },
            {TEXT: {FEATURE_TYPE_SEQUENCE: [10], FEATURE_TYPE_SENTENCE: [20]}},
            INTENT,
        ),
        (
            {TEXT: {FEATURE_TYPE_SEQUENCE: [10], FEATURE_TYPE_SENTENCE: [20]}},
            {TEXT: {FEATURE_TYPE_SEQUENCE: [10], FEATURE_TYPE_SENTENCE: [20]}},
            INTENT,
        ),
    ],
)
def test_removing_label_sparse_feature_sizes(
    initial_sparse_feature_sizes: Dict[Text, Dict[Text, List[int]]],
    final_sparse_feature_sizes: Dict[Text, Dict[Text, List[int]]],
    label_attribute: Text,
):
    """Tests if label attribute is removed from sparse feature sizes collection."""
    feature_sizes = DIETClassifier._remove_label_sparse_feature_sizes(
        sparse_feature_sizes=initial_sparse_feature_sizes,
        label_attribute=label_attribute,
    )
    assert feature_sizes == final_sparse_feature_sizes


@pytest.mark.timeout(120)
async def test_adjusting_layers_incremental_training(
    create_diet: Callable[..., DIETClassifier],
    train_load_and_process_diet: Callable[..., Message],
):
    """Tests adjusting sparse layers of `DIETClassifier` to increased sparse
    feature sizes during incremental training.

    Testing is done by checking the layer sizes.
    Checking if they were replaced correctly is also important
    and is done in `test_replace_dense_for_sparse_layers`
    in `test_rasa_layers.py`.
    """
    iter1_data_path = "data/test_incremental_training/iter1/"
    iter2_data_path = "data/test_incremental_training/"
    pipeline = [
        {"component": WhitespaceTokenizer},
        {"component": LexicalSyntacticFeaturizer},
        {"component": RegexFeaturizer},
        {"component": CountVectorsFeaturizer},
        {
            "component": CountVectorsFeaturizer,
            "analyzer": "char_wb",
            "min_ngram": 1,
            "max_ngram": 4,
        },
    ]
    classifier = create_diet({EPOCHS: 1})
    processed_message = train_load_and_process_diet(
<<<<<<< HEAD
        classifier,
        pipeline=pipeline,
        training_data=iter1_data_path,
=======
        classifier, pipeline=pipeline, training_data=iter1_data_path
>>>>>>> a9932b4a
    )

    old_data_signature = classifier.model.data_signature
    old_predict_data_signature = classifier.model.predict_data_signature
    old_sparse_feature_sizes = processed_message.get_sparse_feature_sizes(
        attribute=TEXT
    )
    initial_diet_layers = classifier.model._tf_layers["sequence_layer.text"]._tf_layers[
        "feature_combining"
    ]
    initial_diet_sequence_layer = initial_diet_layers._tf_layers[
        "sparse_dense.sequence"
    ]._tf_layers["sparse_to_dense"]
    initial_diet_sentence_layer = initial_diet_layers._tf_layers[
        "sparse_dense.sentence"
    ]._tf_layers["sparse_to_dense"]

    initial_diet_sequence_size = initial_diet_sequence_layer.get_kernel().shape[0]
    initial_diet_sentence_size = initial_diet_sentence_layer.get_kernel().shape[0]
    assert initial_diet_sequence_size == sum(
        old_sparse_feature_sizes[FEATURE_TYPE_SEQUENCE]
    )
    assert initial_diet_sentence_size == sum(
        old_sparse_feature_sizes[FEATURE_TYPE_SENTENCE]
    )

    finetune_classifier = create_diet({EPOCHS: 1}, load=True, finetune=True)
    assert finetune_classifier.finetune_mode
    processed_message_finetuned = train_load_and_process_diet(
<<<<<<< HEAD
        finetune_classifier,
        pipeline=pipeline,
        training_data=iter2_data_path,
=======
        finetune_classifier, pipeline=pipeline, training_data=iter2_data_path
>>>>>>> a9932b4a
    )

    new_sparse_feature_sizes = processed_message_finetuned.get_sparse_feature_sizes(
        attribute=TEXT
    )

    final_diet_layers = finetune_classifier.model._tf_layers[
        "sequence_layer.text"
    ]._tf_layers["feature_combining"]
    final_diet_sequence_layer = final_diet_layers._tf_layers[
        "sparse_dense.sequence"
    ]._tf_layers["sparse_to_dense"]
    final_diet_sentence_layer = final_diet_layers._tf_layers[
        "sparse_dense.sentence"
    ]._tf_layers["sparse_to_dense"]

    final_diet_sequence_size = final_diet_sequence_layer.get_kernel().shape[0]
    final_diet_sentence_size = final_diet_sentence_layer.get_kernel().shape[0]
    assert final_diet_sequence_size == sum(
        new_sparse_feature_sizes[FEATURE_TYPE_SEQUENCE]
    )
    assert final_diet_sentence_size == sum(
        new_sparse_feature_sizes[FEATURE_TYPE_SENTENCE]
    )
    # check if the data signatures were correctly updated
    new_data_signature = finetune_classifier.model.data_signature
    new_predict_data_signature = finetune_classifier.model.predict_data_signature
    iter2_data = load_data(iter2_data_path)
    expected_sequence_lengths = len(iter2_data.training_examples)

    def test_data_signatures(
        new_signature: Dict[Text, Dict[Text, List[FeatureArray]]],
        old_signature: Dict[Text, Dict[Text, List[FeatureArray]]],
    ):
        # Wherever attribute / feature_type signature is not
        # expected to change, directly compare it to old data signature.
        # Else compute its expected signature and compare
        attributes_expected_to_change = [TEXT]
        feature_types_expected_to_change = [
            FEATURE_TYPE_SEQUENCE,
            FEATURE_TYPE_SENTENCE,
        ]

        for attribute, signatures in new_signature.items():

            for feature_type, feature_signatures in signatures.items():

                if feature_type == "sequence_lengths":
                    assert feature_signatures[0].units == expected_sequence_lengths

                elif feature_type not in feature_types_expected_to_change:
                    assert feature_signatures == old_signature.get(attribute).get(
                        feature_type
                    )
                else:
                    for index, feature_signature in enumerate(feature_signatures):
                        if (
                            feature_signature.is_sparse
                            and attribute in attributes_expected_to_change
                        ):
                            assert feature_signature.units == sum(
                                new_sparse_feature_sizes.get(feature_type)
                            )
                        else:
                            # dense signature or attributes that are not
                            # expected to change can be compared directly
                            assert (
                                feature_signature.units
                                == old_signature.get(attribute)
                                .get(feature_type)[index]
                                .units
                            )

    test_data_signatures(new_data_signature, old_data_signature)
    test_data_signatures(new_predict_data_signature, old_predict_data_signature)


@pytest.mark.timeout(120)
@pytest.mark.parametrize(
    "iter1_path, iter2_path, should_raise_exception",
    [
        (
            "data/test_incremental_training/",
            "data/test_incremental_training/iter1",
            True,
        ),
        (
            "data/test_incremental_training/iter1",
            "data/test_incremental_training/",
            False,
        ),
    ],
)
async def test_sparse_feature_sizes_decreased_incremental_training(
    iter1_path: Text,
    iter2_path: Text,
    should_raise_exception: bool,
    create_diet: Callable[..., DIETClassifier],
    train_load_and_process_diet: Callable[..., Message],
):
    pipeline = [
        {"component": WhitespaceTokenizer},
        {"component": LexicalSyntacticFeaturizer},
        {"component": RegexFeaturizer},
        {"component": CountVectorsFeaturizer},
        {
            "component": CountVectorsFeaturizer,
            "analyzer": "char_wb",
            "min_ngram": 1,
            "max_ngram": 4,
        },
    ]

    classifier = create_diet({EPOCHS: 1})
    assert not classifier.finetune_mode
<<<<<<< HEAD
    train_load_and_process_diet(
        classifier,
        pipeline=pipeline,
        training_data=iter1_path,
    )
=======
    train_load_and_process_diet(classifier, pipeline=pipeline, training_data=iter1_path)
>>>>>>> a9932b4a

    finetune_classifier = create_diet({EPOCHS: 1}, load=True, finetune=True)
    assert finetune_classifier.finetune_mode

    if should_raise_exception:
        with pytest.raises(Exception) as exec_info:
            train_load_and_process_diet(
<<<<<<< HEAD
                finetune_classifier,
                pipeline=pipeline,
                training_data=iter2_path,
=======
                finetune_classifier, pipeline=pipeline, training_data=iter2_path
>>>>>>> a9932b4a
            )
        assert "Sparse feature sizes have decreased" in str(exec_info.value)
    else:
        train_load_and_process_diet(
<<<<<<< HEAD
            finetune_classifier,
            pipeline=pipeline,
            training_data=iter2_path,
=======
            finetune_classifier, pipeline=pipeline, training_data=iter2_path
>>>>>>> a9932b4a
        )<|MERGE_RESOLUTION|>--- conflicted
+++ resolved
@@ -223,13 +223,7 @@
     ],
 )
 def test_check_labels_features_exist(
-<<<<<<< HEAD
-    messages: List[Message],
-    expected: bool,
-    create_diet: Callable[..., DIETClassifier],
-=======
     messages: List[Message], expected: bool, create_diet: Callable[..., DIETClassifier]
->>>>>>> a9932b4a
 ):
     attribute = TEXT
     classifier = create_diet({})
@@ -264,17 +258,8 @@
         ),
         (
             [
-<<<<<<< HEAD
-                Message(
-                    data={TEXT: "test a", INTENT: "intent a"},
-                ),
-                Message(
-                    data={TEXT: "test b", INTENT: "intent b"},
-                ),
-=======
                 Message(data={TEXT: "test a", INTENT: "intent a"}),
                 Message(data={TEXT: "test b", INTENT: "intent b"}),
->>>>>>> a9932b4a
             ],
             False,
         ),
@@ -356,15 +341,7 @@
     create_diet: Callable[..., DIETClassifier],
 ):
     create_train_load_and_process_diet(
-<<<<<<< HEAD
-        {
-            ENTITY_RECOGNITION: False,
-            INTENT_CLASSIFICATION: True,
-            EPOCHS: 1,
-        },
-=======
         {ENTITY_RECOGNITION: False, INTENT_CLASSIFICATION: True, EPOCHS: 1}
->>>>>>> a9932b4a
     )
     create_diet({MASKED_LM: True, EPOCHS: 1}, load=True, finetune=True)
 
@@ -732,13 +709,7 @@
     ]
     classifier = create_diet({EPOCHS: 1})
     processed_message = train_load_and_process_diet(
-<<<<<<< HEAD
-        classifier,
-        pipeline=pipeline,
-        training_data=iter1_data_path,
-=======
         classifier, pipeline=pipeline, training_data=iter1_data_path
->>>>>>> a9932b4a
     )
 
     old_data_signature = classifier.model.data_signature
@@ -768,13 +739,7 @@
     finetune_classifier = create_diet({EPOCHS: 1}, load=True, finetune=True)
     assert finetune_classifier.finetune_mode
     processed_message_finetuned = train_load_and_process_diet(
-<<<<<<< HEAD
-        finetune_classifier,
-        pipeline=pipeline,
-        training_data=iter2_data_path,
-=======
         finetune_classifier, pipeline=pipeline, training_data=iter2_data_path
->>>>>>> a9932b4a
     )
 
     new_sparse_feature_sizes = processed_message_finetuned.get_sparse_feature_sizes(
@@ -890,15 +855,7 @@
 
     classifier = create_diet({EPOCHS: 1})
     assert not classifier.finetune_mode
-<<<<<<< HEAD
-    train_load_and_process_diet(
-        classifier,
-        pipeline=pipeline,
-        training_data=iter1_path,
-    )
-=======
     train_load_and_process_diet(classifier, pipeline=pipeline, training_data=iter1_path)
->>>>>>> a9932b4a
 
     finetune_classifier = create_diet({EPOCHS: 1}, load=True, finetune=True)
     assert finetune_classifier.finetune_mode
@@ -906,22 +863,10 @@
     if should_raise_exception:
         with pytest.raises(Exception) as exec_info:
             train_load_and_process_diet(
-<<<<<<< HEAD
-                finetune_classifier,
-                pipeline=pipeline,
-                training_data=iter2_path,
-=======
                 finetune_classifier, pipeline=pipeline, training_data=iter2_path
->>>>>>> a9932b4a
             )
         assert "Sparse feature sizes have decreased" in str(exec_info.value)
     else:
         train_load_and_process_diet(
-<<<<<<< HEAD
-            finetune_classifier,
-            pipeline=pipeline,
-            training_data=iter2_path,
-=======
             finetune_classifier, pipeline=pipeline, training_data=iter2_path
->>>>>>> a9932b4a
         )