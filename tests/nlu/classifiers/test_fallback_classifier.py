--- conflicted
+++ resolved
@@ -185,12 +185,7 @@
 
 
 def test_defaults(
-<<<<<<< HEAD
-    default_model_storage: ModelStorage,
-    default_execution_context: ExecutionContext,
-=======
     default_model_storage: ModelStorage, default_execution_context: ExecutionContext
->>>>>>> a9932b4a
 ):
     classifier = create_fallback_classifier(
         {}, default_model_storage, default_execution_context
