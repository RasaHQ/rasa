--- conflicted
+++ resolved
@@ -22,12 +22,7 @@
 
 @pytest.fixture()
 def default_keyword_intent_classifier(
-<<<<<<< HEAD
-    default_model_storage: ModelStorage,
-    default_execution_context: ExecutionContext,
-=======
     default_model_storage: ModelStorage, default_execution_context: ExecutionContext
->>>>>>> a9932b4a
 ):
     return KeywordIntentClassifier.create(
         KeywordIntentClassifier.get_default_config(),
@@ -47,26 +42,12 @@
     default_execution_context: ExecutionContext,
 ):
     classifier = KeywordIntentClassifier.create(
-<<<<<<< HEAD
-        config,
-        default_model_storage,
-        Resource("keyword"),
-        default_execution_context,
-=======
         config, default_model_storage, Resource("keyword"), default_execution_context
->>>>>>> a9932b4a
     )
     classifier.train(training_data)
 
     loaded_classifier = KeywordIntentClassifier.load(
-<<<<<<< HEAD
-        config,
-        default_model_storage,
-        Resource("keyword"),
-        default_execution_context,
-=======
         config, default_model_storage, Resource("keyword"), default_execution_context
->>>>>>> a9932b4a
     )
 
     predicted = copy.copy(training_data)
@@ -104,13 +85,7 @@
         assert m.get("intent").get("name", "NOT_CLASSIFIED") == intent
 
 
-<<<<<<< HEAD
-def test_valid_data(
-    default_keyword_intent_classifier: KeywordIntentClassifier,
-):
-=======
 def test_valid_data(default_keyword_intent_classifier: KeywordIntentClassifier):
->>>>>>> a9932b4a
     json_data = {
         "rasa_nlu_data": {
             "common_examples": [
@@ -131,13 +106,7 @@
 
 
 @pytest.mark.filterwarnings("ignore:Keyword.* of keywords:UserWarning")
-<<<<<<< HEAD
-def test_identical_data(
-    default_keyword_intent_classifier: KeywordIntentClassifier,
-):
-=======
 def test_identical_data(default_keyword_intent_classifier: KeywordIntentClassifier):
->>>>>>> a9932b4a
     json_data = {
         "rasa_nlu_data": {
             "common_examples": [
@@ -159,13 +128,7 @@
 
 
 @pytest.mark.filterwarnings("ignore:Keyword.* of keywords:UserWarning")
-<<<<<<< HEAD
-def test_ambiguous_data(
-    default_keyword_intent_classifier: KeywordIntentClassifier,
-):
-=======
 def test_ambiguous_data(default_keyword_intent_classifier: KeywordIntentClassifier):
->>>>>>> a9932b4a
     json_data = {
         "rasa_nlu_data": {
             "common_examples": [
