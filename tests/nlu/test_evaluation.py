--- conflicted
+++ resolved
@@ -220,14 +220,7 @@
     label = determine_token_labels(
         CH_correct_segmentation[0],
         [CH_correct_entity, CH_wrong_entity],
-<<<<<<< HEAD
-        {
-            SpacyEntityExtractor.__name__,
-            MitieEntityExtractor.__name__,
-        },
-=======
         {SpacyEntityExtractor.__name__, MitieEntityExtractor.__name__},
->>>>>>> a9932b4a
     )
     assert label == "direction"
 
@@ -403,15 +396,7 @@
     )
 
 
-<<<<<<< HEAD
-async def test_eval_data(
-    tmp_path: Path,
-    project: Text,
-    trained_rasa_model: Text,
-):
-=======
 async def test_eval_data(tmp_path: Path, project: Text, trained_rasa_model: Text):
->>>>>>> a9932b4a
     config_path = os.path.join(project, "config.yml")
     data_importer = TrainingDataImporter.load_nlu_importer_from_config(
         config_path,
@@ -1030,17 +1015,7 @@
     monkeypatch.setattr(
         sys.modules["rasa.nlu.test"],
         "get_eval_data",
-<<<<<<< HEAD
-        AsyncMock(
-            return_value=(
-                1,
-                None,
-                (None,),
-            )
-        ),
-=======
         AsyncMock(return_value=(1, None, (None,))),
->>>>>>> a9932b4a
     )
     monkeypatch.setattr(
         sys.modules["rasa.nlu.test"],
@@ -1244,13 +1219,7 @@
         self.prediction = prediction_to_return
 
     async def parse_message(
-<<<<<<< HEAD
-        self,
-        message: UserMessage,
-        only_output_properties: bool = True,
-=======
         self, message: UserMessage, only_output_properties: bool = True
->>>>>>> a9932b4a
     ) -> Dict[Text, Any]:
         return self.prediction
 
