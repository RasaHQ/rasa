import logging
from typing import Dict, Optional

from _pytest.logging import LogCaptureFixture
from _pytest.tmpdir import TempPathFactory

from rasa.engine.graph import ExecutionContext
from rasa.engine.storage.resource import Resource
from rasa.engine.storage.storage import ModelStorage
from rasa.nlu.tokenizers.jieba_tokenizer import JiebaTokenizer

import pytest

from rasa.shared.nlu.training_data.training_data import TrainingData
from rasa.shared.nlu.training_data.message import Message
from rasa.nlu.constants import TOKENS_NAMES
from rasa.shared.nlu.constants import TEXT, INTENT


def create_jieba(config: Optional[Dict] = None) -> JiebaTokenizer:
    config = config if config else {}
    return JiebaTokenizer.create(
<<<<<<< HEAD
        {**JiebaTokenizer.get_default_config(), **config},
        None,
        None,
        None,
=======
        {**JiebaTokenizer.get_default_config(), **config}, None, None, None
>>>>>>> a9932b4a
    )


@pytest.mark.parametrize(
    "text, expected_tokens, expected_indices",
    [
        (
            "我想去吃兰州拉面",
            ["我", "想", "去", "吃", "兰州", "拉面"],
            [(0, 1), (1, 2), (2, 3), (3, 4), (4, 6), (6, 8)],
        ),
        (
            "Micheal你好吗？",
            ["Micheal", "你好", "吗", "？"],
            [(0, 7), (7, 9), (9, 10), (10, 11)],
        ),
    ],
)
def test_jieba(text, expected_tokens, expected_indices):
    tk = create_jieba()

    tokens = tk.tokenize(Message(data={TEXT: text}), attribute=TEXT)

    assert [t.text for t in tokens] == expected_tokens
    assert [t.start for t in tokens] == [i[0] for i in expected_indices]
    assert [t.end for t in tokens] == [i[1] for i in expected_indices]


def test_jieba_load_and_persist_dictionary(
    tmp_path_factory: TempPathFactory,
    default_model_storage: ModelStorage,
    default_execution_context: ExecutionContext,
    caplog: LogCaptureFixture,
):
    dictionary_directory = tmp_path_factory.mktemp("dictionaries")
    dictionary_path = dictionary_directory / "dictionary_1"

    dictionary_contents = """
创新办 3 i
云计算 5
凱特琳 nz
台中
        """
    dictionary_path.write_text(dictionary_contents, encoding="utf-8")

    component_config = {"dictionary_path": dictionary_directory}

    resource = Resource("jieba")
    tk = JiebaTokenizer.create(
        {**JiebaTokenizer.get_default_config(), **component_config},
        default_model_storage,
        resource,
        default_execution_context,
    )

    tk.process_training_data(TrainingData([Message(data={TEXT: ""})]))

    # The dictionary has not been persisted yet.
    with caplog.at_level(logging.DEBUG):
        JiebaTokenizer.load(
            {**JiebaTokenizer.get_default_config(), **component_config},
            default_model_storage,
            resource,
            default_execution_context,
        )
        assert any(
            "Failed to load JiebaTokenizer from model storage." in message
            for message in caplog.messages
        )

    tk.persist()

    # Check the persisted dictionary matches the original file.
    with default_model_storage.read_from(resource) as resource_dir:
        contents = (resource_dir / "dictionary_1").read_text(encoding="utf-8")
        assert contents == dictionary_contents

    # Delete original files to show that we read from the model storage.
    dictionary_path.unlink()
    dictionary_directory.rmdir()

    JiebaTokenizer.load(
        {**JiebaTokenizer.get_default_config(), **component_config},
        default_model_storage,
        resource,
        default_execution_context,
    )

    tk.process([Message(data={TEXT: ""})])


@pytest.mark.parametrize(
    "text, expected_tokens",
    [
        ("Forecast_for_LUNCH", ["Forecast_for_LUNCH"]),
        ("Forecast for LUNCH", ["Forecast for LUNCH"]),
    ],
)
def test_custom_intent_symbol(text, expected_tokens):
    component_config = {"intent_tokenization_flag": True, "intent_split_symbol": "+"}

    tk = create_jieba(component_config)

    message = Message(data={TEXT: text})
    message.set(INTENT, text)

    tk.process_training_data(TrainingData([message]))

    assert [t.text for t in message.get(TOKENS_NAMES[INTENT])] == expected_tokens<|MERGE_RESOLUTION|>--- conflicted
+++ resolved
@@ -20,14 +20,7 @@
 def create_jieba(config: Optional[Dict] = None) -> JiebaTokenizer:
     config = config if config else {}
     return JiebaTokenizer.create(
-<<<<<<< HEAD
-        {**JiebaTokenizer.get_default_config(), **config},
-        None,
-        None,
-        None,
-=======
         {**JiebaTokenizer.get_default_config(), **config}, None, None, None
->>>>>>> a9932b4a
     )
 
 
