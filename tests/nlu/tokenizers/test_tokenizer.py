--- conflicted
+++ resolved
@@ -20,14 +20,7 @@
     config: Optional[Dict[Text, Any]] = None
 ) -> WhitespaceTokenizer:
     return WhitespaceTokenizer(
-<<<<<<< HEAD
-        {
-            **WhitespaceTokenizer.get_default_config(),
-            **(config if config else {}),
-        }
-=======
         {**WhitespaceTokenizer.get_default_config(), **(config if config else {})}
->>>>>>> a9932b4a
     )
 
 
