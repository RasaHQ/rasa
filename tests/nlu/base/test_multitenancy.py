--- conflicted
+++ resolved
@@ -40,57 +40,27 @@
     return rasa.test_client
 
 
-<<<<<<< HEAD
-@pytest.mark.parametrize("response_test", [
-    ResponseTest(
-        "/parse?q=food",
-        {"entities": [], "intent": "affirm", "text": "food"}
-    ),
-    ResponseTest(
-        "/parse?q=food",
-        {"entities": [], "intent": "restaurant_search", "text": "food"}
-    ),
-    ResponseTest(
-        "/parse?q=food",
-        {"entities": [], "intent": "restaurant_search", "text": "food"}
-    ),
-])
-=======
 @pytest.mark.parametrize(
     "response_test",
     [
         ResponseTest(
-            "/parse?q=food&project=test_project_mitie",
-            {"entities": [], "intent": "affirm", "text": "food"},
+            "/parse?q=food", {"entities": [], "intent": "affirm", "text": "food"}
         ),
         ResponseTest(
-            "/parse?q=food&project=test_project_mitie_2",
+            "/parse?q=food",
             {"entities": [], "intent": "restaurant_search", "text": "food"},
         ),
         ResponseTest(
-            "/parse?q=food&project=test_project_spacy",
+            "/parse?q=food",
             {"entities": [], "intent": "restaurant_search", "text": "food"},
         ),
     ],
 )
->>>>>>> 6718392a
 def test_get_parse(app, response_test):
     _, response = app.get(response_test.endpoint)
     rjs = response.json
 
     assert response.status == 200
-<<<<<<< HEAD
-    assert all(prop in rjs
-               for prop in ['entities', 'intent', 'text'])
-
-
-@pytest.mark.parametrize("response_test", [
-    ResponseTest(
-        "/parse?q=food&model=default",
-        {"error": "No model loaded with name 'default'."}
-    )
-])
-=======
     assert all(prop in rjs for prop in ["entities", "intent", "text"])
 
 
@@ -98,15 +68,11 @@
     "response_test",
     [
         ResponseTest(
-            "/parse?q=food", {"error": "No project found with name 'default'."}
-        ),
-        ResponseTest(
-            "/parse?q=food&project=umpalumpa",
-            {"error": "No project found with name 'umpalumpa'."},
-        ),
+            "/parse?q=food&model=default",
+            {"error": "No model loaded with name 'default'."},
+        )
     ],
 )
->>>>>>> 6718392a
 def test_get_parse_invalid_model(app, response_test):
     _, response = app.get(response_test.endpoint)
     rjs = response.json
@@ -146,18 +112,11 @@
     sjs = status.json
     model = sjs["loaded_model"]
 
-<<<<<<< HEAD
-    query = ResponseTest("/parse",
-                         {"entities": [], "intent": "affirm", "text": "food"},
-                         payload={"q": "food",
-                                  "model": model})
-=======
     query = ResponseTest(
         "/parse",
         {"entities": [], "intent": "affirm", "text": "food"},
-        payload={"q": "food", "project": "test_project_spacy", "model": model},
+        payload={"q": "food", "model": model},
     )
->>>>>>> 6718392a
 
     _, response = app.post(query.endpoint, json=query.payload)
     assert response.status == 200
@@ -168,31 +127,16 @@
     assert model == sjs["loaded_model"]
 
 
-<<<<<<< HEAD
-@pytest.mark.parametrize("response_test", [
-    ResponseTest(
-        "/parse",
-        {"error": "No model loaded with name 'default'."},
-        payload={"q": "food", "model": "default"}
-    )
-])
-=======
 @pytest.mark.parametrize(
     "response_test",
     [
         ResponseTest(
             "/parse",
-            {"error": "No project found with name 'default'."},
-            payload={"q": "food"},
-        ),
-        ResponseTest(
-            "/parse",
-            {"error": "No project found with name 'umpalumpa'."},
-            payload={"q": "food", "project": "umpalumpa"},
-        ),
+            {"error": "No model loaded with name 'default'."},
+            payload={"q": "food", "model": "default"},
+        )
     ],
 )
->>>>>>> 6718392a
 def test_post_parse_invalid_model(app, response_test):
     _, response = app.post(response_test.endpoint, json=response_test.payload)
     rjs = response.json
