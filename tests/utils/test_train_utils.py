--- conflicted
+++ resolved
@@ -114,12 +114,7 @@
     ],
 )
 def test_init_split_entities_config(
-<<<<<<< HEAD
-    split_entities_config: Any,
-    expected_initialized_config: Dict[(str, bool)],
-=======
     split_entities_config: Any, expected_initialized_config: Dict[(str, bool)]
->>>>>>> a9932b4a
 ):
     assert (
         train_utils.init_split_entities(
@@ -246,14 +241,7 @@
         ({}, False),
     ],
 )
-<<<<<<< HEAD
-def test_tolerance_setting(
-    component_config: Dict[Text, float],
-    raises_exception: bool,
-):
-=======
 def test_tolerance_setting(component_config: Dict[Text, float], raises_exception: bool):
->>>>>>> a9932b4a
     if raises_exception:
         with pytest.raises(InvalidConfigException):
             train_utils._check_tolerance_setting(component_config)
