--- conflicted
+++ resolved
@@ -1,16 +1,26 @@
-from typing import Text, List, Tuple
+from typing import Text, List, Tuple, Union
 import pytest
 from _pytest.monkeypatch import MonkeyPatch
 import numpy as np
 import tensorflow as tf
-<<<<<<< HEAD
+
 from rasa.utils.tensorflow.layers import (
     DotProductLoss,
     MultiLabelDotProductLoss,
     RandomlyConnectedDense,
-)
-from rasa.utils.tensorflow.constants import INNER, SOFTMAX, LINEAR_NORM
+    DenseForSparse,
+)
+from rasa.utils.tensorflow.constants import INNER, SOFTMAX, LINEAR_NORM, LABEL
 import rasa.utils.tensorflow.layers_utils as layers_utils
+from rasa.shared.nlu.constants import (
+    TEXT,
+    INTENT,
+    ACTION_NAME,
+    ACTION_TEXT,
+    FEATURE_TYPE_SENTENCE,
+    FEATURE_TYPE_SEQUENCE,
+)
+from rasa.core.constants import DIALOGUE
 
 
 def test_dot_product_loss_inner_sim():
@@ -258,20 +268,6 @@
     )
     assert np.all(similarities == mock_similarities)
     assert np.all(confidences == expected_confidences)
-=======
-from rasa.utils.tensorflow.layers import RandomlyConnectedDense, DenseForSparse
-from typing import Text, Union
-from rasa.shared.nlu.constants import (
-    TEXT,
-    INTENT,
-    ACTION_NAME,
-    ACTION_TEXT,
-    FEATURE_TYPE_SENTENCE,
-    FEATURE_TYPE_SEQUENCE,
-)
-from rasa.utils.tensorflow.constants import LABEL
-from rasa.core.constants import DIALOGUE
->>>>>>> 21022003
 
 
 @pytest.mark.parametrize(
