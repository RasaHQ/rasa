import logging
from pathlib import Path
from typing import Text, Optional, Union
from unittest.mock import Mock

import pytest
from aioresponses import aioresponses

from rasa.shared.exceptions import FileNotFoundException
from tests.utilities import latest_request, json_of_latest_request
import rasa.utils.endpoints as endpoint_utils


@pytest.mark.parametrize(
    "base, subpath, expected_result",
    [
        ("https://example.com", None, "https://example.com"),
        ("https://example.com/test", None, "https://example.com/test"),
        ("https://example.com/", None, "https://example.com/"),
        ("https://example.com/", "test", "https://example.com/test"),
        ("https://example.com/", "test/", "https://example.com/test/"),
        (
            "http://duckling.rasa.com:8000",
            "/parse",
            "http://duckling.rasa.com:8000/parse",
        ),
        (
            "http://duckling.rasa.com:8000/",
            "/parse",
            "http://duckling.rasa.com:8000/parse",
        ),
    ],
)
def test_concat_url(base, subpath, expected_result):
    assert endpoint_utils.concat_url(base, subpath) == expected_result


def test_warning_for_base_paths_with_trailing_slash(caplog):
    test_path = "base/"

    with caplog.at_level(logging.DEBUG, logger="rasa.utils.endpoints"):
        assert endpoint_utils.concat_url(test_path, None) == test_path

    assert len(caplog.records) == 1


async def test_endpoint_config():
    with aioresponses() as mocked:
        endpoint = endpoint_utils.EndpointConfig(
            "https://example.com/",
            params={"A": "B"},
            headers={"X-Powered-By": "Rasa"},
            basic_auth={"username": "user", "password": "pass"},
            token="mytoken",
            token_name="letoken",
            type="redis",
            port=6379,
            db=0,
            password="password",
            timeout=30000,
        )

        mocked.post(
            "https://example.com/test?A=B&P=1&letoken=mytoken",
            payload={"ok": True},
            repeat=True,
            status=200,
        )

        await endpoint.request(
            "post",
            subpath="test",
            content_type="application/text",
            json={"c": "d"},
            params={"P": "1"},
        )

        r = latest_request(
            mocked, "post", "https://example.com/test?A=B&P=1&letoken=mytoken"
        )

        assert r

        assert json_of_latest_request(r) == {"c": "d"}
        assert r[-1].kwargs.get("params", {}).get("A") == "B"
        assert r[-1].kwargs.get("params", {}).get("P") == "1"
        assert r[-1].kwargs.get("params", {}).get("letoken") == "mytoken"

        # unfortunately, the mock library won't report any headers stored on
        # the session object, so we need to verify them separately
        async with endpoint.session() as s:
            assert s._default_headers.get("X-Powered-By") == "Rasa"
            assert s._default_auth.login == "user"
            assert s._default_auth.password == "pass"


async def test_endpoint_config_with_cafile(tmp_path: Path):
    cafile = "data/test_endpoints/cert.pem"

    with aioresponses() as mocked:
        endpoint = endpoint_utils.EndpointConfig(
<<<<<<< HEAD
            "https://example.com/",
            cafile=str(cafile),
        )

        mocked.post(
            "https://example.com/",
            status=200,
        )

        await endpoint.request(
            "post",
        )
=======
            "https://example.com/", cafile=str(cafile)
        )

        mocked.post("https://example.com/", status=200)

        await endpoint.request("post")
>>>>>>> a9932b4a

        request = latest_request(mocked, "post", "https://example.com/")[-1]

        ssl_context = request.kwargs["ssl"]
        certs = ssl_context.get_ca_certs()
        assert certs[0]["subject"][4][0] == ("organizationalUnitName", "rasa")


async def test_endpoint_config_with_non_existent_cafile(tmp_path: Path):
    cafile = "data/test_endpoints/no_file.pem"

<<<<<<< HEAD
    endpoint = endpoint_utils.EndpointConfig(
        "https://example.com/",
        cafile=str(cafile),
    )

    with pytest.raises(FileNotFoundException):
        await endpoint.request(
            "post",
        )
=======
    endpoint = endpoint_utils.EndpointConfig("https://example.com/", cafile=str(cafile))

    with pytest.raises(FileNotFoundException):
        await endpoint.request("post")
>>>>>>> a9932b4a


def test_endpoint_config_default_token_name():
    test_data = {"url": "http://test", "token": "token"}

    actual = endpoint_utils.EndpointConfig.from_dict(test_data)

    assert actual.token_name == "token"


def test_endpoint_config_custom_token_name():
    test_data = {"url": "http://test", "token": "token", "token_name": "test_token"}

    actual = endpoint_utils.EndpointConfig.from_dict(test_data)

    assert actual.token_name == "test_token"


async def test_request_non_json_response():
    with aioresponses() as mocked:
        endpoint = endpoint_utils.EndpointConfig("https://example.com/")

        mocked.post(
            "https://example.com/test",
            payload="ok",
            content_type="application/text",
            status=200,
        )

        response = await endpoint.request("post", subpath="test")

        assert not response


@pytest.mark.parametrize(
    "filename, endpoint_type",
<<<<<<< HEAD
    [
        ("data/test_endpoints/example_endpoints.yml", "tracker_store"),
    ],
=======
    [("data/test_endpoints/example_endpoints.yml", "tracker_store")],
>>>>>>> a9932b4a
)
def test_read_endpoint_config(filename: Text, endpoint_type: Text):
    conf = endpoint_utils.read_endpoint_config(filename, endpoint_type)
    assert isinstance(conf, endpoint_utils.EndpointConfig)


@pytest.mark.parametrize(
    "endpoint_type, cafile",
    [("action_endpoint", "./some_test_file"), ("tracker_store", None)],
)
def test_read_endpoint_config_with_cafile(endpoint_type: Text, cafile: Optional[Text]):
    conf = endpoint_utils.read_endpoint_config(
        "data/test_endpoints/example_endpoints.yml", endpoint_type
    )
    assert conf.cafile == cafile


@pytest.mark.parametrize(
    "filename, endpoint_type",
    [
        ("", "tracker_store"),
        ("data/test_endpoints/example_endpoints.yml", "stuff"),
        ("data/test_endpoints/example_endpoints.yml", "empty"),
        ("/unknown/path.yml", "tracker_store"),
    ],
)
def test_read_endpoint_config_not_found(filename: Text, endpoint_type: Text):
    conf = endpoint_utils.read_endpoint_config(filename, endpoint_type)
    assert conf is None


@pytest.mark.parametrize(
    "value, default, expected_result",
    [
        (None, True, True),
        (False, True, False),
        ("false", True, False),
        ("true", False, True),
    ],
)
def test_bool_arg(
    value: Optional[Union[bool, str]], default: bool, expected_result: bool
):
    request = Mock()
    request.args = {}
    if value is not None:
        request.args = {"key": value}
    assert endpoint_utils.bool_arg(request, "key", default) == expected_result


@pytest.mark.parametrize(
    "value, default, expected_result",
    [(None, 0.5, 0.5), (0.5, None, 0.5), ("0.5", 0, 0.5), ("a", 0.5, 0.5)],
)
def test_float_arg(
    value: Optional[Union[float, str]], default: float, expected_result: float
):
    request = Mock()
    request.args = {}
    if value is not None:
        request.args = {"key": value}
    assert endpoint_utils.float_arg(request, "key", default) == expected_result


@pytest.mark.parametrize(
    "value, default, expected_result",
    [(None, 0, 0), (1, 0, 1), ("1", 0, 1), ("a", 0, 0)],
)
def test_int_arg(value: Optional[Union[int, str]], default: int, expected_result: int):
    request = Mock()
    request.args = {}
    if value is not None:
        request.args = {"key": value}
    assert endpoint_utils.int_arg(request, "key", default) == expected_result<|MERGE_RESOLUTION|>--- conflicted
+++ resolved
@@ -99,27 +99,12 @@
 
     with aioresponses() as mocked:
         endpoint = endpoint_utils.EndpointConfig(
-<<<<<<< HEAD
-            "https://example.com/",
-            cafile=str(cafile),
-        )
-
-        mocked.post(
-            "https://example.com/",
-            status=200,
-        )
-
-        await endpoint.request(
-            "post",
-        )
-=======
             "https://example.com/", cafile=str(cafile)
         )
 
         mocked.post("https://example.com/", status=200)
 
         await endpoint.request("post")
->>>>>>> a9932b4a
 
         request = latest_request(mocked, "post", "https://example.com/")[-1]
 
@@ -131,22 +116,10 @@
 async def test_endpoint_config_with_non_existent_cafile(tmp_path: Path):
     cafile = "data/test_endpoints/no_file.pem"
 
-<<<<<<< HEAD
-    endpoint = endpoint_utils.EndpointConfig(
-        "https://example.com/",
-        cafile=str(cafile),
-    )
-
-    with pytest.raises(FileNotFoundException):
-        await endpoint.request(
-            "post",
-        )
-=======
     endpoint = endpoint_utils.EndpointConfig("https://example.com/", cafile=str(cafile))
 
     with pytest.raises(FileNotFoundException):
         await endpoint.request("post")
->>>>>>> a9932b4a
 
 
 def test_endpoint_config_default_token_name():
@@ -183,13 +156,7 @@
 
 @pytest.mark.parametrize(
     "filename, endpoint_type",
-<<<<<<< HEAD
-    [
-        ("data/test_endpoints/example_endpoints.yml", "tracker_store"),
-    ],
-=======
     [("data/test_endpoints/example_endpoints.yml", "tracker_store")],
->>>>>>> a9932b4a
 )
 def test_read_endpoint_config(filename: Text, endpoint_type: Text):
     conf = endpoint_utils.read_endpoint_config(filename, endpoint_type)
