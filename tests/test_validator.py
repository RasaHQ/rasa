import textwrap
import warnings
from pathlib import Path
from typing import Any, Dict, List, Text

import pytest
import structlog

# from _pytest.logging import LogCaptureFixture

from rasa.shared.constants import LATEST_TRAINING_DATA_FORMAT_VERSION
from rasa.shared.core.domain import Domain
from rasa.shared.core.flows.yaml_flows_io import flows_from_str
from rasa.shared.core.training_data.structures import StoryGraph
from rasa.shared.importers.rasa import RasaFileImporter
from rasa.shared.nlu.training_data.training_data import TrainingData
from rasa.validator import Validator
from tests.utilities import filter_logs


@pytest.fixture(scope="class")
def validator_under_test() -> Validator:
    importer = RasaFileImporter(
        domain_path="data/test_validation/domain.yml",
        training_data_paths=[
            "data/test_validation/data/nlu.yml",
            "data/test_validation/data/stories.yml",
        ],
    )
    validator = Validator.from_importer(importer)
    return validator


def test_verify_nlu_with_e2e_story(tmp_path: Path, nlu_data_path: Path):
    story_file_name = tmp_path / "stories.yml"
    with open(story_file_name, "w") as file:
        file.write(
            """
            stories:
            - story: path 1
              steps:
              - user: |
                  hello assistant! Can you help me today?
              - intent: greet
              - action: utter_greet
              - intent: affirm
              - action: utter_greet
              - intent: bot_challenge
              - action: utter_greet
              - intent: deny
              - action: goodbye
              - intent: goodbye
              - action: utter_goodbye
              - intent: mood_great
              - action: utter_happy
              - intent: mood_unhappy
              - action: utter_cheer_up
              - action: utter_did_that_help
              - action: utter_iamabot
            """
        )
    importer = RasaFileImporter(
        config_file="data/test_moodbot/config.yml",
        domain_path="data/test_moodbot/domain.yml",
        training_data_paths=[story_file_name, nlu_data_path],
    )

    expected_event = (
        "validator.verify_example_repetition_in_intents" ".one_example_multiple_intents"
    )
    expected_log_level = "warning"
    expected_log_message = (
        "The example 'good afternoon' was found labeled " "with multiple different"
    )

    validator = Validator.from_importer(importer)
    # Since the nlu file actually fails validation,
    # record warnings to make sure that the only raised warning
    # is about the duplicate example 'good afternoon'
    with structlog.testing.capture_logs() as caplog:
        validator.verify_nlu(ignore_warnings=False)
        logs = filter_logs(
            caplog, expected_event, expected_log_level, [expected_log_message]
        )
        assert len(logs) == 1


def test_verify_intents_does_not_fail_on_valid_data(nlu_data_path: Text):
    importer = RasaFileImporter(
        domain_path="data/test_moodbot/domain.yml", training_data_paths=[nlu_data_path]
    )
    validator = Validator.from_importer(importer)
    # force validator to not ignore warnings (default is True)
    assert validator.verify_intents(ignore_warnings=False)


def test_verify_intents_does_fail_on_invalid_data(nlu_data_path: Text):
    # domain and nlu data are from different domain and should produce warnings
    importer = RasaFileImporter(
        domain_path="data/test_domains/default.yml", training_data_paths=[nlu_data_path]
    )
    validator = Validator.from_importer(importer)
    # force validator to not ignore warnings (default is True)
    assert not validator.verify_intents(ignore_warnings=False)


def test_verify_valid_responses():
    importer = RasaFileImporter(
        domain_path="data/test_domains/selectors.yml",
        training_data_paths=[
            "data/test_selectors/nlu.yml",
            "data/test_selectors/stories.yml",
        ],
    )
    validator = Validator.from_importer(importer)
    assert validator.verify_utterances_in_dialogues()


def test_verify_valid_responses_in_rules(nlu_data_path: Text):
    importer = RasaFileImporter(
        domain_path="data/test_domains/default.yml",
        training_data_paths=[
            nlu_data_path,
            "data/test_yaml_stories/rules_without_stories_and_wrong_names.yml",
        ],
    )
    validator = Validator.from_importer(importer)
    # force validator to not ignore warnings (default is True)
    assert not validator.verify_utterances_in_dialogues(ignore_warnings=False)


def test_verify_story_structure(stories_path: Text):
    importer = RasaFileImporter(
        domain_path="data/test_domains/default.yml", training_data_paths=[stories_path]
    )
    validator = Validator.from_importer(importer)
    # force validator to not ignore warnings (default is True)
    assert validator.verify_story_structure(ignore_warnings=False)


def test_verify_bad_story_structure():
    importer = RasaFileImporter(
        domain_path="data/test_domains/default.yml",
        training_data_paths=["data/test_yaml_stories/stories_conflicting_2.yml"],
    )
    validator = Validator.from_importer(importer)
    # force validator to not ignore warnings (default is True)
    assert not validator.verify_story_structure(ignore_warnings=False)


def test_verify_bad_e2e_story_structure_when_text_identical(tmp_path: Path):
    story_file_name = tmp_path / "stories.yml"
    story_file_name.write_text(
        f"""
        version: "{LATEST_TRAINING_DATA_FORMAT_VERSION}"
        stories:
        - story: path 1
          steps:
          - user: |
              amazing!
          - action: utter_happy
        - story: path 2 (should always conflict path 1)
          steps:
          - user: |
              amazing!
          - action: utter_cheer_up
        """
    )
    # The two stories with identical user texts
    importer = RasaFileImporter(
        config_file="data/test_config/config_defaults.yml",
        domain_path="data/test_domains/default.yml",
        training_data_paths=[story_file_name],
    )
    validator = Validator.from_importer(importer)
    # force validator to not ignore warnings (default is True)
    assert not validator.verify_story_structure(ignore_warnings=False)


def test_verify_correct_e2e_story_structure(tmp_path: Path):
    story_file_name = tmp_path / "stories.yml"
    with open(story_file_name, "w") as file:
        file.write(
            """
            stories:
            - story: path 1
              steps:
              - user: |
                  hello assistant! Can you help me today?
              - action: utter_greet
            - story: path 2 - state is similar but different from the one in path 1
              steps:
              - user: |
                  hello assistant! you Can help me today?
              - action: utter_goodbye
            - story: path 3
              steps:
              - user: |
                  That's it for today. Chat again tomorrow!
              - action: utter_goodbye
            """
        )
    importer = RasaFileImporter(
        config_file="data/test_config/config_defaults.yml",
        domain_path="data/test_domains/default.yml",
        training_data_paths=[story_file_name],
    )
    validator = Validator.from_importer(importer)
    # force validator to not ignore warnings (default is True)
    assert validator.verify_story_structure(ignore_warnings=False)


def test_verify_correct_e2e_story_structure_with_intents(tmp_path: Path):
    story_file_name = tmp_path / "stories.yml"
    with open(story_file_name, "w") as file:
        file.write(
            """
            stories:
            - story: path 1
              steps:
              - intent: greet
              - action: utter_greet
            - story: path 2
              steps:
              - intent: goodbye
              - action: utter_goodbye
            """
        )
    importer = RasaFileImporter(
        config_file="data/test_config/config_defaults.yml",
        domain_path="data/test_domains/default.yml",
        training_data_paths=[story_file_name],
    )
    validator = Validator.from_importer(importer)
    # force validator to not ignore warnings (default is True)
    assert validator.verify_story_structure(ignore_warnings=False)


def test_verify_story_structure_ignores_rules():
    importer = RasaFileImporter(
        domain_path="data/test_domains/default.yml",
        training_data_paths=[
            "data/test_yaml_stories/stories_with_rules_conflicting.yml"
        ],
    )
    validator = Validator.from_importer(importer)
    assert validator.verify_story_structure(ignore_warnings=False)


def test_verify_bad_story_structure_ignore_warnings():
    importer = RasaFileImporter(
        domain_path="data/test_domains/default.yml",
        training_data_paths=["data/test_yaml_stories/stories_conflicting_2.yml"],
    )
    validator = Validator.from_importer(importer)
    assert validator.verify_story_structure(ignore_warnings=True)


def test_verify_there_is_example_repetition_in_intents(nlu_data_path: Text):
    # moodbot nlu data already has duplicated example 'good afternoon'
    # for intents greet and goodbye

    importer = RasaFileImporter(
        domain_path="data/test_moodbot/domain.yml", training_data_paths=[nlu_data_path]
    )
    validator = Validator.from_importer(importer)
    # force validator to not ignore warnings (default is True)
    assert not validator.verify_example_repetition_in_intents(ignore_warnings=False)


def test_verify_logging_message_for_intent_not_used_in_nlu(
    validator_under_test: Validator,
):
    expected_event = "validator.verify_intents.not_in_nlu_training_data"
    expected_log_level = "warning"
    expected_log_message = (
        "The intent 'goodbye' is listed in the domain "
        "file, but is not found in the NLU training data."
    )

    with structlog.testing.capture_logs() as caplog:
        # force validator to not ignore warnings (default is True)
        validator_under_test.verify_intents(ignore_warnings=False)
        logs = filter_logs(
            caplog, expected_event, expected_log_level, [expected_log_message]
        )
        assert len(logs) == 1


def test_verify_logging_message_for_intent_not_used_in_story(
    validator_under_test: Validator,
):
    expected_event = "validator.verify_intents_in_stories_or_flows.not_used"
    expected_log_level = "warning"
    expected_log_message = (
        "The intent 'goodbye' is not used " "in any story, rule or flow."
    )

    with structlog.testing.capture_logs() as caplog:
        validator_under_test.verify_intents_in_stories_or_flows(ignore_warnings=False)
        logs = filter_logs(
            caplog, expected_event, expected_log_level, [expected_log_message]
        )
        assert len(logs) == 1


def test_verify_logging_message_for_unused_utterance(validator_under_test: Validator):
    expected_event = "validator.verify_utterances_in_dialogues.not_used"
    expected_log_level = "warning"
    expected_log_message = (
        "The utterance 'utter_chatter' is not used " "in any story, rule or flow."
    )

    with structlog.testing.capture_logs() as caplog:
        validator_under_test.verify_utterances_in_dialogues(ignore_warnings=False)
        logs = filter_logs(
            caplog, expected_event, expected_log_level, [expected_log_message]
        )
        assert len(logs) == 1


def test_verify_logging_message_for_repetition_in_intents(nlu_data_path: Text):
    # moodbot nlu data already has duplicated example 'good afternoon'
    # for intents greet and goodbye
    importer = RasaFileImporter(
        domain_path="data/test_moodbot/domain.yml", training_data_paths=[nlu_data_path]
    )
    validator = Validator.from_importer(importer)

    expected_event = (
        "validator.verify_example_repetition_in_intents" ".one_example_multiple_intents"
    )
    expected_log_level = "warning"
    expected_log_message_part = "You should fix that conflict "

    with structlog.testing.capture_logs() as caplog:
        validator.verify_example_repetition_in_intents(ignore_warnings=False)
        logs = filter_logs(
            caplog, expected_event, expected_log_level, [expected_log_message_part]
        )
        assert len(logs) == 1


def test_early_exit_on_invalid_domain():
    domain_path = "data/test_domains/duplicate_intents.yml"

    importer = RasaFileImporter(domain_path=domain_path)
    with pytest.warns(UserWarning) as record:
        warnings.simplefilter("ignore", DeprecationWarning)
        validator = Validator.from_importer(importer)
    validator.verify_domain_validity()

    # two for non-unique domains, 2 for auto-fill removal
    assert len(record) == 4

    non_unique_warnings = list(
        filter(
            lambda warning: f"Loading domain from '{domain_path}' failed. "
            f"Using empty domain. Error: 'Intents are not unique! "
            f"Found multiple intents with name(s) ['default', 'goodbye']. "
            f"Either rename or remove the duplicate ones.'" in warning.message.args[0],
            record,
        )
    )
    assert len(non_unique_warnings) == 2

    auto_fill_warnings = list(
        filter(
            lambda warning: "Slot auto-fill has been removed in 3.0"
            in warning.message.args[0],
            record,
        )
    )
    assert len(auto_fill_warnings) == 2


def test_verify_there_is_not_example_repetition_in_intents():
    importer = RasaFileImporter(
        domain_path="data/test_moodbot/domain.yml",
        training_data_paths=["examples/nlu_based/knowledgebasebot/data/nlu.yml"],
    )
    validator = Validator.from_importer(importer)
    # force validator to not ignore warnings (default is True)
    assert validator.verify_example_repetition_in_intents(ignore_warnings=False)


def test_verify_actions_in_stories_not_in_domain(tmp_path: Path, domain_path: Text):
    story_file_name = tmp_path / "stories.yml"
    story_file_name.write_text(
        f"""
        version: "{LATEST_TRAINING_DATA_FORMAT_VERSION}"
        stories:
        - story: story path 1
          steps:
          - intent: greet
          - action: action_test_1
        """
    )

    importer = RasaFileImporter(
        domain_path=domain_path, training_data_paths=[story_file_name]
    )
    validator = Validator.from_importer(importer)

    expected_event = "validator.verify_actions_in_stories_rules.not_in_domain"
    expected_log_level = "warning"
    expected_log_message = (
        "The action 'action_test_1' is used in "
        "the 'story path 1' block, but it is "
        "not listed in the domain file."
    )

    with structlog.testing.capture_logs() as caplog:
        assert not validator.verify_actions_in_stories_rules()
        logs = filter_logs(
            caplog, expected_event, expected_log_level, [expected_log_message]
        )
        assert len(logs) == 1


def test_verify_actions_in_rules_not_in_domain(tmp_path: Path, domain_path: Text):
    rules_file_name = tmp_path / "rules.yml"
    rules_file_name.write_text(
        f"""
        version: "{LATEST_TRAINING_DATA_FORMAT_VERSION}"
        rules:
        - rule: rule path 1
          steps:
          - intent: goodbye
          - action: action_test_2
        """
    )
    importer = RasaFileImporter(
        domain_path=domain_path, training_data_paths=[rules_file_name]
    )
    validator = Validator.from_importer(importer)

    expected_event = "validator.verify_actions_in_stories_rules.not_in_domain"
    expected_log_level = "warning"
    expected_log_message = (
        "The action 'action_test_2' is used in the "
        "'rule path 1' block, but it is not listed in "
        "the domain file."
    )

    with structlog.testing.capture_logs() as caplog:
        assert not validator.verify_actions_in_stories_rules()
        logs = filter_logs(
            caplog, expected_event, expected_log_level, [expected_log_message]
        )
        assert len(logs) == 1


def test_verify_form_slots_invalid_domain(tmp_path: Path):
    domain = tmp_path / "domain.yml"
    domain.write_text(
        f"""
        version: "{LATEST_TRAINING_DATA_FORMAT_VERSION}"
        forms:
          name_form:
            required_slots:
              - first_name
              - last_nam
        slots:
             first_name:
                type: text
                mappings:
                - type: from_text
             last_name:
                type: text
                mappings:
                - type: from_text
        """
    )
    importer = RasaFileImporter(domain_path=domain)
    validator = Validator.from_importer(importer)

    expected_event = "validator.verify_form_slots.not_in_domain"
    expected_log_level = "warning"
    expected_log_message = (
        "The form slot 'last_nam' in form 'name_form' "
        "is not present in the domain slots.Please "
        "add the correct slot or check for typos."
    )

    with structlog.testing.capture_logs() as caplog:
        assert not validator.verify_form_slots()
        logs = filter_logs(
            caplog, expected_event, expected_log_level, [expected_log_message]
        )
        assert len(logs) == 1


def test_response_selector_responses_in_domain_no_errors():
    importer = RasaFileImporter(
        config_file="data/test_config/config_defaults.yml",
        domain_path="data/test_domains/response_selector_responses_in_domain.yml",
        training_data_paths=[
            "data/test_yaml_stories/test_base_retrieval_intent_story.yml"
        ],
    )
    validator = Validator.from_importer(importer)
    # force validator to not ignore warnings (default is True)
    assert validator.verify_utterances_in_dialogues(ignore_warnings=False)


def test_invalid_domain_mapping_policy():
    importer = RasaFileImporter(
        domain_path="data/test_domains/default_with_mapping.yml"
    )
    validator = Validator.from_importer(importer)
    assert validator.verify_domain_validity() is False


@pytest.mark.parametrize(
    ("file_name", "data_type"), [("stories", "story"), ("rules", "rule")]
)
def test_valid_stories_rules_actions_in_domain(
    file_name: Text, data_type: Text, tmp_path: Path
):
    domain = tmp_path / "domain.yml"
    domain.write_text(
        f"""
        version: "{LATEST_TRAINING_DATA_FORMAT_VERSION}"
        intents:
        - greet
        actions:
        - action_greet
        """
    )
    file_name = tmp_path / f"{file_name}.yml"
    file_name.write_text(
        f"""
        version: "{LATEST_TRAINING_DATA_FORMAT_VERSION}"
        {file_name}:
        - {data_type}: test path
          steps:
          - intent: greet
          - action: action_greet
        """
    )
    importer = RasaFileImporter(domain_path=domain, training_data_paths=[file_name])
    validator = Validator.from_importer(importer)
    assert validator.verify_actions_in_stories_rules()


@pytest.mark.parametrize(
    ("file_name", "data_type"), [("stories", "story"), ("rules", "rule")]
)
def test_valid_stories_rules_default_actions(
    file_name: Text, data_type: Text, tmp_path: Path
):
    domain = tmp_path / "domain.yml"
    domain.write_text(
        f"""
        version: "{LATEST_TRAINING_DATA_FORMAT_VERSION}"
        intents:
        - greet
        """
    )
    file_name = tmp_path / f"{file_name}.yml"
    file_name.write_text(
        f"""
            version: "{LATEST_TRAINING_DATA_FORMAT_VERSION}"
            {file_name}:
            - {data_type}: test path
              steps:
              - intent: greet
              - action: action_restart
            """
    )
    importer = RasaFileImporter(domain_path=domain, training_data_paths=[file_name])
    validator = Validator.from_importer(importer)
    assert validator.verify_actions_in_stories_rules()


def test_valid_form_slots_in_domain(tmp_path: Path):
    domain = tmp_path / "domain.yml"
    domain.write_text(
        f"""
        version: "{LATEST_TRAINING_DATA_FORMAT_VERSION}"
        forms:
          name_form:
            required_slots:
              - first_name
              - last_name
        slots:
             first_name:
                type: text
                mappings:
                - type: from_text
             last_name:
                type: text
                mappings:
                - type: from_text
        """
    )
    importer = RasaFileImporter(domain_path=domain)
    validator = Validator.from_importer(importer)
    assert validator.verify_form_slots()


def test_verify_slot_mappings_mapping_active_loop_not_in_forms(tmp_path: Path):
    domain = tmp_path / "domain.yml"
    slot_name = "some_slot"
    domain.write_text(
        f"""
        version: "{LATEST_TRAINING_DATA_FORMAT_VERSION}"
        entities:
        - some_entity
        slots:
          {slot_name}:
            type: text
            influence_conversation: false
            mappings:
            - type: from_entity
              entity: some_entity
              conditions:
              - active_loop: som_form
        forms:
          some_form:
            required_slots:
              - {slot_name}
        """
    )
    importer = RasaFileImporter(domain_path=domain)
    validator = Validator.from_importer(importer)

    expected_event = "validator.verify_slot_mappings.not_in_domain"
    expected_log_level = "warning"
    expected_log_message = (
        "Slot 'some_slot' has a mapping condition "
        "for form 'som_form' which is not "
        "listed in domain forms."
    )

    with structlog.testing.capture_logs() as caplog:
        assert not validator.verify_slot_mappings()
        logs = filter_logs(
            caplog, expected_event, expected_log_level, [expected_log_message]
        )
        assert len(logs) == 1


def test_verify_slot_mappings_slot_with_mapping_conditions_not_in_form(tmp_path: Path):
    domain = tmp_path / "domain.yml"
    domain.write_text(
        f"""
        version: "{LATEST_TRAINING_DATA_FORMAT_VERSION}"
        intents:
        - activate_booking
        entities:
        - city
        slots:
          location:
            type: text
            influence_conversation: false
            mappings:
            - type: from_entity
              entity: city
              conditions:
              - active_loop: booking_form
          started_booking_form:
            type: bool
            influence_conversation: false
            mappings:
            - type: from_trigger_intent
              intent: activate_booking
              value: true
        forms:
          booking_form:
            required_slots:
            - started_booking_form
            """
    )
    importer = RasaFileImporter(domain_path=domain)
    validator = Validator.from_importer(importer)

    expected_event = "validator.verify_slot_mappings.not_in_forms_key"
    expected_log_level = "warning"
    expected_log_message = (
        "Slot 'location' has a mapping "
        "condition for form 'booking_form', "
        "but it's not present in 'booking_form' "
        "form's 'required_slots'."
    )

    with structlog.testing.capture_logs() as caplog:
        assert not validator.verify_slot_mappings()
        logs = filter_logs(
            caplog, expected_event, expected_log_level, [expected_log_message]
        )
        assert len(logs) == 1


def test_verify_slot_mappings_valid(tmp_path: Path):
    domain = tmp_path / "domain.yml"
    domain.write_text(
        f"""
        version: "{LATEST_TRAINING_DATA_FORMAT_VERSION}"
        intents:
        - activate_booking
        entities:
        - city
        slots:
          location:
            type: text
            influence_conversation: false
            mappings:
            - type: from_entity
              entity: city
              conditions:
              - active_loop: booking_form
          started_booking_form:
            type: bool
            influence_conversation: false
            mappings:
            - type: from_trigger_intent
              intent: activate_booking
              value: true
        forms:
          booking_form:
            required_slots:
            - started_booking_form
            - location
            """
    )
    importer = RasaFileImporter(domain_path=domain)
    validator = Validator.from_importer(importer)
    assert validator.verify_slot_mappings()


@pytest.mark.parametrize(
    ("file_name", "data_type"), [("stories", "story"), ("rules", "rule")]
)
def test_default_action_as_active_loop_in_rules(
    tmp_path: Path, file_name: Text, data_type: Text
) -> None:
    config = tmp_path / "config.yml"

    config.write_text(
        textwrap.dedent(
            """
            recipe: default.v1
            language: en
            pipeline:
               - name: WhitespaceTokenizer
               - name: RegexFeaturizer
               - name: LexicalSyntacticFeaturizer
               - name: CountVectorsFeaturizer
               - name: CountVectorsFeaturizer
                 analyzer: char_wb
                 min_ngram: 1
                 max_ngram: 4
               - name: DIETClassifier
                 epochs: 100
               - name: EntitySynonymMapper
               - name: ResponseSelector
                 epochs: 100
               - name: FallbackClassifier
                 threshold: 0.3
                 ambiguity_threshold: 0.1
            policies:
               - name: MemoizationPolicy
               - name: TEDPolicy
                 max_history: 5
                 epochs: 100
               - name: RulePolicy
                 core_fallback_threshold: 0.3
                 core_fallback_action_name: "action_default_fallback"
                 enable_fallback_prediction: true
            """
        )
    )

    domain = tmp_path / "domain.yml"
    domain.write_text(
        textwrap.dedent(
            f"""
            version: "{LATEST_TRAINING_DATA_FORMAT_VERSION}"
            intents:
              - greet
              - goodbye
              - affirm
              - deny
              - mood_great
              - mood_unhappy
              - bot_challenge
            responses:
              utter_greet:
              - text: "Hey! How are you?"
              utter_cheer_up:
              - text: "Here is something to cheer you up:"
                image: "https://i.imgur.com/nGF1K8f.jpg"
              utter_did_that_help:
              - text: "Did that help you?"
              utter_happy:
              - text: "Great, carry on!"
              utter_goodbye:
              - text: "Bye"
              utter_iamabot:
              - text: "I am a bot, powered by Rasa."
            session_config:
              session_expiration_time: 60
              carry_over_slots_to_new_session: true
            """
        )
    )
    file = tmp_path / f"{file_name}.yml"
    file.write_text(
        f"""
            version: "{LATEST_TRAINING_DATA_FORMAT_VERSION}"
            {file_name}:
            - {data_type}: test
              steps:
              - intent: nlu_fallback
              - action: action_two_stage_fallback
              - active_loop: action_two_stage_fallback
           """
    )
    importer = RasaFileImporter(
        config_file=str(config), domain_path=str(domain), training_data_paths=str(file)
    )
    validator = Validator.from_importer(importer)
    assert validator.verify_forms_in_stories_rules()


def test_verify_from_trigger_intent_slot_mapping_not_in_forms_does_not_warn(
    tmp_path: Path,
):
    domain = tmp_path / "domain.yml"
    slot_name = "started_booking_form"
    domain.write_text(
        f"""
        version: "{LATEST_TRAINING_DATA_FORMAT_VERSION}"
        intents:
        - activate_booking
        entities:
        - city
        slots:
          {slot_name}:
            type: bool
            influence_conversation: false
            mappings:
            - type: from_trigger_intent
              intent: activate_booking
              value: true
          location:
            type: text
            mappings:
            - type: from_entity
              entity: city
        forms:
          booking_form:
            required_slots:
            - location
            """
    )
    importer = RasaFileImporter(domain_path=domain)
    validator = Validator.from_importer(importer)
    with warnings.catch_warnings():
        warnings.simplefilter("error")
        assert validator.verify_slot_mappings()


def test_verify_utterances_does_not_error_when_no_utterance_template_provided(
    tmp_path: Path, nlu_data_path: Path
):
    story_file_name = tmp_path / "stories.yml"
    with open(story_file_name, "w") as file:
        file.write(
            f"""
            version: "{LATEST_TRAINING_DATA_FORMAT_VERSION}"
            stories:
            - story: path 1
              steps:
              - intent: greet
              - action: utter_greet
            """
        )
    domain_file_name = tmp_path / "domain.yml"
    with open(domain_file_name, "w") as file:
        file.write(
            f"""
            version: "{LATEST_TRAINING_DATA_FORMAT_VERSION}"
            intents:
              - greet
            actions:
              - utter_greet
            """
        )
    importer = RasaFileImporter(
        config_file="data/test_moodbot/config.yml",
        domain_path=domain_file_name,
        training_data_paths=[story_file_name, nlu_data_path],
    )

    validator = Validator.from_importer(importer)
    # force validator to not ignore warnings (default is True)
    assert not validator.verify_utterances_in_dialogues(ignore_warnings=False)
    # test whether ignoring warnings actually works
    assert validator.verify_utterances_in_dialogues(ignore_warnings=True)


@pytest.mark.parametrize(
    "config_file, event, message",
    [
        (
            "data/test_config/config_defaults.yml",
            "validator.config_missing_unique_mandatory_key_value",
            "The config file is missing a unique value for "
            "the 'assistant_id' mandatory key.",
        ),
        (
            "data/test_config/config_no_assistant_id.yml",
            "validator.config_missing_mandatory_key",
            "The config file is missing the 'assistant_id' mandatory key.",
        ),
    ],
)
def test_warn_if_config_mandatory_keys_are_not_set_invalid_paths(
    config_file: Text, event: Text, message: Text
) -> None:
    importer = RasaFileImporter(config_file=config_file)
    validator = Validator.from_importer(importer)

    with structlog.testing.capture_logs() as caplog:
        validator.warn_if_config_mandatory_keys_are_not_set()
        logs = filter_logs(caplog, event, "warning", [message])
        assert len(logs) == 1


@pytest.mark.parametrize(
    "domain_actions, domain_slots, event, log_message",
    [
        # set_slot slot is not listed in the domain
        (
            ["action_transfer_money"],
            {"transfer_amount": {"type": "float", "mappings": []}},
            "validator.verify_flows_steps_against_domain.slot_not_in_domain",
            "The slot 'account_type' is used in the step 'set_account_type' "
            "of flow id 'transfer_money', but it is not listed in the domain slots.",
        ),
        # collect slot is not listed in the domain
        (
            ["action_transfer_money"],
            {"account_type": {"type": "text", "mappings": []}},
            "validator.verify_flows_steps_against_domain.slot_not_in_domain",
            "The slot 'transfer_amount' is used in the step 'ask_amount' "
            "of flow id 'transfer_money', but it is not listed in the domain slots.",
        ),
        # action name is not listed in the domain
        (
            [],
            {
                "account_type": {"type": "text", "mappings": []},
                "transfer_amount": {"type": "float", "mappings": []},
            },
            "validator.verify_flows_steps_against_domain.action_not_in_domain",
            "The action 'action_transfer_money' is used in the step 'execute_transfer' "
            "of flow id 'transfer_money', but it is not listed in the domain file.",
        ),
    ],
)
def test_verify_flow_steps_against_domain_fail(
    tmp_path: Path,
    nlu_data_path: Path,
    domain_actions: List[Text],
    domain_slots: Dict[Text, Any],
    event: Text,
    log_message: Text,
) -> None:
    flows_file = tmp_path / "flows.yml"
    with open(flows_file, "w") as file:
        file.write(
            f"""
                    version: "{LATEST_TRAINING_DATA_FORMAT_VERSION}"
                    flows:
                      transfer_money:
                        description: This flow lets users send money.
                        name: transfer money
                        steps:
                        - id: "ask_amount"
                          collect: transfer_amount
                          next: "set_account_type"
                        - id: "set_account_type"
                          set_slots:
                            - account_type: "debit"
                          next: "execute_transfer"
                        - id: "execute_transfer"
                          action: action_transfer_money
                    """
        )
    domain_file = tmp_path / "domain.yml"
    with open(domain_file, "w") as file:
        file.write(
            f"""
                    version: "{LATEST_TRAINING_DATA_FORMAT_VERSION}"
                    intents:
                      - greet
                    slots:
                        {domain_slots}
                    actions: {domain_actions}
                    """
        )
    importer = RasaFileImporter(
        config_file="data/test_moodbot/config.yml",
        domain_path=str(domain_file),
        training_data_paths=[str(flows_file), str(nlu_data_path)],
    )

    validator = Validator.from_importer(importer)

    with structlog.testing.capture_logs() as caplog:
        assert not validator.verify_flows_steps_against_domain()
        logs = filter_logs(caplog, event, "error", [log_message])
        assert len(logs) == 1


def test_verify_flow_steps_against_domain_disallowed_list_slot(
    tmp_path: Path,
    nlu_data_path: Path,
) -> None:
    flows_file = tmp_path / "flows.yml"
    with open(flows_file, "w") as file:
        file.write(
            f"""
                version: "{LATEST_TRAINING_DATA_FORMAT_VERSION}"
                flows:
                  order_pizza:
                    description: This flow lets users order their favourite pizza.
                    name: order pizza
                    steps:
                    - id: "ask_pizza_toppings"
                      collect: pizza_toppings
                      next: "ask_address"
                    - id: "ask_address"
                      collect: address
                """
        )
    domain_file = tmp_path / "domain.yml"
    with open(domain_file, "w") as file:
        file.write(
            f"""
                version: "{LATEST_TRAINING_DATA_FORMAT_VERSION}"
                intents:
                  - greet
                slots:
                    pizza_toppings:
                        type: list
                        mappings: []
                    address:
                        type: text
                        mappings: []
                """
        )
    importer = RasaFileImporter(
        config_file="data/test_moodbot/config.yml",
        domain_path=str(domain_file),
        training_data_paths=[str(flows_file), str(nlu_data_path)],
    )

    validator = Validator.from_importer(importer)

    expected_event = (
        "validator.verify_flows_steps_against_domain" ".use_of_list_slot_in_flow"
    )
    expected_log_level = "error"
    expected_log_message = (
        "The slot 'pizza_toppings' is used in "
        "the step 'ask_pizza_toppings' of flow id "
        "'order_pizza', but it is a list slot. "
        "List slots are currently not supported "
        "in flows."
    )

    with structlog.testing.capture_logs() as caplog:
        assert not validator.verify_flows_steps_against_domain()
        logs = filter_logs(
            caplog, expected_event, expected_log_level, [expected_log_message]
        )
        assert len(logs) == 1


def test_verify_flow_steps_against_domain_interpolated_action_name(
    tmp_path: Path,
    nlu_data_path: Path,
) -> None:
    flows_file = tmp_path / "flows.yml"
    with open(flows_file, "w") as file:
        file.write(
            f"""
                    version: "{LATEST_TRAINING_DATA_FORMAT_VERSION}"
                    flows:
                      pattern_collect_information:
                        description: Test that interpolated names log a warning.
                        name: test flow
                        steps:
                        - id: "validate"
                          action: "validate_{{context.collect}}"
                    """
        )
    domain_file = tmp_path / "domain.yml"
    with open(domain_file, "w") as file:
        file.write(
            f"""
                    version: "{LATEST_TRAINING_DATA_FORMAT_VERSION}"
                    intents:
                      - greet
                    """
        )
    importer = RasaFileImporter(
        config_file="data/test_moodbot/config.yml",
        domain_path=str(domain_file),
        training_data_paths=[str(flows_file), str(nlu_data_path)],
    )

    validator = Validator.from_importer(importer)

    expected_event = (
        "validator.verify_flows_steps_against_domain" ".interpolated_action"
    )
    expected_log_level = "debug"
    expected_log_message = (
        "An interpolated action name 'validate_{context.collect}' "
        "was found at step 'validate' of flow id "
        "'pattern_collect_information'. Skipping validation for "
        "this step."
    )

    with structlog.testing.capture_logs() as caplog:
        assert validator.verify_flows_steps_against_domain()
        logs = filter_logs(
            caplog, expected_event, expected_log_level, [expected_log_message]
        )
        assert len(logs) == 1


def test_verify_unique_flows_duplicate_names(
    tmp_path: Path,
    nlu_data_path: Path,
) -> None:
    duplicate_flow_name = "transfer money"
    flows_file = tmp_path / "flows.yml"
    with open(flows_file, "w") as file:
        file.write(
            f"""
                        version: "{LATEST_TRAINING_DATA_FORMAT_VERSION}"
                        flows:
                          transfer_money:
                            description: This flow lets users send money.
                            name: {duplicate_flow_name}
                            steps:
                            - id: "ask_recipient"
                              collect: transfer_recipient
                              next: "ask_amount"
                            - id: "ask_amount"
                              collect: transfer_amount
                              next: "execute_transfer"
                            - id: "execute_transfer"
                              action: action_transfer_money
                          recurrent_payment:
                            description: This flow sets up a recurrent payment.
                            name: {duplicate_flow_name}
                            steps:
                            - id: "set_up_recurrence"
                              action: action_set_up_recurrent_payment
                        """
        )
    domain_file = tmp_path / "domain.yml"
    with open(domain_file, "w") as file:
        file.write(
            f"""
                        version: "{LATEST_TRAINING_DATA_FORMAT_VERSION}"
                        intents:
                          - greet
                        slots:
                            transfer_recipient:
                                type: text
                                mappings: []
                            transfer_amount:
                                type: float
                                mappings: []
                        actions:
                          - action_transfer_money
                          - action_set_up_recurrent_payment
                        """
        )
    importer = RasaFileImporter(
        config_file="data/test_moodbot/config.yml",
        domain_path=str(domain_file),
        training_data_paths=[str(flows_file), str(nlu_data_path)],
    )

    validator = Validator.from_importer(importer)

    expected_event = "validator.verify_unique_flows.duplicate_name"
    expected_log_level = "error"
    expected_log_message = (
        f"Detected duplicate flow name '{duplicate_flow_name}' for "
        f"flow id 'recurrent_payment'. Flow names must be unique. "
        f"Please make sure that all flows have different names."
    )

    with structlog.testing.capture_logs() as caplog:
        assert not validator.verify_unique_flows()
        logs = filter_logs(
            caplog, expected_event, expected_log_level, [expected_log_message]
        )
        assert len(logs) == 1


def test_verify_unique_flows_duplicate_descriptions(
    tmp_path: Path,
    nlu_data_path: Path,
) -> None:
    duplicate_flow_description_with_punctuation = "This flow lets users send money."
    duplicate_flow_description = "This flow lets users send money"
    flows_file = tmp_path / "flows.yml"
    with open(flows_file, "w") as file:
        file.write(
            f"""
                        version: "{LATEST_TRAINING_DATA_FORMAT_VERSION}"
                        flows:
                          transfer_money:
                            description: {duplicate_flow_description_with_punctuation}
                            name: transfer money
                            steps:
                            - id: "ask_recipient"
                              collect: transfer_recipient
                              next: "ask_amount"
                            - id: "ask_amount"
                              collect: transfer_amount
                              next: "execute_transfer"
                            - id: "execute_transfer"
                              action: action_transfer_money
                          recurrent_payment:
                            description: {duplicate_flow_description}
                            name: setup recurrent payment
                            steps:
                            - id: "set_up_recurrence"
                              action: action_set_up_recurrent_payment
                        """
        )
    domain_file = tmp_path / "domain.yml"
    with open(domain_file, "w") as file:
        file.write(
            f"""
                        version: "{LATEST_TRAINING_DATA_FORMAT_VERSION}"
                        intents:
                          - greet
                        slots:
                            transfer_recipient:
                                type: text
                                mappings: []
                            transfer_amount:
                                type: float
                                mappings: []
                        actions:
                          - action_transfer_money
                          - action_set_up_recurrent_payment
                        """
        )
    importer = RasaFileImporter(
        config_file="data/test_moodbot/config.yml",
        domain_path=str(domain_file),
        training_data_paths=[str(flows_file), str(nlu_data_path)],
    )

    validator = Validator.from_importer(importer)

    expected_event = "validator.verify_unique_flows.duplicate_description"
    expected_log_level = "error"
    expected_log_message = (
        "Detected duplicate flow description for flow id "
        "'recurrent_payment'. Flow descriptions must be unique. "
        "Please make sure that all flows have different "
        "descriptions."
    )

    with structlog.testing.capture_logs() as caplog:
        assert not validator.verify_unique_flows()
        logs = filter_logs(
            caplog, expected_event, expected_log_level, [expected_log_message]
        )
        assert len(logs) == 1


def test_verify_predicates_invalid_rejection_if(
    tmp_path: Path,
    nlu_data_path: Path,
) -> None:
    predicate = 'slots.account_type not in {{"debit", "savings"}}'

    flows_file = tmp_path / "flows.yml"
    with open(flows_file, "w") as file:
        file.write(
            f"""
                        version: "{LATEST_TRAINING_DATA_FORMAT_VERSION}"
                        flows:
                          transfer_money:
                            description: This flow lets users send money.
                            name: transfer money
                            steps:
                            - id: "ask_account_type"
                              collect: account_type
                              rejections:
                                - if: {predicate}
                                  utter: utter_invalid_account_type
                              next: "ask_recipient"
                            - id: "ask_recipient"
                              collect: transfer_recipient
                              next: "ask_amount"
                            - id: "ask_amount"
                              collect: transfer_amount
                              next: "execute_transfer"
                            - id: "execute_transfer"
                              action: action_transfer_money
                          recurrent_payment:
                            description: This flow setups recurrent payments
                            name: setup recurrent payment
                            steps:
                            - id: "set_up_recurrence"
                              action: action_set_up_recurrent_payment
                        """
        )
    domain_file = tmp_path / "domain.yml"
    with open(domain_file, "w") as file:
        file.write(
            f"""
                        version: "{LATEST_TRAINING_DATA_FORMAT_VERSION}"
                        intents:
                          - greet
                        slots:
                            account_type:
                                type: text
                            transfer_recipient:
                                type: text
                            transfer_amount:
                                type: float
                        actions:
                          - action_transfer_money
                          - action_set_up_recurrent_payment
                        """
        )
    importer = RasaFileImporter(
        config_file="data/test_moodbot/config.yml",
        domain_path=str(domain_file),
        training_data_paths=[str(flows_file), str(nlu_data_path)],
    )

    validator = Validator.from_importer(importer)

    expected_event = "validator.verify_predicates.invalid_rejection"
    expected_log_level = "error"
    expected_log_message = (
        f"Detected invalid rejection '{predicate}' "
        f"at `collect` step 'ask_account_type' for "
        f"flow id 'transfer_money'. Please make sure "
        f"that all conditions are valid."
    )

    with structlog.testing.capture_logs() as caplog:
        assert not validator.verify_predicates()
        logs = filter_logs(
            caplog, expected_event, expected_log_level, [expected_log_message]
        )
        assert len(logs) == 1


def test_flow_predicate_validation_fails_for_faulty_flow_link_predicates():
    flows = flows_from_str(
        """
        flows:
          pattern_bar:
            description: Test that faulty flow link predicates are detected.
            steps:
            - id: first
              action: action_listen
              next:
                - if: xxx !!!
                  then: END
                - else: END
        """
    )
    validator = Validator(Domain.empty(), TrainingData(), StoryGraph([]), flows, None)
    assert not validator.verify_predicates()


def test_verify_predicates_with_valid_jinja(
    tmp_path: Path,
    nlu_data_path: Path,
) -> None:
    predicate_collect = '"{{context.collect}} is not null"'
    predicate_link = '"{{context.collect}} is null"'
    flows_file = tmp_path / "flows.yml"
    with open(flows_file, "w") as file:
        file.write(
            f"""
                        version: "{LATEST_TRAINING_DATA_FORMAT_VERSION}"
                        flows:
                          transfer_money:
                            description: This flow lets users send money.
                            name: transfer money
                            steps:
                            - id: "ask_account_type"
                              collect: account_type
                              rejections:
                                - if: {predicate_collect}
                                  utter: utter_invalid_account_type
                              next: "ask_recipient"
                            - id: "ask_recipient"
                              collect: transfer_recipient
                              next:
                                - if: {predicate_link}
                                  then: "ask_amount"
                                - else: END
                            - id: "ask_amount"
                              collect: transfer_amount
                              next: "execute_transfer"
                            - id: "execute_transfer"
                              action: action_transfer_money
                        """
        )
    domain_file = tmp_path / "domain.yml"
    with open(domain_file, "w") as file:
        file.write(
            f"""
                        version: "{LATEST_TRAINING_DATA_FORMAT_VERSION}"
                        intents:
                          - greet
                        slots:
                            transfer_recipient:
                                type: text
                                mappings: []
                            transfer_amount:
                                type: float
                                mappings: []
                        actions:
                          - action_transfer_money
                        """
        )
    importer = RasaFileImporter(
        config_file="data/test_moodbot/config.yml",
        domain_path=str(domain_file),
        training_data_paths=[str(flows_file), str(nlu_data_path)],
    )

    validator = Validator.from_importer(importer)

    assert validator.verify_predicates()


@pytest.fixture
def domain_file_name(tmp_path: Path) -> Path:
    domain_file_name = tmp_path / "domain.yml"
    with open(domain_file_name, "w") as file:
        file.write(
            f"""
                version: "{LATEST_TRAINING_DATA_FORMAT_VERSION}"
                responses:
                  utter_ask_recipient:
                    - text: "Who do you want to send money to?"
                  utter_ask_amount:
                    - text: "How much do you want to send?"
                  utter_amount_too_high:
                    - text: "Sorry, you can only send up to 1000."
                  utter_transfer_summary:
                    - text: You are sending {{amount}} to {{transfer_recipient}}.
                """
        )
    return domain_file_name


def test_verify_utterances_in_dialogues_finds_all_responses_in_flows(
    tmp_path: Path, nlu_data_path: Path, domain_file_name: Path
):
    flows_file_name = tmp_path / "flows.yml"
    with open(flows_file_name, "w") as file:
        file.write(
            f"""
                    version: "{LATEST_TRAINING_DATA_FORMAT_VERSION}"
                    flows:
                      transfer_money:
                        description: This flow lets users send money.
                        name: Transfer money
                        steps:
                        - id: "ask_recipient"
                          collect: transfer_recipient
                          utter: utter_ask_recipient
                          next: "ask_amount"
                        - id: "ask_amount"
                          collect: amount
                          rejections:
                            - if: slots.amount > 1000
                              utter: utter_amount_too_high
                          next: "summarize_transfer"
                        - id: "summarize_transfer"
                          action: utter_transfer_summary
                    """
        )

    importer = RasaFileImporter(
        config_file="data/test_moodbot/config.yml",
        domain_path=str(domain_file_name),
        training_data_paths=[str(flows_file_name), str(nlu_data_path)],
    )

    validator = Validator.from_importer(importer)

    with warnings.catch_warnings() as record:
        warnings.simplefilter("error")
        # force validator to not ignore warnings (default is True)
        assert validator.verify_utterances_in_dialogues(ignore_warnings=False)
        assert record is None


def test_verify_utterances_in_dialogues_missing_responses_in_flows(
    tmp_path: Path,
    nlu_data_path: Path,
    domain_file_name: Path,
):
    flows_file_name = tmp_path / "flows.yml"
    # remove utter_ask_recipient from this flows file,
    # but it is listed in the domain file
    with open(flows_file_name, "w") as file:
        file.write(
            f"""
                    version: "{LATEST_TRAINING_DATA_FORMAT_VERSION}"
                    flows:
                      transfer_money:
                        description: This flow lets users send money.
                        name: Transfer money
                        steps:
                        - id: "ask_recipient"
                          collect: transfer_money_recipient
                          next: "ask_amount"
                        - id: "ask_amount"
                          collect: transfer_money_amount
                          rejections:
                            - if: slots.transfer_money_amount > 1000
                              utter: utter_amount_too_high
                          next: "summarize_transfer"
                        - id: "summarize_transfer"
                          action: utter_transfer_summary
                    """
        )

    importer = RasaFileImporter(
        config_file="data/test_moodbot/config.yml",
        domain_path=str(domain_file_name),
        training_data_paths=[str(flows_file_name), str(nlu_data_path)],
    )

    validator = Validator.from_importer(importer)

    expected_event = "validator.verify_utterances_in_dialogues.not_used"
    expected_log_level = "warning"
    expected_log_message = (
        "The utterance 'utter_ask_recipient' is not used in " "any story, rule or flow."
    )
    with structlog.testing.capture_logs() as caplog:
        # force validator to not ignore warnings (default is True)
        validator.verify_utterances_in_dialogues(ignore_warnings=False)
        logs = filter_logs(
            caplog, expected_event, expected_log_level, [expected_log_message]
        )
        assert len(logs) == 1


@pytest.mark.parametrize("predicate", ["account_type is null", "not account_type"])
def test_verify_predicates_namespaces_not_referenced(
    predicate: str,
) -> None:
    flows = flows_from_str(
        f"""
        flows:
          flow_bar:
            description: Test that predicates without namespaces are validated.
            steps:
            - id: first
              action: action_listen
              next:
                - if: "{predicate}"
                  then: END
                - else: END
        """
    )

    expected_event = (
        "validator.verify_namespaces" ".referencing_variables_without_namespace"
    )
    expected_log_level = "error"
    expected_log_message = (
        f"Predicate '{predicate}' at step 'first' for flow id "
        f"'flow_bar' references one or more variables  without "
        f"the `slots.` or `context.` namespace prefix. "
        f"Please make sure that all variables reference the required "
        f"namespace."
    )
    with structlog.testing.capture_logs() as caplog:
        validator = Validator(
            Domain.empty(), TrainingData(), StoryGraph([]), flows, None
        )
        assert not validator.verify_predicates()
        logs = filter_logs(
            caplog, expected_event, expected_log_level, [expected_log_message]
        )
        assert len(logs) == 1


@pytest.mark.parametrize(
    "predicate, expected_validation_result",
    [
        ("True", True),
        ("False", True),
        ("slots.spam", True),
        ("slots.spam is 'eggs'", True),
        ("slots.authenticated AND slots.email_verified", True),
        ("slots.authenticated OR slots.email_verified", True),
        ("xxx !!!", False),
    ],
)
def test_verify_predicates_on_flow_guards(
    predicate: str, expected_validation_result: bool
):
    """Test that verify_predicates() correctly verify flow guard predicates."""
    # Given
    flows = flows_from_str(
        f"""
        flows:
          spam_eggs:
            description: Test that predicates are validated.
            if: {predicate}
            steps:
            - id: first
              action: action_listen
        """
    )
    validator = Validator(Domain.empty(), TrainingData(), StoryGraph([]), flows, None)
    # When
    validation_result = validator.verify_predicates()
    # Then
    assert validation_result == expected_validation_result


@pytest.mark.parametrize(
    "predicate",
    [
        "xxx !!!",
        "slots.spam is 'eggs' AND",
        "slots.spam is 'eggs' OR",
        "slots.spam is AND OR not 'eggs'",
    ],
)
def test_verify_predicates_invalid_flow_guards(
    predicate: str,
) -> None:
    """Test that verify_predicates() correctly logs invalid flow guard predicates."""
    # Given
    expected_log_event = "validator.verify_predicates.flow_guard.invalid_condition"
    expected_log_level = "error"
    expected_log_message = (
        f"Detected invalid flow guard condition "
        f"'{predicate}' for flow id 'spam_eggs'. "
        f"Please make sure that all conditions are valid."
    )
    flows = flows_from_str(
        f"""
        flows:
          spam_eggs:
            description: Test that predicates are validated.
            if: {predicate}
            steps:
            - id: first
              action: action_listen
        """
    )
    validator = Validator(Domain.empty(), TrainingData(), StoryGraph([]), flows, None)

    with structlog.testing.capture_logs() as caplog:
        # When
        assert not validator.verify_predicates()
        # Then
        logs = filter_logs(
            caplog, expected_log_event, expected_log_level, [expected_log_message]
        )
        assert len(logs) == 1


@pytest.mark.parametrize(
    "predicate",
    [
        "slots.account_type is 'debit'",
        "not slots.account_type",
        "context.collect is not null",
        "not context.collect",
    ],
)
def test_verify_predicates_reference_namespaces(predicate: str) -> None:
    flows = flows_from_str(
        f"""
        flows:
          flow_bar:
            description: Test that predicates with namespaces are validated.
            steps:
            - id: first
              action: action_listen
              next:
                - if: "{predicate}"
                  then: END
                - else: END
        """
    )
    test_domain = Domain.from_yaml(
        f"""
        version: "{LATEST_TRAINING_DATA_FORMAT_VERSION}"
        slots:
          account_type:
            type: text
            mappings: []
        """
    )
    validator = Validator(test_domain, TrainingData(), StoryGraph([]), flows, None)

    with structlog.testing.capture_logs() as caplog:
        assert validator.verify_predicates()
        logs = filter_logs(caplog, log_level="error")
        assert len(logs) == 0


def test_verify_namespaces_reference_slots_not_in_the_domain() -> None:
    flows = flows_from_str(
        """
        flows:
          flow_bar:
            description: Test that slots referenced in predicates are validated.
            steps:
            - id: first
              action: action_listen
              next:
                - if: "slots.membership is 'gold'"
                  then: END
                - else: END
        """
    )
    expected_log_level = "error"
    expected_log_event = "validator.verify_namespaces.invalid_slot"
    expected_log_message = (
        "Detected invalid slot 'membership' "
        "at step 'first' for flow id 'flow_bar'. "
        "Please make sure that all slots are specified "
        "in the domain file."
<<<<<<< HEAD
    )
    validator = Validator(Domain.empty(), TrainingData(), StoryGraph([]), flows, None)
    with structlog.testing.capture_logs() as caplog:
        assert not validator.verify_predicates()
        logs = filter_logs(
            caplog, expected_log_event, expected_log_level, [expected_log_message]
        )
        assert len(logs) == 1
=======
    ) in caplog.text


def test_verify_flow_id_from_link_step(
    caplog: LogCaptureFixture,
) -> None:
    """Test that verify_flow_id_from_link_step() correctly logs invalid flow id."""
    flows = flows_from_str(
        """
        flows:
          flow_bar:
            description: Test that link flow id is validated.
            steps:
            - id: first
              link: "non_existent_flow"
        """
    )
    validator = Validator(Domain.empty(), TrainingData(), StoryGraph([]), flows, None)
    with caplog.at_level(logging.ERROR):
        assert not validator.verify_flows_steps_against_domain()

    assert (
        "The flow 'non_existent_flow' is used in the step "
        "'first' of flow id 'flow_bar', but it "
        "is not listed in the flows file. "
        "Did you make a typo?"
    ) in caplog.text
>>>>>>> 365a98b8
<|MERGE_RESOLUTION|>--- conflicted
+++ resolved
@@ -1751,7 +1751,6 @@
         "at step 'first' for flow id 'flow_bar'. "
         "Please make sure that all slots are specified "
         "in the domain file."
-<<<<<<< HEAD
     )
     validator = Validator(Domain.empty(), TrainingData(), StoryGraph([]), flows, None)
     with structlog.testing.capture_logs() as caplog:
@@ -1760,8 +1759,6 @@
             caplog, expected_log_event, expected_log_level, [expected_log_message]
         )
         assert len(logs) == 1
-=======
-    ) in caplog.text
 
 
 def test_verify_flow_id_from_link_step(
@@ -1787,5 +1784,4 @@
         "'first' of flow id 'flow_bar', but it "
         "is not listed in the flows file. "
         "Did you make a typo?"
-    ) in caplog.text
->>>>>>> 365a98b8
+    ) in caplog.text