import textwrap
import warnings
from pathlib import Path
from typing import Any, Dict, List, Text, Union

import pytest
import structlog
from pytest import CaptureFixture

from rasa.shared.constants import LATEST_TRAINING_DATA_FORMAT_VERSION
from rasa.shared.core.domain import Domain
from rasa.shared.core.flows.yaml_flows_io import flows_from_str
from rasa.shared.core.training_data.structures import StoryGraph
from rasa.shared.importers.rasa import RasaFileImporter
from rasa.shared.nlu.training_data.training_data import TrainingData
from rasa.validator import Validator
from tests.utilities import filter_logs


@pytest.fixture(scope="class")
def validator_under_test() -> Validator:
    importer = RasaFileImporter(
        domain_path="data/test_validation/domain.yml",
        training_data_paths=[
            "data/test_validation/data/nlu.yml",
            "data/test_validation/data/stories.yml",
        ],
    )
    validator = Validator.from_importer(importer)
    return validator


def test_verify_nlu_with_e2e_story(tmp_path: Path, nlu_data_path: Path):
    story_file_name = tmp_path / "stories.yml"
    with open(story_file_name, "w") as file:
        file.write(
            """
            stories:
            - story: path 1
              steps:
              - user: |
                  hello assistant! Can you help me today?
              - intent: greet
              - action: utter_greet
              - intent: affirm
              - action: utter_greet
              - intent: bot_challenge
              - action: utter_greet
              - intent: deny
              - action: goodbye
              - intent: goodbye
              - action: utter_goodbye
              - intent: mood_great
              - action: utter_happy
              - intent: mood_unhappy
              - action: utter_cheer_up
              - action: utter_did_that_help
              - action: utter_iamabot
            """
        )
    importer = RasaFileImporter(
        config_file="data/test_moodbot/config.yml",
        domain_path="data/test_moodbot/domain.yml",
        training_data_paths=[story_file_name, nlu_data_path],
    )

    expected_event = (
        "validator.verify_example_repetition_in_intents" ".one_example_multiple_intents"
    )
    expected_log_level = "warning"
    expected_log_message = (
        "The example 'good afternoon' was found labeled " "with multiple different"
    )

    validator = Validator.from_importer(importer)
    # Since the nlu file actually fails validation,
    # record warnings to make sure that the only raised warning
    # is about the duplicate example 'good afternoon'
    with structlog.testing.capture_logs() as caplog:
        validator.verify_nlu(ignore_warnings=False)
        logs = filter_logs(
            caplog, expected_event, expected_log_level, [expected_log_message]
        )
        assert len(logs) == 1


def test_verify_intents_does_not_fail_on_valid_data(nlu_data_path: Text):
    importer = RasaFileImporter(
        domain_path="data/test_moodbot/domain.yml", training_data_paths=[nlu_data_path]
    )
    validator = Validator.from_importer(importer)
    # force validator to not ignore warnings (default is True)
    assert validator.verify_intents(ignore_warnings=False)


def test_verify_intents_does_fail_on_invalid_data(nlu_data_path: Text):
    # domain and nlu data are from different domain and should produce warnings
    importer = RasaFileImporter(
        domain_path="data/test_domains/default.yml", training_data_paths=[nlu_data_path]
    )
    validator = Validator.from_importer(importer)
    # force validator to not ignore warnings (default is True)
    assert not validator.verify_intents(ignore_warnings=False)


def test_verify_valid_responses():
    importer = RasaFileImporter(
        domain_path="data/test_domains/selectors.yml",
        training_data_paths=[
            "data/test_selectors/nlu.yml",
            "data/test_selectors/stories.yml",
        ],
    )
    validator = Validator.from_importer(importer)
    assert validator.verify_utterances_in_dialogues()


def test_verify_valid_responses_in_rules(nlu_data_path: Text):
    importer = RasaFileImporter(
        domain_path="data/test_domains/default.yml",
        training_data_paths=[
            nlu_data_path,
            "data/test_yaml_stories/rules_without_stories_and_wrong_names.yml",
        ],
    )
    validator = Validator.from_importer(importer)
    # force validator to not ignore warnings (default is True)
    assert not validator.verify_utterances_in_dialogues(ignore_warnings=False)


def test_verify_story_structure(stories_path: Text):
    importer = RasaFileImporter(
        domain_path="data/test_domains/default.yml", training_data_paths=[stories_path]
    )
    validator = Validator.from_importer(importer)
    # force validator to not ignore warnings (default is True)
    assert validator.verify_story_structure(ignore_warnings=False)


def test_verify_bad_story_structure():
    importer = RasaFileImporter(
        domain_path="data/test_domains/default.yml",
        training_data_paths=["data/test_yaml_stories/stories_conflicting_2.yml"],
    )
    validator = Validator.from_importer(importer)
    # force validator to not ignore warnings (default is True)
    assert not validator.verify_story_structure(ignore_warnings=False)


def test_verify_bad_e2e_story_structure_when_text_identical(tmp_path: Path):
    story_file_name = tmp_path / "stories.yml"
    story_file_name.write_text(
        f"""
        version: "{LATEST_TRAINING_DATA_FORMAT_VERSION}"
        stories:
        - story: path 1
          steps:
          - user: |
              amazing!
          - action: utter_happy
        - story: path 2 (should always conflict path 1)
          steps:
          - user: |
              amazing!
          - action: utter_cheer_up
        """
    )
    # The two stories with identical user texts
    importer = RasaFileImporter(
        config_file="data/test_config/config_defaults.yml",
        domain_path="data/test_domains/default.yml",
        training_data_paths=[story_file_name],
    )
    validator = Validator.from_importer(importer)
    # force validator to not ignore warnings (default is True)
    assert not validator.verify_story_structure(ignore_warnings=False)


def test_verify_correct_e2e_story_structure(tmp_path: Path):
    story_file_name = tmp_path / "stories.yml"
    with open(story_file_name, "w") as file:
        file.write(
            """
            stories:
            - story: path 1
              steps:
              - user: |
                  hello assistant! Can you help me today?
              - action: utter_greet
            - story: path 2 - state is similar but different from the one in path 1
              steps:
              - user: |
                  hello assistant! you Can help me today?
              - action: utter_goodbye
            - story: path 3
              steps:
              - user: |
                  That's it for today. Chat again tomorrow!
              - action: utter_goodbye
            """
        )
    importer = RasaFileImporter(
        config_file="data/test_config/config_defaults.yml",
        domain_path="data/test_domains/default.yml",
        training_data_paths=[story_file_name],
    )
    validator = Validator.from_importer(importer)
    # force validator to not ignore warnings (default is True)
    assert validator.verify_story_structure(ignore_warnings=False)


def test_verify_correct_e2e_story_structure_with_intents(tmp_path: Path):
    story_file_name = tmp_path / "stories.yml"
    with open(story_file_name, "w") as file:
        file.write(
            """
            stories:
            - story: path 1
              steps:
              - intent: greet
              - action: utter_greet
            - story: path 2
              steps:
              - intent: goodbye
              - action: utter_goodbye
            """
        )
    importer = RasaFileImporter(
        config_file="data/test_config/config_defaults.yml",
        domain_path="data/test_domains/default.yml",
        training_data_paths=[story_file_name],
    )
    validator = Validator.from_importer(importer)
    # force validator to not ignore warnings (default is True)
    assert validator.verify_story_structure(ignore_warnings=False)


def test_verify_story_structure_ignores_rules():
    importer = RasaFileImporter(
        domain_path="data/test_domains/default.yml",
        training_data_paths=[
            "data/test_yaml_stories/stories_with_rules_conflicting.yml"
        ],
    )
    validator = Validator.from_importer(importer)
    assert validator.verify_story_structure(ignore_warnings=False)


def test_verify_bad_story_structure_ignore_warnings():
    importer = RasaFileImporter(
        domain_path="data/test_domains/default.yml",
        training_data_paths=["data/test_yaml_stories/stories_conflicting_2.yml"],
    )
    validator = Validator.from_importer(importer)
    assert validator.verify_story_structure(ignore_warnings=True)


def test_verify_there_is_example_repetition_in_intents(nlu_data_path: Text):
    # moodbot nlu data already has duplicated example 'good afternoon'
    # for intents greet and goodbye

    importer = RasaFileImporter(
        domain_path="data/test_moodbot/domain.yml", training_data_paths=[nlu_data_path]
    )
    validator = Validator.from_importer(importer)
    # force validator to not ignore warnings (default is True)
    assert not validator.verify_example_repetition_in_intents(ignore_warnings=False)


def test_verify_logging_message_for_intent_not_used_in_nlu(
    validator_under_test: Validator,
):
    expected_event = "validator.verify_intents.not_in_nlu_training_data"
    expected_log_level = "warning"
    expected_log_message = (
        "The intent 'goodbye' is listed in the domain "
        "file, but is not found in the NLU training data."
    )

    with structlog.testing.capture_logs() as caplog:
        # force validator to not ignore warnings (default is True)
        validator_under_test.verify_intents(ignore_warnings=False)
        logs = filter_logs(
            caplog, expected_event, expected_log_level, [expected_log_message]
        )
        assert len(logs) == 1


def test_verify_logging_message_for_intent_not_used_in_story(
    validator_under_test: Validator,
):
    expected_event = "validator.verify_intents_in_stories_or_flows.not_used"
    expected_log_level = "warning"
    expected_log_message = (
        "The intent 'goodbye' is not used " "in any story, rule or flow."
    )

    with structlog.testing.capture_logs() as caplog:
        validator_under_test.verify_intents_in_stories_or_flows(ignore_warnings=False)
        logs = filter_logs(
            caplog, expected_event, expected_log_level, [expected_log_message]
        )
        assert len(logs) == 1


def test_verify_logging_message_for_unused_utterance(validator_under_test: Validator):
    expected_event = "validator.verify_utterances_in_dialogues.not_used"
    expected_log_level = "warning"
    expected_log_message = (
        "The utterance 'utter_chatter' is not used " "in any story, rule or flow."
    )

    with structlog.testing.capture_logs() as caplog:
        validator_under_test.verify_utterances_in_dialogues(ignore_warnings=False)
        logs = filter_logs(
            caplog, expected_event, expected_log_level, [expected_log_message]
        )
        assert len(logs) == 1


def test_verify_logging_message_for_repetition_in_intents(nlu_data_path: Text):
    # moodbot nlu data already has duplicated example 'good afternoon'
    # for intents greet and goodbye
    importer = RasaFileImporter(
        domain_path="data/test_moodbot/domain.yml", training_data_paths=[nlu_data_path]
    )
    validator = Validator.from_importer(importer)

    expected_event = (
        "validator.verify_example_repetition_in_intents" ".one_example_multiple_intents"
    )
    expected_log_level = "warning"
    expected_log_message_part = "You should fix that conflict "

    with structlog.testing.capture_logs() as caplog:
        validator.verify_example_repetition_in_intents(ignore_warnings=False)
        logs = filter_logs(
            caplog, expected_event, expected_log_level, [expected_log_message_part]
        )
        assert len(logs) == 1


def test_early_exit_on_invalid_domain():
    domain_path = "data/test_domains/duplicate_intents.yml"

    importer = RasaFileImporter(domain_path=domain_path)
    with pytest.warns(UserWarning) as record:
        warnings.simplefilter("ignore", DeprecationWarning)
        validator = Validator.from_importer(importer)
    validator.verify_domain_validity()

    # two for non-unique domains, 2 for auto-fill removal
    assert len(record) == 4

    non_unique_warnings = list(
        filter(
            lambda warning: f"Loading domain from '{domain_path}' failed. "
            f"Using empty domain. Error: 'Intents are not unique! "
            f"Found multiple intents with name(s) ['default', 'goodbye']. "
            f"Either rename or remove the duplicate ones.'" in warning.message.args[0],
            record,
        )
    )
    assert len(non_unique_warnings) == 2

    auto_fill_warnings = list(
        filter(
            lambda warning: "Slot auto-fill has been removed in 3.0"
            in warning.message.args[0],
            record,
        )
    )
    assert len(auto_fill_warnings) == 2


def test_verify_there_is_not_example_repetition_in_intents():
    importer = RasaFileImporter(
        domain_path="data/test_moodbot/domain.yml",
        training_data_paths=["examples/nlu_based/knowledgebasebot/data/nlu.yml"],
    )
    validator = Validator.from_importer(importer)
    # force validator to not ignore warnings (default is True)
    assert validator.verify_example_repetition_in_intents(ignore_warnings=False)


def test_verify_actions_in_stories_not_in_domain(tmp_path: Path, domain_path: Text):
    story_file_name = tmp_path / "stories.yml"
    story_file_name.write_text(
        f"""
        version: "{LATEST_TRAINING_DATA_FORMAT_VERSION}"
        stories:
        - story: story path 1
          steps:
          - intent: greet
          - action: action_test_1
        """
    )

    importer = RasaFileImporter(
        domain_path=domain_path, training_data_paths=[story_file_name]
    )
    validator = Validator.from_importer(importer)

    expected_event = "validator.verify_actions_in_stories_rules.not_in_domain"
    expected_log_level = "warning"
    expected_log_message = (
        "The action 'action_test_1' is used in "
        "the 'story path 1' block, but it is "
        "not listed in the domain file."
    )

    with structlog.testing.capture_logs() as caplog:
        assert not validator.verify_actions_in_stories_rules()
        logs = filter_logs(
            caplog, expected_event, expected_log_level, [expected_log_message]
        )
        assert len(logs) == 1


def test_verify_actions_in_rules_not_in_domain(tmp_path: Path, domain_path: Text):
    rules_file_name = tmp_path / "rules.yml"
    rules_file_name.write_text(
        f"""
        version: "{LATEST_TRAINING_DATA_FORMAT_VERSION}"
        rules:
        - rule: rule path 1
          steps:
          - intent: goodbye
          - action: action_test_2
        """
    )
    importer = RasaFileImporter(
        domain_path=domain_path, training_data_paths=[rules_file_name]
    )
    validator = Validator.from_importer(importer)

    expected_event = "validator.verify_actions_in_stories_rules.not_in_domain"
    expected_log_level = "warning"
    expected_log_message = (
        "The action 'action_test_2' is used in the "
        "'rule path 1' block, but it is not listed in "
        "the domain file."
    )

    with structlog.testing.capture_logs() as caplog:
        assert not validator.verify_actions_in_stories_rules()
        logs = filter_logs(
            caplog, expected_event, expected_log_level, [expected_log_message]
        )
        assert len(logs) == 1


def test_verify_form_slots_invalid_domain(tmp_path: Path):
    domain = tmp_path / "domain.yml"
    domain.write_text(
        f"""
        version: "{LATEST_TRAINING_DATA_FORMAT_VERSION}"
        forms:
          name_form:
            required_slots:
              - first_name
              - last_nam
        slots:
             first_name:
                type: text
                mappings:
                - type: from_text
             last_name:
                type: text
                mappings:
                - type: from_text
        """
    )
    importer = RasaFileImporter(domain_path=domain)
    validator = Validator.from_importer(importer)

    expected_event = "validator.verify_form_slots.not_in_domain"
    expected_log_level = "warning"
    expected_log_message = (
        "The form slot 'last_nam' in form 'name_form' "
        "is not present in the domain slots.Please "
        "add the correct slot or check for typos."
    )

    with structlog.testing.capture_logs() as caplog:
        assert not validator.verify_form_slots()
        logs = filter_logs(
            caplog, expected_event, expected_log_level, [expected_log_message]
        )
        assert len(logs) == 1


def test_response_selector_responses_in_domain_no_errors():
    importer = RasaFileImporter(
        config_file="data/test_config/config_defaults.yml",
        domain_path="data/test_domains/response_selector_responses_in_domain.yml",
        training_data_paths=[
            "data/test_yaml_stories/test_base_retrieval_intent_story.yml"
        ],
    )
    validator = Validator.from_importer(importer)
    # force validator to not ignore warnings (default is True)
    assert validator.verify_utterances_in_dialogues(ignore_warnings=False)


def test_invalid_domain_mapping_policy():
    importer = RasaFileImporter(
        domain_path="data/test_domains/default_with_mapping.yml"
    )
    validator = Validator.from_importer(importer)
    assert validator.verify_domain_validity() is False


@pytest.mark.parametrize(
    ("file_name", "data_type"), [("stories", "story"), ("rules", "rule")]
)
def test_valid_stories_rules_actions_in_domain(
    file_name: Text, data_type: Text, tmp_path: Path
):
    domain = tmp_path / "domain.yml"
    domain.write_text(
        f"""
        version: "{LATEST_TRAINING_DATA_FORMAT_VERSION}"
        intents:
        - greet
        actions:
        - action_greet
        """
    )
    file_name = tmp_path / f"{file_name}.yml"
    file_name.write_text(
        f"""
        version: "{LATEST_TRAINING_DATA_FORMAT_VERSION}"
        {file_name}:
        - {data_type}: test path
          steps:
          - intent: greet
          - action: action_greet
        """
    )
    importer = RasaFileImporter(domain_path=domain, training_data_paths=[file_name])
    validator = Validator.from_importer(importer)
    assert validator.verify_actions_in_stories_rules()


@pytest.mark.parametrize(
    ("file_name", "data_type"), [("stories", "story"), ("rules", "rule")]
)
def test_valid_stories_rules_default_actions(
    file_name: Text, data_type: Text, tmp_path: Path
):
    domain = tmp_path / "domain.yml"
    domain.write_text(
        f"""
        version: "{LATEST_TRAINING_DATA_FORMAT_VERSION}"
        intents:
        - greet
        """
    )
    file_name = tmp_path / f"{file_name}.yml"
    file_name.write_text(
        f"""
            version: "{LATEST_TRAINING_DATA_FORMAT_VERSION}"
            {file_name}:
            - {data_type}: test path
              steps:
              - intent: greet
              - action: action_restart
            """
    )
    importer = RasaFileImporter(domain_path=domain, training_data_paths=[file_name])
    validator = Validator.from_importer(importer)
    assert validator.verify_actions_in_stories_rules()


def test_valid_form_slots_in_domain(tmp_path: Path):
    domain = tmp_path / "domain.yml"
    domain.write_text(
        f"""
        version: "{LATEST_TRAINING_DATA_FORMAT_VERSION}"
        forms:
          name_form:
            required_slots:
              - first_name
              - last_name
        slots:
             first_name:
                type: text
                mappings:
                - type: from_text
             last_name:
                type: text
                mappings:
                - type: from_text
        """
    )
    importer = RasaFileImporter(domain_path=domain)
    validator = Validator.from_importer(importer)
    assert validator.verify_form_slots()


def test_verify_slot_mappings_mapping_active_loop_not_in_forms(tmp_path: Path):
    domain = tmp_path / "domain.yml"
    slot_name = "some_slot"
    domain.write_text(
        f"""
        version: "{LATEST_TRAINING_DATA_FORMAT_VERSION}"
        entities:
        - some_entity
        slots:
          {slot_name}:
            type: text
            influence_conversation: false
            mappings:
            - type: from_entity
              entity: some_entity
              conditions:
              - active_loop: som_form
        forms:
          some_form:
            required_slots:
              - {slot_name}
        """
    )
    importer = RasaFileImporter(domain_path=domain)
    validator = Validator.from_importer(importer)

    expected_event = "validator.verify_slot_mappings.not_in_domain"
    expected_log_level = "warning"
    expected_log_message = (
        "Slot 'some_slot' has a mapping condition "
        "for form 'som_form' which is not "
        "listed in domain forms."
    )

    with structlog.testing.capture_logs() as caplog:
        assert not validator.verify_slot_mappings()
        logs = filter_logs(
            caplog, expected_event, expected_log_level, [expected_log_message]
        )
        assert len(logs) == 1


def test_verify_slot_mappings_slot_with_mapping_conditions_not_in_form(tmp_path: Path):
    domain = tmp_path / "domain.yml"
    domain.write_text(
        f"""
        version: "{LATEST_TRAINING_DATA_FORMAT_VERSION}"
        intents:
        - activate_booking
        entities:
        - city
        slots:
          location:
            type: text
            influence_conversation: false
            mappings:
            - type: from_entity
              entity: city
              conditions:
              - active_loop: booking_form
          started_booking_form:
            type: bool
            influence_conversation: false
            mappings:
            - type: from_trigger_intent
              intent: activate_booking
              value: true
        forms:
          booking_form:
            required_slots:
            - started_booking_form
            """
    )
    importer = RasaFileImporter(domain_path=domain)
    validator = Validator.from_importer(importer)

    expected_event = "validator.verify_slot_mappings.not_in_forms_key"
    expected_log_level = "warning"
    expected_log_message = (
        "Slot 'location' has a mapping "
        "condition for form 'booking_form', "
        "but it's not present in 'booking_form' "
        "form's 'required_slots'."
    )

    with structlog.testing.capture_logs() as caplog:
        assert not validator.verify_slot_mappings()
        logs = filter_logs(
            caplog, expected_event, expected_log_level, [expected_log_message]
        )
        assert len(logs) == 1


def test_verify_slot_mappings_valid(tmp_path: Path):
    domain = tmp_path / "domain.yml"
    domain.write_text(
        f"""
        version: "{LATEST_TRAINING_DATA_FORMAT_VERSION}"
        intents:
        - activate_booking
        entities:
        - city
        slots:
          location:
            type: text
            influence_conversation: false
            mappings:
            - type: from_entity
              entity: city
              conditions:
              - active_loop: booking_form
          started_booking_form:
            type: bool
            influence_conversation: false
            mappings:
            - type: from_trigger_intent
              intent: activate_booking
              value: true
        forms:
          booking_form:
            required_slots:
            - started_booking_form
            - location
            """
    )
    importer = RasaFileImporter(domain_path=domain)
    validator = Validator.from_importer(importer)
    assert validator.verify_slot_mappings()


@pytest.mark.parametrize(
    ("file_name", "data_type"), [("stories", "story"), ("rules", "rule")]
)
def test_default_action_as_active_loop_in_rules(
    tmp_path: Path, file_name: Text, data_type: Text
) -> None:
    config = tmp_path / "config.yml"

    config.write_text(
        textwrap.dedent(
            """
            recipe: default.v1
            language: en
            pipeline:
               - name: WhitespaceTokenizer
               - name: RegexFeaturizer
               - name: LexicalSyntacticFeaturizer
               - name: CountVectorsFeaturizer
               - name: CountVectorsFeaturizer
                 analyzer: char_wb
                 min_ngram: 1
                 max_ngram: 4
               - name: DIETClassifier
                 epochs: 100
               - name: EntitySynonymMapper
               - name: ResponseSelector
                 epochs: 100
               - name: FallbackClassifier
                 threshold: 0.3
                 ambiguity_threshold: 0.1
            policies:
               - name: MemoizationPolicy
               - name: TEDPolicy
                 max_history: 5
                 epochs: 100
               - name: RulePolicy
                 core_fallback_threshold: 0.3
                 core_fallback_action_name: "action_default_fallback"
                 enable_fallback_prediction: true
            """
        )
    )

    domain = tmp_path / "domain.yml"
    domain.write_text(
        textwrap.dedent(
            f"""
            version: "{LATEST_TRAINING_DATA_FORMAT_VERSION}"
            intents:
              - greet
              - goodbye
              - affirm
              - deny
              - mood_great
              - mood_unhappy
              - bot_challenge
            responses:
              utter_greet:
              - text: "Hey! How are you?"
              utter_cheer_up:
              - text: "Here is something to cheer you up:"
                image: "https://i.imgur.com/nGF1K8f.jpg"
              utter_did_that_help:
              - text: "Did that help you?"
              utter_happy:
              - text: "Great, carry on!"
              utter_goodbye:
              - text: "Bye"
              utter_iamabot:
              - text: "I am a bot, powered by Rasa."
            session_config:
              session_expiration_time: 60
              carry_over_slots_to_new_session: true
            """
        )
    )
    file = tmp_path / f"{file_name}.yml"
    file.write_text(
        f"""
            version: "{LATEST_TRAINING_DATA_FORMAT_VERSION}"
            {file_name}:
            - {data_type}: test
              steps:
              - intent: nlu_fallback
              - action: action_two_stage_fallback
              - active_loop: action_two_stage_fallback
           """
    )
    importer = RasaFileImporter(
        config_file=str(config), domain_path=str(domain), training_data_paths=str(file)
    )
    validator = Validator.from_importer(importer)
    assert validator.verify_forms_in_stories_rules()


def test_verify_from_trigger_intent_slot_mapping_not_in_forms_does_not_warn(
    tmp_path: Path,
):
    domain = tmp_path / "domain.yml"
    slot_name = "started_booking_form"
    domain.write_text(
        f"""
        version: "{LATEST_TRAINING_DATA_FORMAT_VERSION}"
        intents:
        - activate_booking
        entities:
        - city
        slots:
          {slot_name}:
            type: bool
            influence_conversation: false
            mappings:
            - type: from_trigger_intent
              intent: activate_booking
              value: true
          location:
            type: text
            mappings:
            - type: from_entity
              entity: city
        forms:
          booking_form:
            required_slots:
            - location
            """
    )
    importer = RasaFileImporter(domain_path=domain)
    validator = Validator.from_importer(importer)
    with warnings.catch_warnings():
        warnings.simplefilter("error")
        assert validator.verify_slot_mappings()


def test_verify_utterances_does_not_error_when_no_utterance_template_provided(
    tmp_path: Path, nlu_data_path: Path
):
    story_file_name = tmp_path / "stories.yml"
    with open(story_file_name, "w") as file:
        file.write(
            f"""
            version: "{LATEST_TRAINING_DATA_FORMAT_VERSION}"
            stories:
            - story: path 1
              steps:
              - intent: greet
              - action: utter_greet
            """
        )
    domain_file_name = tmp_path / "domain.yml"
    with open(domain_file_name, "w") as file:
        file.write(
            f"""
            version: "{LATEST_TRAINING_DATA_FORMAT_VERSION}"
            intents:
              - greet
            actions:
              - utter_greet
            """
        )
    importer = RasaFileImporter(
        config_file="data/test_moodbot/config.yml",
        domain_path=domain_file_name,
        training_data_paths=[story_file_name, nlu_data_path],
    )

    validator = Validator.from_importer(importer)
    # force validator to not ignore warnings (default is True)
    assert not validator.verify_utterances_in_dialogues(ignore_warnings=False)
    # test whether ignoring warnings actually works
    assert validator.verify_utterances_in_dialogues(ignore_warnings=True)


@pytest.mark.parametrize(
    "config_file, event, message",
    [
        (
            "data/test_config/config_defaults.yml",
            "validator.config_missing_unique_mandatory_key_value",
            "The config file is missing a unique value for "
            "the 'assistant_id' mandatory key.",
        ),
        (
            "data/test_config/config_no_assistant_id.yml",
            "validator.config_missing_mandatory_key",
            "The config file is missing the 'assistant_id' mandatory key.",
        ),
    ],
)
def test_warn_if_config_mandatory_keys_are_not_set_invalid_paths(
    config_file: Text, event: Text, message: Text
) -> None:
    importer = RasaFileImporter(config_file=config_file)
    validator = Validator.from_importer(importer)

    with structlog.testing.capture_logs() as caplog:
        validator.warn_if_config_mandatory_keys_are_not_set()
        logs = filter_logs(caplog, event, "warning", [message])
        assert len(logs) == 1


@pytest.mark.parametrize(
    "domain_actions, domain_slots, event, log_message",
    [
        # set_slot slot is not listed in the domain
        (
            ["action_transfer_money"],
            {"transfer_amount": {"type": "float", "mappings": []}},
            "validator.verify_flows_steps_against_domain.slot_not_in_domain",
            "The slot 'account_type' is used in the step 'set_account_type' "
            "of flow id 'transfer_money', but it is not listed in the domain slots.",
        ),
        # collect slot is not listed in the domain
        (
            ["action_transfer_money"],
            {"account_type": {"type": "text", "mappings": []}},
            "validator.verify_flows_steps_against_domain.slot_not_in_domain",
            "The slot 'transfer_amount' is used in the step 'ask_amount' "
            "of flow id 'transfer_money', but it is not listed in the domain slots.",
        ),
        # action name is not listed in the domain
        (
            [],
            {
                "account_type": {"type": "text", "mappings": []},
                "transfer_amount": {"type": "float", "mappings": []},
            },
            "validator.verify_flows_steps_against_domain.action_not_in_domain",
            "The action 'action_transfer_money' is used in the step 'execute_transfer' "
            "of flow id 'transfer_money', but it is not listed in the domain file.",
        ),
    ],
)
def test_verify_flow_steps_against_domain_fail(
    tmp_path: Path,
    nlu_data_path: Path,
    domain_actions: List[Text],
    domain_slots: Dict[Text, Any],
    event: Text,
    log_message: Text,
) -> None:
    flows_file = tmp_path / "flows.yml"
    with open(flows_file, "w") as file:
        file.write(
            f"""
                    version: "{LATEST_TRAINING_DATA_FORMAT_VERSION}"
                    flows:
                      transfer_money:
                        description: This flow lets users send money.
                        name: transfer money
                        steps:
                        - id: "ask_amount"
                          collect: transfer_amount
                          next: "set_account_type"
                        - id: "set_account_type"
                          set_slots:
                            - account_type: "debit"
                          next: "execute_transfer"
                        - id: "execute_transfer"
                          action: action_transfer_money
                    """
        )
    domain_file = tmp_path / "domain.yml"
    with open(domain_file, "w") as file:
        file.write(
            f"""
                    version: "{LATEST_TRAINING_DATA_FORMAT_VERSION}"
                    intents:
                      - greet
                    slots:
                        {domain_slots}
                    actions: {domain_actions}
                    """
        )
    importer = RasaFileImporter(
        config_file="data/test_moodbot/config.yml",
        domain_path=str(domain_file),
        training_data_paths=[str(flows_file), str(nlu_data_path)],
    )

    validator = Validator.from_importer(importer)

    with structlog.testing.capture_logs() as caplog:
        assert not validator.verify_flows_steps_against_domain()
        logs = filter_logs(caplog, event, "error", [log_message])
        assert len(logs) == 1


def test_verify_flow_steps_against_domain_disallowed_list_slot(
    tmp_path: Path,
    nlu_data_path: Path,
) -> None:
    flows_file = tmp_path / "flows.yml"
    with open(flows_file, "w") as file:
        file.write(
            f"""
                version: "{LATEST_TRAINING_DATA_FORMAT_VERSION}"
                flows:
                  order_pizza:
                    description: This flow lets users order their favourite pizza.
                    name: order pizza
                    steps:
                    - id: "ask_pizza_toppings"
                      collect: pizza_toppings
                      next: "ask_address"
                    - id: "ask_address"
                      collect: address
                """
        )
    domain_file = tmp_path / "domain.yml"
    with open(domain_file, "w") as file:
        file.write(
            f"""
                version: "{LATEST_TRAINING_DATA_FORMAT_VERSION}"
                intents:
                  - greet
                slots:
                    pizza_toppings:
                        type: list
                        mappings: []
                    address:
                        type: text
                        mappings: []
                """
        )
    importer = RasaFileImporter(
        config_file="data/test_moodbot/config.yml",
        domain_path=str(domain_file),
        training_data_paths=[str(flows_file), str(nlu_data_path)],
    )

    validator = Validator.from_importer(importer)

    expected_event = (
        "validator.verify_flows_steps_against_domain" ".use_of_list_slot_in_flow"
    )
    expected_log_level = "error"
    expected_log_message = (
        "The slot 'pizza_toppings' is used in "
        "the step 'ask_pizza_toppings' of flow id "
        "'order_pizza', but it is a list slot. "
        "List slots are currently not supported "
        "in flows."
    )

    with structlog.testing.capture_logs() as caplog:
        assert not validator.verify_flows_steps_against_domain()
        logs = filter_logs(
            caplog, expected_event, expected_log_level, [expected_log_message]
        )
        assert len(logs) == 1


def test_verify_flow_steps_against_domain_interpolated_action_name(
    tmp_path: Path,
    nlu_data_path: Path,
) -> None:
    flows_file = tmp_path / "flows.yml"
    with open(flows_file, "w") as file:
        file.write(
            f"""
                    version: "{LATEST_TRAINING_DATA_FORMAT_VERSION}"
                    flows:
                      pattern_collect_information:
                        description: Test that interpolated names log a warning.
                        name: test flow
                        steps:
                        - id: "validate"
                          action: "validate_{{context.collect}}"
                    """
        )
    domain_file = tmp_path / "domain.yml"
    with open(domain_file, "w") as file:
        file.write(
            f"""
                    version: "{LATEST_TRAINING_DATA_FORMAT_VERSION}"
                    intents:
                      - greet
                    """
        )
    importer = RasaFileImporter(
        config_file="data/test_moodbot/config.yml",
        domain_path=str(domain_file),
        training_data_paths=[str(flows_file), str(nlu_data_path)],
    )

    validator = Validator.from_importer(importer)

    expected_event = (
        "validator.verify_flows_steps_against_domain" ".interpolated_action"
    )
    expected_log_level = "debug"
    expected_log_message = (
        "An interpolated action name 'validate_{context.collect}' "
        "was found at step 'validate' of flow id "
        "'pattern_collect_information'. Skipping validation for "
        "this step."
    )

    with structlog.testing.capture_logs() as caplog:
        assert validator.verify_flows_steps_against_domain()
        logs = filter_logs(
            caplog, expected_event, expected_log_level, [expected_log_message]
        )
        assert len(logs) == 1


def test_verify_unique_flows_duplicate_names(
    tmp_path: Path,
    nlu_data_path: Path,
) -> None:
    duplicate_flow_name = "transfer money"
    flows_file = tmp_path / "flows.yml"
    with open(flows_file, "w") as file:
        file.write(
            f"""
                        version: "{LATEST_TRAINING_DATA_FORMAT_VERSION}"
                        flows:
                          transfer_money:
                            description: This flow lets users send money.
                            name: {duplicate_flow_name}
                            steps:
                            - id: "ask_recipient"
                              collect: transfer_recipient
                              next: "ask_amount"
                            - id: "ask_amount"
                              collect: transfer_amount
                              next: "execute_transfer"
                            - id: "execute_transfer"
                              action: action_transfer_money
                          recurrent_payment:
                            description: This flow sets up a recurrent payment.
                            name: {duplicate_flow_name}
                            steps:
                            - id: "set_up_recurrence"
                              action: action_set_up_recurrent_payment
                        """
        )
    domain_file = tmp_path / "domain.yml"
    with open(domain_file, "w") as file:
        file.write(
            f"""
                        version: "{LATEST_TRAINING_DATA_FORMAT_VERSION}"
                        intents:
                          - greet
                        slots:
                            transfer_recipient:
                                type: text
                                mappings: []
                            transfer_amount:
                                type: float
                                mappings: []
                        actions:
                          - action_transfer_money
                          - action_set_up_recurrent_payment
                        """
        )
    importer = RasaFileImporter(
        config_file="data/test_moodbot/config.yml",
        domain_path=str(domain_file),
        training_data_paths=[str(flows_file), str(nlu_data_path)],
    )

    validator = Validator.from_importer(importer)

    expected_event = "validator.verify_unique_flows.duplicate_name"
    expected_log_level = "error"
    expected_log_message = (
        f"Detected duplicate flow name '{duplicate_flow_name}' for "
        f"flow id 'recurrent_payment'. Flow names must be unique. "
        f"Please make sure that all flows have different names."
    )

    with structlog.testing.capture_logs() as caplog:
        assert not validator.verify_unique_flows()
        logs = filter_logs(
            caplog, expected_event, expected_log_level, [expected_log_message]
        )
        assert len(logs) == 1


def test_verify_unique_flows_duplicate_descriptions(
    tmp_path: Path,
    nlu_data_path: Path,
) -> None:
    duplicate_flow_description_with_punctuation = "This flow lets users send money."
    duplicate_flow_description = "This flow lets users send money"
    flows_file = tmp_path / "flows.yml"
    with open(flows_file, "w") as file:
        file.write(
            f"""
                        version: "{LATEST_TRAINING_DATA_FORMAT_VERSION}"
                        flows:
                          transfer_money:
                            description: {duplicate_flow_description_with_punctuation}
                            name: transfer money
                            steps:
                            - id: "ask_recipient"
                              collect: transfer_recipient
                              next: "ask_amount"
                            - id: "ask_amount"
                              collect: transfer_amount
                              next: "execute_transfer"
                            - id: "execute_transfer"
                              action: action_transfer_money
                          recurrent_payment:
                            description: {duplicate_flow_description}
                            name: setup recurrent payment
                            steps:
                            - id: "set_up_recurrence"
                              action: action_set_up_recurrent_payment
                        """
        )
    domain_file = tmp_path / "domain.yml"
    with open(domain_file, "w") as file:
        file.write(
            f"""
                        version: "{LATEST_TRAINING_DATA_FORMAT_VERSION}"
                        intents:
                          - greet
                        slots:
                            transfer_recipient:
                                type: text
                                mappings: []
                            transfer_amount:
                                type: float
                                mappings: []
                        actions:
                          - action_transfer_money
                          - action_set_up_recurrent_payment
                        """
        )
    importer = RasaFileImporter(
        config_file="data/test_moodbot/config.yml",
        domain_path=str(domain_file),
        training_data_paths=[str(flows_file), str(nlu_data_path)],
    )

    validator = Validator.from_importer(importer)

    expected_event = "validator.verify_unique_flows.duplicate_description"
    expected_log_level = "error"
    expected_log_message = (
        "Detected duplicate flow description for flow id "
        "'recurrent_payment'. Flow descriptions must be unique. "
        "Please make sure that all flows have different "
        "descriptions."
    )

    with structlog.testing.capture_logs() as caplog:
        assert not validator.verify_unique_flows()
        logs = filter_logs(
            caplog, expected_event, expected_log_level, [expected_log_message]
        )
        assert len(logs) == 1


def test_verify_predicates_invalid_rejection_if(
    tmp_path: Path,
    nlu_data_path: Path,
) -> None:
    predicate = 'slots.account_type not in {{"debit", "savings"}}'

    flows_file = tmp_path / "flows.yml"
    with open(flows_file, "w") as file:
        file.write(
            f"""
                        version: "{LATEST_TRAINING_DATA_FORMAT_VERSION}"
                        flows:
                          transfer_money:
                            description: This flow lets users send money.
                            name: transfer money
                            steps:
                            - id: "ask_account_type"
                              collect: account_type
                              rejections:
                                - if: {predicate}
                                  utter: utter_invalid_account_type
                              next: "ask_recipient"
                            - id: "ask_recipient"
                              collect: transfer_recipient
                              next: "ask_amount"
                            - id: "ask_amount"
                              collect: transfer_amount
                              next: "execute_transfer"
                            - id: "execute_transfer"
                              action: action_transfer_money
                          recurrent_payment:
                            description: This flow setups recurrent payments
                            name: setup recurrent payment
                            steps:
                            - id: "set_up_recurrence"
                              action: action_set_up_recurrent_payment
                        """
        )
    domain_file = tmp_path / "domain.yml"
    with open(domain_file, "w") as file:
        file.write(
            f"""
                        version: "{LATEST_TRAINING_DATA_FORMAT_VERSION}"
                        intents:
                          - greet
                        slots:
                            account_type:
                                type: text
                            transfer_recipient:
                                type: text
                            transfer_amount:
                                type: float
                        actions:
                          - action_transfer_money
                          - action_set_up_recurrent_payment
                        """
        )
    importer = RasaFileImporter(
        config_file="data/test_moodbot/config.yml",
        domain_path=str(domain_file),
        training_data_paths=[str(flows_file), str(nlu_data_path)],
    )

    validator = Validator.from_importer(importer)

    expected_event = "validator.verify_predicates.invalid_rejection"
    expected_log_level = "error"
    expected_log_message = (
        f"Detected invalid rejection '{predicate}' "
        f"at `collect` step 'ask_account_type' for "
        f"flow id 'transfer_money'. Please make sure "
        f"that all conditions are valid."
    )

    with structlog.testing.capture_logs() as caplog:
        assert not validator.verify_predicates()
        logs = filter_logs(
            caplog, expected_event, expected_log_level, [expected_log_message]
        )
        assert len(logs) == 1


def test_flow_predicate_validation_fails_for_faulty_flow_link_predicates():
    flows = flows_from_str(
        """
        flows:
          pattern_bar:
            description: Test that faulty flow link predicates are detected.
            steps:
            - id: first
              action: action_listen
              next:
                - if: xxx !!!
                  then: END
                - else: END
        """
    )
    validator = Validator(Domain.empty(), TrainingData(), StoryGraph([]), flows, None)
    assert not validator.verify_predicates()


def test_verify_predicates_with_valid_jinja(
    tmp_path: Path,
    nlu_data_path: Path,
) -> None:
    predicate_collect = '"{{context.collect}} is not null"'
    predicate_link = '"{{context.collect}} is null"'
    flows_file = tmp_path / "flows.yml"
    with open(flows_file, "w") as file:
        file.write(
            f"""
                        version: "{LATEST_TRAINING_DATA_FORMAT_VERSION}"
                        flows:
                          transfer_money:
                            description: This flow lets users send money.
                            name: transfer money
                            steps:
                            - id: "ask_account_type"
                              collect: account_type
                              rejections:
                                - if: {predicate_collect}
                                  utter: utter_invalid_account_type
                              next: "ask_recipient"
                            - id: "ask_recipient"
                              collect: transfer_recipient
                              next:
                                - if: {predicate_link}
                                  then: "ask_amount"
                                - else: END
                            - id: "ask_amount"
                              collect: transfer_amount
                              next: "execute_transfer"
                            - id: "execute_transfer"
                              action: action_transfer_money
                        """
        )
    domain_file = tmp_path / "domain.yml"
    with open(domain_file, "w") as file:
        file.write(
            f"""
                        version: "{LATEST_TRAINING_DATA_FORMAT_VERSION}"
                        intents:
                          - greet
                        slots:
                            transfer_recipient:
                                type: text
                                mappings: []
                            transfer_amount:
                                type: float
                                mappings: []
                        actions:
                          - action_transfer_money
                        """
        )
    importer = RasaFileImporter(
        config_file="data/test_moodbot/config.yml",
        domain_path=str(domain_file),
        training_data_paths=[str(flows_file), str(nlu_data_path)],
    )

    validator = Validator.from_importer(importer)

    assert validator.verify_predicates()


@pytest.fixture
def domain_file_name(tmp_path: Path) -> Path:
    domain_file_name = tmp_path / "domain.yml"
    with open(domain_file_name, "w") as file:
        file.write(
            f"""
                version: "{LATEST_TRAINING_DATA_FORMAT_VERSION}"
                responses:
                  utter_ask_recipient:
                    - text: "Who do you want to send money to?"
                  utter_ask_amount:
                    - text: "How much do you want to send?"
                  utter_amount_too_high:
                    - text: "Sorry, you can only send up to 1000."
                  utter_transfer_summary:
                    - text: You are sending {{amount}} to {{transfer_recipient}}.
                """
        )
    return domain_file_name


def test_verify_utterances_in_dialogues_finds_all_responses_in_flows(
    tmp_path: Path, nlu_data_path: Path, domain_file_name: Path
):
    flows_file_name = tmp_path / "flows.yml"
    with open(flows_file_name, "w") as file:
        file.write(
            f"""
                    version: "{LATEST_TRAINING_DATA_FORMAT_VERSION}"
                    flows:
                      transfer_money:
                        description: This flow lets users send money.
                        name: Transfer money
                        steps:
                        - id: "ask_recipient"
                          collect: transfer_recipient
                          utter: utter_ask_recipient
                          next: "ask_amount"
                        - id: "ask_amount"
                          collect: amount
                          rejections:
                            - if: slots.amount > 1000
                              utter: utter_amount_too_high
                          next: "summarize_transfer"
                        - id: "summarize_transfer"
                          action: utter_transfer_summary
                    """
        )

    importer = RasaFileImporter(
        config_file="data/test_moodbot/config.yml",
        domain_path=str(domain_file_name),
        training_data_paths=[str(flows_file_name), str(nlu_data_path)],
    )

    validator = Validator.from_importer(importer)

    with warnings.catch_warnings() as record:
        warnings.simplefilter("error")
        # force validator to not ignore warnings (default is True)
        assert validator.verify_utterances_in_dialogues(ignore_warnings=False)
        assert record is None


def test_verify_utterances_in_dialogues_missing_responses_in_flows(
    tmp_path: Path,
    nlu_data_path: Path,
    domain_file_name: Path,
):
    flows_file_name = tmp_path / "flows.yml"
    # remove utter_ask_recipient from this flows file,
    # but it is listed in the domain file
    with open(flows_file_name, "w") as file:
        file.write(
            f"""
                    version: "{LATEST_TRAINING_DATA_FORMAT_VERSION}"
                    flows:
                      transfer_money:
                        description: This flow lets users send money.
                        name: Transfer money
                        steps:
                        - id: "ask_recipient"
                          collect: transfer_money_recipient
                          next: "ask_amount"
                        - id: "ask_amount"
                          collect: transfer_money_amount
                          rejections:
                            - if: slots.transfer_money_amount > 1000
                              utter: utter_amount_too_high
                          next: "summarize_transfer"
                        - id: "summarize_transfer"
                          action: utter_transfer_summary
                    """
        )

    importer = RasaFileImporter(
        config_file="data/test_moodbot/config.yml",
        domain_path=str(domain_file_name),
        training_data_paths=[str(flows_file_name), str(nlu_data_path)],
    )

    validator = Validator.from_importer(importer)

    expected_event = "validator.verify_utterances_in_dialogues.not_used"
    expected_log_level = "warning"
    expected_log_message = (
        "The utterance 'utter_ask_recipient' is not used in " "any story, rule or flow."
    )
    with structlog.testing.capture_logs() as caplog:
        # force validator to not ignore warnings (default is True)
        validator.verify_utterances_in_dialogues(ignore_warnings=False)
        logs = filter_logs(
            caplog, expected_event, expected_log_level, [expected_log_message]
        )
        assert len(logs) == 1


@pytest.mark.parametrize("predicate", ["account_type is null", "not account_type"])
def test_verify_predicates_namespaces_not_referenced(
    predicate: str,
) -> None:
    flows = flows_from_str(
        f"""
        flows:
          flow_bar:
            description: Test that predicates without namespaces are validated.
            steps:
            - id: first
              action: action_listen
              next:
                - if: "{predicate}"
                  then: END
                - else: END
        """
    )

    expected_event = (
        "validator.verify_namespaces" ".referencing_variables_without_namespace"
    )
    expected_log_level = "error"
    expected_log_message = (
        f"Predicate '{predicate}' at step 'first' for flow id "
        f"'flow_bar' references one or more variables  without "
        f"the `slots.` or `context.` namespace prefix. "
        f"Please make sure that all variables reference the required "
        f"namespace."
    )
    with structlog.testing.capture_logs() as caplog:
        validator = Validator(
            Domain.empty(), TrainingData(), StoryGraph([]), flows, None
        )
        assert not validator.verify_predicates()
        logs = filter_logs(
            caplog, expected_event, expected_log_level, [expected_log_message]
        )
        assert len(logs) == 1


@pytest.mark.parametrize(
    "predicate, expected_validation_result",
    [
        ("True", True),
        ("False", True),
        ("slots.spam", True),
        ("slots.spam is 'eggs'", True),
        ("slots.authenticated AND slots.email_verified", True),
        ("slots.authenticated OR slots.email_verified", True),
        ("xxx !!!", False),
    ],
)
def test_verify_predicates_on_flow_guards(
    predicate: str, expected_validation_result: bool
):
    """Test that verify_predicates() correctly verify flow guard predicates."""
    # Given
    flows = flows_from_str(
        f"""
        flows:
          spam_eggs:
            description: Test that predicates are validated.
            if: {predicate}
            steps:
            - id: first
              action: action_listen
        """
    )
    validator = Validator(Domain.empty(), TrainingData(), StoryGraph([]), flows, None)
    # When
    validation_result = validator.verify_predicates()
    # Then
    assert validation_result == expected_validation_result


@pytest.mark.parametrize(
    "predicate",
    [
        "xxx !!!",
        "slots.spam is 'eggs' AND",
        "slots.spam is 'eggs' OR",
        "slots.spam is AND OR not 'eggs'",
    ],
)
def test_verify_predicates_invalid_flow_guards(
    predicate: str,
) -> None:
    """Test that verify_predicates() correctly logs invalid flow guard predicates."""
    # Given
    expected_log_event = "validator.verify_predicates.flow_guard.invalid_condition"
    expected_log_level = "error"
    expected_log_message = (
        f"Detected invalid flow guard condition "
        f"'{predicate}' for flow id 'spam_eggs'. "
        f"Please make sure that all conditions are valid."
    )
    flows = flows_from_str(
        f"""
        flows:
          spam_eggs:
            description: Test that predicates are validated.
            if: {predicate}
            steps:
            - id: first
              action: action_listen
        """
    )
    validator = Validator(Domain.empty(), TrainingData(), StoryGraph([]), flows, None)

    with structlog.testing.capture_logs() as caplog:
        # When
        assert not validator.verify_predicates()
        # Then
        logs = filter_logs(
            caplog, expected_log_event, expected_log_level, [expected_log_message]
        )
        assert len(logs) == 1


@pytest.mark.parametrize(
    "predicate",
    [
        "slots.account_type is 'debit'",
        "not slots.account_type",
        "context.collect is not null",
        "not context.collect",
    ],
)
def test_verify_predicates_reference_namespaces(predicate: str) -> None:
    flows = flows_from_str(
        f"""
        flows:
          flow_bar:
            description: Test that predicates with namespaces are validated.
            steps:
            - id: first
              action: action_listen
              next:
                - if: "{predicate}"
                  then: END
                - else: END
        """
    )
    test_domain = Domain.from_yaml(
        f"""
        version: "{LATEST_TRAINING_DATA_FORMAT_VERSION}"
        slots:
          account_type:
            type: text
            mappings: []
        """
    )
    validator = Validator(test_domain, TrainingData(), StoryGraph([]), flows, None)

    with structlog.testing.capture_logs() as caplog:
        assert validator.verify_predicates()
        logs = filter_logs(caplog, log_level="error")
        assert len(logs) == 0


def test_verify_namespaces_reference_slots_not_in_the_domain() -> None:
    flows = flows_from_str(
        """
        flows:
          flow_bar:
            description: Test that slots referenced in predicates are validated.
            steps:
            - id: first
              action: action_listen
              next:
                - if: "slots.membership is 'gold'"
                  then: END
                - else: END
        """
    )
    expected_log_level = "error"
    expected_log_event = "validator.verify_namespaces.invalid_slot"
    expected_log_message = (
        "Detected invalid slot 'membership' "
        "at step 'first' for flow id 'flow_bar'. "
        "Please make sure that all slots are specified "
        "in the domain file."
    )
    validator = Validator(Domain.empty(), TrainingData(), StoryGraph([]), flows, None)
    with structlog.testing.capture_logs() as caplog:
        assert not validator.verify_predicates()
        logs = filter_logs(
            caplog, expected_log_event, expected_log_level, [expected_log_message]
        )
        assert len(logs) == 1


def test_verify_flow_steps_against_domain_disallows_collect_step_with_action_utterance(
    tmp_path: Path,
    nlu_data_path: Path,
) -> None:
    flows_file = tmp_path / "flows.yml"
    with open(flows_file, "w") as file:
        file.write(
            f"""
                version: "{LATEST_TRAINING_DATA_FORMAT_VERSION}"
                flows:
                  order_pizza:
                    description: This flow lets users order their favourite pizza.
                    name: order pizza
                    steps:
                    - id: "ask_pizza_toppings"
                      collect: pizza_toppings
                      next: END
                """
        )
    domain_file = tmp_path / "domain.yml"
    with open(domain_file, "w") as file:
        file.write(
            f"""
                version: "{LATEST_TRAINING_DATA_FORMAT_VERSION}"
                actions:
                    - action_ask_pizza_toppings
                responses:
                  utter_ask_pizza_toppings:
                    - text: "What toppings do you want?"
                """
        )
    importer = RasaFileImporter(
        config_file="data/test_moodbot/config.yml",
        domain_path=str(domain_file),
        training_data_paths=[str(flows_file), str(nlu_data_path)],
    )

    validator = Validator.from_importer(importer)

    expected_event = "validator.verify_flows_steps_against_domain.collect_step"
    expected_log_level = "error"
    expected_log_message = (
        "The collect step 'pizza_toppings' has an utterance "
        "'utter_ask_pizza_toppings' as well as an action "
        "'action_ask_pizza_toppings' defined. "
        "You can just have one of them! "
        "Please remove either the utterance or the action."
    )

    with structlog.testing.capture_logs() as caplog:
        assert not validator.verify_flows_steps_against_domain()
        logs = filter_logs(
            caplog, expected_event, expected_log_level, [expected_log_message]
        )
        assert len(logs) == 1


@pytest.mark.parametrize(
    "response, result",
    [
        ("Hello {name}", False),
        ("Hello {}", True),
        ("Hello { }", True),
        ("Hello {    }", True),
        ("Hello { name }", False),
        (["Hello {name}", "{}"], True),
        ({"key": "Hello {name}"}, False),
        ({"key": "{}"}, True),
        ({"key": ["Hello {name}", "{}"]}, True),
        ({"key": {"key": "Hello {name}"}}, False),
        ({"key": {"key": "{}"}}, True),
        ({"key": {"key": ["Hello {name}", "{}"]}}, True),
        (
            [{"key": {"key": ["Hello {name}", "{}"], "key2": ["Hello {name}", "{}"]}}],
            True,
        ),
    ],
)
def test_validator_check_for_placeholder(
    response: Union[str, List, Dict], result: bool
) -> None:
    assert Validator.check_for_placeholder(response) is result


def test_validator_check_for_empty_paranthesis_in_text_response() -> None:
    test_domain = Domain.from_yaml(
        f"""
        version: "{LATEST_TRAINING_DATA_FORMAT_VERSION}"
        responses:
            utter_greet:
            - text: "Hey! How are you? {{name}}{{}}"
            utter_did_that_help:
            - text: "Did that help you?"
        """
    )
    validator = Validator(test_domain, TrainingData(), StoryGraph([]), None, None)
    assert validator.check_for_no_empty_paranthesis_in_responses() is False


def test_validator_check_for_empty_paranthesis_in_image_response() -> None:
    test_domain = Domain.from_yaml(
        f"""
        version: "{LATEST_TRAINING_DATA_FORMAT_VERSION}"
        responses:
            utter_cheer_up:
            - text: "Here is something to cheer you up:"
              image: "https://i.imgur.com/nGF1K8f.jpg{{}}"
        """
    )

    validator = Validator(test_domain, TrainingData(), StoryGraph([]), None, None)
    assert validator.check_for_no_empty_paranthesis_in_responses() is False


def test_validator_check_for_empty_paranthesis_in_button_response() -> None:
    test_domain = Domain.from_yaml(
        f"""
        version: "{LATEST_TRAINING_DATA_FORMAT_VERSION}"
        responses:
            utter_ask_confirm:
            - buttons:
                - payload: "yes"
                  title: Yes
                - payload: "{{}}"
                  title: No
              text: "Do you confirm?"
        """
    )

    validator = Validator(test_domain, TrainingData(), StoryGraph([]), None, None)
    assert validator.check_for_no_empty_paranthesis_in_responses() is False


def test_validator_check_for_empty_paranthesis_in_text_button_response() -> None:
    test_domain = Domain.from_yaml(
        f"""
        version: "{LATEST_TRAINING_DATA_FORMAT_VERSION}"
        responses:
            utter_ask_confirm:
            - buttons:
                - payload: "yes"
                  title: Yes
                - payload: "no"
                  title: "{{}}"
              text: "Do you confirm?"
        """
    )

    validator = Validator(test_domain, TrainingData(), StoryGraph([]), None, None)
    assert validator.check_for_no_empty_paranthesis_in_responses() is False


def test_validator_check_for_empty_paranthesis_in_custom_response() -> None:
    test_domain = Domain.from_yaml(
        f"""
        version: "{LATEST_TRAINING_DATA_FORMAT_VERSION}"
        responses:
            utter_ask_custom:
            - custom:
                field: "slot_value"
                properties:
                    field_prefixed: "test {{}}"
                bool_field: true
        """
    )

    validator = Validator(test_domain, TrainingData(), StoryGraph([]), None, None)
    assert validator.check_for_no_empty_paranthesis_in_responses() is False


def test_validator_check_for_empty_paranthesis_multiple_errors() -> None:
    test_domain = Domain.from_yaml(
        f"""
        version: "{LATEST_TRAINING_DATA_FORMAT_VERSION}"
        responses:
            utter_greet:
            - text: "Hey! How are you? {{}}"
            utter_did_that_help:
            - text: "Did that help you?"
            utter_cheer_up:
            - text: "Here is something to cheer you up:"
              image: "https://i.imgur.com/nGF1K8f.jpg{{}}"
            utter_ask_confirm:
            - buttons:
                - payload: "yes"
                  title: Yes
                - payload: "{{}}"
                  title: No
              text: "Do you confirm? {{}}"
            utter_ask_custom:
            - custom:
                field: "slot_value"
                properties:
                    field_prefixed: "test {{}}"
                bool_field: true
        """
    )

    validator = Validator(test_domain, TrainingData(), StoryGraph([]), None, None)
    assert validator.check_for_no_empty_paranthesis_in_responses() is False


def test_validator_check_for_empty_paranthesis_all_good() -> None:
    test_domain = Domain.from_yaml(
        f"""
        version: "{LATEST_TRAINING_DATA_FORMAT_VERSION}"
        responses:
            utter_greet:
            - text: "Hey! How are you?"
            utter_did_that_help:
            - text: "Did that help you?"
            utter_cheer_up:
            - text: "Here is something to cheer you up:"
              image: "https://i.imgur.com/nGF1K8f.jpg"
            utter_ask_confirm:
            - buttons:
                - payload: "yes"
                  title: Yes
                - payload: "no"
                  title: No
              text: "Do you confirm?"
            utter_ask_custom:
            - custom:
                field: "slot_value"
                properties:
                    field_prefixed: "test"
                bool_field: true
        """
    )

    validator = Validator(test_domain, TrainingData(), StoryGraph([]), None, None)
    assert validator.check_for_no_empty_paranthesis_in_responses() is True


def test_validator_fail_as_both_utterance_and_action_defined_for_collect() -> None:
    test_domain = Domain.from_yaml(
        f"""
        version: "{LATEST_TRAINING_DATA_FORMAT_VERSION}"
        actions:
            - action_ask_transfer_amount
        responses:
            utter_ask_transfer_amount:
                - text: "How much money should I send?"
        slots:
            transfer_amount:
                type: float
                mappings: []
        """
    )
    flows = flows_from_str(
        """
        flows:
          flow_bar:
            description: Test flow.
            steps:
            - collect: transfer_amount
        """
    )
    validator = Validator(test_domain, TrainingData(), StoryGraph([]), flows, None)

    expected_log_level = "error"
    expected_log_event = "validator.verify_flows_steps_against_domain.collect_step"
    expected_log_message = (
        "The collect step 'transfer_amount' has an utterance "
        "'utter_ask_transfer_amount' as well as an action "
        "'action_ask_transfer_amount' defined. "
        "You can just have one of them! "
        "Please remove either the utterance or the action."
    )
    with structlog.testing.capture_logs() as caplog:
        assert validator.verify_flows_steps_against_domain() is False
        logs = filter_logs(
            caplog, expected_log_event, expected_log_level, [expected_log_message]
        )
        assert len(logs) == 1


def test_validator_fail_as_both_utterance_and_action_not_defined_for_collect() -> None:
    test_domain = Domain.from_yaml(
        f"""
        version: "{LATEST_TRAINING_DATA_FORMAT_VERSION}"
        slots:
            transfer_amount:
                type: float
                mappings: []
        """
    )
    flows = flows_from_str(
        """
        flows:
          flow_bar:
            description: Test flow.
            steps:
            - collect: transfer_amount
        """
    )
    validator = Validator(test_domain, TrainingData(), StoryGraph([]), flows, None)

    expected_log_level = "error"
    expected_log_event = "validator.verify_flows_steps_against_domain.collect_step"
    expected_log_message = (
        "The collect step 'transfer_amount' has neither an utterance "
        "nor an action defined, or an initial value defined in the domain."
        "You need to define either an utterance or an action."
    )
    with structlog.testing.capture_logs() as caplog:
        assert validator.verify_flows_steps_against_domain() is False
        logs = filter_logs(
            caplog, expected_log_event, expected_log_level, [expected_log_message]
        )
        assert len(logs) == 1


def test_validator_pass_as_only_utterance_defined_for_collect() -> None:
    test_domain = Domain.from_yaml(
        f"""
        version: "{LATEST_TRAINING_DATA_FORMAT_VERSION}"
        responses:
            utter_ask_transfer_amount:
                - text: "How much money should I send?"
        slots:
            transfer_amount:
                type: float
                mappings: []
        """
    )
    flows = flows_from_str(
        """
        flows:
          flow_bar:
            description: Test flow.
            steps:
            - collect: transfer_amount
        """
    )
    validator = Validator(test_domain, TrainingData(), StoryGraph([]), flows, None)
    assert validator.verify_flows_steps_against_domain() is True


def test_validator_pass_as_only_action_defined_for_collect() -> None:
    test_domain = Domain.from_yaml(
        f"""
        version: "{LATEST_TRAINING_DATA_FORMAT_VERSION}"
        actions:
            - action_ask_transfer_amount
        slots:
            transfer_amount:
                type: float
                mappings: []
        """
    )
    flows = flows_from_str(
        """
        flows:
          flow_bar:
            description: Test flow.
            steps:
            - collect: transfer_amount
        """
    )
    validator = Validator(test_domain, TrainingData(), StoryGraph([]), flows, None)
    assert validator.verify_flows_steps_against_domain() is True


def test_validator_pass_as_initial_slot_value_defined_for_collect() -> None:
    test_domain = Domain.from_yaml(
        f"""
        version: "{LATEST_TRAINING_DATA_FORMAT_VERSION}"
        slots:
            transfer_amount:
                type: float
                initial_value: 100
                mappings: []
        """
    )
    flows = flows_from_str(
        """
        flows:
          flow_bar:
            description: Test flow.
            steps:
            - collect: transfer_amount
        """
    )
    validator = Validator(test_domain, TrainingData(), StoryGraph([]), flows, None)
<<<<<<< HEAD
    assert validator.verify_flows_steps_against_domain() is True
=======
    assert validator.verify_flows_steps_against_domain() is True


def test_validate_button_payloads_no_payload(capsys: CaptureFixture) -> None:
    test_domain = Domain.from_yaml(
        f"""
        version: "{LATEST_TRAINING_DATA_FORMAT_VERSION}"
        responses:
            utter_ask_confirm:
            - buttons:
                - title: Yes
                - title: No
                  payload: " "
              text: "Do you confirm?"
        """
    )

    validator = Validator(test_domain, TrainingData(), StoryGraph([]), None, None)
    assert validator.validate_button_payloads() is False

    captured = capsys.readouterr()
    assert (
        "The button 'Yes' in response 'utter_ask_confirm' does "
        "not have a payload." in captured.out
    )
    assert (
        "The button 'No' in response 'utter_ask_confirm' has "
        "an empty payload." in captured.out
    )


def test_validate_button_payloads_free_form_payloads(capsys: CaptureFixture) -> None:
    test_domain = Domain.from_yaml(
        """
        responses:
            utter_ask_confirm:
            - buttons:
                - title: Yes
                  payload: yes
                - title: No
                  payload: no
              text: "Do you confirm?"
        """
    )

    validator = Validator(test_domain, TrainingData(), StoryGraph([]), None, None)
    assert validator.validate_button_payloads() is True

    captured = capsys.readouterr()
    logging_level = "warning"
    logging_message = (
        "Using a free form string in payload of a button "
        "implies that the string will be sent to the NLU "
        "interpreter for parsing. To avoid the need for "
        "parsing at runtime, it is recommended to use "
        "one of the documented formats "
        "(https://rasa.com/docs/rasa-pro/concepts/responses#buttons)"
    )
    assert logging_level in captured.out
    assert logging_message in captured.out


@pytest.mark.parametrize(
    "payload", ["/SetSlots(confirmation=True)", '/inform{{"confirmation": "true"}}']
)
def test_validate_button_payloads_valid_payloads(
    capsys: CaptureFixture, payload: str
) -> None:
    test_domain = Domain.from_yaml(
        f"""
        version: "{LATEST_TRAINING_DATA_FORMAT_VERSION}"
        intents:
         - inform
        entities:
        - confirmation
        slots:
          confirmation:
             type: bool
             mappings:
              - type: from_entity
                entity: confirmation
        responses:
            utter_ask_confirm:
            - buttons:
                - title: Yes
                  payload: '{payload}'
              text: "Do you confirm?"
        """
    )

    validator = Validator(test_domain, TrainingData(), StoryGraph([]), None, None)
    assert validator.validate_button_payloads() is True

    captured = capsys.readouterr()
    log_levels = ["error", "warning"]
    assert all([log_level not in captured.out for log_level in log_levels])


def test_validate_button_payloads_no_user_warning_raised_with_intent_payload() -> None:
    """Test that no user warning is raised when the payload has double curly braces."""
    payload = '/inform{{"confirmation": "true"}}'
    test_domain = Domain.from_yaml(
        f"""
            version: "{LATEST_TRAINING_DATA_FORMAT_VERSION}"
            intents:
             - inform
            entities:
            - confirmation
            slots:
              confirmation:
                 type: bool
                 mappings:
                  - type: from_entity
                    entity: confirmation
            responses:
                utter_ask_confirm:
                - buttons:
                    - title: Yes
                      payload: '{payload}'
                  text: "Do you confirm?"
            """
    )

    with warnings.catch_warnings():
        warnings.simplefilter("error")
        validator = Validator(test_domain, TrainingData(), StoryGraph([]), None, None)
        assert validator.validate_button_payloads() is True


@pytest.mark.parametrize(
    "payload",
    ['/inform[["confirmation": "false"]]', '/SetSlots["confirmation": "false"]'],
)
def test_validate_button_payloads_invalid_payloads(
    capsys: CaptureFixture, payload: str
) -> None:
    test_domain = Domain.from_yaml(
        f"""
        version: "{LATEST_TRAINING_DATA_FORMAT_VERSION}"
        intents:
        - inform
        responses:
            utter_ask_confirm:
            - buttons:
                - title: No
                  payload: '{payload}'
              text: "Do you confirm?"
        """
    )

    validator = Validator(test_domain, TrainingData(), StoryGraph([]), None, None)
    assert validator.validate_button_payloads() is False

    captured = capsys.readouterr()
    log_level = "error"
    assert log_level in captured.out
    assert (
        "The button 'No' in response "
        "'utter_ask_confirm' does not follow valid payload formats "
        "for triggering a specific intent and entities or for "
        "triggering a SetSlot command."
    ) in captured.out


def test_validate_button_payloads_above_slot_limit(capsys: CaptureFixture) -> None:
    payload = "/SetSlots(" + "test_slot=1, " * 11 + ")"
    test_domain = Domain.from_yaml(
        f"""
        version: "{LATEST_TRAINING_DATA_FORMAT_VERSION}"
        intents:
        - inform
        slots:
          test_slot:
             type: float
        responses:
            utter_ask_confirm:
            - buttons:
                - title: Test
                  payload: '{payload}'
              text: "Do you confirm?"
        """
    )

    validator = Validator(test_domain, TrainingData(), StoryGraph([]), None, None)
    assert validator.validate_button_payloads() is False

    captured = capsys.readouterr()
    log_level = "error"
    assert log_level in captured.out
    assert "validator.validate_button_payloads.slot_limit_exceeded" in captured.out
    assert (
        "The button 'Test' in response 'utter_ask_confirm' has a payload "
        "that sets more than 10 slots. Please make sure that the number "
        "of slots set by the button payload does not exceed the limit."
    ) in captured.out


def test_validate_button_payloads_unique_slot_names(capsys: CaptureFixture) -> None:
    payload = "/SetSlots(name=John, name=Paul)"
    test_domain = Domain.from_yaml(
        f"""
        version: "{LATEST_TRAINING_DATA_FORMAT_VERSION}"
        intents:
        - inform
        slots:
          name:
             type: text
        responses:
            utter_ask_name:
            - buttons:
                - title: Name
                  payload: '{payload}'
              text: "Do you confirm?"
        """
    )

    validator = Validator(test_domain, TrainingData(), StoryGraph([]), None, None)
    assert validator.validate_button_payloads() is False

    captured = capsys.readouterr()
    log_level = "error"
    assert log_level in captured.out
    assert "validator.validate_button_payloads.duplicate_slot_name" in captured.out
    assert (
        "The button 'Name' in response 'utter_ask_name' has a command "
        "to set the slot 'name' multiple times. Please make sure "
        "that each slot is set only once."
    ) in captured.out


def test_validate_CALM_slot_mappings_success(
    capsys: CaptureFixture,
) -> None:
    importer = RasaFileImporter(
        config_file="data/test_calm_slot_mappings/config.yml",
        domain_path="data/test_calm_slot_mappings/validation/domain_valid.yml",
        training_data_paths=[
            "data/test_calm_slot_mappings/data/flows.yml",
            "data/test_calm_slot_mappings/data/nlu.yml",
            "data/test_calm_slot_mappings/data/stories.yml",
        ],
    )
    validator = Validator.from_importer(importer)
    assert validator.validate_CALM_slot_mappings() is True

    captured = capsys.readouterr()
    log_level = "error"
    assert log_level not in captured.out


@pytest.mark.parametrize(
    "domain_path",
    [
        "data/test_calm_slot_mappings/validation/domain_with_llm_and_custom_mappings.yml",
        "data/test_calm_slot_mappings/validation/domain_with_llm_and_nlu_mappings.yml",
    ],
)
def test_domain_slots_contain_all_mapping_type(
    capsys: CaptureFixture, domain_path: str
) -> None:
    importer = RasaFileImporter(
        config_file="data/test_calm_slot_mappings/config.yml",
        domain_path=domain_path,
        training_data_paths=[
            "data/test_calm_slot_mappings/validation/flows.yml",
        ],
    )
    validator = Validator.from_importer(importer)
    assert validator.validate_CALM_slot_mappings() is False

    captured = capsys.readouterr()
    log_level = "error"
    assert log_level in captured.out
    assert (
        "validator.validate_slot_mappings_in_CALM.llm_and_nlu_mappings" in captured.out
    )
    assert (
        "The slot 'card_number' has both LLM and "
        "NLU or custom slot mappings. "
        "Please make sure that the slot has only one type of mapping."
    ) in captured.out


def test_validate_custom_action_defined_in_the_domain(
    capsys: CaptureFixture,
) -> None:
    importer = RasaFileImporter(
        config_file="data/test_calm_slot_mappings/config.yml",
        domain_path="data/test_calm_slot_mappings/validation/domain_action_ask_missing.yml",
        training_data_paths=[
            "data/test_calm_slot_mappings/validation/flows.yml",
        ],
    )
    validator = Validator.from_importer(importer)
    assert validator.validate_CALM_slot_mappings() is False

    captured = capsys.readouterr()
    log_level = "error"
    assert log_level in captured.out
    assert (
        "validator.validate_slot_mappings_in_CALM.custom_action_not_in_domain"
        in captured.out
    )
    assert (
        "The slot 'card_number' has a custom slot mapping, but neither the "
        "action 'action_ask_card_number' nor another custom action are defined "
        "in the domain file. Please add one of the actions to your domain file."
    ) in captured.out


def test_validate_nlu_command_adapter_not_in_config(
    capsys: CaptureFixture,
) -> None:
    importer = RasaFileImporter(
        config_file="data/test_calm_slot_mappings/validation/config_nlu_command_adapter_missing.yml",
        domain_path="data/test_calm_slot_mappings/validation/domain_valid_nlu_mappings.yml",
        training_data_paths=[
            "data/test_calm_slot_mappings/validation/flows.yml",
        ],
    )
    validator = Validator.from_importer(importer)
    assert validator.validate_CALM_slot_mappings() is False

    captured = capsys.readouterr()
    log_level = "error"
    assert log_level in captured.out
    assert (
        "validator.validate_slot_mappings_in_CALM.nlu_mappings_without_adapter"
        in captured.out
    )
    assert (
        "The slot 'card_number' has NLU slot mappings, "
        "but the NLUCommandAdapter is not present in the "
        "pipeline. Please add the NLUCommandAdapter to the "
        "pipeline in the config file."
    ) in captured.out


def test_validate_llm_slot_mappings_in_nlu_based_assistant(
    capsys: CaptureFixture,
) -> None:
    importer = RasaFileImporter(
        domain_path="data/test_calm_slot_mappings/validation/domain_valid_llm_mappings.yml",
        training_data_paths=[
            "data/test_calm_slot_mappings/validation/stories.yml",
        ],
    )
    validator = Validator.from_importer(importer)
    assert validator.validate_CALM_slot_mappings() is False

    captured = capsys.readouterr()
    log_level = "error"
    assert log_level in captured.out
    assert (
        "validator.validate_slot_mappings_in_CALM.llm_mappings_without_flows"
        in captured.out
    )
    assert (
        "The slot 'num_people' has LLM slot mappings, "
        "but no flows are present in the training data files. "
        "Please add flows to the training data files."
    ) in captured.out


def test_validate_llm_slot_mapping_with_action_ask_success(
    capsys: CaptureFixture,
) -> None:
    importer = RasaFileImporter(
        domain_path="data/test_calm_slot_mappings/validation/domain_valid_llm_mappings.yml",
        training_data_paths=[
            "data/test_calm_slot_mappings/validation/flows.yml",
        ],
    )
    validator = Validator.from_importer(importer)
    assert validator.validate_CALM_slot_mappings() is True

    captured = capsys.readouterr()
    log_level = "error"
    assert log_level not in captured.out


def test_validate_custom_slot_mappings_with_action_property_success(
    capsys: CaptureFixture,
) -> None:
    importer = RasaFileImporter(
        domain_path="data/test_calm_slot_mappings/validation/domain_custom_mappings_valid.yml",
        training_data_paths=[
            "data/test_calm_slot_mappings/validation/flows_for_valid_custom_slot_mappings.yml",
        ],
    )
    validator = Validator.from_importer(importer)
    assert validator.validate_CALM_slot_mappings() is True

    captured = capsys.readouterr()
    log_level = "error"
    assert log_level not in captured.out
>>>>>>> 9b207891
<|MERGE_RESOLUTION|>--- conflicted
+++ resolved
@@ -2145,9 +2145,6 @@
         """
     )
     validator = Validator(test_domain, TrainingData(), StoryGraph([]), flows, None)
-<<<<<<< HEAD
-    assert validator.verify_flows_steps_against_domain() is True
-=======
     assert validator.verify_flows_steps_against_domain() is True
 
 
@@ -2543,5 +2540,4 @@
 
     captured = capsys.readouterr()
     log_level = "error"
-    assert log_level not in captured.out
->>>>>>> 9b207891
+    assert log_level not in captured.out