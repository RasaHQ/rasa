from typing import Optional, List, Text, Type
from unittest.mock import Mock, patch

import pytest

from rasa.dialogue_understanding.commands import (
    Command,
    SetSlotCommand,
    StartFlowCommand,
    ErrorCommand,
)
from rasa.dialogue_understanding.commands.chit_chat_answer_command import (
    ChitChatAnswerCommand,
)
from rasa.dialogue_understanding.commands.set_slot_command import SetSlotExtractor
from rasa.dialogue_understanding.generator.command_generator import CommandGenerator
from rasa.dialogue_understanding.stack.dialogue_stack import DialogueStack
<<<<<<< HEAD
from rasa.dialogue_understanding.stack.frames.flow_stack_frame import UserFlowStackFrame
=======
from rasa.dialogue_understanding.stack.frames import UserFlowStackFrame
>>>>>>> 9b207891
from rasa.shared.constants import (
    RASA_PATTERN_INTERNAL_ERROR_USER_INPUT_TOO_LONG,
    RASA_PATTERN_INTERNAL_ERROR_USER_INPUT_EMPTY,
)
from rasa.shared.core.domain import Domain
from rasa.shared.core.flows import Flow, FlowsList
from rasa.shared.core.flows.yaml_flows_io import flows_from_str
from rasa.shared.core.trackers import DialogueStateTracker
from rasa.shared.nlu.constants import TEXT, COMMANDS
from rasa.shared.nlu.training_data.message import Message


class WackyCommandGenerator(CommandGenerator):
    async def predict_commands(
        self,
        message: Message,
        flows: FlowsList,
        tracker: Optional[DialogueStateTracker] = None,
        domain: Optional[Domain] = None,
    ) -> List[Command]:
        if message.get(TEXT) == "Hi":
            raise ValueError("Message too banal - I am quitting.")
        else:
            return [ChitChatAnswerCommand()]


async def test_command_generator_catches_processing_errors():
    generator = WackyCommandGenerator({})
    messages = [Message.build("Hi"), Message.build("What is your purpose?")]
    await generator.process(messages, FlowsList(underlying_flows=[]))
    commands = [m.get(COMMANDS) for m in messages]

    assert len(commands[0]) == 0
    assert len(commands[1]) == 1
    assert commands[1][0]["command"] == ChitChatAnswerCommand.command()


async def test_command_generator_still_throws_not_implemented_error():
    # This test can be removed if the predict_commands method stops to be abstract
    generator = CommandGenerator({})
    with pytest.raises(NotImplementedError):
        await generator.process([Message.build("test")], FlowsList([]))


@pytest.mark.parametrize(
    "commands, startable_flows, expected_commands",
    [
        ([ChitChatAnswerCommand()], FlowsList([]), [ChitChatAnswerCommand()]),
        (
            [StartFlowCommand("spam")],
            FlowsList([Flow("spam")]),
            [StartFlowCommand("spam")],
        ),
        ([StartFlowCommand("eggs")], FlowsList([Flow("spam")]), []),
        (
            [StartFlowCommand("spam"), StartFlowCommand("eggs")],
            FlowsList([Flow("spam")]),
            [StartFlowCommand("spam")],
        ),
    ],
)
def test_check_commands_against_startable_flows(
    commands: List[Command],
    startable_flows: FlowsList,
    expected_commands: List[Command],
):
    """Test that commands are correctly filtered against startable flows."""
    # Given
    generator = CommandGenerator({})
    # When
    commands = generator._check_commands_against_startable_flows(
        commands, startable_flows
    )
    # Then
    assert commands == expected_commands


@patch(
    "rasa.dialogue_understanding.generator.command_generator"
    ".CommandGenerator._check_commands_against_startable_flows"
)
@patch(
    "rasa.dialogue_understanding.generator.command_generator"
    ".CommandGenerator.get_startable_flows"
)
async def test_command_processor_checks_flow_guards(
    mock_get_startable_flows: Mock, mock_check_commands_against_startable_flows: Mock
):
    """Test that the command processor checks flow guards."""
    # Given
    generator = WackyCommandGenerator({})
    messages = [Message.build("What is your purpose?")]
    # When
    await generator.process(messages, FlowsList([Flow("spam")]))
    # Then
    mock_get_startable_flows.assert_called_once()
    mock_check_commands_against_startable_flows.assert_called_once()


@patch(
    "rasa.dialogue_understanding.generator.command_generator"
    ".CommandGenerator._check_commands_against_startable_flows"
)
@patch(
    "rasa.dialogue_understanding.generator.command_generator"
    ".CommandGenerator._evaluate_and_predict"
)
async def test_command_generator_no_active_flows_to_add_to_available_flows(
    mock_evaluate_and_predict: Mock,
    mock_check_commands_against_startable_flows: Mock,
):
    """Test that the command processor checks flow guards."""
    # Given
    generator = WackyCommandGenerator({})
    messages = [Message.build("What is your purpose?")]
    domain = Domain.empty()

    tracker = DialogueStateTracker.from_dict("sender_id", [])

    all_flows = flows_from_str(
        """
        flows:
          my_flow:
            name: foo flow
            description: foo flow
            steps:
            - id: collect_foo
              collect: foo
            - id: call_flow_1
              call: call_flow_1
            - id: collect_baz
              collect: baz
          call_flow_1:
            if: False
            name: call flow 1
            description: call flow 1
            steps:
            - call: call_flow_2
          call_flow_2:
            if: False
            name: call flow 2
            description: call flow 2
            steps:
            - id: collect_buzz
              collect: buzz
        """
    )

    # When
<<<<<<< HEAD
    await generator.process(
        messages,
        all_flows,
        tracker,
    )
    # Then
    mock_evaluate_and_predict.assert_called_once_with(
        messages[0],
        FlowsList([all_flows.flow_by_id("my_flow")]),
        tracker,
=======
    await generator.process(messages, all_flows, tracker, domain)
    # Then
    mock_evaluate_and_predict.assert_called_once_with(
        messages[0], FlowsList([all_flows.flow_by_id("my_flow")]), tracker, domain
>>>>>>> 9b207891
    )
    mock_check_commands_against_startable_flows.assert_called_once()


async def test_command_generator_add_active_flows_to_available_flows() -> None:
    """Test that the command processor checks flow guard and gets active flows."""
    # Given
    generator = WackyCommandGenerator({})

    user_frame = UserFlowStackFrame(
        flow_id="my_flow", step_id="collect_foo", frame_id="some-frame-id"
    )
    user_frame_2 = UserFlowStackFrame(
        flow_id="call_flow_1",
        step_id="call_flow_1",
        frame_id="some-frame-id",
        frame_type="call",
    )
    user_frame_3 = UserFlowStackFrame(
        flow_id="call_flow_2",
        step_id="collect_buzz",
        frame_id="some-frame-id",
        frame_type="call",
    )

    stack = DialogueStack(frames=[user_frame, user_frame_2, user_frame_3])
    tracker = DialogueStateTracker.from_events("test", evts=[])
    tracker.update_stack(stack)

    all_flows = flows_from_str(
        """
        flows:
          my_flow:
            name: foo flow
            description: foo flow
            steps:
            - id: collect_foo
              collect: foo
            - id: call_flow_1
              call: call_flow_1
            - id: collect_baz
              collect: baz
          call_flow_1:
            if: False
            name: call flow 1
            description: call flow 1
            steps:
            - call: call_flow_2
          call_flow_2:
            if: False
            name: call flow 2
            description: call flow 2
            steps:
            - id: collect_buzz
              collect: buzz
        """
    )

    # When
    result = generator.get_active_flows(all_flows, tracker)
    # Then
    expected_flows = FlowsList(
        [
            all_flows.flow_by_id("call_flow_2"),
            all_flows.flow_by_id("call_flow_1"),
            all_flows.flow_by_id("my_flow"),
        ]
    )
    assert result == expected_flows


@patch(
    "rasa.dialogue_understanding.generator.command_generator"
    ".CommandGenerator.get_active_flows"
)
@patch(
    "rasa.dialogue_understanding.generator.command_generator"
    ".CommandGenerator.get_startable_flows"
)
async def test_process_does_not_predict_commands_if_commands_already_present(
    mock_get_active_flows: Mock,
    mock_startable_flows: Mock,
):
    """Test that predict_commands does not overwrite commands
    if commands are already set on message."""
    command_generator = CommandGenerator({})

    command = StartFlowCommand("some flow").as_dict()

    test_message = Message.build(text="some message")
    test_message.set(COMMANDS, [command], add_to_output=True)

    assert len(test_message.get(COMMANDS)) == 1
    assert test_message.get(COMMANDS) == [command]

    mock_tracker = Mock()
    mock_tracker.get_slot = Mock(return_value=[])

    mock_get_active_flows.return_value = FlowsList([])
    mock_startable_flows.return_value = FlowsList([Flow("startable_flow")])

    returned_message = (
        await command_generator.process(
            [test_message],
            flows=FlowsList([Flow("startable_flow")]),
            tracker=mock_tracker,
        )
    )[0]

    assert len(returned_message.get(COMMANDS)) == 1
    assert returned_message.get(COMMANDS) == [command]


@pytest.mark.parametrize(
    "message, expected_error_type",
    [
        (" \n\t", RASA_PATTERN_INTERNAL_ERROR_USER_INPUT_EMPTY),
        ("", RASA_PATTERN_INTERNAL_ERROR_USER_INPUT_EMPTY),
        ("Very long message", RASA_PATTERN_INTERNAL_ERROR_USER_INPUT_TOO_LONG),
    ],
)
async def test_process_invalid_messages(message: Text, expected_error_type: Text):
    # Given
    generator = WackyCommandGenerator({"user_input": {"max_characters": 10}})
    # When
    processed_messages = await generator.process(
        messages=[Message.build(text=message)], flows=FlowsList(underlying_flows=[])
    )
    # Then
    command = processed_messages[0].data["commands"][0]
    assert command["command"] == ErrorCommand.command()
    assert command["error_type"] == expected_error_type


@pytest.mark.parametrize(
    "message, expected_command_type, expected_error_type",
    [
        (" \n\t", ErrorCommand, RASA_PATTERN_INTERNAL_ERROR_USER_INPUT_EMPTY),
        ("", ErrorCommand, RASA_PATTERN_INTERNAL_ERROR_USER_INPUT_EMPTY),
        (
            "Very very long message",
            ErrorCommand,
            RASA_PATTERN_INTERNAL_ERROR_USER_INPUT_TOO_LONG,
        ),
        ("Chit Chat", ChitChatAnswerCommand, None),
    ],
)
async def test_evaluate_and_predict_commands(
    message: Text, expected_command_type: Type, expected_error_type: Optional[Text]
):
    # Given
    generator = WackyCommandGenerator({"user_input": {"max_characters": 20}})
    # When
    commands = await generator._evaluate_and_predict(
        message=Message.build(text=message),
        startable_flows=FlowsList(underlying_flows=[]),
    )
    # Then
    assert len(commands) == 1
    assert isinstance(commands[0], expected_command_type)
    if isinstance(commands[0], ErrorCommand):
        assert commands[0].error_type == expected_error_type


@pytest.mark.parametrize(
    "active_flow, input_commands, expected_commands",
    [
        (
            "auth_user",
            [SetSlotCommand("auth_token", "ABCD12EF", SetSlotExtractor.LLM.value)],
            [SetSlotCommand("auth_token", "ABCD12EF", SetSlotExtractor.LLM.value)],
        ),
        (
            "auth_user_2",
            [SetSlotCommand("auth_token", "ABCD12EF", SetSlotExtractor.LLM.value)],
            [],
        ),
        (
            "loyalty_points",
            [StartFlowCommand("loyalty_points")],
            [StartFlowCommand("loyalty_points")],
        ),
        (
            "some_flow",
            [SetSlotCommand("nlu_slot", "some_value", SetSlotExtractor.NLU.value)],
            [SetSlotCommand("nlu_slot", "some_value", SetSlotExtractor.NLU.value)],
        ),
    ],
)
def test_command_generator_check_commands_against_slot_mappings_active_flow(
    active_flow: Text, input_commands: List[Command], expected_commands: List[Command]
):
    # Given
    generator = CommandGenerator({})
    slot_name = "auth_token"
    flow_id = "auth_user"
    domain = Domain.from_yaml(f"""
    entities:
    - nlu_entity
    slots:
      {slot_name}:
        type: text
        mappings:
            - type: from_llm
              conditions:
                - active_flow: {flow_id}
      nlu_slot:
        type: text
        mappings:
        - type: from_entity
          entity: nlu_entity
    """)
    tracker = DialogueStateTracker.from_events("test", [], slots=domain.slots)
    user_frame = UserFlowStackFrame(
        flow_id=active_flow, step_id="first_step", frame_id="some-frame-id"
    )
    stack = DialogueStack(frames=[user_frame])
    tracker.update_stack(stack)

    # When
    actual_commands = generator._check_commands_against_slot_mappings(
        input_commands, tracker, domain
    )

    # Then
    assert actual_commands == expected_commands<|MERGE_RESOLUTION|>--- conflicted
+++ resolved
@@ -15,11 +15,7 @@
 from rasa.dialogue_understanding.commands.set_slot_command import SetSlotExtractor
 from rasa.dialogue_understanding.generator.command_generator import CommandGenerator
 from rasa.dialogue_understanding.stack.dialogue_stack import DialogueStack
-<<<<<<< HEAD
-from rasa.dialogue_understanding.stack.frames.flow_stack_frame import UserFlowStackFrame
-=======
 from rasa.dialogue_understanding.stack.frames import UserFlowStackFrame
->>>>>>> 9b207891
 from rasa.shared.constants import (
     RASA_PATTERN_INTERNAL_ERROR_USER_INPUT_TOO_LONG,
     RASA_PATTERN_INTERNAL_ERROR_USER_INPUT_EMPTY,
@@ -169,23 +165,10 @@
     )
 
     # When
-<<<<<<< HEAD
-    await generator.process(
-        messages,
-        all_flows,
-        tracker,
-    )
-    # Then
-    mock_evaluate_and_predict.assert_called_once_with(
-        messages[0],
-        FlowsList([all_flows.flow_by_id("my_flow")]),
-        tracker,
-=======
     await generator.process(messages, all_flows, tracker, domain)
     # Then
     mock_evaluate_and_predict.assert_called_once_with(
         messages[0], FlowsList([all_flows.flow_by_id("my_flow")]), tracker, domain
->>>>>>> 9b207891
     )
     mock_check_commands_against_startable_flows.assert_called_once()
 
