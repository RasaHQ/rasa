--- conflicted
+++ resolved
@@ -5,12 +5,7 @@
 )
 from rasa.dialogue_understanding.stack.dialogue_stack import DialogueStack
 from rasa.dialogue_understanding.stack.frames.flow_stack_frame import UserFlowStackFrame
-<<<<<<< HEAD
-from rasa.shared.core.events import DialogueStackUpdated, SlotSet
-=======
-from rasa.shared.core.constants import DIALOGUE_STACK_SLOT
-from rasa.shared.core.events import FlowCancelled, SlotSet
->>>>>>> 0c55e0f3
+from rasa.shared.core.events import DialogueStackUpdated, SlotSet, FlowCancelled
 from rasa.shared.core.trackers import DialogueStateTracker
 from rasa.shared.core.flows.yaml_flows_io import flows_from_str
 import jsonpatch
@@ -67,21 +62,15 @@
     events = command.run_command_on_tracker(tracker, all_flows, tracker)
     assert len(events) == 2
 
-<<<<<<< HEAD
-    dialogue_stack_event = events[0]
-    assert isinstance(dialogue_stack_event, DialogueStackUpdated)
-
-    patch = jsonpatch.JsonPatch.from_string(dialogue_stack_event.update)
-    dialogue_stack_dump = patch.apply(tracker.stack.as_dict())
-=======
     # the first event should be a flow canceled event
     flow_cancelled_event = events[0]
     assert flow_cancelled_event == FlowCancelled("foo", "first_step")
 
     dialogue_stack_event = events[1]
-    assert isinstance(dialogue_stack_event, SlotSet)
-    assert dialogue_stack_event.key == DIALOGUE_STACK_SLOT
->>>>>>> 0c55e0f3
+    assert isinstance(dialogue_stack_event, DialogueStackUpdated)
+
+    patch = jsonpatch.JsonPatch.from_string(dialogue_stack_event.update)
+    dialogue_stack_dump = patch.apply(tracker.stack.as_dict())
 
     # flow should still be on the stack and a cancel flow should have been added
     assert isinstance(dialogue_stack_dump, list) and len(dialogue_stack_dump) == 2
