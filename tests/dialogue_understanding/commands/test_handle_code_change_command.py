--- conflicted
+++ resolved
@@ -15,20 +15,13 @@
     PatternFlowStackFrame,
 )
 from rasa.shared.core.domain import Domain
-<<<<<<< HEAD
 from rasa.shared.core.events import DialogueStackUpdated, SlotSet
 from rasa.shared.core.flows.flow import (
-    FlowsList,
     START_STEP,
     ContinueFlowStep,
     END_STEP,
 )
-=======
-from rasa.shared.core.events import SlotSet
-from rasa.shared.core.flows.steps.constants import START_STEP, END_STEP
-from rasa.shared.core.flows.steps.continuation import ContinueFlowStep
 from rasa.shared.core.flows import FlowsList
->>>>>>> 0c55e0f3
 from rasa.shared.core.trackers import DialogueStateTracker
 from tests.dialogue_understanding.commands.test_command_processor import (
     start_bar_user_uttered,
