--- conflicted
+++ resolved
@@ -10,12 +10,7 @@
 # we're matching anchors with href containing strings, but not starting
 # with "http". This also exclude local href already configured using `useBaseUrl()`
 ANCHOR_RE = re.compile(
-<<<<<<< HEAD
-    r"<(a|Button)[^>]*href=\"(?P<href>(?!http).+?)\"[^>]*>",
-    re.DOTALL,
-=======
     r"<(a|Button)[^>]*href=\"(?P<href>(?!http).+?)\"[^>]*>", re.DOTALL
->>>>>>> a9932b4a
 )
 
 
