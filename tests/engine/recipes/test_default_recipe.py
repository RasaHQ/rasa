--- conflicted
+++ resolved
@@ -686,22 +686,6 @@
     assert dumped
 
 
-<<<<<<< HEAD
-@pytest.mark.parametrize(
-    "config_file",
-    [
-        "data/test_config/config_unique_assistant_id.yml",
-        "data/test_config/config_defaults.yml",
-    ],
-)
-def test_graph_config_for_recipe_with_assistant_id(config_file):
-    config = rasa.shared.utils.io.read_model_configuration(config_file)
-
-    recipe = Recipe.recipe_for_name(DefaultV1Recipe.name)
-    model_config = recipe.graph_config_for_recipe(config, {})
-
-    assert model_config.assistant_id == config.get(ASSISTANT_ID_KEY)
-=======
 def test_needs_from_args():
     @DefaultV1Recipe.register(
         DefaultV1Recipe.ComponentType.MESSAGE_TOKENIZER,
@@ -727,4 +711,19 @@
         "training_trackers": "training_tracker_provider",
         "tracker": PLACEHOLDER_TRACKER,
     }
->>>>>>> 9962ec4d
+
+
+@pytest.mark.parametrize(
+    "config_file",
+    [
+        "data/test_config/config_unique_assistant_id.yml",
+        "data/test_config/config_defaults.yml",
+    ],
+)
+def test_graph_config_for_recipe_with_assistant_id(config_file):
+    config = rasa.shared.utils.io.read_model_configuration(config_file)
+
+    recipe = Recipe.recipe_for_name(DefaultV1Recipe.name)
+    model_config = recipe.graph_config_for_recipe(config, {})
+
+    assert model_config.assistant_id == config.get(ASSISTANT_ID_KEY)