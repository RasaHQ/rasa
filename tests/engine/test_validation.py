from typing import Any, Callable, Dict, Text, Tuple, Type, Optional, List
from collections import namedtuple
import itertools
from unittest.mock import Mock

import pytest
from rasa.core.policies.policy import PolicyPrediction

from rasa.engine import validation
from rasa.engine.exceptions import GraphSchemaValidationException
from rasa.engine.graph import (
    GraphComponent,
    ExecutionContext,
    GraphSchema,
    SchemaNode,
    GraphModelConfiguration,
)
from rasa.engine.constants import PLACEHOLDER_IMPORTER
from rasa.engine.storage.resource import Resource
from rasa.engine.storage.storage import ModelStorage
from rasa.shared.core.domain import Domain
from rasa.shared.importers.autoconfig import TrainingType
from rasa.shared.importers.importer import TrainingDataImporter
from rasa.shared.nlu.training_data.message import Message
from rasa.shared.nlu.training_data.training_data import TrainingData


class TestComponentWithoutRun(GraphComponent):
    @classmethod
    def create(
        cls,
        config: Dict[Text, Any],
        model_storage: ModelStorage,
        resource: Resource,
        execution_context: ExecutionContext,
    ) -> GraphComponent:
        return cls()


class TestComponentWithRun(TestComponentWithoutRun):
    def run(self) -> TrainingData:
        pass


class TestComponentWithRunAndParam(TestComponentWithoutRun):
    def run(self, training_data: TrainingData) -> TrainingData:
        pass


class TestNLUTarget(TestComponentWithoutRun):
    def run(self) -> List[Message]:
        pass


class TestCoreTarget(TestComponentWithoutRun):
<<<<<<< HEAD
    def run(
        self,
    ) -> PolicyPrediction:
=======
    def run(self) -> PolicyPrediction:
>>>>>>> a9932b4a
        pass


DEFAULT_PREDICT_SCHEMA = GraphSchema(
    {
        "nlu_target": SchemaNode(
            needs={},
            uses=TestNLUTarget,
            eager=True,
            constructor_name="load",
            fn="run",
            config={},
        )
    }
)


def create_test_schema(
    uses: Type,  # The unspecified type is on purpose to enable testing of invalid cases
    constructor_name: Text = "create",
    run_fn: Text = "run",
    needs: Optional[Dict[Text, Text]] = None,
    eager: bool = True,
    parent: Optional[Type[GraphComponent]] = None,
    language: Optional[Text] = None,
    is_train_graph: bool = True,
) -> GraphModelConfiguration:

    parent_node = {}
    if parent:
        parent_node = {
            "parent": SchemaNode(
                needs={}, uses=parent, constructor_name="create", fn="run", config={}
            )
        }

    train_schema = GraphSchema({})
    predict_schema = DEFAULT_PREDICT_SCHEMA
    # noinspection PyTypeChecker
    schema = GraphSchema(
        {
            "my_node": SchemaNode(
                needs=needs or {},
                uses=uses,
                eager=eager,
                constructor_name=constructor_name,
                fn=run_fn,
                config={},
            ),
            **DEFAULT_PREDICT_SCHEMA.nodes,
            **parent_node,
        }
    )

    if is_train_graph:
        train_schema = schema
    else:
        predict_schema = schema

    return GraphModelConfiguration(
        train_schema=train_schema,
        predict_schema=predict_schema,
        training_type=TrainingType.BOTH,
        core_target=None,
        nlu_target="nlu_target",
        language=language,
    )


def test_graph_component_is_no_graph_component():
    class MyComponent:
        def other(self) -> TrainingData:
            pass

    graph_config = create_test_schema(uses=MyComponent)

    with pytest.raises(GraphSchemaValidationException, match="implement .+ interface"):
        validation.validate(graph_config)


def test_graph_component_fn_does_not_exist():
    graph_config = create_test_schema(uses=TestComponentWithRun, run_fn="some_fn")

    with pytest.raises(
        GraphSchemaValidationException, match="required method 'some_fn'"
    ):
<<<<<<< HEAD
        validation.validate(
            graph_config,
        )
=======
        validation.validate(graph_config)
>>>>>>> a9932b4a


def test_graph_output_is_not_fingerprintable_int():
    class MyComponent(TestComponentWithoutRun):
        def run(self) -> int:
            pass

    graph_config = create_test_schema(uses=MyComponent)

    with pytest.raises(GraphSchemaValidationException, match="fingerprintable"):
<<<<<<< HEAD
        validation.validate(
            graph_config,
        )
=======
        validation.validate(graph_config)
>>>>>>> a9932b4a


def test_predict_graph_output_is_not_fingerprintable():
    class MyComponent(TestComponentWithoutRun):
        def run(self) -> int:
            pass

    graph_config = create_test_schema(uses=MyComponent, is_train_graph=False)

    validation.validate(graph_config)


def test_graph_output_is_not_fingerprintable_any():
    class MyComponent(TestComponentWithoutRun):
        def run(self) -> Any:
            pass

    graph_config = create_test_schema(uses=MyComponent)

    with pytest.raises(GraphSchemaValidationException, match="fingerprintable"):
<<<<<<< HEAD
        validation.validate(
            graph_config,
        )
=======
        validation.validate(graph_config)
>>>>>>> a9932b4a


def test_graph_output_is_not_fingerprintable_None():
    class MyComponent(TestComponentWithoutRun):
        def run(self) -> None:
            pass

<<<<<<< HEAD
    graph_config = create_test_schema(
        uses=MyComponent,
    )

    with pytest.raises(GraphSchemaValidationException, match="fingerprintable"):
        validation.validate(
            graph_config,
        )
=======
    graph_config = create_test_schema(uses=MyComponent)

    with pytest.raises(GraphSchemaValidationException, match="fingerprintable"):
        validation.validate(graph_config)
>>>>>>> a9932b4a


def test_graph_with_forward_referenced_output_type():
    class MyComponent(TestComponentWithoutRun):
        # The non imported type annotation is on purpose so we can provoke a error in
        # the test
        def run(self) -> "UserUttered":  # noqa: F821
            pass

    graph_config = create_test_schema(uses=MyComponent)

    with pytest.raises(GraphSchemaValidationException, match="forward reference"):
<<<<<<< HEAD
        validation.validate(
            graph_config,
        )
=======
        validation.validate(graph_config)
>>>>>>> a9932b4a


def test_graph_output_missing_type_annotation():
    class MyComponent(TestComponentWithoutRun):
        def run(self):
            pass

    graph_config = create_test_schema(uses=MyComponent)

    with pytest.raises(
        GraphSchemaValidationException, match="does not have a type annotation"
    ):
<<<<<<< HEAD
        validation.validate(
            graph_config,
        )
=======
        validation.validate(graph_config)
>>>>>>> a9932b4a


def test_graph_with_fingerprintable_output():
    class MyComponent(TestComponentWithoutRun):
        def run(self) -> TrainingData:
            pass

    graph_config = create_test_schema(uses=MyComponent)

    validation.validate(graph_config)


class MyTrainingData(TrainingData):
    pass


def test_graph_with_fingerprintable_output_subclass():
    class MyComponent(TestComponentWithoutRun):
        def run(self) -> MyTrainingData:
            pass

    graph_config = create_test_schema(uses=MyComponent)

<<<<<<< HEAD
    validation.validate(
        graph_config,
    )
=======
    validation.validate(graph_config)
>>>>>>> a9932b4a


def test_graph_constructor_missing():
    class MyComponent(TestComponentWithoutRun):
        def run(self) -> TrainingData:
            pass

    graph_config = create_test_schema(uses=MyComponent, constructor_name="invalid")

    with pytest.raises(
        GraphSchemaValidationException, match="required method 'invalid'"
    ):
<<<<<<< HEAD
        validation.validate(
            graph_config,
        )
=======
        validation.validate(graph_config)
>>>>>>> a9932b4a


def test_graph_constructor_config_wrong_type():
    class MyComponent(TestComponentWithRun):
        @classmethod
        def create(
            cls,
            config: Dict[int, int],
            model_storage: ModelStorage,
            resource: Resource,
            execution_context: ExecutionContext,
        ) -> GraphComponent:
            pass

    graph_config = create_test_schema(uses=MyComponent)

    with pytest.raises(GraphSchemaValidationException, match="incompatible type"):
<<<<<<< HEAD
        validation.validate(
            graph_config,
        )
=======
        validation.validate(graph_config)
>>>>>>> a9932b4a


def test_graph_constructor_resource_wrong_type():
    class MyComponent(TestComponentWithRun):
        @classmethod
        def create(
            cls,
            config: Dict[Text, Any],
            model_storage: ModelStorage,
            resource: Dict,
            execution_context: ExecutionContext,
        ) -> GraphComponent:
            pass

    graph_config = create_test_schema(uses=MyComponent)

    with pytest.raises(GraphSchemaValidationException, match="incompatible type"):
<<<<<<< HEAD
        validation.validate(
            graph_config,
        )
=======
        validation.validate(graph_config)
>>>>>>> a9932b4a


def test_graph_constructor_model_storage_wrong_type():
    class MyComponent(TestComponentWithRun):
        @classmethod
        def create(
            cls,
            config: Dict[Text, Any],
            model_storage: Any,
            resource: Resource,
            execution_context: ExecutionContext,
        ) -> GraphComponent:
            pass

    graph_config = create_test_schema(uses=MyComponent)

    with pytest.raises(GraphSchemaValidationException, match="incompatible type"):
<<<<<<< HEAD
        validation.validate(
            graph_config,
        )
=======
        validation.validate(graph_config)
>>>>>>> a9932b4a


def test_graph_constructor_execution_context_wrong_type():
    class MyComponent(TestComponentWithRun):
        @classmethod
        def create(
            cls,
            config: Dict[Text, Any],
            model_storage: ModelStorage,
            resource: Resource,
            execution_context: Any,
        ) -> GraphComponent:
            pass

    graph_config = create_test_schema(uses=MyComponent)

    with pytest.raises(GraphSchemaValidationException, match="incompatible type"):
<<<<<<< HEAD
        validation.validate(
            graph_config,
        )
=======
        validation.validate(graph_config)
>>>>>>> a9932b4a


@pytest.mark.parametrize(
    "current_language, supported_languages",
    [("de", ["en"]), ("en", ["zh", "fi"]), ("us", [])],
)
def test_graph_constructor_execution_not_supported_language(
    current_language: Text, supported_languages: Optional[List[Text]]
):
    class MyComponent(TestComponentWithRun):
        @staticmethod
        def supported_languages() -> Optional[List[Text]]:
            return supported_languages

    graph_config = create_test_schema(uses=MyComponent, language=current_language)

    with pytest.raises(
        GraphSchemaValidationException, match="does not support .* language"
    ):
        validation.validate(graph_config)


@pytest.mark.parametrize(
    "current_language, supported_languages",
    [(None, None), ("en", ["zh", "en"]), ("zh", None), (None, ["en"])],
)
def test_graph_constructor_execution_supported_language(
    current_language: Optional[Text], supported_languages: Optional[List[Text]]
):
    class MyComponent(TestComponentWithRun):
        @staticmethod
        def supported_languages() -> Optional[List[Text]]:
            return supported_languages

    graph_config = create_test_schema(uses=MyComponent, language=current_language)

    validation.validate(graph_config)


@pytest.mark.parametrize(
<<<<<<< HEAD
    "current_language, not_supported_languages",
    [("de", ["de", "en"]), ("en", ["en"])],
=======
    "current_language, not_supported_languages", [("de", ["de", "en"]), ("en", ["en"])]
>>>>>>> a9932b4a
)
def test_graph_constructor_execution_exclusive_list_not_supported_language(
    current_language: Text, not_supported_languages: Optional[List[Text]]
):
    class MyComponent(TestComponentWithRun):
        @staticmethod
        def not_supported_languages() -> Optional[List[Text]]:
            return not_supported_languages

    graph_config = create_test_schema(
        uses=MyComponent, language=current_language, is_train_graph=False
    )

    with pytest.raises(
        GraphSchemaValidationException, match="does not support .* language"
    ):
        validation.validate(graph_config)


@pytest.mark.parametrize(
    "current_language, not_supported_languages",
    [(None, None), ("en", ["zh"]), ("zh", None), (None, ["de"])],
)
def test_graph_constructor_execution_exclusive_list_supported_language(
    current_language: Optional[Text], not_supported_languages: Optional[List[Text]]
):
    class MyComponent(TestComponentWithRun):
        @staticmethod
        def not_supported_languages() -> Optional[List[Text]]:
            return not_supported_languages

    graph_config = create_test_schema(
        uses=MyComponent, language=current_language, is_train_graph=False
    )

    validation.validate(graph_config)


@pytest.mark.parametrize(
    "required_packages", [["pytorch"], ["tensorflow", "kubernetes"]]
)
def test_graph_missing_package_requirements(required_packages: List[Text]):
    class MyComponent(TestComponentWithRun):
        @staticmethod
        def required_packages() -> List[Text]:
            """Any extra python dependencies required for this component to run."""
            return required_packages

    graph_config = create_test_schema(uses=MyComponent)

    with pytest.raises(GraphSchemaValidationException, match="not installed"):
<<<<<<< HEAD
        validation.validate(
            graph_config,
        )
=======
        validation.validate(graph_config)
>>>>>>> a9932b4a


@pytest.mark.parametrize("required_packages", [["tensorflow"], ["tensorflow", "numpy"]])
def test_graph_satisfied_package_requirements(required_packages: List[Text]):
    class MyComponent(TestComponentWithRun):
        @staticmethod
        def required_packages() -> List[Text]:
            """Any extra python dependencies required for this component to run."""
            return required_packages

    graph_config = create_test_schema(uses=MyComponent)

<<<<<<< HEAD
    validation.validate(
        graph_config,
    )
=======
    validation.validate(graph_config)
>>>>>>> a9932b4a


def test_run_param_not_satisfied():
    class MyComponent(TestComponentWithoutRun):
        def run(self, some_param: TrainingData) -> TrainingData:
            pass

    graph_config = create_test_schema(uses=MyComponent)

    with pytest.raises(GraphSchemaValidationException, match="needs the param"):
<<<<<<< HEAD
        validation.validate(
            graph_config,
        )
=======
        validation.validate(graph_config)
>>>>>>> a9932b4a


def test_run_param_satifisfied_due_to_default():
    class MyComponent(TestComponentWithoutRun):
        def run(self, some_param: TrainingData = TrainingData()) -> TrainingData:
            pass

    graph_config = create_test_schema(uses=MyComponent)

<<<<<<< HEAD
    validation.validate(
        graph_config,
    )
=======
    validation.validate(graph_config)
>>>>>>> a9932b4a


def test_too_many_supplied_params():
    graph_config = create_test_schema(
        uses=TestComponentWithRun, needs={"some_param": "parent"}
    )

    with pytest.raises(
        GraphSchemaValidationException, match="does not accept a parameter"
    ):
        validation.validate(graph_config)


def test_too_many_supplied_params_but_kwargs():
    class MyComponent(TestComponentWithoutRun):
        def run(self, **kwargs: Any) -> TrainingData:
            pass

    graph_config = create_test_schema(
        uses=MyComponent, needs={"some_param": "parent"}, parent=TestComponentWithRun
    )

<<<<<<< HEAD
    validation.validate(
        graph_config,
    )
=======
    validation.validate(graph_config)
>>>>>>> a9932b4a


def test_run_fn_with_variable_length_positional_param():
    class MyComponent(TestComponentWithoutRun):
        def run(self, *args: Any, some_param: TrainingData) -> TrainingData:
            pass

    graph_config = create_test_schema(
        uses=MyComponent, needs={"some_param": "parent"}, parent=TestComponentWithRun
    )

<<<<<<< HEAD
    validation.validate(
        graph_config,
    )
=======
    validation.validate(graph_config)
>>>>>>> a9932b4a


def test_matching_params_due_to_constructor():
    class MyComponent(TestComponentWithRun):
        @classmethod
        def load(
            cls,
            config: Dict[Text, Any],
            model_storage: ModelStorage,
            resource: Resource,
            execution_context: ExecutionContext,
            some_param: TrainingData,
        ) -> GraphComponent:
            pass

    graph_config = create_test_schema(
        uses=MyComponent,
        needs={"some_param": "parent"},
        eager=False,
        constructor_name="load",
        parent=TestComponentWithRun,
    )

    validation.validate(graph_config)


def test_matching_params_due_to_constructor_but_eager():
    class MyComponent(TestComponentWithRun):
        @classmethod
        def load(
            cls,
            config: Dict[Text, Any],
            model_storage: ModelStorage,
            resource: Resource,
            execution_context: ExecutionContext,
            some_param: TrainingData,
        ) -> GraphComponent:
            pass

    graph_config = create_test_schema(
        uses=MyComponent,
        needs={"some_param": "parent"},
        eager=True,
        constructor_name="load",
    )

    with pytest.raises(
        GraphSchemaValidationException, match="which is used during training"
    ):
        validation.validate(graph_config)


@pytest.mark.parametrize(
    "eager, error_message", [(True, "during training"), (False, "needs the param")]
)
def test_unsatisfied_constructor(eager: bool, error_message: Text):
    class MyComponent(TestComponentWithRun):
        @classmethod
        def load(
            cls,
            config: Dict[Text, Any],
            model_storage: ModelStorage,
            resource: Resource,
            execution_context: ExecutionContext,
            some_param: TrainingData,
        ) -> GraphComponent:
            pass

    graph_config = create_test_schema(
<<<<<<< HEAD
        uses=MyComponent,
        eager=eager,
        constructor_name="load",
=======
        uses=MyComponent, eager=eager, constructor_name="load"
>>>>>>> a9932b4a
    )

    with pytest.raises(GraphSchemaValidationException, match=error_message):
        validation.validate(graph_config)


def test_parent_is_missing():
    graph_config = create_test_schema(
        uses=TestComponentWithRunAndParam,
        needs={"training_data": "not existing parent"},
    )

    with pytest.raises(
        GraphSchemaValidationException, match="this component is not part"
    ):
        validation.validate(graph_config)


def test_parent_supplying_wrong_type():
    class MyUnreliableParent(TestComponentWithoutRun):
        def run(self) -> Domain:
            pass

    graph_config = create_test_schema(
        uses=TestComponentWithRunAndParam,
        parent=MyUnreliableParent,
        needs={"training_data": "parent"},
    )

    with pytest.raises(
        GraphSchemaValidationException, match="expects an input of type"
    ):
<<<<<<< HEAD
        validation.validate(
            graph_config,
        )
=======
        validation.validate(graph_config)
>>>>>>> a9932b4a


def test_parent_supplying_wrong_type_to_constructor():
    class MyUnreliableParent(TestComponentWithoutRun):
        def run(self) -> Domain:
            pass

    class MyComponent(TestComponentWithRun):
        @classmethod
        def load(
            cls,
            config: Dict[Text, Any],
            model_storage: ModelStorage,
            resource: Resource,
            execution_context: ExecutionContext,
            some_param: TrainingData,
        ) -> GraphComponent:
            pass

    graph_config = create_test_schema(
        uses=MyComponent,
        eager=False,
        constructor_name="load",
        parent=MyUnreliableParent,
        needs={"some_param": "parent"},
    )

    with pytest.raises(
        GraphSchemaValidationException, match="expects an input of type"
    ):
<<<<<<< HEAD
        validation.validate(
            graph_config,
        )
=======
        validation.validate(graph_config)
>>>>>>> a9932b4a


def test_parent_supplying_subtype():
    class Parent(TestComponentWithoutRun):
        def run(self) -> MyTrainingData:
            pass

    class MyComponent(TestComponentWithoutRun):
        def run(self, training_data: TrainingData) -> TrainingData:
            pass

    graph_config = create_test_schema(
<<<<<<< HEAD
        uses=MyComponent,
        parent=Parent,
        needs={"training_data": "parent"},
    )

    validation.validate(
        graph_config,
    )
=======
        uses=MyComponent, parent=Parent, needs={"training_data": "parent"}
    )

    validation.validate(graph_config)
>>>>>>> a9932b4a


def test_child_accepting_any_type_from_parent():
    class Parent(TestComponentWithoutRun):
        def run(self) -> MyTrainingData:
            pass

    class MyComponent(TestComponentWithoutRun):
        def run(self, training_data: Any) -> TrainingData:
            pass

    graph_config = create_test_schema(
<<<<<<< HEAD
        uses=MyComponent,
        parent=Parent,
        needs={"training_data": "parent"},
    )

    validation.validate(
        graph_config,
    )
=======
        uses=MyComponent, parent=Parent, needs={"training_data": "parent"}
    )

    validation.validate(graph_config)
>>>>>>> a9932b4a


@pytest.mark.parametrize("is_train_graph", [True, False])
def test_cycle(is_train_graph: bool):
    class MyTestComponent(TestComponentWithoutRun):
        def run(self, training_data: TrainingData) -> TrainingData:
            pass

    train_schema = GraphSchema({})
    predict_schema = DEFAULT_PREDICT_SCHEMA

    schema = GraphSchema(
        {
            "A": SchemaNode(
                needs={"training_data": "B"},
                uses=MyTestComponent,
                eager=True,
                constructor_name="create",
                fn="run",
                is_target=True,
                config={},
            ),
            "B": SchemaNode(
                needs={"training_data": "C"},
                uses=MyTestComponent,
                eager=True,
                constructor_name="create",
                fn="run",
                config={},
            ),
            "C": SchemaNode(
                needs={"training_data": "A"},
                uses=MyTestComponent,
                eager=True,
                constructor_name="create",
                fn="run",
                config={},
            ),
        }
    )

    if is_train_graph:
        train_schema = schema
    else:
        predict_schema = schema

    with pytest.raises(GraphSchemaValidationException, match="Cycles"):
        validation.validate(
            GraphModelConfiguration(
                train_schema=train_schema,
                predict_schema=predict_schema,
                training_type=TrainingType.BOTH,
                language=None,
                core_target=None,
                nlu_target="nlu_target",
            )
        )


def test_validation_with_placeholders():
    class MyTestComponent(TestComponentWithoutRun):
        def run(self, training_data: TrainingDataImporter) -> TrainingDataImporter:
            pass

    graph_config = GraphSchema(
        {
            "A": SchemaNode(
                needs={"training_data": "B"},
                uses=MyTestComponent,
                eager=True,
                constructor_name="create",
                fn="run",
                is_target=True,
                config={},
            ),
            "B": SchemaNode(
                needs={"training_data": PLACEHOLDER_IMPORTER},
                uses=MyTestComponent,
                eager=True,
                constructor_name="create",
                fn="run",
                config={},
            ),
        }
    )

    # Does not raise
    validation.validate(
        GraphModelConfiguration(
            train_schema=graph_config,
            predict_schema=DEFAULT_PREDICT_SCHEMA,
            training_type=TrainingType.BOTH,
            language=None,
            core_target=None,
            nlu_target="nlu_target",
        )
    )


def test_validation_with_missing_nlu_target():
    graph_config = GraphSchema(
        {
            "A": SchemaNode(
                needs={},
                uses=TestNLUTarget,
                eager=True,
                constructor_name="create",
                fn="run",
                config={},
            )
        }
    )

    with pytest.raises(
        GraphSchemaValidationException, match="no target for the 'nlu_target'"
    ):
        validation.validate(
            GraphModelConfiguration(
                train_schema=GraphSchema({}),
                predict_schema=graph_config,
                training_type=TrainingType.BOTH,
                language=None,
                core_target=None,
                nlu_target=None,
            )
        )


def test_validation_with_nlu_target_used_by_other_node():
    class NLUTargetConsumer(TestComponentWithoutRun):
        def run(self, nlu_target_output: List[Message]) -> List[Message]:
            pass

    graph_config = GraphSchema(
        {
            "A": SchemaNode(
                needs={},
                uses=TestNLUTarget,
                eager=True,
                constructor_name="create",
                fn="run",
                config={},
            ),
            "B": SchemaNode(
                needs={"nlu_target_output": "A"},
                uses=NLUTargetConsumer,
                eager=True,
                constructor_name="create",
                fn="run",
                config={},
            ),
        }
    )

    with pytest.raises(
        GraphSchemaValidationException, match="uses the NLU target 'A' as input"
    ):
        validation.validate(
            GraphModelConfiguration(
                train_schema=GraphSchema({}),
                predict_schema=graph_config,
                training_type=TrainingType.BOTH,
                language=None,
                core_target=None,
                nlu_target="A",
            )
        )


def test_validation_with_nlu_target_wrong_type():
    graph_config = GraphSchema(
        {
            "A": SchemaNode(
                needs={},
                uses=TestCoreTarget,
                eager=True,
                constructor_name="create",
                fn="run",
                config={},
            )
        }
    )

    with pytest.raises(GraphSchemaValidationException, match="invalid return type"):
        validation.validate(
            GraphModelConfiguration(
                train_schema=GraphSchema({}),
                predict_schema=graph_config,
                training_type=TrainingType.BOTH,
                language=None,
                core_target=None,
                nlu_target="A",
            )
        )


def test_validation_with_missing_core_target():
    graph_config = GraphSchema(
        {
            "A": SchemaNode(
                needs={},
                uses=TestNLUTarget,
                eager=True,
                constructor_name="create",
                fn="run",
                config={},
            )
        }
    )

    with pytest.raises(GraphSchemaValidationException, match="invalid Core target"):
        validation.validate(
            GraphModelConfiguration(
                train_schema=GraphSchema({}),
                predict_schema=graph_config,
                training_type=TrainingType.BOTH,
                language=None,
                core_target="B",
                nlu_target="A",
            )
        )


def test_validation_with_core_target_wrong_type():
    graph_config = GraphSchema(
        {
            "A": SchemaNode(
                needs={},
                uses=TestNLUTarget,
                eager=True,
                constructor_name="create",
                fn="run",
                config={},
            )
        }
    )

    with pytest.raises(
<<<<<<< HEAD
        GraphSchemaValidationException,
        match="Core model's .* invalid return type",
=======
        GraphSchemaValidationException, match="Core model's .* invalid return type"
>>>>>>> a9932b4a
    ):
        validation.validate(
            GraphModelConfiguration(
                train_schema=GraphSchema({}),
                predict_schema=graph_config,
                training_type=TrainingType.BOTH,
                language=None,
                core_target="A",
                nlu_target="A",
            )
        )


def test_validation_with_core_target_used_by_other_node():
    class CoreTargetConsumer(TestComponentWithoutRun):
        def run(self, core_target_output: PolicyPrediction) -> PolicyPrediction:
            pass

    graph_config = GraphSchema(
        {
            "A": SchemaNode(
                needs={},
                uses=TestNLUTarget,
                eager=True,
                constructor_name="create",
                fn="run",
                config={},
            ),
            "B": SchemaNode(
                needs={},
                uses=TestCoreTarget,
                eager=True,
                constructor_name="create",
                fn="run",
                config={},
            ),
            "C": SchemaNode(
                needs={"core_target_output": "B"},
                uses=CoreTargetConsumer,
                eager=True,
                constructor_name="create",
                fn="run",
                config={},
            ),
        }
    )

    with pytest.raises(
        GraphSchemaValidationException, match="uses the Core target 'B' as input"
    ):
        validation.validate(
            GraphModelConfiguration(
                train_schema=GraphSchema({}),
                predict_schema=graph_config,
                training_type=TrainingType.BOTH,
                language=None,
                core_target="B",
                nlu_target="A",
            )
        )


def _create_run_function(num_args) -> Callable[..., TrainingData]:
    # Note: setting __annotations__ is not sufficient for the validation and
    # creating a function via types.FunctionType is cumbersome, so we just
    # explicitly create the function we need:
    if num_args == 0:

        def run() -> TrainingData:
            return TrainingData()

    elif num_args == 1:

        def run(param0: TrainingData) -> TrainingData:
            return TrainingData()

    elif num_args == 2:

        def run(param0: TrainingData, param1: TrainingData) -> TrainingData:
            return TrainingData()

    elif num_args == 3:

        def run(
            param0: TrainingData, param1: TrainingData, param2: TrainingData
        ) -> TrainingData:
            return TrainingData()

    else:
        assert False, f"This test doesn't work with num_args={num_args} ."
    return run


def _create_component_type_and_subtype_with_run_function(
    component_type_name: Text, needs: List[int]
) -> Tuple[Type[GraphComponent], Type[GraphComponent]]:
    main_type = type(
        component_type_name,
        (TestComponentWithoutRun,),
        {
            "run": _create_run_function(num_args=len(needs)),
            "create": lambda *args, **kwargs: None,
            "__init__": lambda: None,
        },
    )
    sub_type = type(f"subclass_of_{component_type_name}", (main_type,), {})
    return main_type, sub_type


def _create_graph_schema_from_requirements(
    node_needs_requires: List[Tuple[int, List[int], List[int]]],
    targets: List[int],
    use_subclass: bool,
) -> GraphSchema:
    # create some component types
    component_types = {
        node: _create_component_type_and_subtype_with_run_function(
            component_type_name=f"class_{node}", needs=needs
        )
        for node, needs, _ in node_needs_requires
    }

    # add required components
    for node, _, required_components in node_needs_requires:
        for component_type in component_types[node]:
            component_type.required_components = Mock(
                return_value=[
                    component_types[required][0] for required in required_components
                ]
            )

    # create graph schema
    graph_schema = GraphSchema(
        {
            f"node-{node}": SchemaNode(
                needs={
                    f"param{param}": f"node-{needed_node}"
                    for param, needed_node in enumerate(needs)
                },
                uses=component_types[node][use_subclass],  # use subclass if required
                fn="run",
                constructor_name="create",
                config={},
                is_target=node in targets,
            )
            for node, needs, _ in node_needs_requires
        }
    )
    graph_schema.nodes.update(DEFAULT_PREDICT_SCHEMA.nodes)
    return graph_schema


RequiredComponentsTestCase = namedtuple(
    "RequiredComponentsTestCase",
    {
        "node_needs_requires_tuples": List[Tuple[int, List[int], List[int]]],
        "targets": List[int],
        "num_unmet_requirements": int,
    },
)
REQUIRED_COMPONENT_TEST_CASES: List[RequiredComponentsTestCase] = [
    RequiredComponentsTestCase(
        node_needs_requires_tuples=[(1, [2], [2]), (2, [], [])],
        targets=[1],
        num_unmet_requirements=0,
    ),
    RequiredComponentsTestCase(
        node_needs_requires_tuples=[
            (1, [2, 3, 4], [2, 3, 4]),
            (2, [], []),
            (3, [], []),
            (4, [], []),
        ],
        targets=[1],
        num_unmet_requirements=0,
    ),
    RequiredComponentsTestCase(
        node_needs_requires_tuples=[
            (1, [3], [4]),
            (2, [3], [4]),
            (3, [4, 5], []),
            (4, [], []),
            (5, [6], []),
            (6, [], []),
        ],
        targets=[1, 3],
        num_unmet_requirements=0,
    ),
    RequiredComponentsTestCase(
        node_needs_requires_tuples=[(1, [], [2]), (2, [], [])],
        targets=[1],
        num_unmet_requirements=1,
    ),  # 2 is not reachable from 1
    RequiredComponentsTestCase(
        node_needs_requires_tuples=[
            (1, [3], [4]),
            (2, [3], [4]),
            (3, [4], [5]),
            (4, [], []),
            (5, [], []),
        ],
        targets=[1],
        num_unmet_requirements=1,  # 5 is not reachable from 3
    ),
    RequiredComponentsTestCase(
        node_needs_requires_tuples=[
            (1, [2], [3]),
            (2, [], [4]),
            (3, [], []),
            (4, [], []),
        ],
        targets=[1],
        num_unmet_requirements=2,
    ),  # 3 and 4 are not reachable from 1 and 2
]


@pytest.mark.parametrize(
    "test_case, is_train_graph, test_subclass",
    itertools.product(REQUIRED_COMPONENT_TEST_CASES, [True, False], [True, False]),
)
def test_validate_validates_required_components(
    test_case: List[RequiredComponentsTestCase],
    is_train_graph: bool,
    test_subclass: bool,
):
    train_schema = GraphSchema({})
    predict_schema = DEFAULT_PREDICT_SCHEMA
    graph_schema = _create_graph_schema_from_requirements(
        node_needs_requires=test_case.node_needs_requires_tuples,
        targets=test_case.targets,
        use_subclass=test_subclass,
    )

    if is_train_graph:
        train_schema = graph_schema
    else:
        predict_schema = graph_schema
    graph_config = GraphModelConfiguration(
        train_schema, predict_schema, TrainingType.BOTH, None, None, "nlu_target"
    )

    num_unmet = test_case.num_unmet_requirements
    if num_unmet == 0:
        validation.validate(graph_config)
    else:
        message = f"{num_unmet} components are missing"
        with pytest.raises(GraphSchemaValidationException, match=message):
            validation.validate(graph_config)


@pytest.mark.parametrize(
    "test_case, test_subclass",
    itertools.product(REQUIRED_COMPONENT_TEST_CASES, [True, False]),
)
def test_validate_required_components(
<<<<<<< HEAD
    test_case: List[RequiredComponentsTestCase],
    test_subclass: bool,
=======
    test_case: List[RequiredComponentsTestCase], test_subclass: bool
>>>>>>> a9932b4a
):
    graph_schema = _create_graph_schema_from_requirements(
        node_needs_requires=test_case.node_needs_requires_tuples,
        targets=test_case.targets,
        use_subclass=test_subclass,
    )
    num_unmet = test_case.num_unmet_requirements
    if num_unmet == 0:
<<<<<<< HEAD
        validation._validate_required_components(
            schema=graph_schema,
        )
=======
        validation._validate_required_components(schema=graph_schema)
>>>>>>> a9932b4a
    else:
        message = f"{num_unmet} components are missing"
        with pytest.raises(GraphSchemaValidationException, match=message):
            validation._validate_required_components(schema=graph_schema)


@pytest.mark.parametrize(
    "test_case, test_subclass",
    itertools.product(
        [
            test_case
            for test_case in REQUIRED_COMPONENT_TEST_CASES
            if len(test_case.targets) == 1
        ],
        [True, False],
    ),
)
def test_recursively_validate_required_components(
<<<<<<< HEAD
    test_case: List[RequiredComponentsTestCase],
    test_subclass: bool,
=======
    test_case: List[RequiredComponentsTestCase], test_subclass: bool
>>>>>>> a9932b4a
):
    graph_schema = _create_graph_schema_from_requirements(
        node_needs_requires=test_case.node_needs_requires_tuples,
        targets=test_case.targets,
        use_subclass=test_subclass,
    )
    num_unmet = test_case.num_unmet_requirements

    unmet_requirements, _ = validation._recursively_check_required_components(
        node_name=f"node-{test_case.targets[0]}", schema=graph_schema
    )
    assert len(unmet_requirements) == num_unmet<|MERGE_RESOLUTION|>--- conflicted
+++ resolved
@@ -53,13 +53,7 @@
 
 
 class TestCoreTarget(TestComponentWithoutRun):
-<<<<<<< HEAD
-    def run(
-        self,
-    ) -> PolicyPrediction:
-=======
     def run(self) -> PolicyPrediction:
->>>>>>> a9932b4a
         pass
 
 
@@ -146,13 +140,7 @@
     with pytest.raises(
         GraphSchemaValidationException, match="required method 'some_fn'"
     ):
-<<<<<<< HEAD
-        validation.validate(
-            graph_config,
-        )
-=======
-        validation.validate(graph_config)
->>>>>>> a9932b4a
+        validation.validate(graph_config)
 
 
 def test_graph_output_is_not_fingerprintable_int():
@@ -163,13 +151,7 @@
     graph_config = create_test_schema(uses=MyComponent)
 
     with pytest.raises(GraphSchemaValidationException, match="fingerprintable"):
-<<<<<<< HEAD
-        validation.validate(
-            graph_config,
-        )
-=======
-        validation.validate(graph_config)
->>>>>>> a9932b4a
+        validation.validate(graph_config)
 
 
 def test_predict_graph_output_is_not_fingerprintable():
@@ -190,13 +172,7 @@
     graph_config = create_test_schema(uses=MyComponent)
 
     with pytest.raises(GraphSchemaValidationException, match="fingerprintable"):
-<<<<<<< HEAD
-        validation.validate(
-            graph_config,
-        )
-=======
-        validation.validate(graph_config)
->>>>>>> a9932b4a
+        validation.validate(graph_config)
 
 
 def test_graph_output_is_not_fingerprintable_None():
@@ -204,21 +180,10 @@
         def run(self) -> None:
             pass
 
-<<<<<<< HEAD
-    graph_config = create_test_schema(
-        uses=MyComponent,
-    )
+    graph_config = create_test_schema(uses=MyComponent)
 
     with pytest.raises(GraphSchemaValidationException, match="fingerprintable"):
-        validation.validate(
-            graph_config,
-        )
-=======
-    graph_config = create_test_schema(uses=MyComponent)
-
-    with pytest.raises(GraphSchemaValidationException, match="fingerprintable"):
-        validation.validate(graph_config)
->>>>>>> a9932b4a
+        validation.validate(graph_config)
 
 
 def test_graph_with_forward_referenced_output_type():
@@ -231,13 +196,7 @@
     graph_config = create_test_schema(uses=MyComponent)
 
     with pytest.raises(GraphSchemaValidationException, match="forward reference"):
-<<<<<<< HEAD
-        validation.validate(
-            graph_config,
-        )
-=======
-        validation.validate(graph_config)
->>>>>>> a9932b4a
+        validation.validate(graph_config)
 
 
 def test_graph_output_missing_type_annotation():
@@ -250,13 +209,7 @@
     with pytest.raises(
         GraphSchemaValidationException, match="does not have a type annotation"
     ):
-<<<<<<< HEAD
-        validation.validate(
-            graph_config,
-        )
-=======
-        validation.validate(graph_config)
->>>>>>> a9932b4a
+        validation.validate(graph_config)
 
 
 def test_graph_with_fingerprintable_output():
@@ -280,13 +233,7 @@
 
     graph_config = create_test_schema(uses=MyComponent)
 
-<<<<<<< HEAD
-    validation.validate(
-        graph_config,
-    )
-=======
     validation.validate(graph_config)
->>>>>>> a9932b4a
 
 
 def test_graph_constructor_missing():
@@ -299,13 +246,7 @@
     with pytest.raises(
         GraphSchemaValidationException, match="required method 'invalid'"
     ):
-<<<<<<< HEAD
-        validation.validate(
-            graph_config,
-        )
-=======
-        validation.validate(graph_config)
->>>>>>> a9932b4a
+        validation.validate(graph_config)
 
 
 def test_graph_constructor_config_wrong_type():
@@ -323,13 +264,7 @@
     graph_config = create_test_schema(uses=MyComponent)
 
     with pytest.raises(GraphSchemaValidationException, match="incompatible type"):
-<<<<<<< HEAD
-        validation.validate(
-            graph_config,
-        )
-=======
-        validation.validate(graph_config)
->>>>>>> a9932b4a
+        validation.validate(graph_config)
 
 
 def test_graph_constructor_resource_wrong_type():
@@ -347,13 +282,7 @@
     graph_config = create_test_schema(uses=MyComponent)
 
     with pytest.raises(GraphSchemaValidationException, match="incompatible type"):
-<<<<<<< HEAD
-        validation.validate(
-            graph_config,
-        )
-=======
-        validation.validate(graph_config)
->>>>>>> a9932b4a
+        validation.validate(graph_config)
 
 
 def test_graph_constructor_model_storage_wrong_type():
@@ -371,13 +300,7 @@
     graph_config = create_test_schema(uses=MyComponent)
 
     with pytest.raises(GraphSchemaValidationException, match="incompatible type"):
-<<<<<<< HEAD
-        validation.validate(
-            graph_config,
-        )
-=======
-        validation.validate(graph_config)
->>>>>>> a9932b4a
+        validation.validate(graph_config)
 
 
 def test_graph_constructor_execution_context_wrong_type():
@@ -395,13 +318,7 @@
     graph_config = create_test_schema(uses=MyComponent)
 
     with pytest.raises(GraphSchemaValidationException, match="incompatible type"):
-<<<<<<< HEAD
-        validation.validate(
-            graph_config,
-        )
-=======
-        validation.validate(graph_config)
->>>>>>> a9932b4a
+        validation.validate(graph_config)
 
 
 @pytest.mark.parametrize(
@@ -442,12 +359,7 @@
 
 
 @pytest.mark.parametrize(
-<<<<<<< HEAD
-    "current_language, not_supported_languages",
-    [("de", ["de", "en"]), ("en", ["en"])],
-=======
     "current_language, not_supported_languages", [("de", ["de", "en"]), ("en", ["en"])]
->>>>>>> a9932b4a
 )
 def test_graph_constructor_execution_exclusive_list_not_supported_language(
     current_language: Text, not_supported_languages: Optional[List[Text]]
@@ -499,13 +411,7 @@
     graph_config = create_test_schema(uses=MyComponent)
 
     with pytest.raises(GraphSchemaValidationException, match="not installed"):
-<<<<<<< HEAD
-        validation.validate(
-            graph_config,
-        )
-=======
-        validation.validate(graph_config)
->>>>>>> a9932b4a
+        validation.validate(graph_config)
 
 
 @pytest.mark.parametrize("required_packages", [["tensorflow"], ["tensorflow", "numpy"]])
@@ -518,13 +424,7 @@
 
     graph_config = create_test_schema(uses=MyComponent)
 
-<<<<<<< HEAD
-    validation.validate(
-        graph_config,
-    )
-=======
     validation.validate(graph_config)
->>>>>>> a9932b4a
 
 
 def test_run_param_not_satisfied():
@@ -535,13 +435,7 @@
     graph_config = create_test_schema(uses=MyComponent)
 
     with pytest.raises(GraphSchemaValidationException, match="needs the param"):
-<<<<<<< HEAD
-        validation.validate(
-            graph_config,
-        )
-=======
-        validation.validate(graph_config)
->>>>>>> a9932b4a
+        validation.validate(graph_config)
 
 
 def test_run_param_satifisfied_due_to_default():
@@ -551,13 +445,7 @@
 
     graph_config = create_test_schema(uses=MyComponent)
 
-<<<<<<< HEAD
-    validation.validate(
-        graph_config,
-    )
-=======
     validation.validate(graph_config)
->>>>>>> a9932b4a
 
 
 def test_too_many_supplied_params():
@@ -580,13 +468,7 @@
         uses=MyComponent, needs={"some_param": "parent"}, parent=TestComponentWithRun
     )
 
-<<<<<<< HEAD
-    validation.validate(
-        graph_config,
-    )
-=======
     validation.validate(graph_config)
->>>>>>> a9932b4a
 
 
 def test_run_fn_with_variable_length_positional_param():
@@ -598,13 +480,7 @@
         uses=MyComponent, needs={"some_param": "parent"}, parent=TestComponentWithRun
     )
 
-<<<<<<< HEAD
-    validation.validate(
-        graph_config,
-    )
-=======
     validation.validate(graph_config)
->>>>>>> a9932b4a
 
 
 def test_matching_params_due_to_constructor():
@@ -674,13 +550,7 @@
             pass
 
     graph_config = create_test_schema(
-<<<<<<< HEAD
-        uses=MyComponent,
-        eager=eager,
-        constructor_name="load",
-=======
         uses=MyComponent, eager=eager, constructor_name="load"
->>>>>>> a9932b4a
     )
 
     with pytest.raises(GraphSchemaValidationException, match=error_message):
@@ -713,13 +583,7 @@
     with pytest.raises(
         GraphSchemaValidationException, match="expects an input of type"
     ):
-<<<<<<< HEAD
-        validation.validate(
-            graph_config,
-        )
-=======
-        validation.validate(graph_config)
->>>>>>> a9932b4a
+        validation.validate(graph_config)
 
 
 def test_parent_supplying_wrong_type_to_constructor():
@@ -750,13 +614,7 @@
     with pytest.raises(
         GraphSchemaValidationException, match="expects an input of type"
     ):
-<<<<<<< HEAD
-        validation.validate(
-            graph_config,
-        )
-=======
-        validation.validate(graph_config)
->>>>>>> a9932b4a
+        validation.validate(graph_config)
 
 
 def test_parent_supplying_subtype():
@@ -769,21 +627,10 @@
             pass
 
     graph_config = create_test_schema(
-<<<<<<< HEAD
-        uses=MyComponent,
-        parent=Parent,
-        needs={"training_data": "parent"},
-    )
-
-    validation.validate(
-        graph_config,
-    )
-=======
         uses=MyComponent, parent=Parent, needs={"training_data": "parent"}
     )
 
     validation.validate(graph_config)
->>>>>>> a9932b4a
 
 
 def test_child_accepting_any_type_from_parent():
@@ -796,21 +643,10 @@
             pass
 
     graph_config = create_test_schema(
-<<<<<<< HEAD
-        uses=MyComponent,
-        parent=Parent,
-        needs={"training_data": "parent"},
-    )
-
-    validation.validate(
-        graph_config,
-    )
-=======
         uses=MyComponent, parent=Parent, needs={"training_data": "parent"}
     )
 
     validation.validate(graph_config)
->>>>>>> a9932b4a
 
 
 @pytest.mark.parametrize("is_train_graph", [True, False])
@@ -1049,12 +885,7 @@
     )
 
     with pytest.raises(
-<<<<<<< HEAD
-        GraphSchemaValidationException,
-        match="Core model's .* invalid return type",
-=======
         GraphSchemaValidationException, match="Core model's .* invalid return type"
->>>>>>> a9932b4a
     ):
         validation.validate(
             GraphModelConfiguration(
@@ -1311,12 +1142,7 @@
     itertools.product(REQUIRED_COMPONENT_TEST_CASES, [True, False]),
 )
 def test_validate_required_components(
-<<<<<<< HEAD
-    test_case: List[RequiredComponentsTestCase],
-    test_subclass: bool,
-=======
     test_case: List[RequiredComponentsTestCase], test_subclass: bool
->>>>>>> a9932b4a
 ):
     graph_schema = _create_graph_schema_from_requirements(
         node_needs_requires=test_case.node_needs_requires_tuples,
@@ -1325,13 +1151,7 @@
     )
     num_unmet = test_case.num_unmet_requirements
     if num_unmet == 0:
-<<<<<<< HEAD
-        validation._validate_required_components(
-            schema=graph_schema,
-        )
-=======
         validation._validate_required_components(schema=graph_schema)
->>>>>>> a9932b4a
     else:
         message = f"{num_unmet} components are missing"
         with pytest.raises(GraphSchemaValidationException, match=message):
@@ -1350,12 +1170,7 @@
     ),
 )
 def test_recursively_validate_required_components(
-<<<<<<< HEAD
-    test_case: List[RequiredComponentsTestCase],
-    test_subclass: bool,
-=======
     test_case: List[RequiredComponentsTestCase], test_subclass: bool
->>>>>>> a9932b4a
 ):
     graph_schema = _create_graph_schema_from_requirements(
         node_needs_requires=test_case.node_needs_requires_tuples,
