--- conflicted
+++ resolved
@@ -47,17 +47,8 @@
             "chitchat": {
                 "response": {
                     "id": -2223917631873543698,
-<<<<<<< HEAD
-                    "responses": [
-                        {"text": "I am called Retrieval Bot!"},
-                    ],
-                    "response_templates": [
-                        {"text": "I am called Retrieval Bot!"},
-                    ],
-=======
                     "responses": [{"text": "I am called Retrieval Bot!"}],
                     "response_templates": [{"text": "I am called Retrieval Bot!"}],
->>>>>>> a9932b4a
                     "confidence": 0.9660752415657043,
                     "intent_response_key": "chitchat/ask_name",
                     "utter_action": "utter_chitchat/ask_name",
