import json
import numpy as np
import os
import pytest
import sys

from collections import Counter
from pathlib import Path
from typing import Any, Text, List, Dict, Optional
from _pytest.monkeypatch import MonkeyPatch
from unittest.mock import Mock

from rasa.shared.nlu.training_data.features import Features
from rasa.shared.nlu.training_data.message import Message
import rasa.shared.utils.io
from rasa.shared.exceptions import (
    FileNotFoundException,
    YamlSyntaxException,
    YamlException,
)
from rasa.core.actions.action import ACTION_LISTEN_NAME
from rasa.core import training
from rasa.core.featurizers.tracker_featurizers import MaxHistoryTrackerFeaturizer
from rasa.core.featurizers.single_state_featurizer import SingleStateFeaturizer
from rasa.utils.tensorflow.model_data_utils import _surface_attributes

from rasa.shared.constants import (
    INTENT_MESSAGE_PREFIX,
    LATEST_TRAINING_DATA_FORMAT_VERSION,
)
from rasa.shared.core.constants import RULE_SNIPPET_ACTION_NAME
from rasa.shared.core.domain import Domain
from rasa.shared.core.training_data import loading
from rasa.shared.core.events import ActionExecuted, UserUttered, SlotSet, ActiveLoop
from rasa.shared.core.training_data.story_reader.yaml_story_reader import (
    YAMLStoryReader,
    DEFAULT_VALUE_TEXT_SLOTS,
)
from rasa.shared.core.training_data.structures import StoryStep, RuleStep
from rasa.shared.nlu.constants import (
    ACTION_NAME,
    ENTITIES,
    ENTITY_ATTRIBUTE_END,
    ENTITY_ATTRIBUTE_START,
    ENTITY_ATTRIBUTE_TYPE,
    ENTITY_ATTRIBUTE_VALUE,
    FEATURE_TYPE_SENTENCE,
    INTENT,
    INTENT_NAME_KEY,
    INTENT_RANKING_KEY,
    PREDICTED_CONFIDENCE_KEY,
    TEXT,
    EXTRACTOR,
)


@pytest.fixture()
def rule_steps_without_stories(domain: Domain) -> List[StoryStep]:
    yaml_file = "data/test_yaml_stories/rules_without_stories.yml"

    return loading.load_data_from_files([yaml_file], domain)


def test_can_read_test_story_with_slots(domain: Domain):
    trackers = training.load_data(
        "data/test_yaml_stories/simple_story_with_only_end.yml",
        domain,
        use_story_concatenation=False,
        tracker_limit=1000,
        remove_duplicates=False,
    )
    assert len(trackers) == 1

    assert trackers[0].events[-2] == SlotSet(key="name", value="peter")
    assert trackers[0].events[-1] == ActionExecuted("action_listen")


@pytest.mark.parametrize(
    "domain_dict",
    [
        {"slots": {"my_slot": {"type": "text", "mappings": [{"type": "from_text"}]}}},
        {"slots": {"my_slot": {"type": "list", "mappings": [{"type": "from_text"}]}}},
    ],
)
async def test_default_slot_value_if_slots_referenced_by_name_only(domain_dict: Dict):
    story = """
    stories:
    - story: my story
      steps:
      - intent: greet
      - slot_was_set:
        - my_slot
    """

    reader = YAMLStoryReader(Domain.from_dict(domain_dict))
    events = reader.read_from_string(story)[0].events

    assert isinstance(events[-1], SlotSet)
    assert events[-1].value


@pytest.mark.parametrize(
    "domain_dict",
    [
        {
            "slots": {
                "my_slot": {"type": "categorical", "mappings": [{"type": "from_text"}]}
            }
        },
        {"slots": {"my_slot": {"type": "float", "mappings": [{"type": "from_text"}]}}},
    ],
)
async def test_default_slot_value_if_incompatible_slots_referenced_by_name_only(
    domain_dict: Dict,
):
    story = """
    stories:
    - story: my story
      steps:
      - intent: greet
      - slot_was_set:
        - my_slot
    """

    reader = YAMLStoryReader(Domain.from_dict(domain_dict))
    with pytest.warns(UserWarning):
        events = reader.read_from_string(story)[0].events

    assert isinstance(events[-1], SlotSet)
    assert events[-1].value is None


async def test_default_slot_value_if_no_domain():
    story = """
    stories:
    - story: my story
      steps:
      - intent: greet
      - slot_was_set:
        - my_slot
    """

    reader = YAMLStoryReader()
    with pytest.warns(None) as warnings:
        events = reader.read_from_string(story)[0].events

    assert isinstance(events[-1], SlotSet)
    assert events[-1].value is None
    assert not warnings


async def test_default_slot_value_if_unfeaturized_slot():
    story = """
    stories:
    - story: my story
      steps:
      - intent: greet
      - slot_was_set:
        - my_slot
    """
    domain = Domain.from_dict(
        {
            "intents": ["greet"],
            "slots": {"my_slot": {"type": "any", "mappings": [{"type": "from_text"}]}},
        }
    )
    reader = YAMLStoryReader(domain)
    with pytest.warns(None) as warnings:
        events = reader.read_from_string(story)[0].events

    assert isinstance(events[-1], SlotSet)
    assert events[-1].value is None
    assert not warnings


def test_can_read_test_story_with_entities(domain: Domain):
    trackers = training.load_data(
        "data/test_yaml_stories/story_with_or_and_entities.yml",
        domain,
        use_story_concatenation=False,
        tracker_limit=1000,
        remove_duplicates=False,
    )
    assert len(trackers) == 2

    assert trackers[0].events[-3] == UserUttered(
        intent={"name": "greet", "confidence": 1.0},
        parse_data={
            "text": "/greet",
            "intent_ranking": [{"confidence": 1.0, "name": "greet"}],
            "intent": {"confidence": 1.0, "name": "greet"},
            "entities": [],
        },
    )
    assert trackers[0].events[-2] == ActionExecuted("utter_greet")
    assert trackers[0].events[-1] == ActionExecuted("action_listen")

    assert trackers[1].events[-4] == UserUttered(
        intent={"name": "greet", "confidence": 1.0},
        entities=[{"entity": "name", "value": "peter"}],
        parse_data={
            "text": "/greet",
            "intent_ranking": [{"confidence": 1.0, "name": "greet"}],
            "intent": {"confidence": 1.0, "name": "greet"},
            "entities": [{"entity": "name", "value": "peter"}],
        },
    )
    assert trackers[1].events[-3] == SlotSet(key="name", value="peter")
    assert trackers[1].events[-2] == ActionExecuted("utter_greet")
    assert trackers[1].events[-1] == ActionExecuted("action_listen")


def test_can_read_test_story_with_entities_without_value(domain: Domain):
    trackers = training.load_data(
        "data/test_yaml_stories/story_with_or_and_entities_with_no_value.yml",
        domain,
        use_story_concatenation=False,
        tracker_limit=1000,
        remove_duplicates=False,
    )
    assert len(trackers) == 1

    assert trackers[0].events[-4] == UserUttered(
        intent={"name": "greet", "confidence": 1.0},
        entities=[{"entity": "name", "value": ""}],
        parse_data={
            "text": "/greet",
            "intent_ranking": [{"confidence": 1.0, "name": "greet"}],
            "intent": {"confidence": 1.0, "name": "greet"},
            "entities": [{"entity": "name", "value": ""}],
        },
    )
    assert trackers[0].events[-2] == ActionExecuted("utter_greet")
    assert trackers[0].events[-1] == ActionExecuted("action_listen")


@pytest.mark.parametrize(
    "file",
    [
        "data/test_yaml_stories/stories.yml",
        "data/test_yaml_stories/rules_without_stories.yml",
    ],
)
async def test_is_yaml_file(file: Text):
    assert YAMLStoryReader.is_stories_file(file) is True


def test_yaml_intent_with_leading_slash_warning(domain: Domain):
    yaml_file = "data/test_wrong_yaml_stories/intent_with_leading_slash.yml"

    with pytest.warns(UserWarning) as record:
        tracker = training.load_data(
            yaml_file,
            domain,
            use_story_concatenation=False,
            tracker_limit=1000,
            remove_duplicates=False,
        )

    # one for leading slash
    assert len(record) == 1

    assert tracker[0].latest_message == UserUttered(intent={"name": "simple"})


def test_yaml_slot_without_value_is_parsed(domain: Domain):
    yaml_file = "data/test_yaml_stories/story_with_slot_was_set.yml"

    tracker = training.load_data(
        yaml_file,
        domain,
        use_story_concatenation=False,
        tracker_limit=1000,
        remove_duplicates=False,
    )

    assert tracker[0].events[-2] == SlotSet(key="name", value=DEFAULT_VALUE_TEXT_SLOTS)


def test_yaml_wrong_yaml_format_warning(domain: Domain):
    yaml_file = "data/test_wrong_yaml_stories/wrong_yaml.yml"

    with pytest.raises(YamlSyntaxException):
        _ = training.load_data(
            yaml_file,
            domain,
            use_story_concatenation=False,
            tracker_limit=1000,
            remove_duplicates=False,
        )


def test_read_rules_with_stories(domain: Domain):

    yaml_file = "data/test_yaml_stories/stories_and_rules.yml"

    steps = loading.load_data_from_files([yaml_file], domain)

    ml_steps = [s for s in steps if not isinstance(s, RuleStep)]
    rule_steps = [s for s in steps if isinstance(s, RuleStep)]

    # this file contains three rules and three ML stories
    assert len(ml_steps) == 3
    assert len(rule_steps) == 3

    assert rule_steps[0].block_name == "rule 1"
    assert rule_steps[1].block_name == "rule 2"
    assert rule_steps[2].block_name == "rule 3"

    assert ml_steps[0].block_name == "simple_story_without_checkpoint"
    assert ml_steps[1].block_name == "simple_story_with_only_start"
    assert ml_steps[2].block_name == "simple_story_with_only_end"


def test_read_rules_without_stories(rule_steps_without_stories: List[StoryStep]):
    ml_steps = [s for s in rule_steps_without_stories if not isinstance(s, RuleStep)]
    rule_steps = [s for s in rule_steps_without_stories if isinstance(s, RuleStep)]

    # this file contains five rules and no ML stories
    assert len(ml_steps) == 0
    assert len(rule_steps) == 8


def test_rule_with_condition(rule_steps_without_stories: List[StoryStep]):
    rule = rule_steps_without_stories[0]
    assert rule.block_name == "Rule with condition"
    assert rule.events == [
        ActiveLoop("loop_q_form"),
        SlotSet("requested_slot", "some_slot"),
        ActionExecuted(RULE_SNIPPET_ACTION_NAME),
        UserUttered(
            intent={"name": "inform", "confidence": 1.0},
            entities=[{"entity": "some_slot", "value": "bla"}],
        ),
        ActionExecuted("loop_q_form"),
    ]


def test_rule_without_condition(rule_steps_without_stories: List[StoryStep]):
    rule = rule_steps_without_stories[1]
    assert rule.block_name == "Rule without condition"
    assert rule.events == [
        ActionExecuted(RULE_SNIPPET_ACTION_NAME),
        UserUttered(intent={"name": "explain", "confidence": 1.0}),
        ActionExecuted("utter_explain_some_slot"),
        ActionExecuted("loop_q_form"),
        ActiveLoop("loop_q_form"),
    ]


def test_rule_with_explicit_wait_for_user_message(
    rule_steps_without_stories: List[StoryStep],
):
    rule = rule_steps_without_stories[2]
    assert rule.block_name == "Rule which explicitly waits for user input when finished"
    assert rule.events == [
        ActionExecuted(RULE_SNIPPET_ACTION_NAME),
        UserUttered(intent={"name": "explain", "confidence": 1.0}),
        ActionExecuted("utter_explain_some_slot"),
    ]


def test_rule_which_hands_over_at_end(rule_steps_without_stories: List[StoryStep]):
    rule = rule_steps_without_stories[3]
    assert rule.block_name == "Rule after which another action should be predicted"
    assert rule.events == [
        ActionExecuted(RULE_SNIPPET_ACTION_NAME),
        UserUttered(intent={"name": "explain", "confidence": 1.0}),
        ActionExecuted("utter_explain_some_slot"),
        ActionExecuted(RULE_SNIPPET_ACTION_NAME),
    ]


def test_conversation_start_rule(rule_steps_without_stories: List[StoryStep]):
    rule = rule_steps_without_stories[4]
    assert rule.block_name == "Rule which only applies to conversation start"
    assert rule.events == [
        UserUttered(intent={"name": "explain", "confidence": 1.0}),
        ActionExecuted("utter_explain_some_slot"),
    ]


async def test_warning_if_intent_not_in_domain(domain: Domain):
    stories = """
    stories:
    - story: I am gonna make you explode 💥
      steps:
      # Intent defined in user key.
      - intent: definitely not in domain
    """

    reader = YAMLStoryReader(domain)
    yaml_content = rasa.shared.utils.io.read_yaml(stories)

    with pytest.warns(UserWarning) as record:
        reader.read_from_parsed_yaml(yaml_content)

    # one for missing intent
    assert len(record) == 1


async def test_no_warning_if_intent_in_domain(domain: Domain):
    stories = (
        f'version: "{LATEST_TRAINING_DATA_FORMAT_VERSION}"\n'
        f"stories:\n"
        f"- story: I am fine 💥\n"
        f"  steps:\n"
        f"  - intent: greet"
    )

    reader = YAMLStoryReader(domain)
    yaml_content = rasa.shared.utils.io.read_yaml(stories)

    with pytest.warns(None) as record:
        reader.read_from_parsed_yaml(yaml_content)

    assert not len(record)


def test_parsing_of_e2e_stories(domain: Domain):
    yaml_file = "data/test_yaml_stories/stories_hybrid_e2e.yml"
    tracker = training.load_data(
        yaml_file,
        domain,
        use_story_concatenation=False,
        tracker_limit=1000,
        remove_duplicates=False,
    )

    assert len(tracker) == 1

    actual = list(tracker[0].events)

    expected = [
        ActionExecuted(ACTION_LISTEN_NAME),
        UserUttered(intent={"name": "simple"}),
        ActionExecuted("utter_greet"),
        ActionExecuted(ACTION_LISTEN_NAME),
        UserUttered(
            "I am looking for a Kenyan restaurant",
            {"name": None},
            entities=[{"start": 19, "end": 25, "value": "Kenyan", "entity": "cuisine"}],
        ),
        ActionExecuted("", action_text="good for you"),
        ActionExecuted(ACTION_LISTEN_NAME),
        UserUttered(intent={"name": "goodbye"}),
        ActionExecuted("utter_goodbye"),
        ActionExecuted(ACTION_LISTEN_NAME),
        UserUttered("One more thing", {"name": None}),
        ActionExecuted("", action_text="What?"),
        ActionExecuted(ACTION_LISTEN_NAME),
    ]

    assert actual == expected


async def test_active_loop_is_parsed(domain: Domain):
    stories = (
        f'version: "{LATEST_TRAINING_DATA_FORMAT_VERSION}"\n'
        f"stories:\n"
        f"- story: name\n"
        f"  steps:\n"
        f"  - intent: greet\n"
        f"  - active_loop: null"
    )

    reader = YAMLStoryReader(domain)
    yaml_content = rasa.shared.utils.io.read_yaml(stories)

    with pytest.warns(None) as record:
        reader.read_from_parsed_yaml(yaml_content)

    assert not len(record)


def test_is_test_story_file(tmp_path: Path):
    path = str(tmp_path / "test_stories.yml")
    rasa.shared.utils.io.write_yaml({"stories": []}, path)
    assert YAMLStoryReader.is_test_stories_file(path)


def test_is_not_test_story_file_if_it_doesnt_contain_stories(tmp_path: Path):
    path = str(tmp_path / "test_stories.yml")
    rasa.shared.utils.io.write_yaml({"nlu": []}, path)
    assert not YAMLStoryReader.is_test_stories_file(path)


def test_is_not_test_story_file_raises_if_file_does_not_exist(tmp_path: Path):
    path = str(tmp_path / "test_stories.yml")
    with pytest.raises(FileNotFoundException):
        YAMLStoryReader.is_test_stories_file(path)


def test_is_not_test_story_file_without_test_prefix(tmp_path: Path):
    path = str(tmp_path / "stories.yml")
    rasa.shared.utils.io.write_yaml({"stories": []}, path)
    assert not YAMLStoryReader.is_test_stories_file(path)


def test_end_to_end_story_with_shortcut_intent():
    intent = "greet"
    plain_text = f'/{intent}{{"name": "test"}}'
    story = f"""
stories:
- story: my story
  steps:
  - user: |
      {plain_text}
    intent: {intent}
    """

    story_as_yaml = rasa.shared.utils.io.read_yaml(story)
    steps = YAMLStoryReader().read_from_parsed_yaml(story_as_yaml)
    user_uttered = steps[0].events[0]

    assert user_uttered == UserUttered(
        plain_text,
        intent={"name": intent},
        entities=[{"entity": "name", "start": 6, "end": 22, "value": "test"}],
    )


def test_end_to_end_story_with_entities():
    story = """
stories:
- story: my story
  steps:
  - intent: greet
    entities:
    - city: Berlin
      role: from
    """

    story_as_yaml = rasa.shared.utils.io.read_yaml(story)

    steps = YAMLStoryReader().read_from_parsed_yaml(story_as_yaml)
    user_uttered = steps[0].events[0]

    assert user_uttered == UserUttered(
        None,
        intent={"name": "greet"},
        entities=[{"entity": "city", "value": "Berlin", "role": "from"}],
    )


def test_read_mixed_training_data_file(domain: Domain):
    training_data_file = "data/test_mixed_yaml_training_data/training_data.yml"

    reader = YAMLStoryReader(domain)
    yaml_content = rasa.shared.utils.io.read_yaml_file(training_data_file)

    with pytest.warns(None) as record:
        reader.read_from_parsed_yaml(yaml_content)
        assert not len(record)


def test_or_statement_with_slot_was_set():
    stories = """
    stories:
    - story: tell name bob or joe
      steps:
      - intent: greet
      - action: utter_greet
      - intent: tell_name
      - or:
        - slot_was_set:
            - name: joe
        - slot_was_set:
            - name: bob
        - slot_was_set:
            - name: null
    """

    reader = YAMLStoryReader()
    yaml_content = rasa.shared.utils.io.read_yaml(stories)

    steps = reader.read_from_parsed_yaml(yaml_content)

    assert len(steps) == 3

    slot = steps[0].events[3]
    assert isinstance(slot, SlotSet)
    assert slot.key == "name"
    assert slot.value == "joe"

    slot = steps[1].events[3]
    assert isinstance(slot, SlotSet)
    assert slot.key == "name"
    assert slot.value == "bob"

    slot = steps[2].events[3]
    assert isinstance(slot, SlotSet)
    assert slot.key == "name"
    assert slot.value is None


@pytest.mark.parametrize(
    "file,warning",
    [
        ("data/test_yaml_stories/test_base_retrieval_intent_story.yml", None),
        (
            "data/test_yaml_stories/non_test_full_retrieval_intent_story.yml",
            UserWarning,
        ),
    ],
)
async def test_story_with_retrieval_intent_warns(
    file: Text, warning: Optional["Warning"]
):
    reader = YAMLStoryReader()

    with pytest.warns(warning) as record:
        reader.read_from_file(file)

    assert len(record) == (1 if warning else 0)


def test_or_statement_story_with_or_slot_was_set(domain: Domain):
    training_trackers = training.load_data(
        "data/test_yaml_stories/story_with_or_slot_was_set.yml",
        domain,
        use_story_concatenation=False,
        tracker_limit=1000,
        remove_duplicates=False,
    )
    assert len(training_trackers) == 2
    assert training_trackers[0].events[3] == SlotSet(key="name", value="peter")
    assert training_trackers[1].events[3] == SlotSet(key="name", value="bob")


@pytest.mark.parametrize("is_conversation_test", [True, False])
def test_handles_mixed_steps_for_test_and_e2e_stories(is_conversation_test):
    stories = """
    stories:
    - story: hello world
      steps:
      - user: Hi
      - bot: Hello?
      - user: Well...
        intent: suspicion
    """

    reader = YAMLStoryReader()
    yaml_content = rasa.shared.utils.io.read_yaml(stories)

    steps = reader.read_from_parsed_yaml(yaml_content)

    events = steps[0].events
    assert len(events) == 3
    assert events[0].text == "Hi"
    assert events[1].action_text == "Hello?"
    assert events[2].text == "Well..."


def test_read_from_file_skip_validation(monkeypatch: MonkeyPatch):
    yaml_file = "data/test_wrong_yaml_stories/wrong_yaml.yml"
    reader = YAMLStoryReader()

    monkeypatch.setattr(
        sys.modules["rasa.shared.utils.io"],
        rasa.shared.utils.io.read_yaml.__name__,
        Mock(return_value={}),
    )

    with pytest.raises(YamlException):
        _ = reader.read_from_file(yaml_file, skip_validation=False)

    assert reader.read_from_file(yaml_file, skip_validation=True) == []


@pytest.mark.parametrize(
    "file",
    [
        "data/test_yaml_stories/rules_missing_intent.yml",
        "data/test_yaml_stories/stories_missing_intent.yml",
    ],
)
def test_raises_exception_missing_intent_in_rules(file: Text, domain: Domain):
    reader = YAMLStoryReader(domain)

    with pytest.warns(UserWarning) as warning:
        reader.read_from_file(file)

    assert "Missing intent value" in warning[0].message.args[0]


def test_can_read_test_story(domain: Domain):
    trackers = training.load_data(
        "data/test_yaml_stories/stories.yml",
        domain,
        use_story_concatenation=False,
        tracker_limit=1000,
        remove_duplicates=False,
    )
    assert len(trackers) == 7
    # this should be the story simple_story_with_only_end -> show_it_all
    # the generated stories are in a non stable order - therefore we need to
    # do some trickery to find the one we want to test
    tracker = [t for t in trackers if len(t.events) == 5][0]
    assert tracker.events[0] == ActionExecuted("action_listen")
    assert tracker.events[1] == UserUttered(
        intent={INTENT_NAME_KEY: "simple", "confidence": 1.0},
        parse_data={
            "text": "/simple",
            "intent_ranking": [{"confidence": 1.0, INTENT_NAME_KEY: "simple"}],
            "intent": {"confidence": 1.0, INTENT_NAME_KEY: "simple"},
            "entities": [],
        },
    )
    assert tracker.events[2] == ActionExecuted("utter_default")
    assert tracker.events[3] == ActionExecuted("utter_greet")
    assert tracker.events[4] == ActionExecuted("action_listen")


def test_can_read_test_story_with_checkpoint_after_or(domain: Domain):
    trackers = training.load_data(
        "data/test_yaml_stories/stories_checkpoint_after_or.yml",
        domain,
        use_story_concatenation=False,
        tracker_limit=1000,
        remove_duplicates=False,
    )
    assert len(trackers) == 2


def test_read_story_file_with_cycles(domain: Domain):
    graph = training.extract_story_graph(
        "data/test_yaml_stories/stories_with_cycle.yml", domain
    )

    assert len(graph.story_steps) == 5

    graph_without_cycles = graph.with_cycles_removed()

    assert graph.cyclic_edge_ids != set()
    # sorting removed_edges converting set converting it to list
    assert graph_without_cycles.cyclic_edge_ids == list()

    assert len(graph.story_steps) == len(graph_without_cycles.story_steps) == 5

    assert len(graph_without_cycles.story_end_checkpoints) == 2


def test_generate_training_data_with_cycles(domain: Domain):
    featurizer = MaxHistoryTrackerFeaturizer(SingleStateFeaturizer(), max_history=4)
    training_trackers = training.load_data(
<<<<<<< HEAD
        "data/test_yaml_stories/stories_with_cycle.yml",
        domain,
        augmentation_factor=0,
=======
        "data/test_yaml_stories/stories_with_cycle.yml", domain, augmentation_factor=0
>>>>>>> a9932b4a
    )

    _, label_ids, _ = featurizer.featurize_trackers(
        training_trackers, domain, precomputations=None
    )

    # how many there are depends on the graph which is not created in a
    # deterministic way but should always be 3 or 4
    assert len(training_trackers) == 3 or len(training_trackers) == 4

    # if we have 4 trackers, there is going to be one example more for label 10
    num_tens = len(training_trackers) - 1
    # if new default actions are added the keys of the actions will be changed

    all_label_ids = [id for ids in label_ids for id in ids]
    assert Counter(all_label_ids) == {0: 6, 15: 3, 14: num_tens, 1: 2, 16: 1}


def test_generate_training_data_with_unused_checkpoints(domain: Domain):
    training_trackers = training.load_data(
        "data/test_yaml_stories/stories_unused_checkpoints.yml", domain
    )
    # there are 3 training stories:
    #   2 with unused end checkpoints -> training_trackers
    #   1 with unused start checkpoints -> ignored
    assert len(training_trackers) == 2


def test_generate_training_data_original_and_augmented_trackers(domain: Domain):
    training_trackers = training.load_data(
        "data/test_yaml_stories/stories_defaultdomain.yml",
        domain,
        augmentation_factor=3,
    )
    # there are three original stories
    # augmentation factor of 3 indicates max of 3*10 augmented stories generated
    # maximum number of stories should be augmented+original = 33
    original_trackers = [
        t
        for t in training_trackers
        if not hasattr(t, "is_augmented") or not t.is_augmented
    ]
    assert len(original_trackers) == 4
    assert len(training_trackers) <= 34


def test_visualize_training_data_graph(tmp_path: Path, domain: Domain):
    graph = training.extract_story_graph(
        "data/test_yaml_stories/stories_with_cycle.yml", domain
    )

    graph = graph.with_cycles_removed()

    out_path = str(tmp_path / "graph.html")

    # this will be the plotted networkx graph
    G = graph.visualize(out_path)

    assert os.path.exists(out_path)

    # we can't check the exact topology - but this should be enough to ensure
    # the visualisation created a sane graph
    assert set(G.nodes()) == set(range(-1, 13)) or set(G.nodes()) == set(range(-1, 14))
    if set(G.nodes()) == set(range(-1, 13)):
        assert len(G.edges()) == 14
    elif set(G.nodes()) == set(range(-1, 14)):
        assert len(G.edges()) == 16


def test_load_multi_file_training_data(domain: Domain):
    featurizer = MaxHistoryTrackerFeaturizer(SingleStateFeaturizer(), max_history=2)
    trackers = training.load_data(
        "data/test_yaml_stories/stories.yml", domain, augmentation_factor=0
    )
    trackers = sorted(trackers, key=lambda t: t.sender_id)

    (tr_as_sts, tr_as_acts) = featurizer.training_states_and_labels(trackers, domain)
    hashed = []
    for sts, acts in zip(tr_as_sts, tr_as_acts):
        hashed.append(json.dumps(sts + acts, sort_keys=True))
    hashed = sorted(hashed, reverse=True)

    data, label_ids, _ = featurizer.featurize_trackers(
        trackers, domain, precomputations=None
    )

    featurizer_mul = MaxHistoryTrackerFeaturizer(SingleStateFeaturizer(), max_history=2)
    trackers_mul = training.load_data(
        "data/test_multifile_yaml_stories", domain, augmentation_factor=0
    )
    trackers_mul = sorted(trackers_mul, key=lambda t: t.sender_id)

    (tr_as_sts_mul, tr_as_acts_mul) = featurizer.training_states_and_labels(
        trackers_mul, domain
    )
    hashed_mul = []
    for sts_mul, acts_mul in zip(tr_as_sts_mul, tr_as_acts_mul):
        hashed_mul.append(json.dumps(sts_mul + acts_mul, sort_keys=True))
    hashed_mul = sorted(hashed_mul, reverse=True)

    data_mul, label_ids_mul, _ = featurizer_mul.featurize_trackers(
        trackers_mul, domain, precomputations=None
    )

    assert hashed == hashed_mul
    # we check for intents, action names and entities -- the features which
    # are included in the story files

    data = _surface_attributes(data)
    data_mul = _surface_attributes(data_mul)

    for attribute in [INTENT, ACTION_NAME, ENTITIES]:
        if attribute not in data or attribute not in data_mul:
            continue
        assert len(data.get(attribute)) == len(data_mul.get(attribute))

        for idx_tracker in range(len(data.get(attribute))):
            for idx_dialogue in range(len(data.get(attribute)[idx_tracker])):
                f1 = data.get(attribute)[idx_tracker][idx_dialogue]
                f2 = data_mul.get(attribute)[idx_tracker][idx_dialogue]
                if f1 is None or f2 is None:
                    assert f1 == f2
                    continue
                for idx_turn in range(len(f1)):
                    f1 = data.get(attribute)[idx_tracker][idx_dialogue][idx_turn]
                    f2 = data_mul.get(attribute)[idx_tracker][idx_dialogue][idx_turn]
                    assert np.all((f1 == f2).data)

    assert np.all(label_ids == label_ids_mul)


def test_yaml_slot_different_types(domain: Domain):
    with pytest.warns(None):
        tracker = training.load_data(
            "data/test_yaml_stories/story_slot_different_types.yml",
            domain,
            use_story_concatenation=False,
            tracker_limit=1000,
            remove_duplicates=False,
        )

    assert tracker[0].events[3] == SlotSet(key="list_slot", value=["value1", "value2"])
    assert tracker[0].events[4] == SlotSet(key="bool_slot", value=True)
    assert tracker[0].events[5] == SlotSet(key="text_slot", value="some_text")


@pytest.mark.parametrize(
    "confidence,entities,expected_confidence,expected_entities,should_warn",
    [
        # easy examples - where entities or intents might be missing
        (None, None, 1.0, [], False),
        ("0.2134345", None, 0.2134345, [], False),
        ("0", None, 0, [], False),
        (
            None,
            json.dumps({"entity1": "entity_value1", "entity2": 2.0}),
            1.0,
            [
                {
                    ENTITY_ATTRIBUTE_TYPE: "entity1",
                    ENTITY_ATTRIBUTE_VALUE: "entity_value1",
                },
                {ENTITY_ATTRIBUTE_TYPE: "entity2", ENTITY_ATTRIBUTE_VALUE: 2.0},
            ],
            False,
        ),
        # malformed confidences
        (
            "-2",
            None,
            1.0,
            [],
            True,
        ),  # no confidence string; some unidentified part left
        ("abc0.2134345", None, 1.0, [], True),  # same
        ("123", None, 1.0, [], True),  # value extracted by > 1
        ("123?", None, 1.0, [], True),  # value extracted by > 1
        ("1.0.", None, 0.0, [], True),  # confidence string extracted but not a float
        # malformed entities
        (None, json.dumps({"entity1": "entity2"}), 1.0, [], True),
        (None, '{"entity1","entity2":2.0}', 1.0, [], True),
        # ... note: if the confidence is None, the following will raise an error!
        (
            "1.0",
            json.dumps(["entity1"]),
            1.0,
            [],
            True,
        ),  # no entity string extracted; some unexpected string left
    ],
)
def test_process_unpacks_attributes_from_single_message_and_fallsback_if_needed(
    confidence: Optional[Text],
    entities: Optional[Text],
    expected_confidence: float,
    expected_entities: Optional[List[Dict[Text, Any]]],
    should_warn: bool,
):
    # dummy intent
    expected_intent = "my-intent"

    # construct text according to pattern
    text = " \t  " + INTENT_MESSAGE_PREFIX + expected_intent
    if confidence is not None:
        text += f"@{confidence}"
    if entities is not None:
        text += entities
    text += " \t "

    # create a message with some dummy attributes and features
    message = Message(
        data={TEXT: text, INTENT: "extracted-from-the-pattern-text-via-nlu"},
        features=[
            Features(
                features=np.zeros((1, 1)),
                feature_type=FEATURE_TYPE_SENTENCE,
                attribute=TEXT,
                origin="nlu-pipeline",
            )
        ],
    )

    # construct domain from expected intent/entities
    domain_entities = [item[ENTITY_ATTRIBUTE_TYPE] for item in expected_entities]
    domain_intents = [expected_intent] if expected_intent is not None else []
    domain = Domain(
        intents=domain_intents,
        entities=domain_entities,
        slots=[],
        responses={},
        action_names=[],
        forms={},
    )

    # extract information
    if should_warn:
        with pytest.warns(UserWarning):
            unpacked_message = YAMLStoryReader.unpack_regex_message(message, domain)
    else:
        unpacked_message = YAMLStoryReader.unpack_regex_message(message, domain)

    assert not unpacked_message.features

    assert set(unpacked_message.data.keys()) == {
        TEXT,
        INTENT,
        INTENT_RANKING_KEY,
        ENTITIES,
    }

    assert unpacked_message.data[TEXT] == message.data[TEXT].strip()

    assert set(unpacked_message.data[INTENT].keys()) == {
        INTENT_NAME_KEY,
        PREDICTED_CONFIDENCE_KEY,
    }
    assert unpacked_message.data[INTENT][INTENT_NAME_KEY] == expected_intent
    assert (
        unpacked_message.data[INTENT][PREDICTED_CONFIDENCE_KEY] == expected_confidence
    )

    intent_ranking = unpacked_message.data[INTENT_RANKING_KEY]
    assert len(intent_ranking) == 1
    assert intent_ranking[0] == {
        INTENT_NAME_KEY: expected_intent,
        PREDICTED_CONFIDENCE_KEY: expected_confidence,
    }
    if expected_entities:
        entity_data: List[Dict[Text, Any]] = unpacked_message.data[ENTITIES]
        assert all(
            set(item.keys())
            == {
                ENTITY_ATTRIBUTE_VALUE,
                ENTITY_ATTRIBUTE_TYPE,
                ENTITY_ATTRIBUTE_START,
                ENTITY_ATTRIBUTE_END,
            }
            for item in entity_data
        )
        assert set(
            (item[ENTITY_ATTRIBUTE_TYPE], item[ENTITY_ATTRIBUTE_VALUE])
            for item in expected_entities
        ) == set(
            (item[ENTITY_ATTRIBUTE_TYPE], item[ENTITY_ATTRIBUTE_VALUE])
            for item in entity_data
        )
    else:
        assert unpacked_message.data[ENTITIES] is not None
        assert len(unpacked_message.data[ENTITIES]) == 0


@pytest.mark.parametrize(
    "intent,entities,expected_intent,domain_entities",
    [
        ("wrong_intent", {"entity": 1.0}, "other_intent", ["entity"]),
        ("my_intent", {"wrong_entity": 1.0}, "my_intent", ["other-entity"]),
        ("wrong_intent", {"wrong_entity": 1.0}, "other_intent", ["other-entity"]),
        # Special case: text "my_intent['entity1']" will be interpreted as the intent.
        # This is not caught via the regex at the moment (intent names can include
        # anything except "{" and "@".)
        ("wrong_entity", ["wrong_entity"], "wrong_entity", ["wrong_entity"]),
    ],
)
def test_process_warns_if_intent_or_entities_not_in_domain(
    intent: Text,
    entities: Optional[Text],
    expected_intent: Text,
    domain_entities: List[Text],
):
    # construct text according to pattern
    text = INTENT_MESSAGE_PREFIX + intent  # do not add a confidence value
    if entities is not None:
        text += json.dumps(entities)
    message = Message(data={TEXT: text})

    # construct domain from expected intent/entities
    domain = Domain(
        intents=[expected_intent],
        entities=domain_entities,
        slots=[],
        responses={},
        action_names=[],
        forms={},
    )

    # expect a warning
    with pytest.warns(UserWarning):
        unpacked_message = YAMLStoryReader.unpack_regex_message(message, domain)

    if "wrong" not in intent:
        assert unpacked_message.data[INTENT][INTENT_NAME_KEY] == intent
        if "wrong" in entities:
            assert unpacked_message.data[ENTITIES] is not None
            assert len(unpacked_message.data[ENTITIES]) == 0
    else:
        assert unpacked_message == message


async def test_unpack_regex_message_has_correct_entity_start_and_end():
    entity = "name"
    slot_1 = {entity: "Core"}
    text = f"/greet{json.dumps(slot_1)}"

<<<<<<< HEAD
    message = Message(
        data={TEXT: text},
    )
=======
    message = Message(data={TEXT: text})
>>>>>>> a9932b4a

    domain = Domain(
        intents=["greet"],
        entities=[entity],
        slots=[],
        responses={},
        action_names=[],
        forms={},
    )

    message = YAMLStoryReader.unpack_regex_message(
        message, domain, entity_extractor_name="RegexMessageHandler"
    )

    assert message.data == {
        "text": '/greet{"name": "Core"}',
        "intent": {"name": "greet", "confidence": 1.0},
        "intent_ranking": [{"name": "greet", "confidence": 1.0}],
        "entities": [
            {
                "entity": "name",
                "value": "Core",
                "start": 6,
                "end": 22,
                EXTRACTOR: "RegexMessageHandler",
            }
        ],
    }<|MERGE_RESOLUTION|>--- conflicted
+++ resolved
@@ -744,13 +744,7 @@
 def test_generate_training_data_with_cycles(domain: Domain):
     featurizer = MaxHistoryTrackerFeaturizer(SingleStateFeaturizer(), max_history=4)
     training_trackers = training.load_data(
-<<<<<<< HEAD
-        "data/test_yaml_stories/stories_with_cycle.yml",
-        domain,
-        augmentation_factor=0,
-=======
         "data/test_yaml_stories/stories_with_cycle.yml", domain, augmentation_factor=0
->>>>>>> a9932b4a
     )
 
     _, label_ids, _ = featurizer.featurize_trackers(
@@ -1094,13 +1088,7 @@
     slot_1 = {entity: "Core"}
     text = f"/greet{json.dumps(slot_1)}"
 
-<<<<<<< HEAD
-    message = Message(
-        data={TEXT: text},
-    )
-=======
     message = Message(data={TEXT: text})
->>>>>>> a9932b4a
 
     domain = Domain(
         intents=["greet"],
