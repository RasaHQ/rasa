--- conflicted
+++ resolved
@@ -183,15 +183,7 @@
         "data/test_yaml_stories/stories.yml", domain
     )
     generated_graph = visualization.visualize_stories(
-<<<<<<< HEAD
-        story_steps,
-        domain,
-        output_file=None,
-        max_history=3,
-        should_merge_nodes=True,
-=======
         story_steps, domain, output_file=None, max_history=3, should_merge_nodes=True
->>>>>>> a9932b4a
     )
     assert 15 < len(generated_graph.nodes()) < 33
 
