--- conflicted
+++ resolved
@@ -267,13 +267,7 @@
 
     @pytest.mark.parametrize("value", ["cat", ["cat"]])
     def test_apply_single_item_to_slot(
-<<<<<<< HEAD
-        self,
-        value: Any,
-        mappings: List[Dict[Text, Any]],
-=======
         self, value: Any, mappings: List[Dict[Text, Any]]
->>>>>>> a9932b4a
     ):
         slot = self.create_slot(mappings=mappings, influence_conversation=False)
         tracker = DialogueStateTracker.from_events("sender", evts=[], slots=[slot])
@@ -380,14 +374,7 @@
     def value_feature_pair(self, request: SubRequest) -> Tuple[Any, List[float]]:
         return request.param
 
-<<<<<<< HEAD
-    def test_exception_if_featurized(
-        self,
-        mappings: List[Dict[Text, Any]],
-    ):
-=======
     def test_exception_if_featurized(self, mappings: List[Dict[Text, Any]]):
->>>>>>> a9932b4a
         with pytest.raises(InvalidSlotConfigError):
             AnySlot("⛔️", mappings=mappings, influence_conversation=True)
 
