import copy
import json
from pathlib import Path
from typing import Dict, List, Text, Any, Union, Set, Optional

import pytest

from rasa.shared.exceptions import YamlSyntaxException
import rasa.shared.utils.io
from rasa.shared.constants import (
    DEFAULT_SESSION_EXPIRATION_TIME_IN_MINUTES,
    LATEST_TRAINING_DATA_FORMAT_VERSION,
    GLOBAL_NOT_INTENT,
)
from rasa.core import training, utils
from rasa.core.featurizers.tracker_featurizers import MaxHistoryTrackerFeaturizer
from rasa.shared.core.slots import InvalidSlotTypeException, TextSlot
from rasa.shared.core.constants import (
    DEFAULT_INTENTS,
    SLOT_LISTED_ITEMS,
    SLOT_LAST_OBJECT,
    SLOT_LAST_OBJECT_TYPE,
    DEFAULT_KNOWLEDGE_BASE_ACTION,
    ENTITY_LABEL_SEPARATOR,
    DEFAULT_ACTION_NAMES,
)
from rasa.shared.core.domain import (
    InvalidDomain,
    SessionConfig,
    ENTITY_ROLES_KEY,
    USED_ENTITIES_KEY,
    USE_ENTITIES_KEY,
    IGNORE_ENTITIES_KEY,
    State,
    Domain,
    KEY_FORMS,
    KEY_E2E_ACTIONS,
)
from rasa.shared.core.trackers import DialogueStateTracker
from rasa.shared.core.events import ActionExecuted, SlotSet, UserUttered


def test_slots_states_before_user_utterance(domain: Domain):
    featurizer = MaxHistoryTrackerFeaturizer()
    tracker = DialogueStateTracker.from_events(
        "bla",
        evts=[
            SlotSet(domain.slots[0].name, "some_value"),
            ActionExecuted("utter_default"),
        ],
        slots=domain.slots,
    )
    trackers_as_states, _ = featurizer.training_states_and_actions([tracker], domain)
    expected_states = [[{"slots": {"name": (1.0,)}}]]
    assert trackers_as_states == expected_states


async def test_create_train_data_no_history(domain: Domain, stories_path: Text):
    featurizer = MaxHistoryTrackerFeaturizer(max_history=1)
    training_trackers = await training.load_data(
        stories_path, domain, augmentation_factor=0
    )

    assert len(training_trackers) == 4
    (decoded, _) = featurizer.training_states_and_actions(training_trackers, domain)

    # decoded needs to be sorted
    hashed = []
    for states in decoded:
        hashed.append(json.dumps(states, sort_keys=True))
    hashed = sorted(hashed, reverse=True)

    assert hashed == [
        "[{}]",
        '[{"prev_action": {"action_name": "utter_greet"}, "user": {"intent": "greet"}}]',
        '[{"prev_action": {"action_name": "utter_greet"}, "slots": {"name": [1.0]}, "user": {"entities": ["name"], "intent": "greet"}}]',
        '[{"prev_action": {"action_name": "utter_goodbye"}, "user": {"intent": "goodbye"}}]',
        '[{"prev_action": {"action_name": "utter_default"}, "user": {"intent": "default"}}]',
        '[{"prev_action": {"action_name": "utter_default"}, "slots": {"name": [1.0]}, "user": {"intent": "default"}}]',
        '[{"prev_action": {"action_name": "action_listen"}, "user": {"intent": "greet"}}]',
        '[{"prev_action": {"action_name": "action_listen"}, "user": {"intent": "goodbye"}}]',
        '[{"prev_action": {"action_name": "action_listen"}, "user": {"intent": "default"}}]',
        '[{"prev_action": {"action_name": "action_listen"}, "slots": {"name": [1.0]}, "user": {"intent": "default"}}]',
        '[{"prev_action": {"action_name": "action_listen"}, "slots": {"name": [1.0]}, "user": {"entities": ["name"], "intent": "greet"}}]',
    ]


async def test_create_train_data_with_history(domain: Domain, stories_path: Text):
    featurizer = MaxHistoryTrackerFeaturizer(max_history=4)
    training_trackers = await training.load_data(
        stories_path, domain, augmentation_factor=0
    )
    assert len(training_trackers) == 4
    (decoded, _) = featurizer.training_states_and_actions(training_trackers, domain)

    # decoded needs to be sorted
    hashed = []
    for states in decoded:
        hashed.append(json.dumps(states, sort_keys=True))
    hashed = sorted(hashed)

    assert hashed == [
        '[{"prev_action": {"action_name": "action_listen"}, "slots": {"name": [1.0]}, "user": {"entities": ["name"], "intent": "greet"}}, {"prev_action": {"action_name": "utter_greet"}, "slots": {"name": [1.0]}, "user": {"entities": ["name"], "intent": "greet"}}, {"prev_action": {"action_name": "action_listen"}, "slots": {"name": [1.0]}, "user": {"intent": "default"}}, {"prev_action": {"action_name": "utter_default"}, "slots": {"name": [1.0]}, "user": {"intent": "default"}}]',
        '[{"prev_action": {"action_name": "action_listen"}, "user": {"intent": "default"}}, {"prev_action": {"action_name": "utter_default"}, "user": {"intent": "default"}}, {"prev_action": {"action_name": "action_listen"}, "user": {"intent": "goodbye"}}, {"prev_action": {"action_name": "utter_goodbye"}, "user": {"intent": "goodbye"}}]',
        '[{"prev_action": {"action_name": "action_listen"}, "user": {"intent": "greet"}}, {"prev_action": {"action_name": "utter_greet"}, "user": {"intent": "greet"}}, {"prev_action": {"action_name": "action_listen"}, "user": {"intent": "default"}}, {"prev_action": {"action_name": "utter_default"}, "user": {"intent": "default"}}]',
        '[{"prev_action": {"action_name": "utter_greet"}, "user": {"intent": "greet"}}, {"prev_action": {"action_name": "action_listen"}, "user": {"intent": "default"}}, {"prev_action": {"action_name": "utter_default"}, "user": {"intent": "default"}}, {"prev_action": {"action_name": "action_listen"}, "user": {"intent": "goodbye"}}]',
        '[{}, {"prev_action": {"action_name": "action_listen"}, "slots": {"name": [1.0]}, "user": {"entities": ["name"], "intent": "greet"}}, {"prev_action": {"action_name": "utter_greet"}, "slots": {"name": [1.0]}, "user": {"entities": ["name"], "intent": "greet"}}, {"prev_action": {"action_name": "action_listen"}, "slots": {"name": [1.0]}, "user": {"intent": "default"}}]',
        '[{}, {"prev_action": {"action_name": "action_listen"}, "slots": {"name": [1.0]}, "user": {"entities": ["name"], "intent": "greet"}}, {"prev_action": {"action_name": "utter_greet"}, "slots": {"name": [1.0]}, "user": {"entities": ["name"], "intent": "greet"}}]',
        '[{}, {"prev_action": {"action_name": "action_listen"}, "slots": {"name": [1.0]}, "user": {"entities": ["name"], "intent": "greet"}}]',
        '[{}, {"prev_action": {"action_name": "action_listen"}, "user": {"intent": "goodbye"}}, {"prev_action": {"action_name": "utter_goodbye"}, "user": {"intent": "goodbye"}}]',
        '[{}, {"prev_action": {"action_name": "action_listen"}, "user": {"intent": "goodbye"}}]',
        '[{}, {"prev_action": {"action_name": "action_listen"}, "user": {"intent": "greet"}}, {"prev_action": {"action_name": "utter_greet"}, "user": {"intent": "greet"}}, {"prev_action": {"action_name": "action_listen"}, "user": {"intent": "default"}}]',
        '[{}, {"prev_action": {"action_name": "action_listen"}, "user": {"intent": "greet"}}, {"prev_action": {"action_name": "utter_greet"}, "user": {"intent": "greet"}}]',
        '[{}, {"prev_action": {"action_name": "action_listen"}, "user": {"intent": "greet"}}]',
        "[{}]",
    ]


def check_for_too_many_entities_and_remove_them(state: State) -> State:
    # we ignore entities where there are > 1 of them:
    # entities come from dictionary keys; as a result, they are stored
    # in different order in the tuple which makes the test unstable
    if (
        state.get("user")
        and state.get("user", {}).get("entities")
        and len(state.get("user").get("entities")) > 1
    ):
        state.get("user")["entities"] = ()
    return state


async def test_create_train_data_unfeaturized_entities():
    domain_file = "data/test_domains/default_unfeaturized_entities.yml"
    stories_file = "data/test_yaml_stories/stories_unfeaturized_entities.yml"
    domain = Domain.load(domain_file)
    featurizer = MaxHistoryTrackerFeaturizer(max_history=1)
    training_trackers = await training.load_data(
        stories_file, domain, augmentation_factor=0
    )

    assert len(training_trackers) == 2
    (decoded, _) = featurizer.training_states_and_actions(training_trackers, domain)

    # decoded needs to be sorted
    hashed = []
    for states in decoded:
        new_states = [
            check_for_too_many_entities_and_remove_them(state) for state in states
        ]

        hashed.append(json.dumps(new_states, sort_keys=True))
    hashed = sorted(hashed, reverse=True)

    assert hashed == [
        "[{}]",
        '[{"prev_action": {"action_name": "utter_greet"}, "user": {"intent": "greet"}}]',
        '[{"prev_action": {"action_name": "utter_greet"}, "user": {"entities": ["name"], "intent": "greet"}}]',
        '[{"prev_action": {"action_name": "utter_goodbye"}, "user": {"intent": "goodbye"}}]',
        '[{"prev_action": {"action_name": "utter_default"}, "user": {"intent": "why"}}]',
        '[{"prev_action": {"action_name": "utter_default"}, "user": {"intent": "thank"}}]',
        '[{"prev_action": {"action_name": "utter_default"}, "user": {"entities": [], "intent": "default"}}]',
        '[{"prev_action": {"action_name": "utter_default"}, "user": {"entities": [], "intent": "ask"}}]',
        '[{"prev_action": {"action_name": "action_listen"}, "user": {"intent": "why"}}]',
        '[{"prev_action": {"action_name": "action_listen"}, "user": {"intent": "thank"}}]',
        '[{"prev_action": {"action_name": "action_listen"}, "user": {"intent": "greet"}}]',
        '[{"prev_action": {"action_name": "action_listen"}, "user": {"intent": "goodbye"}}]',
        '[{"prev_action": {"action_name": "action_listen"}, "user": {"entities": [], "intent": "default"}}]',
        '[{"prev_action": {"action_name": "action_listen"}, "user": {"entities": [], "intent": "ask"}}]',
        '[{"prev_action": {"action_name": "action_listen"}, "user": {"entities": ["name"], "intent": "greet"}}]',
    ]


def test_domain_from_template(domain: Domain):
    assert not domain.is_empty()
    assert len(domain.intents) == 10 + len(DEFAULT_INTENTS)
    assert len(domain.action_names_or_texts) == 16


def test_avoid_action_repetition(domain: Domain):
    domain = Domain.from_yaml(
        """
        version: "2.0"
        actions:
        - utter_greet
        responses:
            utter_greet:
            - text: "hi"
        """
    )

    assert len(domain.action_names_or_texts) == len(DEFAULT_ACTION_NAMES) + 1


def test_responses():
    domain_file = "data/test_moodbot/domain.yml"
    domain = Domain.load(domain_file)
    expected_response = {
        "text": "Hey! How are you?",
        "buttons": [
            {"title": "great", "payload": "/mood_great"},
            {"title": "super sad", "payload": "/mood_unhappy"},
        ],
    }
    assert domain.random_template_for("utter_greet") == expected_response


def test_custom_slot_type(tmpdir: Path):
    domain_path = str(tmpdir / "domain.yml")
    rasa.shared.utils.io.write_text_file(
        """
       slots:
         custom:
           type: tests.core.conftest.CustomSlot

       responses:
         utter_greet:
           - text: hey there! """,
        domain_path,
    )
    Domain.load(domain_path)


@pytest.mark.parametrize(
    "domain_unkown_slot_type",
    [
        """
    slots:
        custom:
         type: tests.core.conftest.Unknown

    responses:
        utter_greet:
         - text: hey there!""",
        """
    slots:
        custom:
         type: blubblubblub

    responses:
        utter_greet:
         - text: hey there!""",
    ],
)
def test_domain_fails_on_unknown_custom_slot_type(tmpdir, domain_unkown_slot_type):
    domain_path = str(tmpdir / "domain.yml")
    rasa.shared.utils.io.write_text_file(domain_unkown_slot_type, domain_path)
    with pytest.raises(InvalidSlotTypeException):
        Domain.load(domain_path)


def test_domain_to_dict():
    test_yaml = f"""
    actions:
    - action_save_world
    config:
      store_entities_as_slots: true
    entities: []
    forms:
      some_form:
    intents: []
    responses:
      utter_greet:
      - text: hey there!
    session_config:
      carry_over_slots_to_new_session: true
      session_expiration_time: 60
    {KEY_E2E_ACTIONS}:
    - Hello, dear user
    - what's up
    slots:
      some_slot:
        type: categorical
        values:
        - high
        - low"""

    domain_as_dict = Domain.from_yaml(test_yaml).as_dict()

    assert domain_as_dict == {
        "actions": ["action_save_world"],
        "config": {"store_entities_as_slots": True},
        "entities": [],
        "forms": {"some_form": None},
        "intents": [],
        "e2e_actions": [],
        "responses": {"utter_greet": [{"text": "hey there!"}]},
        "session_config": {
            "carry_over_slots_to_new_session": True,
            "session_expiration_time": 60,
        },
        "slots": {
            "some_slot": {
                "values": ["high", "low"],
                "initial_value": None,
                "auto_fill": True,
                "influence_conversation": True,
                "type": "rasa.shared.core.slots.CategoricalSlot",
            }
        },
        KEY_E2E_ACTIONS: ["Hello, dear user", "what's up"],
    }


def test_domain_to_yaml():
    test_yaml = f"""
version: '2.0'
actions:
- action_save_world
config:
  store_entities_as_slots: true
e2e_actions: []
entities: []
forms: {{}}
intents: []
responses:
  utter_greet:
  - text: hey there!
session_config:
  carry_over_slots_to_new_session: true
  session_expiration_time: {DEFAULT_SESSION_EXPIRATION_TIME_IN_MINUTES}
slots: {{}}
"""

    with pytest.warns(None) as record:
        domain = Domain.from_yaml(test_yaml)
        actual_yaml = domain.as_yaml()

    assert not record

    expected = rasa.shared.utils.io.read_yaml(test_yaml)
    actual = rasa.shared.utils.io.read_yaml(actual_yaml)
    assert actual == expected


def test_merge_yaml_domains():
    test_yaml_1 = f"""config:
  store_entities_as_slots: true
entities: []
intents: []
slots: {{}}
responses:
  utter_greet:
  - text: hey there!
{KEY_E2E_ACTIONS}:
- Hi"""

    test_yaml_2 = f"""config:
  store_entities_as_slots: false
session_config:
    session_expiration_time: 20
    carry_over_slots: true
entities:
- cuisine
intents:
- greet
slots:
  cuisine:
    type: text
{KEY_E2E_ACTIONS}:
- Bye
responses:
  utter_goodbye:
  - text: bye!
  utter_greet:
  - text: hey you!"""

    domain_1 = Domain.from_yaml(test_yaml_1)
    domain_2 = Domain.from_yaml(test_yaml_2)
    domain = domain_1.merge(domain_2)
    # single attribute should be taken from domain_1
    assert domain.store_entities_as_slots
    # conflicts should be taken from domain_1
    assert domain.responses == {
        "utter_greet": [{"text": "hey there!"}],
        "utter_goodbye": [{"text": "bye!"}],
    }
    # lists should be deduplicated and merged
    assert domain.intents == sorted(["greet", *DEFAULT_INTENTS])
    assert domain.entities == ["cuisine"]
    assert isinstance(domain.slots[0], TextSlot)
    assert domain.slots[0].name == "cuisine"
    assert sorted(domain.user_actions) == sorted(["utter_greet", "utter_goodbye"])
    assert domain.session_config == SessionConfig(20, True)

    domain = domain_1.merge(domain_2, override=True)
    # single attribute should be taken from domain_2
    assert not domain.store_entities_as_slots
    # conflicts should take value from domain_2
    assert domain.responses == {
        "utter_greet": [{"text": "hey you!"}],
        "utter_goodbye": [{"text": "bye!"}],
    }
    assert domain.session_config == SessionConfig(20, True)
    assert domain.action_texts == ["Bye", "Hi"]


@pytest.mark.parametrize("default_intent", DEFAULT_INTENTS)
def test_merge_yaml_domains_with_default_intents(default_intent: Text):
    test_yaml_1 = """intents: []"""

    # this domain contains an overridden default intent
    test_yaml_2 = f"""intents:
- greet
- {default_intent}"""

    domain_1 = Domain.from_yaml(test_yaml_1)
    domain_2 = Domain.from_yaml(test_yaml_2)
    domain = domain_1.merge(domain_2)

    # check that the default intents were merged correctly
    assert default_intent in domain.intents
    assert domain.intents == sorted(["greet", *DEFAULT_INTENTS])

    # ensure that the default intent is contain the domain's dictionary dump
    assert list(domain.as_dict()["intents"][1].keys())[0] == default_intent


def test_merge_session_config_if_first_is_not_default():
    yaml1 = """
session_config:
    session_expiration_time: 20
    carry_over_slots: true"""

    yaml2 = """
 session_config:
    session_expiration_time: 40
    carry_over_slots: true
    """

    domain1 = Domain.from_yaml(yaml1)
    domain2 = Domain.from_yaml(yaml2)

    merged = domain1.merge(domain2)
    assert merged.session_config == SessionConfig(20, True)

    merged = domain1.merge(domain2, override=True)
    assert merged.session_config == SessionConfig(40, True)


def test_merge_with_empty_domain():
    domain = Domain.from_yaml(
        """
        version: "2.0"
        config:
          store_entities_as_slots: false
        session_config:
            session_expiration_time: 20
            carry_over_slots: true
        entities:
        - cuisine
        intents:
        - greet
        slots:
          cuisine:
            type: text
        responses:
          utter_goodbye:
          - text: bye!
          utter_greet:
          - text: hey you!
        """
    )

    merged = Domain.empty().merge(domain)

    assert merged.as_dict() == domain.as_dict()


@pytest.mark.parametrize("other", [Domain.empty(), None])
def test_merge_with_empty_other_domain(other: Optional[Domain]):
    domain = Domain.from_yaml(
        """
        version: "2.0"
        config:
          store_entities_as_slots: false
        session_config:
            session_expiration_time: 20
            carry_over_slots: true
        entities:
        - cuisine
        intents:
        - greet
        slots:
          cuisine:
            type: text
        responses:
          utter_goodbye:
          - text: bye!
          utter_greet:
          - text: hey you!
        """
    )

    merged = domain.merge(other, override=True)

    assert merged.as_dict() == domain.as_dict()


def test_merge_domain_with_forms():
    test_yaml_1 = """
    forms:
    # Old style form definitions (before RulePolicy)
    - my_form
    - my_form2
    """

    test_yaml_2 = """
    forms:
      my_form3:
        slot1:
        - type: from_text
    """

    domain_1 = Domain.from_yaml(test_yaml_1)
    domain_2 = Domain.from_yaml(test_yaml_2)
    domain = domain_1.merge(domain_2)

    expected_number_of_forms = 3
    assert len(domain.form_names) == expected_number_of_forms
    assert len(domain.forms) == expected_number_of_forms


@pytest.mark.parametrize(
    "intents, entities, roles, groups, intent_properties",
    [
        (
            ["greet", "goodbye"],
            ["entity", "other", "third"],
            {"entity": ["role-1", "role-2"]},
            {},
            {
                "greet": {
                    USED_ENTITIES_KEY: [
                        "entity",
                        f"entity{ENTITY_LABEL_SEPARATOR}role-1",
                        f"entity{ENTITY_LABEL_SEPARATOR}role-2",
                        "other",
                        "third",
                    ]
                },
                "goodbye": {
                    USED_ENTITIES_KEY: [
                        "entity",
                        f"entity{ENTITY_LABEL_SEPARATOR}role-1",
                        f"entity{ENTITY_LABEL_SEPARATOR}role-2",
                        "other",
                        "third",
                    ]
                },
            },
        ),
        (
            [{"greet": {USE_ENTITIES_KEY: []}}, "goodbye"],
            ["entity", "other", "third"],
            {},
            {"other": ["1", "2"]},
            {
                "greet": {USED_ENTITIES_KEY: []},
                "goodbye": {
                    USED_ENTITIES_KEY: [
                        "entity",
                        "other",
                        f"other{ENTITY_LABEL_SEPARATOR}1",
                        f"other{ENTITY_LABEL_SEPARATOR}2",
                        "third",
                    ]
                },
            },
        ),
        (
            [
                {
                    "greet": {
                        "triggers": "utter_goodbye",
                        USE_ENTITIES_KEY: ["entity"],
                        IGNORE_ENTITIES_KEY: ["other"],
                    }
                },
                "goodbye",
            ],
            ["entity", "other", "third"],
            {"entity": ["role"], "other": ["role"]},
            {},
            {
                "greet": {
                    "triggers": "utter_goodbye",
                    USED_ENTITIES_KEY: [
                        "entity",
                        f"entity{ENTITY_LABEL_SEPARATOR}role",
                    ],
                },
                "goodbye": {
                    USED_ENTITIES_KEY: [
                        "entity",
                        f"entity{ENTITY_LABEL_SEPARATOR}role",
                        "other",
                        f"other{ENTITY_LABEL_SEPARATOR}role",
                        "third",
                    ]
                },
            },
        ),
        (
            [
                {"greet": {"triggers": "utter_goodbye", USE_ENTITIES_KEY: None}},
                {"goodbye": {USE_ENTITIES_KEY: [], IGNORE_ENTITIES_KEY: []}},
            ],
            ["entity", "other", "third"],
            {},
            {},
            {
                "greet": {USED_ENTITIES_KEY: [], "triggers": "utter_goodbye"},
                "goodbye": {USED_ENTITIES_KEY: []},
            },
        ),
        (
            [
                "greet",
                "goodbye",
                {"chitchat": {"is_retrieval_intent": True, "use_entities": None}},
            ],
            ["entity", "other", "third"],
            {},
            {},
            {
                "greet": {USED_ENTITIES_KEY: ["entity", "other", "third"]},
                "goodbye": {USED_ENTITIES_KEY: ["entity", "other", "third"]},
                "chitchat": {USED_ENTITIES_KEY: [], "is_retrieval_intent": True},
            },
        ),
    ],
)
def test_collect_intent_properties(
    intents: Union[Set[Text], List[Union[Text, Dict[Text, Any]]]],
    entities: List[Text],
    roles: Dict[Text, List[Text]],
    groups: Dict[Text, List[Text]],
    intent_properties: Dict[Text, Dict[Text, Union[bool, List]]],
):
    Domain._add_default_intents(intent_properties, entities, roles, groups)

    assert (
        Domain.collect_intent_properties(intents, entities, roles, groups)
        == intent_properties
    )


def test_load_domain_from_directory_tree(tmp_path: Path):
    root_domain = {"actions": ["utter_root", "utter_root2"]}
    utils.dump_obj_as_yaml_to_file(tmp_path / "domain_pt1.yml", root_domain)

    subdirectory_1 = tmp_path / "Skill 1"
    subdirectory_1.mkdir()
    skill_1_domain = {"actions": ["utter_skill_1"]}
    utils.dump_obj_as_yaml_to_file(subdirectory_1 / "domain_pt2.yml", skill_1_domain)

    subdirectory_2 = tmp_path / "Skill 2"
    subdirectory_2.mkdir()
    skill_2_domain = {"actions": ["utter_skill_2"]}
    utils.dump_obj_as_yaml_to_file(subdirectory_2 / "domain_pt3.yml", skill_2_domain)

    subsubdirectory = subdirectory_2 / "Skill 2-1"
    subsubdirectory.mkdir()
    skill_2_1_domain = {"actions": ["utter_subskill", "utter_root"]}
    # Check if loading from `.yaml` also works
    utils.dump_obj_as_yaml_to_file(
        subsubdirectory / "domain_pt4.yaml", skill_2_1_domain
    )

    actual = Domain.load(str(tmp_path))
    expected = [
        "utter_root",
        "utter_root2",
        "utter_skill_1",
        "utter_skill_2",
        "utter_subskill",
    ]

    assert set(actual.user_actions) == set(expected)


def test_domain_warnings(domain: Domain):
    warning_types = [
        "action_warnings",
        "intent_warnings",
        "entity_warnings",
        "slot_warnings",
    ]

    actions = ["action_1", "action_2"]
    intents = ["intent_1", "intent_2"]
    entities = ["entity_1", "entity_2"]
    slots = ["slot_1", "slot_2"]
    domain_warnings = domain.domain_warnings(
        intents=intents, entities=entities, actions=actions, slots=slots
    )

    # elements not found in domain should be in `in_training_data` diff
    for _type, elements in zip(warning_types, [actions, intents, entities]):
        assert set(domain_warnings[_type]["in_training_data"]) == set(elements)

    # all other domain elements should be in `in_domain` diff
    for _type, elements in zip(
        warning_types,
        [domain.user_actions + domain.form_names, domain.intents, domain.entities],
    ):
        assert set(domain_warnings[_type]["in_domain"]) == set(elements)

    # fully aligned domain and elements should yield empty diff
    domain_warnings = domain.domain_warnings(
        intents=domain.intents,
        entities=domain.entities,
        actions=domain.user_actions + domain.form_names,
        slots=[s.name for s in domain._user_slots],
    )

    for diff_dict in domain_warnings.values():
        assert all(not diff_set for diff_set in diff_dict.values())


def test_unfeaturized_slot_in_domain_warnings():
    # create empty domain
    featurized_slot_name = "text_slot"
    unfeaturized_slot_name = "unfeaturized_slot"
    domain = Domain.from_dict(
        {
            "slots": {
                featurized_slot_name: {"initial_value": "value2", "type": "text"},
                unfeaturized_slot_name: {
                    "type": "text",
                    "initial_value": "value1",
                    "influence_conversation": False,
                },
            }
        }
    )

    # ensure both are in domain
    for slot in (featurized_slot_name, unfeaturized_slot_name):
        assert slot in [slot.name for slot in domain.slots]

    # text slot should appear in domain warnings, unfeaturized slot should not
    in_domain_slot_warnings = domain.domain_warnings()["slot_warnings"]["in_domain"]
    assert featurized_slot_name in in_domain_slot_warnings
    assert unfeaturized_slot_name not in in_domain_slot_warnings


def test_check_domain_sanity_on_invalid_domain():
    with pytest.raises(InvalidDomain):
        Domain(
            intents={},
            entities=[],
            slots=[],
            responses={},
            action_names=["random_name", "random_name"],
            forms={},
        )

    with pytest.raises(InvalidDomain):
        Domain(
            intents={},
            entities=[],
            slots=[TextSlot("random_name"), TextSlot("random_name")],
            responses={},
            action_names=[],
            forms={},
        )

    with pytest.raises(InvalidDomain):
        Domain(
            intents={},
            entities=["random_name", "random_name", "other_name", "other_name"],
            slots=[],
            responses={},
            action_names=[],
            forms={},
        )

    with pytest.raises(InvalidDomain):
        Domain(
            intents={},
            entities=[],
            slots=[],
            responses={},
            action_names=[],
            forms=["random_name", "random_name"],
        )


def test_load_on_invalid_domain_duplicate_intents():
    with pytest.raises(InvalidDomain):
        Domain.load("data/test_domains/duplicate_intents.yml")


def test_load_on_invalid_domain_duplicate_actions():
    with pytest.raises(InvalidDomain):
        Domain.load("data/test_domains/duplicate_actions.yml")


def test_load_on_invalid_domain_duplicate_responses():
    with pytest.raises(YamlSyntaxException):
        Domain.load("data/test_domains/duplicate_responses.yml")


def test_load_on_invalid_domain_duplicate_entities():
    with pytest.raises(InvalidDomain):
        Domain.load("data/test_domains/duplicate_entities.yml")


def test_load_domain_with_entity_roles_groups():
    domain = Domain.load("data/test_domains/travel_form.yml")

    assert domain.entities is not None
    assert "GPE" in domain.entities
    assert "name" in domain.entities
    assert "name" not in domain.roles
    assert "GPE" in domain.roles
    assert "origin" in domain.roles["GPE"]
    assert "destination" in domain.roles["GPE"]


def test_is_empty():
    assert Domain.empty().is_empty()


def test_transform_intents_for_file_default():
    domain_path = "data/test_domains/default_unfeaturized_entities.yml"
    domain = Domain.load(domain_path)
    transformed = domain._transform_intents_for_file()

    expected = [
        {"greet": {USE_ENTITIES_KEY: ["name"]}},
        {"default": {IGNORE_ENTITIES_KEY: ["unrelated_recognized_entity"]}},
        {"goodbye": {USE_ENTITIES_KEY: []}},
        {"thank": {USE_ENTITIES_KEY: []}},
        {"ask": {USE_ENTITIES_KEY: True}},
        {"why": {USE_ENTITIES_KEY: []}},
        {"pure_intent": {USE_ENTITIES_KEY: True}},
    ]

    assert transformed == expected


def test_transform_intents_for_file_with_mapping():
    domain_path = "data/test_domains/default_with_mapping.yml"
    domain = Domain.load(domain_path)
    transformed = domain._transform_intents_for_file()

    expected = [
        {"greet": {"triggers": "utter_greet", USE_ENTITIES_KEY: True}},
        {"default": {"triggers": "utter_default", USE_ENTITIES_KEY: True}},
        {"goodbye": {USE_ENTITIES_KEY: True}},
    ]

    assert transformed == expected


def test_transform_intents_for_file_with_entity_roles_groups():
    domain_path = "data/test_domains/travel_form.yml"
    domain = Domain.load(domain_path)
    transformed = domain._transform_intents_for_file()

    expected = [
        {"inform": {USE_ENTITIES_KEY: ["GPE"]}},
        {"greet": {USE_ENTITIES_KEY: ["name"]}},
    ]

    assert transformed == expected


def test_transform_entities_for_file_default():
    domain_path = "data/test_domains/travel_form.yml"
    domain = Domain.load(domain_path)
    transformed = domain._transform_entities_for_file()

    expected = [{"GPE": {ENTITY_ROLES_KEY: ["destination", "origin"]}}, "name"]

    assert transformed == expected


def test_clean_domain_for_file():
    domain_path = "data/test_domains/default_unfeaturized_entities.yml"
    cleaned = Domain.load(domain_path).cleaned_domain()

    expected = {
        "intents": [
            {"greet": {USE_ENTITIES_KEY: ["name"]}},
            {"default": {IGNORE_ENTITIES_KEY: ["unrelated_recognized_entity"]}},
            {"goodbye": {USE_ENTITIES_KEY: []}},
            {"thank": {USE_ENTITIES_KEY: []}},
            "ask",
            {"why": {USE_ENTITIES_KEY: []}},
            "pure_intent",
        ],
        "entities": ["name", "unrelated_recognized_entity", "other"],
        "responses": {
            "utter_greet": [{"text": "hey there!"}],
            "utter_goodbye": [{"text": "goodbye :("}],
            "utter_default": [{"text": "default message"}],
        },
        "session_config": {
            "carry_over_slots_to_new_session": True,
            "session_expiration_time": DEFAULT_SESSION_EXPIRATION_TIME_IN_MINUTES,
        },
    }

    assert cleaned == expected


def test_not_add_knowledge_base_slots():
    test_domain = Domain.empty()

    slot_names = [s.name for s in test_domain.slots]

    assert SLOT_LISTED_ITEMS not in slot_names
    assert SLOT_LAST_OBJECT not in slot_names
    assert SLOT_LAST_OBJECT_TYPE not in slot_names


def test_add_knowledge_base_slots():
    test_domain = Domain.from_yaml(
        f"""
        version: "2.0"
        actions:
        - {DEFAULT_KNOWLEDGE_BASE_ACTION}
        """
    )

    slot_names = [s.name for s in test_domain.slots]

    assert SLOT_LISTED_ITEMS in slot_names
    assert SLOT_LAST_OBJECT in slot_names
    assert SLOT_LAST_OBJECT_TYPE in slot_names


@pytest.mark.parametrize(
    "input_domain, expected_session_expiration_time, expected_carry_over_slots",
    [
        (
            f"""session_config:
    session_expiration_time: {DEFAULT_SESSION_EXPIRATION_TIME_IN_MINUTES}
    carry_over_slots_to_new_session: true""",
            DEFAULT_SESSION_EXPIRATION_TIME_IN_MINUTES,
            True,
        ),
        ("", DEFAULT_SESSION_EXPIRATION_TIME_IN_MINUTES, True),
        (
            """session_config:
    carry_over_slots_to_new_session: false""",
            DEFAULT_SESSION_EXPIRATION_TIME_IN_MINUTES,
            False,
        ),
        (
            """session_config:
    session_expiration_time: 20.2
    carry_over_slots_to_new_session: False""",
            20.2,
            False,
        ),
        ("""session_config: {}""", DEFAULT_SESSION_EXPIRATION_TIME_IN_MINUTES, True),
    ],
)
def test_session_config(
    input_domain,
    expected_session_expiration_time: float,
    expected_carry_over_slots: bool,
):
    domain = Domain.from_yaml(input_domain)
    assert (
        domain.session_config.session_expiration_time
        == expected_session_expiration_time
    )
    assert domain.session_config.carry_over_slots == expected_carry_over_slots


def test_domain_as_dict_with_session_config():
    session_config = SessionConfig(123, False)
    domain = Domain.empty()
    domain.session_config = session_config

    serialized = domain.as_dict()
    deserialized = Domain.from_dict(serialized)

    assert deserialized.session_config == session_config


@pytest.mark.parametrize(
    "session_config, enabled",
    [
        (SessionConfig(0, True), False),
        (SessionConfig(1, True), True),
        (SessionConfig(-1, False), False),
    ],
)
def test_are_sessions_enabled(session_config: SessionConfig, enabled: bool):
    assert session_config.are_sessions_enabled() == enabled


def test_domain_from_dict_does_not_change_input():
    input_before = {
        "intents": [
            {"greet": {USE_ENTITIES_KEY: ["name"]}},
            {"default": {IGNORE_ENTITIES_KEY: ["unrelated_recognized_entity"]}},
            {"goodbye": {USE_ENTITIES_KEY: None}},
            {"thank": {USE_ENTITIES_KEY: False}},
            {"ask": {USE_ENTITIES_KEY: True}},
            {"why": {USE_ENTITIES_KEY: []}},
            "pure_intent",
        ],
        "entities": ["name", "unrelated_recognized_entity", "other"],
        "slots": {"name": {"type": "text"}},
        "responses": {
            "utter_greet": [{"text": "hey there {name}!"}],
            "utter_goodbye": [{"text": "goodbye 😢"}, {"text": "bye bye 😢"}],
            "utter_default": [{"text": "default message"}],
        },
    }

    input_after = copy.deepcopy(input_before)
    Domain.from_dict(input_after)

    assert input_after == input_before


@pytest.mark.parametrize(
    "domain_dict", [{}, {"intents": DEFAULT_INTENTS}, {"intents": [DEFAULT_INTENTS[0]]}]
)
def test_add_default_intents(domain_dict: Dict):
    domain = Domain.from_dict(domain_dict)

    assert all(intent_name in domain.intents for intent_name in DEFAULT_INTENTS)


def test_domain_deepcopy(domain: Domain):
    new_domain = copy.deepcopy(domain)

    assert isinstance(new_domain, Domain)

    # equalities
    assert new_domain.intent_properties == domain.intent_properties
    assert new_domain.overridden_default_intents == domain.overridden_default_intents
    assert new_domain.entities == domain.entities
    assert new_domain.forms == domain.forms
    assert new_domain.form_names == domain.form_names
    assert new_domain.responses == domain.responses
    assert new_domain.action_texts == domain.action_texts
    assert new_domain.session_config == domain.session_config
    assert new_domain._custom_actions == domain._custom_actions
    assert new_domain.user_actions == domain.user_actions
    assert new_domain.action_names_or_texts == domain.action_names_or_texts
    assert new_domain.store_entities_as_slots == domain.store_entities_as_slots

    # not the same objects
    assert new_domain is not domain
    assert new_domain.intent_properties is not domain.intent_properties
    assert (
        new_domain.overridden_default_intents is not domain.overridden_default_intents
    )
    assert new_domain.entities is not domain.entities
    assert new_domain.forms is not domain.forms
    assert new_domain.form_names is not domain.form_names
    assert new_domain.slots is not domain.slots
    assert new_domain.responses is not domain.responses
    assert new_domain.action_texts is not domain.action_texts
    assert new_domain.session_config is not domain.session_config
    assert new_domain._custom_actions is not domain._custom_actions
    assert new_domain.user_actions is not domain.user_actions
    assert new_domain.action_names_or_texts is not domain.action_names_or_texts


@pytest.mark.parametrize(
    "response_key, validation",
    [("utter_chitchat/faq", True), ("utter_chitchat", False)],
)
def test_is_retrieval_intent_response(response_key, validation, domain: Domain):
    assert domain.is_retrieval_intent_response((response_key, [{}])) == validation


def test_retrieval_intent_response_seggregation():
    domain = Domain.load("data/test_domains/mixed_retrieval_intents.yml")
    assert domain.responses != domain.retrieval_intent_responses
    assert domain.responses and domain.retrieval_intent_responses
    assert list(domain.retrieval_intent_responses.keys()) == [
        "utter_chitchat/ask_weather",
        "utter_chitchat/ask_name",
    ]


def test_get_featurized_entities():
    domain = Domain.load("data/test_domains/travel_form.yml")

    user_uttered = UserUttered(
        text="Hello, I am going to London",
        intent={"name": "greet", "confidence": 1.0},
        entities=[{"entity": "GPE", "value": "London", "role": "destination"}],
    )

    featurized_entities = domain._get_featurized_entities(user_uttered)

    assert featurized_entities == set()

    user_uttered = UserUttered(
        text="I am going to London",
        intent={"inform": "greet", "confidence": 1.0},
        entities=[{"entity": "GPE", "value": "London", "role": "destination"}],
    )

    featurized_entities = domain._get_featurized_entities(user_uttered)

    assert featurized_entities == {"GPE", f"GPE{ENTITY_LABEL_SEPARATOR}destination"}


@pytest.mark.parametrize(
    "domain_as_dict",
    [
        # No forms
        {KEY_FORMS: {}},
        # Deprecated but still support form syntax
        {KEY_FORMS: ["my form", "other form"]},
        # No slot mappings
        {KEY_FORMS: {"my_form": None}},
        {KEY_FORMS: {"my_form": {}}},
        # Valid slot mappings
        {
            KEY_FORMS: {
                "my_form": {"slot_x": [{"type": "from_entity", "entity": "name"}]}
            }
        },
        {KEY_FORMS: {"my_form": {"slot_x": [{"type": "from_intent", "value": 5}]}}},
        {
            KEY_FORMS: {
                "my_form": {"slot_x": [{"type": "from_intent", "value": "some value"}]}
            }
        },
        {KEY_FORMS: {"my_form": {"slot_x": [{"type": "from_intent", "value": False}]}}},
        {
            KEY_FORMS: {
                "my_form": {"slot_x": [{"type": "from_trigger_intent", "value": 5}]}
            }
        },
        {
            KEY_FORMS: {
                "my_form": {
                    "slot_x": [{"type": "from_trigger_intent", "value": "some value"}]
                }
            }
        },
        {KEY_FORMS: {"my_form": {"slot_x": [{"type": "from_text"}]}}},
    ],
)
def test_valid_slot_mappings(domain_as_dict: Dict[Text, Any]):
    Domain.from_dict(domain_as_dict)


@pytest.mark.parametrize(
    "domain_as_dict",
    [
        # Wrong type for slot names
        {KEY_FORMS: {"my_form": []}},
        {KEY_FORMS: {"my_form": 5}},
        # Slot mappings not defined as list
        {KEY_FORMS: {"my_form": {"slot1": {}}}},
        # Unknown mapping
        {KEY_FORMS: {"my_form": {"slot1": [{"type": "my slot mapping"}]}}},
        # Mappings with missing keys
        {
            KEY_FORMS: {
                "my_form": {"slot1": [{"type": "from_entity", "intent": "greet"}]}
            }
        },
        {KEY_FORMS: {"my_form": {"slot1": [{"type": "from_intent"}]}}},
        {KEY_FORMS: {"my_form": {"slot1": [{"type": "from_intent", "value": None}]}}},
        {KEY_FORMS: {"my_form": {"slot1": [{"type": "from_trigger_intent"}]}}},
        {
            KEY_FORMS: {
                "my_form": {"slot1": [{"type": "from_trigger_intent", "value": None}]}
            }
        },
    ],
)
def test_form_invalid_mappings(domain_as_dict: Dict[Text, Any]):
    with pytest.raises(InvalidDomain):
        Domain.from_dict(domain_as_dict)


def test_slot_order_is_preserved():
    test_yaml = f"""version: '{LATEST_TRAINING_DATA_FORMAT_VERSION}'
session_config:
  session_expiration_time: 60
  carry_over_slots_to_new_session: true
slots:
  confirm:
    type: bool
    influence_conversation: false
  previous_email:
    type: text
    influence_conversation: false
  caller_id:
    type: text
    influence_conversation: false
  email:
    type: text
    influence_conversation: false
  incident_title:
    type: text
    influence_conversation: false
  priority:
    type: text
    influence_conversation: false
  problem_description:
    type: text
    influence_conversation: false
  requested_slot:
    type: text
    influence_conversation: false
  handoff_to:
    type: text
    influence_conversation: false
"""

    domain = Domain.from_yaml(test_yaml)
    assert domain.as_yaml(clean_before_dump=True) == test_yaml


def test_slot_order_is_preserved_when_merging():

    slot_1 = """
  b:
    type: text
    influence_conversation: false
  a:
    type: text
    influence_conversation: false"""

    test_yaml_1 = f"""
slots:{slot_1}
"""

    slot_2 = """
  d:
    type: text
    influence_conversation: false
  c:
    type: text
    influence_conversation: false"""

    test_yaml_2 = f"""
slots:{slot_2}
"""

    test_yaml_merged = f"""version: '{LATEST_TRAINING_DATA_FORMAT_VERSION}'
session_config:
  session_expiration_time: 60
  carry_over_slots_to_new_session: true
slots:{slot_2}{slot_1}
"""

    domain_1 = Domain.from_yaml(test_yaml_1)
    domain_2 = Domain.from_yaml(test_yaml_2)
    domain_merged = domain_1.merge(domain_2)

    assert domain_merged.as_yaml(clean_before_dump=True) == test_yaml_merged


def test_responses_text_multiline_is_preserved():
    test_yaml = f"""version: '{LATEST_TRAINING_DATA_FORMAT_VERSION}'
session_config:
  session_expiration_time: 60
  carry_over_slots_to_new_session: true
responses:
  utter_confirm:
  - text: |-
      First line
      Second line
      Third line
  - text: One more response
  utter_cancel:
  - text: First line
  - text: Second line
"""

    domain = Domain.from_yaml(test_yaml)
    assert domain.as_yaml(clean_before_dump=True) == test_yaml


def test_is_valid_domain_doesnt_raise_with_valid_domain(tmpdir: Path):
    domain_path = str(tmpdir / "domain.yml")
    rasa.shared.utils.io.write_text_file(
        """
       responses:
         utter_greet:
           - text: hey there! """,
        domain_path,
    )
    assert Domain.is_domain_file(domain_path)


def test_is_valid_domain_doesnt_raise_with_invalid_domain(tmpdir: Path):
    domain_path = str(tmpdir / "domain.yml")
    rasa.shared.utils.io.write_text_file(
        """
       invalid""",
        domain_path,
    )
    assert not Domain.is_domain_file(domain_path)


def test_is_valid_domain_doesnt_raise_with_invalid_yaml(tmpdir: Path):
    potential_domain_path = str(tmpdir / "domain.yml")
    rasa.shared.utils.io.write_text_file(
        """
       script:
        - echo "Latest SDK version is ${RASA_SDK_VERSION}""",
        potential_domain_path,
    )
    assert not Domain.is_domain_file(potential_domain_path)


<<<<<<< HEAD
def test_global_not_intent_slot_mappings_invalid_domain():
    domain_as_dict = {
        KEY_FORMS: {
            "my_form": {
                GLOBAL_NOT_INTENT: "some_not_intent",
                "slot_x": [
                    {
                        "type": "from_entity",
                        "entity": "name",
                        "not_intent": "other_not_intent",
                    }
                ],
            }
        },
    }
    with pytest.raises(InvalidDomain):
        Domain.from_dict(domain_as_dict)
=======
def test_domain_with_empty_intent_mapping():
    # domain.yml with intent (intent_name) that has a `:` character
    # and nothing after it.
    test_yaml = """intents:
    - intent_name:"""

    with pytest.raises(InvalidDomain):
        Domain.from_yaml(test_yaml).as_dict()


def test_domain_with_empty_entity_mapping():
    # domain.yml with entity (entity_name) that has a `:` character
    # and nothing after it.
    test_yaml = """entities:
    - entity_name:"""

    with pytest.raises(InvalidDomain):
        Domain.from_yaml(test_yaml).as_dict()
>>>>>>> 2d2ff27e
<|MERGE_RESOLUTION|>--- conflicted
+++ resolved
@@ -1316,7 +1316,26 @@
     assert not Domain.is_domain_file(potential_domain_path)
 
 
-<<<<<<< HEAD
+def test_domain_with_empty_intent_mapping():
+    # domain.yml with intent (intent_name) that has a `:` character
+    # and nothing after it.
+    test_yaml = """intents:
+    - intent_name:"""
+
+    with pytest.raises(InvalidDomain):
+        Domain.from_yaml(test_yaml).as_dict()
+
+
+def test_domain_with_empty_entity_mapping():
+    # domain.yml with entity (entity_name) that has a `:` character
+    # and nothing after it.
+    test_yaml = """entities:
+    - entity_name:"""
+
+    with pytest.raises(InvalidDomain):
+        Domain.from_yaml(test_yaml).as_dict()
+
+
 def test_global_not_intent_slot_mappings_invalid_domain():
     domain_as_dict = {
         KEY_FORMS: {
@@ -1333,24 +1352,4 @@
         },
     }
     with pytest.raises(InvalidDomain):
-        Domain.from_dict(domain_as_dict)
-=======
-def test_domain_with_empty_intent_mapping():
-    # domain.yml with intent (intent_name) that has a `:` character
-    # and nothing after it.
-    test_yaml = """intents:
-    - intent_name:"""
-
-    with pytest.raises(InvalidDomain):
-        Domain.from_yaml(test_yaml).as_dict()
-
-
-def test_domain_with_empty_entity_mapping():
-    # domain.yml with entity (entity_name) that has a `:` character
-    # and nothing after it.
-    test_yaml = """entities:
-    - entity_name:"""
-
-    with pytest.raises(InvalidDomain):
-        Domain.from_yaml(test_yaml).as_dict()
->>>>>>> 2d2ff27e
+        Domain.from_dict(domain_as_dict)        