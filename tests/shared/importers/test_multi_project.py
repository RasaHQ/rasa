--- conflicted
+++ resolved
@@ -81,13 +81,7 @@
     assert actual._imports == list()
 
 
-<<<<<<< HEAD
-def test_load_if_subproject_is_more_specific_than_parent(
-    tmp_path: Path,
-):
-=======
 def test_load_if_subproject_is_more_specific_than_parent(tmp_path: Path):
->>>>>>> a9932b4a
     config_path = str(tmp_path / "config.yml")
     utils.dump_obj_as_yaml_to_file(tmp_path / "config.yml", {})
 
@@ -215,13 +209,7 @@
     assert not selector.is_imported(str(not_relevant_file2))
 
 
-<<<<<<< HEAD
-def test_not_importing_e2e_conversation_tests_in_project(
-    tmp_path: Path,
-):
-=======
 def test_not_importing_e2e_conversation_tests_in_project(tmp_path: Path):
->>>>>>> a9932b4a
     config = {"imports": ["bots/Bot A"]}
     config_path = str(tmp_path / "config.yml")
     utils.dump_obj_as_yaml_to_file(config_path, config)
