import os
import tempfile
from pathlib import Path

from _pytest.capture import CaptureFixture
import pytest
from typing import Callable
from _pytest.pytester import RunResult
from _pytest.tmpdir import TempPathFactory

import rasa.shared.utils.io
from rasa.constants import NUMBER_OF_TRAINING_STORIES_FILE
from rasa.core.policies.policy import Policy
from rasa.engine.storage.local_model_storage import LocalModelStorage
from rasa.engine.storage.resource import Resource
from rasa.shared.core.domain import Domain
from rasa.model_training import CODE_NEEDS_TO_BE_RETRAINED, CODE_FORCED_TRAINING

# noinspection PyProtectedMember
from rasa.cli.train import _get_valid_config
from rasa.shared.constants import (
    CONFIG_MANDATORY_KEYS_CORE,
    CONFIG_MANDATORY_KEYS_NLU,
    CONFIG_MANDATORY_KEYS,
    LATEST_TRAINING_DATA_FORMAT_VERSION,
)
from rasa.shared.nlu.training_data.training_data import (
    DEFAULT_TRAINING_DATA_OUTPUT_PATH,
)
import rasa.utils.io


def test_train(run_in_simple_project: Callable[..., RunResult], tmp_path: Path):
    temp_dir = os.getcwd()

    run_in_simple_project(
        "train",
        "-c",
        "config.yml",
        "-d",
        "domain.yml",
        "--data",
        "data",
        "--out",
        "train_models",
        "--fixed-model-name",
        "test-model",
    )

    models_dir = Path(temp_dir, "train_models")
    assert models_dir.is_dir()

    models = list(models_dir.glob("*"))
    assert len(models) == 1

    model = models[0]
    assert model.name == "test-model.tar.gz"

    _, metadata = LocalModelStorage.from_model_archive(tmp_path, model)
    assert metadata.model_id
    assert (
        metadata.domain.as_dict() == Domain.load(Path(temp_dir, "domain.yml")).as_dict()
    )


def test_train_finetune(
    run_in_simple_project: Callable[..., RunResult], capsys: CaptureFixture
):
<<<<<<< HEAD
    run_in_simple_project(
        "train",
        "--finetune",
    )
=======
    run_in_simple_project("train", "--finetune")
>>>>>>> a9932b4a

    output = capsys.readouterr().out
    assert "No model for finetuning found" in output


def test_train_persist_nlu_data(
    run_in_simple_project: Callable[..., RunResult], tmp_path: Path
):
    temp_dir = os.getcwd()

    run_in_simple_project(
        "train",
        "-c",
        "config.yml",
        "-d",
        "domain.yml",
        "--data",
        "data",
        "--out",
        "train_models",
        "--fixed-model-name",
        "test-model",
        "--persist-nlu-data",
    )

    models_dir = Path(temp_dir, "train_models")
    assert models_dir.is_dir()

    models = list(models_dir.glob("*"))
    assert len(models) == 1

    model = models[0]
    assert model.name == "test-model.tar.gz"

    storage, _ = LocalModelStorage.from_model_archive(tmp_path, model)

    with storage.read_from(Resource("nlu_training_data_provider")) as directory:
        assert (directory / DEFAULT_TRAINING_DATA_OUTPUT_PATH).exists()


def test_train_no_domain_exists(
    run_in_simple_project: Callable[..., RunResult], tmp_path: Path
) -> None:

    os.remove("domain.yml")
    run_in_simple_project(
        "train",
        "-c",
        "config.yml",
        "--data",
        "data",
        "--out",
        "train_models_no_domain",
        "--fixed-model-name",
        "nlu-model-only",
    )

    model_file = Path("train_models_no_domain", "nlu-model-only.tar.gz")
    assert model_file.is_file()

    _, metadata = LocalModelStorage.from_model_archive(tmp_path, model_file)

    assert not any(
        issubclass(component.uses, Policy)
        for component in metadata.train_schema.nodes.values()
    )
    assert not any(
        issubclass(component.uses, Policy)
        for component in metadata.predict_schema.nodes.values()
    )


def test_train_skip_on_model_not_changed(
    run_in_simple_project_with_model: Callable[..., RunResult],
    tmp_path_factory: TempPathFactory,
):
    temp_dir = os.getcwd()

    models_dir = Path(temp_dir, "models")
    model_files = list(models_dir.glob("*"))
    assert len(model_files) == 1
    old_model = model_files[0]

    run_in_simple_project_with_model("train")

    model_files = list(sorted(models_dir.glob("*")))
    assert len(model_files) == 2

    new_model = model_files[1]
    assert old_model != new_model

    old_dir = tmp_path_factory.mktemp("old")
    _, old_metadata = LocalModelStorage.from_model_archive(old_dir, old_model)

    new_dir = tmp_path_factory.mktemp("new")
    _, new_metadata = LocalModelStorage.from_model_archive(new_dir, new_model)

    assert old_metadata.model_id != new_metadata.model_id
    assert old_metadata.trained_at < new_metadata.trained_at
    assert old_metadata.domain.as_dict() == new_metadata.domain.as_dict()

    assert rasa.utils.io.are_directories_equal(old_dir, new_dir)


def test_train_force(
    run_in_simple_project_with_model: Callable[..., RunResult],
    tmp_path_factory: TempPathFactory,
):
    temp_dir = os.getcwd()

    assert os.path.exists(os.path.join(temp_dir, "models"))
    files = rasa.shared.utils.io.list_files(os.path.join(temp_dir, "models"))
    assert len(files) == 1

    run_in_simple_project_with_model("train", "--force")

    assert os.path.exists(os.path.join(temp_dir, "models"))
    files = rasa.shared.utils.io.list_files(os.path.join(temp_dir, "models"))
    assert len(files) == 2

    old_dir = tmp_path_factory.mktemp("old")
    _ = LocalModelStorage.from_model_archive(old_dir, files[0])

    new_dir = tmp_path_factory.mktemp("new")
    _ = LocalModelStorage.from_model_archive(new_dir, files[1])

    assert not rasa.utils.io.are_directories_equal(old_dir, new_dir)


def test_train_dry_run(run_in_simple_project_with_model: Callable[..., RunResult]):
    temp_dir = os.getcwd()

    assert os.path.exists(os.path.join(temp_dir, "models"))
    files = rasa.shared.utils.io.list_files(os.path.join(temp_dir, "models"))
    assert len(files) == 1

    output = run_in_simple_project_with_model("train", "--dry-run")

    assert [s for s in output.outlines if "No training of components required" in s]
    assert output.ret == 0


def test_train_dry_run_failure(run_in_simple_project: Callable[..., RunResult]):
    temp_dir = os.getcwd()

    domain = (
        "version: '" + LATEST_TRAINING_DATA_FORMAT_VERSION + "'\n"
        "session_config:\n"
        "  session_expiration_time: 60\n"
        "  carry_over_slots_to_new_session: true\n"
        "actions:\n"
        "- utter_greet\n"
        "- utter_cheer_up"
    )

    with open(os.path.join(temp_dir, "domain.yml"), "w") as f:
        f.write(domain)

    output = run_in_simple_project("train", "--dry-run")

    assert not any([s for s in output.outlines if "No training required." in s])
    assert (output.ret & CODE_NEEDS_TO_BE_RETRAINED == CODE_NEEDS_TO_BE_RETRAINED) and (
        output.ret & CODE_FORCED_TRAINING != CODE_FORCED_TRAINING
    )


def test_train_dry_run_force(
    run_in_simple_project_with_model: Callable[..., RunResult]
):
    temp_dir = os.getcwd()

    assert os.path.exists(os.path.join(temp_dir, "models"))
    files = rasa.shared.utils.io.list_files(os.path.join(temp_dir, "models"))
    assert len(files) == 1

    output = run_in_simple_project_with_model("train", "--dry-run", "--force")

    assert [s for s in output.outlines if "The training was forced." in s]
    assert output.ret == CODE_FORCED_TRAINING


def test_train_with_only_nlu_data(run_in_simple_project: Callable[..., RunResult]):
    temp_dir = Path.cwd()

    for core_file in ["stories.yml", "rules.yml"]:
        assert (temp_dir / "data" / core_file).exists()
        (temp_dir / "data" / core_file).unlink()

    run_in_simple_project("train", "--fixed-model-name", "test-model")

    assert os.path.exists(os.path.join(temp_dir, "models"))
    files = rasa.shared.utils.io.list_files(os.path.join(temp_dir, "models"))
    assert len(files) == 1
    assert os.path.basename(files[0]) == "test-model.tar.gz"


def test_train_with_only_core_data(run_in_simple_project: Callable[..., RunResult]):
    temp_dir = os.getcwd()

    assert os.path.exists(os.path.join(temp_dir, "data/nlu.yml"))
    os.remove(os.path.join(temp_dir, "data/nlu.yml"))

    run_in_simple_project("train", "--fixed-model-name", "test-model")

    assert os.path.exists(os.path.join(temp_dir, "models"))
    files = rasa.shared.utils.io.list_files(os.path.join(temp_dir, "models"))
    assert len(files) == 1
    assert os.path.basename(files[0]) == "test-model.tar.gz"


def test_train_core(run_in_simple_project: Callable[..., RunResult]):
    run_in_simple_project(
        "train",
        "core",
        "-c",
        "config.yml",
        "-d",
        "domain.yml",
        "--stories",
        "data",
        "--out",
        "train_rasa_models",
        "--fixed-model-name",
        "rasa-model",
    )

    assert os.path.exists("train_rasa_models/rasa-model.tar.gz")
    assert os.path.isfile("train_rasa_models/rasa-model.tar.gz")


def test_train_core_no_domain_exists(run_in_simple_project: Callable[..., RunResult]):
    os.remove("domain.yml")
    run_in_simple_project(
        "train",
        "core",
        "--config",
        "config.yml",
        "--domain",
        "domain1.yml",
        "--stories",
        "data",
        "--out",
        "train_rasa_models_no_domain",
        "--fixed-model-name",
        "rasa-model",
    )

    assert not list(Path("train_rasa_models_no_domain").glob("*"))


def test_train_core_compare(
    run_in_simple_project: Callable[..., RunResult], tmp_path: Path
):
    run_in_simple_project(
        "train",
        "core",
        "-c",
        "config.yml",
        "config.yml",
        "-d",
        "domain.yml",
        "--stories",
        "data",
        "--out",
        str(tmp_path),
        "--runs",
        "2",
        "--percentages",
        "50",
        "100",
    )

    for run in range(1, 2):
        assert (tmp_path / f"run_{run}" / "config__percentage__50.tar.gz").exists()
        assert (tmp_path / f"run_{run}" / "config__percentage__100.tar.gz").exists()

    num_stories = rasa.shared.utils.io.read_yaml_file(
        tmp_path / NUMBER_OF_TRAINING_STORIES_FILE
    )
    assert num_stories == [3, 0]


def test_train_nlu(run_in_simple_project: Callable[..., RunResult], tmp_path: Path):
    run_in_simple_project(
        "train",
        "nlu",
        "-c",
        "config.yml",
        "--nlu",
        "data/nlu.yml",
        "--out",
        "train_models",
    )

    model_dir = Path("train_models")
    assert model_dir.is_dir()

    models = list(model_dir.glob("*.tar.gz"))
    assert len(models) == 1

    model_file = models[0]
    assert model_file.name.startswith("nlu-")

    _, metadata = LocalModelStorage.from_model_archive(tmp_path, model_file)

    assert not any(
        issubclass(component.uses, Policy)
        for component in metadata.train_schema.nodes.values()
    )
    assert not any(
        issubclass(component.uses, Policy)
        for component in metadata.predict_schema.nodes.values()
    )


def test_train_nlu_persist_nlu_data(
    run_in_simple_project: Callable[..., RunResult], tmp_path: Path
) -> None:
    run_in_simple_project(
        "train",
        "nlu",
        "-c",
        "config.yml",
        "--nlu",
        "data/nlu.yml",
        "--out",
        "train_models",
        "--persist-nlu-data",
    )

    models_dir = Path("train_models")
    assert models_dir.is_dir()

    models = list(models_dir.glob("*"))
    assert len(models) == 1

    model = models[0]
    assert model.name.startswith("nlu-")

    storage, _ = LocalModelStorage.from_model_archive(tmp_path, model)

    with storage.read_from(Resource("nlu_training_data_provider")) as directory:
        assert (directory / DEFAULT_TRAINING_DATA_OUTPUT_PATH).exists()


def test_train_help(run: Callable[..., RunResult]):
    output = run("train", "--help")

    help_text = """usage: rasa train [-h] [-v] [-vv] [--quiet] [--data DATA [DATA ...]]
                  [-c CONFIG] [-d DOMAIN] [--out OUT] [--dry-run]
                  [--augmentation AUGMENTATION] [--debug-plots]
                  [--num-threads NUM_THREADS]
                  [--fixed-model-name FIXED_MODEL_NAME] [--persist-nlu-data]
                  [--force] [--finetune [FINETUNE]]
                  [--epoch-fraction EPOCH_FRACTION]
                  {core,nlu} ..."""

    lines = help_text.split("\n")
    # expected help text lines should appear somewhere in the output
    printed_help = set(output.outlines)

    for line in lines:
        assert line in printed_help


def test_train_nlu_help(run: Callable[..., RunResult]):
    output = run("train", "nlu", "--help")

    help_text = """usage: rasa train nlu [-h] [-v] [-vv] [--quiet] [-c CONFIG] [-d DOMAIN]
                      [--out OUT] [-u NLU] [--num-threads NUM_THREADS]
                      [--fixed-model-name FIXED_MODEL_NAME]
                      [--persist-nlu-data] [--finetune [FINETUNE]]
                      [--epoch-fraction EPOCH_FRACTION]"""

    lines = help_text.split("\n")
    # expected help text lines should appear somewhere in the output
    printed_help = set(output.outlines)
    for line in lines:
        assert line in printed_help


def test_train_core_help(run: Callable[..., RunResult]):
    output = run("train", "core", "--help")

    help_text = """usage: rasa train core [-h] [-v] [-vv] [--quiet] [-s STORIES] [-d DOMAIN]
                       [-c CONFIG [CONFIG ...]] [--out OUT]
                       [--augmentation AUGMENTATION] [--debug-plots] [--force]
                       [--fixed-model-name FIXED_MODEL_NAME]
                       [--percentages [PERCENTAGES [PERCENTAGES ...]]]
                       [--runs RUNS] [--finetune [FINETUNE]]
                       [--epoch-fraction EPOCH_FRACTION]"""

    lines = help_text.split("\n")
    # expected help text lines should appear somewhere in the output
    printed_help = set(output.outlines)
    for line in lines:
        assert line in printed_help


@pytest.mark.parametrize(
    "parameters",
    [
        {
            "config_data": {"language": "en", "pipeline": "supervised"},
            "default_config": {
                "language": "en",
                "pipeline": "supervised",
                "policies": ["TEDPolicy", "FallbackPolicy"],
            },
            "mandatory_keys": CONFIG_MANDATORY_KEYS_CORE,
            "error": False,
        },
        {
            "config_data": {
                "language": "en",
                "pipeline": "supervised",
                "policies": None,
            },
            "default_config": {
                "language": "en",
                "pipeline": "supervised",
                "policies": ["TEDPolicy", "FallbackPolicy"],
            },
            "mandatory_keys": CONFIG_MANDATORY_KEYS_CORE,
            "error": False,
        },
        {
            "config_data": {},
            "default_config": {
                "language": "en",
                "pipeline": "supervised",
                "policies": ["TEDPolicy", "FallbackPolicy"],
            },
            "mandatory_keys": CONFIG_MANDATORY_KEYS,
            "error": True,
        },
        {
            "config_data": {
                "policies": ["TEDPolicy", "FallbackPolicy"],
                "imports": "other-folder",
            },
            "default_config": {
                "language": "en",
                "pipeline": "supervised",
                "policies": ["TEDPolicy", "FallbackPolicy"],
            },
            "mandatory_keys": CONFIG_MANDATORY_KEYS_NLU,
            "error": True,
        },
        {
            "config_data": None,
            "default_config": {
                "pipeline": "supervised",
                "policies": ["TEDPolicy", "FallbackPolicy"],
            },
            "mandatory_keys": CONFIG_MANDATORY_KEYS_NLU,
            "error": True,
        },
        {
            "config_data": None,
            "default_config": {
                "language": "en",
                "pipeline": "supervised",
                "policies": ["TEDPolicy", "FallbackPolicy"],
            },
            "mandatory_keys": CONFIG_MANDATORY_KEYS,
            "error": False,
        },
        {
            "config_data": None,
            "default_config": {"language": "en", "pipeline": "supervised"},
            "mandatory_keys": CONFIG_MANDATORY_KEYS_CORE,
            "error": False,
        },
        {
            "config_data": None,
            "default_config": None,
            "mandatory_keys": CONFIG_MANDATORY_KEYS,
            "error": True,
        },
    ],
)
def test_get_valid_config(parameters):
    config_path = None
    if parameters["config_data"] is not None:
        config_path = os.path.join(tempfile.mkdtemp(), "config.yml")
        rasa.shared.utils.io.write_yaml(parameters["config_data"], config_path)

    default_config_path = None
    if parameters["default_config"] is not None:
        default_config_path = os.path.join(tempfile.mkdtemp(), "default-config.yml")
        rasa.shared.utils.io.write_yaml(
            parameters["default_config"], default_config_path
        )

    if parameters["error"]:
        with pytest.raises(SystemExit):
            _get_valid_config(config_path, parameters["mandatory_keys"])

    else:
        config_path = _get_valid_config(
            config_path, parameters["mandatory_keys"], default_config_path
        )

        config_data = rasa.shared.utils.io.read_yaml_file(config_path)

        for k in parameters["mandatory_keys"]:
            assert k in config_data


def test_get_valid_config_with_non_existing_file():
    with pytest.raises(SystemExit):
        _get_valid_config("non-existing-file.yml", CONFIG_MANDATORY_KEYS)


def test_train_nlu_finetune_with_model(
    run_in_simple_project_with_model: Callable[..., RunResult]
):
    temp_dir = os.getcwd()

    files = rasa.shared.utils.io.list_files(os.path.join(temp_dir, "models"))
    assert len(files) == 1

    model_name = os.path.relpath(files[0])
    output = run_in_simple_project_with_model("train", "--finetune", model_name)
    assert any(
        "Your Rasa model is trained and saved at" in line for line in output.outlines
    )<|MERGE_RESOLUTION|>--- conflicted
+++ resolved
@@ -66,14 +66,7 @@
 def test_train_finetune(
     run_in_simple_project: Callable[..., RunResult], capsys: CaptureFixture
 ):
-<<<<<<< HEAD
-    run_in_simple_project(
-        "train",
-        "--finetune",
-    )
-=======
     run_in_simple_project("train", "--finetune")
->>>>>>> a9932b4a
 
     output = capsys.readouterr().out
     assert "No model for finetuning found" in output
