--- conflicted
+++ resolved
@@ -66,11 +66,7 @@
 
     check_call([shutil.which(RASA_EXE), "train"], cwd=path)
 
-<<<<<<< HEAD
-    return path.strpath
-=======
     return str(path)
->>>>>>> 9e9a7193
 
 
 @pytest.fixture
