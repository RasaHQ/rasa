from pathlib import Path
from typing import Text

import pytest

import rasa.core.test
from rasa.core.policies.ensemble import SimplePolicyEnsemble
from rasa.core.policies.policy import PolicyPrediction
from rasa.shared.core.events import UserUttered
from _pytest.monkeypatch import MonkeyPatch
from _pytest.capture import CaptureFixture
from rasa.core.agent import Agent
from rasa.shared.core.constants import ACTION_UNLIKELY_INTENT_NAME


def _probabilities_with_action_unlikely_intent_for(intent_name: Text):
    _original = SimplePolicyEnsemble.probabilities_using_best_policy

    def probabilities_using_best_policy(
        self, tracker, domain, interpreter, **kwargs,
    ) -> PolicyPrediction:
        latest_event = tracker.events[-1]
        if (
            isinstance(latest_event, UserUttered)
            and latest_event.parse_data["intent"]["name"] == intent_name
        ):
            # Here we return `action_unlikely_intent` if the name of the latest intent
            # matches `intent_name`.
            # We need to do it because every time the tests are run,
            # training will result in different model weights which might
            # result in different predictions of `action_unlikely_intent`.
            # Because we're not testing `UnexpecTEDIntentPolicy`,
            # here we simply trigger it by
            # predicting `action_unlikely_intent` in a specified moment
            # to make the tests deterministic.
            return PolicyPrediction.for_action_name(domain, ACTION_UNLIKELY_INTENT_NAME)
        return _original(self, tracker, domain, interpreter, **kwargs)

    return probabilities_using_best_policy


async def test_testing_warns_if_action_unknown(
    capsys: CaptureFixture,
    e2e_bot_agent: Agent,
    e2e_bot_test_stories_with_unknown_bot_utterances: Path,
):
    await rasa.core.test.test(
        e2e_bot_test_stories_with_unknown_bot_utterances, e2e_bot_agent
    )
    output = capsys.readouterr().out
    assert "Test story" in output
    assert "contains the bot utterance" in output
    assert "which is not part of the training data / domain" in output


async def test_testing_does_not_warn_if_intent_in_domain(
    default_agent: Agent, stories_path: Text,
):
    with pytest.warns(UserWarning) as record:
        await rasa.core.test.test(Path(stories_path), default_agent)

    assert not any("Found intent" in r.message.args[0] for r in record)
    assert all(
        "in stories which is not part of the domain" not in r.message.args[0]
        for r in record
    )


async def test_testing_valid_with_non_e2e_core_model(core_agent: Agent):
    result = await rasa.core.test.test(
        "data/test_yaml_stories/test_stories_entity_annotations.yml", core_agent
    )
    assert "report" in result.keys()


async def test_action_unlikely_intent_1(
<<<<<<< HEAD
    monkeypatch: MonkeyPatch, tmp_path: Path, unexpected_intent_policy_agent
=======
    monkeypatch: MonkeyPatch, tmp_path: Path, intent_ted_policy_agent: Agent
>>>>>>> 97c63c2e
):
    monkeypatch.setattr(
        SimplePolicyEnsemble,
        "probabilities_using_best_policy",
        _probabilities_with_action_unlikely_intent_for("mood_unhappy"),
    )

    file_name = tmp_path / "test_action_unlikely_intent_1.yml"
    file_name.write_text(
        """
        version: "2.0"
        stories:
          - story: unlikely path
            steps:
              - user: |
                  very terrible
                intent: mood_unhappy
              - action: utter_cheer_up
              - action: utter_did_that_help
              - intent: affirm
              - action: utter_happy
        """
    )

    result = await rasa.core.test.test(
<<<<<<< HEAD
        str(file_name), unexpected_intent_policy_agent, out_directory=str(tmp_path),
=======
        str(file_name), intent_ted_policy_agent, out_directory=str(tmp_path),
>>>>>>> 97c63c2e
    )
    assert "report" in result.keys()
    assert result["report"]["conversation_accuracy"]["correct"] == 1
    assert result["report"]["conversation_accuracy"]["with_warnings"] == 1


async def test_action_unlikely_intent_2(
<<<<<<< HEAD
    monkeypatch: MonkeyPatch, tmp_path: Path, unexpected_intent_policy_agent
=======
    monkeypatch: MonkeyPatch, tmp_path: Path, intent_ted_policy_agent: Agent
>>>>>>> 97c63c2e
):
    monkeypatch.setattr(
        SimplePolicyEnsemble,
        "probabilities_using_best_policy",
        _probabilities_with_action_unlikely_intent_for("mood_unhappy"),
    )

    file_name = tmp_path / "test_action_unlikely_intent_2.yml"
    file_name.write_text(
        """
        version: "2.0"
        stories:
          - story: unlikely path (with action_unlikely_intent)
            steps:
              - user: |
                  very terrible
                intent: mood_unhappy
              - action: action_unlikely_intent
              - action: utter_cheer_up
              - action: utter_did_that_help
              - intent: affirm
              - action: utter_happy
        """
    )

    result = await rasa.core.test.test(
<<<<<<< HEAD
        str(file_name), unexpected_intent_policy_agent, out_directory=str(tmp_path),
=======
        str(file_name), intent_ted_policy_agent, out_directory=str(tmp_path),
>>>>>>> 97c63c2e
    )
    assert "report" in result.keys()
    assert result["report"]["conversation_accuracy"]["correct"] == 1
    assert result["report"]["conversation_accuracy"]["with_warnings"] == 0


async def test_action_unlikely_intent_complete(
<<<<<<< HEAD
    monkeypatch: MonkeyPatch, tmp_path: Path, unexpected_intent_policy_agent
=======
    monkeypatch: MonkeyPatch, tmp_path: Path, intent_ted_policy_agent: Agent
>>>>>>> 97c63c2e
):
    monkeypatch.setattr(
        SimplePolicyEnsemble,
        "probabilities_using_best_policy",
        _probabilities_with_action_unlikely_intent_for("mood_unhappy"),
    )

    file_name = tmp_path / "test_action_unlikely_intent_complete.yml"
    file_name.write_text(
        """
        version: "2.0"
        stories:
          - story: happy path
            steps:
              - user: |
                  hello there!
                intent: greet
              - action: utter_greet
              - user: |
                  amazing
                intent: mood_great
              - action: utter_happy
          - story: unlikely path
            steps:
              - user: |
                  very terrible
                intent: mood_unhappy
              - action: utter_cheer_up
              - action: utter_did_that_help
              - intent: affirm
              - action: utter_happy
          - story: unlikely path (with action_unlikely_intent)
            steps:
              - user: |
                  very terrible
                intent: mood_unhappy
              - action: action_unlikely_intent
              - action: utter_cheer_up
              - action: utter_did_that_help
              - intent: affirm
              - action: utter_happy
          - story: happy path 2
            steps:
              - user: |
                  hey!
                intent: greet
              - action: utter_greet
              - user: |
                  good
                intent: mood_great
              - action: utter_happy
        """
    )

    result = await rasa.core.test.test(
<<<<<<< HEAD
        str(file_name), unexpected_intent_policy_agent, out_directory=str(tmp_path),
=======
        str(file_name), intent_ted_policy_agent, out_directory=str(tmp_path),
>>>>>>> 97c63c2e
    )
    assert "report" in result.keys()
    assert result["report"]["conversation_accuracy"]["correct"] == 4
    assert result["report"]["conversation_accuracy"]["with_warnings"] == 1
    assert result["report"]["conversation_accuracy"]["total"] == 4


async def test_action_unlikely_intent_wrong_story(
<<<<<<< HEAD
    monkeypatch: MonkeyPatch, tmp_path: Path, unexpected_intent_policy_agent
=======
    monkeypatch: MonkeyPatch, tmp_path: Path, intent_ted_policy_agent: Agent
>>>>>>> 97c63c2e
):
    monkeypatch.setattr(
        SimplePolicyEnsemble,
        "probabilities_using_best_policy",
        _probabilities_with_action_unlikely_intent_for("mood_unhappy"),
    )

    file_name = tmp_path / "test_action_unlikely_intent_complete.yml"
    file_name.write_text(
        """
        version: "2.0"
        stories:
          - story: happy path
            steps:
              - user: |
                  hello there!
                intent: greet
              - action: action_unlikely_intent
              - action: utter_greet
              - user: |
                  amazing
                intent: mood_great
              - action: utter_happy
        """
    )

    result = await rasa.core.test.test(
<<<<<<< HEAD
        str(file_name), unexpected_intent_policy_agent, out_directory=str(tmp_path),
=======
        str(file_name), intent_ted_policy_agent, out_directory=str(tmp_path),
>>>>>>> 97c63c2e
    )
    assert "report" in result.keys()
    assert result["report"]["conversation_accuracy"]["correct"] == 0
    assert result["report"]["conversation_accuracy"]["with_warnings"] == 0
    assert result["report"]["conversation_accuracy"]["total"] == 1<|MERGE_RESOLUTION|>--- conflicted
+++ resolved
@@ -74,11 +74,7 @@
 
 
 async def test_action_unlikely_intent_1(
-<<<<<<< HEAD
-    monkeypatch: MonkeyPatch, tmp_path: Path, unexpected_intent_policy_agent
-=======
-    monkeypatch: MonkeyPatch, tmp_path: Path, intent_ted_policy_agent: Agent
->>>>>>> 97c63c2e
+    monkeypatch: MonkeyPatch, tmp_path: Path, unexpected_intent_policy_agent: Agent
 ):
     monkeypatch.setattr(
         SimplePolicyEnsemble,
@@ -104,11 +100,7 @@
     )
 
     result = await rasa.core.test.test(
-<<<<<<< HEAD
-        str(file_name), unexpected_intent_policy_agent, out_directory=str(tmp_path),
-=======
-        str(file_name), intent_ted_policy_agent, out_directory=str(tmp_path),
->>>>>>> 97c63c2e
+        str(file_name), unexpected_intent_policy_agent, out_directory=str(tmp_path),
     )
     assert "report" in result.keys()
     assert result["report"]["conversation_accuracy"]["correct"] == 1
@@ -116,11 +108,7 @@
 
 
 async def test_action_unlikely_intent_2(
-<<<<<<< HEAD
-    monkeypatch: MonkeyPatch, tmp_path: Path, unexpected_intent_policy_agent
-=======
-    monkeypatch: MonkeyPatch, tmp_path: Path, intent_ted_policy_agent: Agent
->>>>>>> 97c63c2e
+    monkeypatch: MonkeyPatch, tmp_path: Path, unexpected_intent_policy_agent: Agent
 ):
     monkeypatch.setattr(
         SimplePolicyEnsemble,
@@ -147,11 +135,7 @@
     )
 
     result = await rasa.core.test.test(
-<<<<<<< HEAD
-        str(file_name), unexpected_intent_policy_agent, out_directory=str(tmp_path),
-=======
-        str(file_name), intent_ted_policy_agent, out_directory=str(tmp_path),
->>>>>>> 97c63c2e
+        str(file_name), unexpected_intent_policy_agent, out_directory=str(tmp_path),
     )
     assert "report" in result.keys()
     assert result["report"]["conversation_accuracy"]["correct"] == 1
@@ -159,11 +143,7 @@
 
 
 async def test_action_unlikely_intent_complete(
-<<<<<<< HEAD
-    monkeypatch: MonkeyPatch, tmp_path: Path, unexpected_intent_policy_agent
-=======
-    monkeypatch: MonkeyPatch, tmp_path: Path, intent_ted_policy_agent: Agent
->>>>>>> 97c63c2e
+    monkeypatch: MonkeyPatch, tmp_path: Path, unexpected_intent_policy_agent: Agent
 ):
     monkeypatch.setattr(
         SimplePolicyEnsemble,
@@ -219,11 +199,7 @@
     )
 
     result = await rasa.core.test.test(
-<<<<<<< HEAD
-        str(file_name), unexpected_intent_policy_agent, out_directory=str(tmp_path),
-=======
-        str(file_name), intent_ted_policy_agent, out_directory=str(tmp_path),
->>>>>>> 97c63c2e
+        str(file_name), unexpected_intent_policy_agent, out_directory=str(tmp_path),
     )
     assert "report" in result.keys()
     assert result["report"]["conversation_accuracy"]["correct"] == 4
@@ -232,11 +208,7 @@
 
 
 async def test_action_unlikely_intent_wrong_story(
-<<<<<<< HEAD
-    monkeypatch: MonkeyPatch, tmp_path: Path, unexpected_intent_policy_agent
-=======
-    monkeypatch: MonkeyPatch, tmp_path: Path, intent_ted_policy_agent: Agent
->>>>>>> 97c63c2e
+    monkeypatch: MonkeyPatch, tmp_path: Path, unexpected_intent_policy_agent: Agent
 ):
     monkeypatch.setattr(
         SimplePolicyEnsemble,
@@ -264,11 +236,7 @@
     )
 
     result = await rasa.core.test.test(
-<<<<<<< HEAD
-        str(file_name), unexpected_intent_policy_agent, out_directory=str(tmp_path),
-=======
-        str(file_name), intent_ted_policy_agent, out_directory=str(tmp_path),
->>>>>>> 97c63c2e
+        str(file_name), unexpected_intent_policy_agent, out_directory=str(tmp_path),
     )
     assert "report" in result.keys()
     assert result["report"]["conversation_accuracy"]["correct"] == 0
