--- conflicted
+++ resolved
@@ -229,14 +229,7 @@
     if is_sparse:
         matrix = scipy.sparse.coo_matrix(matrix)
     return Features(
-<<<<<<< HEAD
-        features=matrix,
-        attribute=attribute,
-        feature_type=type,
-        origin="whatever",
-=======
         features=matrix, attribute=attribute, feature_type=type, origin="whatever"
->>>>>>> c8423d39
     )
 
 
@@ -319,20 +312,8 @@
     action_text = "throw a ball"
     intent = "inform"
     state = {
-<<<<<<< HEAD
-        USER: {
-            TEXT: text,
-            INTENT: intent,
-            ENTITIES: entity_name_list,
-        },
-        PREVIOUS_ACTION: {
-            ACTION_NAME: action_name,
-            ACTION_TEXT: action_text,
-        },
-=======
         USER: {TEXT: text, INTENT: intent, ENTITIES: entity_name_list},
         PREVIOUS_ACTION: {ACTION_NAME: action_name, ACTION_TEXT: action_text},
->>>>>>> c8423d39
         ACTIVE_LOOP: {"name": "active_loop_4"},
         SLOTS: {"slot_1": (1.0,)},
     }
@@ -394,14 +375,7 @@
         precomputations.add(Message(data={ACTION_NAME: action_name}))
 
     # encode the state
-<<<<<<< HEAD
-    encoded = f.encode_state(
-        state,
-        precomputations=precomputations,
-    )
-=======
     encoded = f.encode_state(state, precomputations=precomputations)
->>>>>>> c8423d39
 
     # check all the features are encoded and *_text features are encoded by a
     # dense featurizer
@@ -487,12 +461,7 @@
 
     # encode!
     encoded = f.encode_entities(
-<<<<<<< HEAD
-        entity_data={TEXT: text, ENTITIES: entities},
-        precomputations=precomputations,
-=======
         entity_data={TEXT: text, ENTITIES: entities}, precomputations=precomputations
->>>>>>> c8423d39
     )
 
     # check
@@ -553,14 +522,7 @@
 
     # encode!
     encoded = f.encode_entities(
-<<<<<<< HEAD
-        {
-            TEXT: text,
-            ENTITIES: entities,
-        },
-=======
         {TEXT: text, ENTITIES: entities},
->>>>>>> c8423d39
         precomputations=precomputations,
         bilou_tagging=True,
     )
@@ -593,14 +555,7 @@
 
     # encode!
     encoded = f.encode_entities(
-<<<<<<< HEAD
-        {
-            TEXT: text,
-            ENTITIES: entities,
-        },
-=======
         {TEXT: text, ENTITIES: entities},
->>>>>>> c8423d39
         precomputations=precomputations,
         bilou_tagging=True,
     )
