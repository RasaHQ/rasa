--- conflicted
+++ resolved
@@ -503,14 +503,11 @@
     # with pytest.raises(InvalidDomain):
     #     Domain.load("data/test_domains/missing_text_for_templates.yml")
 
-<<<<<<< HEAD
-=======
 
 def test_is_empty():
     assert Domain.empty().is_empty()
 
 
->>>>>>> bf0ed9fc
 def test_clean_domain():
     domain_path = "data/test_domains/default_unfeaturized_entities.yml"
     cleaned = Domain.load(domain_path).cleaned_domain()
@@ -537,7 +534,4 @@
     expected = Domain.from_dict(expected)
     actual = Domain.from_dict(cleaned)
 
-    assert hash(actual) == hash(expected)
-
-def test_is_empty():
-    assert Domain.empty().is_empty()+    assert hash(actual) == hash(expected)