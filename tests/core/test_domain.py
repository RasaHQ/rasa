import copy
import json
from pathlib import Path
from typing import Dict

import pytest
from _pytest.tmpdir import TempdirFactory

from rasa.constants import DEFAULT_SESSION_EXPIRATION_TIME_IN_MINUTES
from rasa.core.constants import (
    DEFAULT_KNOWLEDGE_BASE_ACTION,
    SLOT_LISTED_ITEMS,
    SLOT_LAST_OBJECT,
    SLOT_LAST_OBJECT_TYPE,
    DEFAULT_INTENTS,
)
from rasa.core.domain import USED_ENTITIES_KEY, USE_ENTITIES_KEY, IGNORE_ENTITIES_KEY
from rasa.core import training, utils
from rasa.core.domain import Domain, InvalidDomain, SessionConfig
from rasa.core.featurizers.tracker_featurizers import MaxHistoryTrackerFeaturizer
from rasa.core.slots import TextSlot, UnfeaturizedSlot
from tests.core.conftest import (
    DEFAULT_DOMAIN_PATH_WITH_SLOTS,
    DEFAULT_DOMAIN_PATH_WITH_SLOTS_AND_NO_ACTIONS,
    DEFAULT_STORIES_FILE,
)
from rasa.utils import io as io_utils


async def test_create_train_data_no_history(default_domain):
    featurizer = MaxHistoryTrackerFeaturizer(max_history=1)
    training_trackers = await training.load_data(
        DEFAULT_STORIES_FILE, default_domain, augmentation_factor=0
    )

    assert len(training_trackers) == 3
    (decoded, _) = featurizer.training_states_and_actions(
        training_trackers, default_domain
    )

    # decoded needs to be sorted
    hashed = []
    for states in decoded:
        hashed.append(json.dumps(states, sort_keys=True))
    hashed = sorted(hashed, reverse=True)

    assert hashed == [
        "[{}]",
        '[{"prev_action": {"action_name": "utter_greet"}, "user": {"intent": "greet"}}]',
        '[{"prev_action": {"action_name": "utter_greet"}, "slots": {"name": [1.0]}, "user": {"entities": ["name"], "intent": "greet"}}]',
        '[{"prev_action": {"action_name": "utter_goodbye"}, "user": {"intent": "goodbye"}}]',
        '[{"prev_action": {"action_name": "utter_default"}, "user": {"intent": "default"}}]',
        '[{"prev_action": {"action_name": "utter_default"}, "slots": {"name": [1.0]}, "user": {"intent": "default"}}]',
        '[{"prev_action": {"action_name": "action_listen"}, "user": {"intent": "greet"}}]',
        '[{"prev_action": {"action_name": "action_listen"}, "user": {"intent": "goodbye"}}]',
        '[{"prev_action": {"action_name": "action_listen"}, "user": {"intent": "default"}}]',
        '[{"prev_action": {"action_name": "action_listen"}, "slots": {"name": [1.0]}, "user": {"intent": "default"}}]',
        '[{"prev_action": {"action_name": "action_listen"}, "slots": {"name": [1.0]}, "user": {"entities": ["name"], "intent": "greet"}}]',
    ]


async def test_create_train_data_with_history(default_domain):
    featurizer = MaxHistoryTrackerFeaturizer(max_history=4)
    training_trackers = await training.load_data(
        DEFAULT_STORIES_FILE, default_domain, augmentation_factor=0
    )
    assert len(training_trackers) == 3
    (decoded, _) = featurizer.training_states_and_actions(
        training_trackers, default_domain
    )

    # decoded needs to be sorted
    hashed = []
    for states in decoded:
        hashed.append(json.dumps(states, sort_keys=True))
    hashed = sorted(hashed)

    assert hashed == [
        '[{"prev_action": {"action_name": "action_listen"}, "slots": {"name": [1.0]}, "user": {"entities": ["name"], "intent": "greet"}}, {"prev_action": {"action_name": "utter_greet"}, "slots": {"name": [1.0]}, "user": {"entities": ["name"], "intent": "greet"}}, {"prev_action": {"action_name": "action_listen"}, "slots": {"name": [1.0]}, "user": {"intent": "default"}}, {"prev_action": {"action_name": "utter_default"}, "slots": {"name": [1.0]}, "user": {"intent": "default"}}]',
        '[{"prev_action": {"action_name": "action_listen"}, "user": {"intent": "default"}}, {"prev_action": {"action_name": "utter_default"}, "user": {"intent": "default"}}, {"prev_action": {"action_name": "action_listen"}, "user": {"intent": "goodbye"}}, {"prev_action": {"action_name": "utter_goodbye"}, "user": {"intent": "goodbye"}}]',
        '[{"prev_action": {"action_name": "action_listen"}, "user": {"intent": "greet"}}, {"prev_action": {"action_name": "utter_greet"}, "user": {"intent": "greet"}}, {"prev_action": {"action_name": "action_listen"}, "user": {"intent": "default"}}, {"prev_action": {"action_name": "utter_default"}, "user": {"intent": "default"}}]',
        '[{"prev_action": {"action_name": "utter_greet"}, "user": {"intent": "greet"}}, {"prev_action": {"action_name": "action_listen"}, "user": {"intent": "default"}}, {"prev_action": {"action_name": "utter_default"}, "user": {"intent": "default"}}, {"prev_action": {"action_name": "action_listen"}, "user": {"intent": "goodbye"}}]',
        '[{}, {"prev_action": {"action_name": "action_listen"}, "slots": {"name": [1.0]}, "user": {"entities": ["name"], "intent": "greet"}}, {"prev_action": {"action_name": "utter_greet"}, "slots": {"name": [1.0]}, "user": {"entities": ["name"], "intent": "greet"}}, {"prev_action": {"action_name": "action_listen"}, "slots": {"name": [1.0]}, "user": {"intent": "default"}}]',
        '[{}, {"prev_action": {"action_name": "action_listen"}, "slots": {"name": [1.0]}, "user": {"entities": ["name"], "intent": "greet"}}, {"prev_action": {"action_name": "utter_greet"}, "slots": {"name": [1.0]}, "user": {"entities": ["name"], "intent": "greet"}}]',
        '[{}, {"prev_action": {"action_name": "action_listen"}, "slots": {"name": [1.0]}, "user": {"entities": ["name"], "intent": "greet"}}]',
        '[{}, {"prev_action": {"action_name": "action_listen"}, "user": {"intent": "greet"}}, {"prev_action": {"action_name": "utter_greet"}, "user": {"intent": "greet"}}, {"prev_action": {"action_name": "action_listen"}, "user": {"intent": "default"}}]',
        '[{}, {"prev_action": {"action_name": "action_listen"}, "user": {"intent": "greet"}}, {"prev_action": {"action_name": "utter_greet"}, "user": {"intent": "greet"}}]',
        '[{}, {"prev_action": {"action_name": "action_listen"}, "user": {"intent": "greet"}}]',
        "[{}]",
    ]


async def test_create_train_data_unfeaturized_entities():
    domain_file = "data/test_domains/default_unfeaturized_entities.yml"
    stories_file = "data/test_stories/stories_unfeaturized_entities.md"
    domain = Domain.load(domain_file)
    featurizer = MaxHistoryTrackerFeaturizer(max_history=1)
    training_trackers = await training.load_data(
        stories_file, domain, augmentation_factor=0
    )

    assert len(training_trackers) == 2
    (decoded, _) = featurizer.training_states_and_actions(training_trackers, domain)

    # decoded needs to be sorted
    hashed = []
    for states in decoded:
        # we ignore entities where there are > 1 of them:
        # entities come from dictionary keys; as a result, they are stored
        # in different order in the tuple which makes the test unstable
        new_states = []
        for state in states:
            if state.get("user"):
                if state.get("user").get("entities"):
                    if len(state.get("user")["entities"]) > 1:
                        state.get("user")["entities"] = ()
                        new_states.append(state)
                    else:
                        new_states.append(state)
                else:
                    new_states.append(state)
            else:
                new_states.append(state)

        hashed.append(json.dumps(new_states, sort_keys=True))
    hashed = sorted(hashed, reverse=True)

    assert hashed == [
        "[{}]",
        '[{"prev_action": {"action_name": "utter_greet"}, "user": {"intent": "greet"}}]',
        '[{"prev_action": {"action_name": "utter_greet"}, "user": {"entities": ["name"], "intent": "greet"}}]',
        '[{"prev_action": {"action_name": "utter_goodbye"}, "user": {"intent": "goodbye"}}]',
        '[{"prev_action": {"action_name": "utter_default"}, "user": {"intent": "why"}}]',
        '[{"prev_action": {"action_name": "utter_default"}, "user": {"intent": "thank"}}]',
        '[{"prev_action": {"action_name": "utter_default"}, "user": {"entities": [], "intent": "default"}}]',
        '[{"prev_action": {"action_name": "utter_default"}, "user": {"entities": [], "intent": "ask"}}]',
        '[{"prev_action": {"action_name": "action_listen"}, "user": {"intent": "why"}}]',
        '[{"prev_action": {"action_name": "action_listen"}, "user": {"intent": "thank"}}]',
        '[{"prev_action": {"action_name": "action_listen"}, "user": {"intent": "greet"}}]',
        '[{"prev_action": {"action_name": "action_listen"}, "user": {"intent": "goodbye"}}]',
        '[{"prev_action": {"action_name": "action_listen"}, "user": {"entities": [], "intent": "default"}}]',
        '[{"prev_action": {"action_name": "action_listen"}, "user": {"entities": [], "intent": "ask"}}]',
        '[{"prev_action": {"action_name": "action_listen"}, "user": {"entities": ["name"], "intent": "greet"}}]',
    ]


def test_domain_from_template():
    domain_file = DEFAULT_DOMAIN_PATH_WITH_SLOTS
    domain = Domain.load(domain_file)

    assert not domain.is_empty()
    assert len(domain.intents) == 10 + len(DEFAULT_INTENTS)
    assert len(domain.action_names) == 15


def test_avoid_action_repetition():
    domain = Domain.load(DEFAULT_DOMAIN_PATH_WITH_SLOTS)
    domain_with_no_actions = Domain.load(DEFAULT_DOMAIN_PATH_WITH_SLOTS_AND_NO_ACTIONS)

    assert not domain.is_empty() and not domain_with_no_actions.is_empty()
    assert len(domain.intents) == len(domain_with_no_actions.intents)
    assert len(domain.action_names) == len(domain_with_no_actions.action_names)


def test_utter_templates():
    domain_file = "examples/moodbot/domain.yml"
    domain = Domain.load(domain_file)
    expected_template = {
        "text": "Hey! How are you?",
        "buttons": [
            {"title": "great", "payload": "/mood_great"},
            {"title": "super sad", "payload": "/mood_unhappy"},
        ],
    }
    assert domain.random_template_for("utter_greet") == expected_template


def test_custom_slot_type(tmpdir: Path):
    domain_path = str(tmpdir / "domain.yml")
    io_utils.write_text_file(
        """
       slots:
         custom:
           type: tests.core.conftest.CustomSlot

       responses:
         utter_greet:
           - text: hey there! """,
        domain_path,
    )
    Domain.load(domain_path)


@pytest.mark.parametrize(
    "domain_unkown_slot_type",
    [
        """
    slots:
        custom:
         type: tests.core.conftest.Unknown

    responses:
        utter_greet:
         - text: hey there!""",
        """
    slots:
        custom:
         type: blubblubblub

    responses:
        utter_greet:
         - text: hey there!""",
    ],
)
def test_domain_fails_on_unknown_custom_slot_type(tmpdir, domain_unkown_slot_type):
    domain_path = str(tmpdir / "domain.yml")
    io_utils.write_text_file(domain_unkown_slot_type, domain_path)
    with pytest.raises(ValueError):
        Domain.load(domain_path)


def test_domain_to_dict():
    test_yaml = """
    actions:
    - action_save_world
    config:
      store_entities_as_slots: true
    entities: []
    forms: []
    intents: []
    responses:
      utter_greet:
      - text: hey there!
    session_config:
      carry_over_slots_to_new_session: true
      session_expiration_time: 60
    slots: {}"""

    domain_as_dict = Domain.from_yaml(test_yaml).as_dict()

    assert domain_as_dict == {
        "actions": ["action_save_world"],
        "config": {"store_entities_as_slots": True},
        "entities": [],
        "forms": [],
        "intents": [],
        "e2e_actions": [],
        "responses": {"utter_greet": [{"text": "hey there!"}]},
        "session_config": {
            "carry_over_slots_to_new_session": True,
            "session_expiration_time": 60,
        },
        "slots": {},
    }


def test_domain_to_yaml():
    test_yaml = f"""
%YAML 1.2
---
actions:
- action_save_world
config:
  store_entities_as_slots: true
e2e_actions: []
entities: []
forms: []
intents: []
responses:
  utter_greet:
  - text: hey there!
session_config:
  carry_over_slots_to_new_session: true
  session_expiration_time: {DEFAULT_SESSION_EXPIRATION_TIME_IN_MINUTES}
slots: {{}}"""

    domain = Domain.from_yaml(test_yaml)

    actual_yaml = domain.as_yaml()

    assert actual_yaml.strip() == test_yaml.strip()


<<<<<<< HEAD
def test_domain_to_yaml_deprecated_templates():
    test_yaml = f"""actions:
- utter_greet
config:
  store_entities_as_slots: true
e2e_actions: []
entities: []
forms: []
intents: []
templates:
  utter_greet:
  - text: hey there!
session_config:
  carry_over_slots_to_new_session: true
  session_expiration_time: {DEFAULT_SESSION_EXPIRATION_TIME_IN_MINUTES}
slots: {{}}"""

    target_yaml = f"""actions:
- utter_greet
config:
  store_entities_as_slots: true
e2e_actions: []
entities: []
forms: []
intents: []
responses:
  utter_greet:
  - text: hey there!
session_config:
  carry_over_slots_to_new_session: true
  session_expiration_time: {DEFAULT_SESSION_EXPIRATION_TIME_IN_MINUTES}
slots: {{}}"""

    domain = Domain.from_yaml(test_yaml)
    # python 3 and 2 are different here, python 3 will have a leading set
    # of --- at the beginning of the yml
    assert domain.as_yaml().strip().endswith(target_yaml.strip())
    assert Domain.from_yaml(domain.as_yaml()) is not None


=======
>>>>>>> fe96b7fb
def test_merge_yaml_domains():
    test_yaml_1 = """config:
  store_entities_as_slots: true
entities: []
intents: []
slots: {}
responses:
  utter_greet:
  - text: hey there!"""

    test_yaml_2 = """config:
  store_entities_as_slots: false
session_config:
    session_expiration_time: 20
    carry_over_slots: true
entities:
- cuisine
intents:
- greet
slots:
  cuisine:
    type: text
responses:
  utter_goodbye:
  - text: bye!
  utter_greet:
  - text: hey you!"""

    domain_1 = Domain.from_yaml(test_yaml_1)
    domain_2 = Domain.from_yaml(test_yaml_2)
    domain = domain_1.merge(domain_2)
    # single attribute should be taken from domain_1
    assert domain.store_entities_as_slots
    # conflicts should be taken from domain_1
    assert domain.templates == {
        "utter_greet": [{"text": "hey there!"}],
        "utter_goodbye": [{"text": "bye!"}],
    }
    # lists should be deduplicated and merged
    assert domain.intents == sorted(["greet", *DEFAULT_INTENTS])
    assert domain.entities == ["cuisine"]
    assert isinstance(domain.slots[0], TextSlot)
    assert domain.slots[0].name == "cuisine"
    assert sorted(domain.user_actions) == sorted(["utter_greet", "utter_goodbye"])
    assert domain.session_config == SessionConfig(20, True)

    domain = domain_1.merge(domain_2, override=True)
    # single attribute should be taken from domain_2
    assert not domain.store_entities_as_slots
    # conflicts should take value from domain_2
    assert domain.templates == {
        "utter_greet": [{"text": "hey you!"}],
        "utter_goodbye": [{"text": "bye!"}],
    }
    assert domain.session_config == SessionConfig(20, True)


def test_merge_session_config_if_first_is_not_default():
    yaml1 = """
session_config:
    session_expiration_time: 20
    carry_over_slots: true"""

    yaml2 = """
 session_config:
    session_expiration_time: 40
    carry_over_slots: true
    """

    domain1 = Domain.from_yaml(yaml1)
    domain2 = Domain.from_yaml(yaml2)

    merged = domain1.merge(domain2)
    assert merged.session_config == SessionConfig(20, True)

    merged = domain1.merge(domain2, override=True)
    assert merged.session_config == SessionConfig(40, True)


def test_merge_with_empty_domain():
    domain = Domain.from_yaml(
        """config:
  store_entities_as_slots: false
session_config:
    session_expiration_time: 20
    carry_over_slots: true
entities:
- cuisine
intents:
- greet
slots:
  cuisine:
    type: text
responses:
  utter_goodbye:
  - text: bye!
  utter_greet:
  - text: hey you!"""
    )

    merged = Domain.empty().merge(domain)

    assert merged.as_dict() == domain.as_dict()


def test_merge_with_empty_other_domain():
    domain = Domain.from_yaml(
        """config:
  store_entities_as_slots: false
session_config:
    session_expiration_time: 20
    carry_over_slots: true
entities:
- cuisine
intents:
- greet
slots:
  cuisine:
    type: text
responses:
  utter_goodbye:
  - text: bye!
  utter_greet:
  - text: hey you!"""
    )

    merged = domain.merge(Domain.empty(), override=True)

    assert merged.as_dict() == domain.as_dict()


def test_merge_domain_with_forms():
    test_yaml_1 = """
    forms:
    # Old style form definitions (before RulePolicy)
    - my_form
    - my_form2
    """

    test_yaml_2 = """
    forms:
    - my_form3:
        slot1:
          type: from_text
    """

    domain_1 = Domain.from_yaml(test_yaml_1)
    domain_2 = Domain.from_yaml(test_yaml_2)
    domain = domain_1.merge(domain_2)

    expected_number_of_forms = 3
    assert len(domain.form_names) == expected_number_of_forms
    assert len(domain.forms) == expected_number_of_forms


@pytest.mark.parametrize(
    "intents, entities, intent_properties",
    [
        (
            ["greet", "goodbye"],
            ["entity", "other", "third"],
            {
                "greet": {USED_ENTITIES_KEY: ["entity", "other", "third"]},
                "goodbye": {USED_ENTITIES_KEY: ["entity", "other", "third"]},
            },
        ),
        (
            [{"greet": {USE_ENTITIES_KEY: []}}, "goodbye"],
            ["entity", "other", "third"],
            {
                "greet": {USED_ENTITIES_KEY: []},
                "goodbye": {USED_ENTITIES_KEY: ["entity", "other", "third"]},
            },
        ),
        (
            [
                {
                    "greet": {
                        "triggers": "utter_goodbye",
                        USE_ENTITIES_KEY: ["entity"],
                        IGNORE_ENTITIES_KEY: ["other"],
                    }
                },
                "goodbye",
            ],
            ["entity", "other", "third"],
            {
                "greet": {"triggers": "utter_goodbye", USED_ENTITIES_KEY: ["entity"]},
                "goodbye": {USED_ENTITIES_KEY: ["entity", "other", "third"]},
            },
        ),
        (
            [
                {"greet": {"triggers": "utter_goodbye", USE_ENTITIES_KEY: None}},
                {"goodbye": {USE_ENTITIES_KEY: [], IGNORE_ENTITIES_KEY: []}},
            ],
            ["entity", "other", "third"],
            {
                "greet": {USED_ENTITIES_KEY: [], "triggers": "utter_goodbye"},
                "goodbye": {USED_ENTITIES_KEY: []},
            },
        ),
    ],
)
def test_collect_intent_properties(intents, entities, intent_properties):
    Domain._add_default_intents(intent_properties, entities)

    assert Domain.collect_intent_properties(intents, entities) == intent_properties


def test_load_domain_from_directory_tree(tmp_path: Path):
    root_domain = {"actions": ["utter_root", "utter_root2"]}
    utils.dump_obj_as_yaml_to_file(tmp_path / "domain_pt1.yml", root_domain)

    subdirectory_1 = tmp_path / "Skill 1"
    subdirectory_1.mkdir()
    skill_1_domain = {"actions": ["utter_skill_1"]}
    utils.dump_obj_as_yaml_to_file(subdirectory_1 / "domain_pt2.yml", skill_1_domain)

    subdirectory_2 = tmp_path / "Skill 2"
    subdirectory_2.mkdir()
    skill_2_domain = {"actions": ["utter_skill_2"]}
    utils.dump_obj_as_yaml_to_file(subdirectory_2 / "domain_pt3.yml", skill_2_domain)

    subsubdirectory = subdirectory_2 / "Skill 2-1"
    subsubdirectory.mkdir()
    skill_2_1_domain = {"actions": ["utter_subskill", "utter_root"]}
    # Check if loading from `.yaml` also works
    utils.dump_obj_as_yaml_to_file(
        subsubdirectory / "domain_pt4.yaml", skill_2_1_domain
    )

    actual = Domain.load(str(tmp_path))
    expected = [
        "utter_root",
        "utter_root2",
        "utter_skill_1",
        "utter_skill_2",
        "utter_subskill",
    ]

    assert set(actual.user_actions) == set(expected)


def test_domain_warnings():
    domain = Domain.load(DEFAULT_DOMAIN_PATH_WITH_SLOTS)

    warning_types = [
        "action_warnings",
        "intent_warnings",
        "entity_warnings",
        "slot_warnings",
    ]

    actions = ["action_1", "action_2"]
    intents = ["intent_1", "intent_2"]
    entities = ["entity_1", "entity_2"]
    slots = ["slot_1", "slot_2"]
    domain_warnings = domain.domain_warnings(
        intents=intents, entities=entities, actions=actions, slots=slots
    )

    # elements not found in domain should be in `in_training_data` diff
    for _type, elements in zip(warning_types, [actions, intents, entities]):
        assert set(domain_warnings[_type]["in_training_data"]) == set(elements)

    # all other domain elements should be in `in_domain` diff
    for _type, elements in zip(
        warning_types, [domain.user_actions, domain.intents, domain.entities]
    ):
        assert set(domain_warnings[_type]["in_domain"]) == set(elements)

    # fully aligned domain and elements should yield empty diff
    domain_warnings = domain.domain_warnings(
        intents=domain.intents,
        entities=domain.entities,
        actions=domain.user_actions,
        slots=[s.name for s in domain.slots],
    )

    for diff_dict in domain_warnings.values():
        assert all(not diff_set for diff_set in diff_dict.values())


def test_unfeaturized_slot_in_domain_warnings():
    # create empty domain
    domain = Domain.empty()

    # add one unfeaturized and one text slot
    unfeaturized_slot = UnfeaturizedSlot("unfeaturized_slot", "value1")
    text_slot = TextSlot("text_slot", "value2")
    domain.slots.extend([unfeaturized_slot, text_slot])

    # ensure both are in domain
    assert all(slot in domain.slots for slot in (unfeaturized_slot, text_slot))

    # text slot should appear in domain warnings, unfeaturized slot should not
    in_domain_slot_warnings = domain.domain_warnings()["slot_warnings"]["in_domain"]
    assert text_slot.name in in_domain_slot_warnings
    assert unfeaturized_slot.name not in in_domain_slot_warnings


def test_check_domain_sanity_on_invalid_domain():
    with pytest.raises(InvalidDomain):
        Domain(
            intents={},
            entities=[],
            slots=[],
            templates={},
            action_names=["random_name", "random_name"],
            forms=[],
        )

    with pytest.raises(InvalidDomain):
        Domain(
            intents={},
            entities=[],
            slots=[TextSlot("random_name"), TextSlot("random_name")],
            templates={},
            action_names=[],
            forms=[],
        )

    with pytest.raises(InvalidDomain):
        Domain(
            intents={},
            entities=["random_name", "random_name", "other_name", "other_name"],
            slots=[],
            templates={},
            action_names=[],
            forms=[],
        )

    with pytest.raises(InvalidDomain):
        Domain(
            intents={},
            entities=[],
            slots=[],
            templates={},
            action_names=[],
            forms=["random_name", "random_name"],
        )


def test_load_on_invalid_domain():
    with pytest.raises(InvalidDomain):
        Domain.load("data/test_domains/duplicate_intents.yml")

    with pytest.raises(InvalidDomain):
        Domain.load("data/test_domains/duplicate_actions.yml")

    with pytest.raises(InvalidDomain):
        Domain.load("data/test_domains/duplicate_templates.yml")

    with pytest.raises(InvalidDomain):
        Domain.load("data/test_domains/duplicate_entities.yml")

    # Currently just deprecated
    # with pytest.raises(InvalidDomain):
    #     Domain.load("data/test_domains/missing_text_for_templates.yml")


def test_is_empty():
    assert Domain.empty().is_empty()


def test_transform_intents_for_file_default():
    domain_path = "data/test_domains/default_unfeaturized_entities.yml"
    domain = Domain.load(domain_path)
    transformed = domain._transform_intents_for_file()

    expected = [
        {"greet": {USE_ENTITIES_KEY: ["name"]}},
        {"default": {IGNORE_ENTITIES_KEY: ["unrelated_recognized_entity"]}},
        {"goodbye": {USE_ENTITIES_KEY: []}},
        {"thank": {USE_ENTITIES_KEY: []}},
        {"ask": {USE_ENTITIES_KEY: True}},
        {"why": {USE_ENTITIES_KEY: []}},
        {"pure_intent": {USE_ENTITIES_KEY: True}},
    ]

    assert transformed == expected


def test_transform_intents_for_file_with_mapping():
    domain_path = "data/test_domains/default_with_mapping.yml"
    domain = Domain.load(domain_path)
    transformed = domain._transform_intents_for_file()

    expected = [
        {"greet": {"triggers": "utter_greet", USE_ENTITIES_KEY: True}},
        {"default": {"triggers": "utter_default", USE_ENTITIES_KEY: True}},
        {"goodbye": {USE_ENTITIES_KEY: True}},
    ]

    assert transformed == expected


def test_clean_domain_for_file():
    domain_path = "data/test_domains/default_unfeaturized_entities.yml"
    cleaned = Domain.load(domain_path).cleaned_domain()

    expected = {
        "intents": [
            {"greet": {USE_ENTITIES_KEY: ["name"]}},
            {"default": {IGNORE_ENTITIES_KEY: ["unrelated_recognized_entity"]}},
            {"goodbye": {USE_ENTITIES_KEY: []}},
            {"thank": {USE_ENTITIES_KEY: []}},
            "ask",
            {"why": {USE_ENTITIES_KEY: []}},
            "pure_intent",
        ],
        "entities": ["name", "unrelated_recognized_entity", "other"],
        "responses": {
            "utter_greet": [{"text": "hey there!"}],
            "utter_goodbye": [{"text": "goodbye :("}],
            "utter_default": [{"text": "default message"}],
        },
        "session_config": {
            "carry_over_slots_to_new_session": True,
            "session_expiration_time": DEFAULT_SESSION_EXPIRATION_TIME_IN_MINUTES,
        },
    }

    assert cleaned == expected


def test_add_knowledge_base_slots(default_domain):
    # don't modify default domain as it is used in other tests
    test_domain = copy.deepcopy(default_domain)

    test_domain.action_names.append(DEFAULT_KNOWLEDGE_BASE_ACTION)

    slot_names = [s.name for s in test_domain.slots]

    assert SLOT_LISTED_ITEMS not in slot_names
    assert SLOT_LAST_OBJECT not in slot_names
    assert SLOT_LAST_OBJECT_TYPE not in slot_names

    test_domain.add_knowledge_base_slots()

    slot_names = [s.name for s in test_domain.slots]

    assert SLOT_LISTED_ITEMS in slot_names
    assert SLOT_LAST_OBJECT in slot_names
    assert SLOT_LAST_OBJECT_TYPE in slot_names


@pytest.mark.parametrize(
    "input_domain, expected_session_expiration_time, expected_carry_over_slots",
    [
        (
            f"""session_config:
    session_expiration_time: {DEFAULT_SESSION_EXPIRATION_TIME_IN_MINUTES}
    carry_over_slots_to_new_session: true""",
            DEFAULT_SESSION_EXPIRATION_TIME_IN_MINUTES,
            True,
        ),
        ("", DEFAULT_SESSION_EXPIRATION_TIME_IN_MINUTES, True),
        (
            """session_config:
    carry_over_slots_to_new_session: false""",
            DEFAULT_SESSION_EXPIRATION_TIME_IN_MINUTES,
            False,
        ),
        (
            """session_config:
    session_expiration_time: 20.2
    carry_over_slots_to_new_session: False""",
            20.2,
            False,
        ),
        ("""session_config: {}""", DEFAULT_SESSION_EXPIRATION_TIME_IN_MINUTES, True),
    ],
)
def test_session_config(
    input_domain,
    expected_session_expiration_time: float,
    expected_carry_over_slots: bool,
):
    domain = Domain.from_yaml(input_domain)
    assert (
        domain.session_config.session_expiration_time
        == expected_session_expiration_time
    )
    assert domain.session_config.carry_over_slots == expected_carry_over_slots


def test_domain_as_dict_with_session_config():
    session_config = SessionConfig(123, False)
    domain = Domain.empty()
    domain.session_config = session_config

    serialized = domain.as_dict()
    deserialized = Domain.from_dict(serialized)

    assert deserialized.session_config == session_config


@pytest.mark.parametrize(
    "session_config, enabled",
    [
        (SessionConfig(0, True), False),
        (SessionConfig(1, True), True),
        (SessionConfig(-1, False), False),
    ],
)
def test_are_sessions_enabled(session_config: SessionConfig, enabled: bool):
    assert session_config.are_sessions_enabled() == enabled


def test_domain_from_dict_does_not_change_input():
    input_before = {
        "intents": [
            {"greet": {USE_ENTITIES_KEY: ["name"]}},
            {"default": {IGNORE_ENTITIES_KEY: ["unrelated_recognized_entity"]}},
            {"goodbye": {USE_ENTITIES_KEY: None}},
            {"thank": {USE_ENTITIES_KEY: False}},
            {"ask": {USE_ENTITIES_KEY: True}},
            {"why": {USE_ENTITIES_KEY: []}},
            "pure_intent",
        ],
        "entities": ["name", "unrelated_recognized_entity", "other"],
        "slots": {"name": {"type": "text"}},
        "responses": {
            "utter_greet": [{"text": "hey there {name}!"}],
            "utter_goodbye": [{"text": "goodbye 😢"}, {"text": "bye bye 😢"}],
            "utter_default": [{"text": "default message"}],
        },
    }

    input_after = copy.deepcopy(input_before)
    Domain.from_dict(input_after)

    assert input_after == input_before


@pytest.mark.parametrize(
    "domain", [{}, {"intents": DEFAULT_INTENTS}, {"intents": [DEFAULT_INTENTS[0]]}]
)
def test_add_default_intents(domain: Dict):
    domain = Domain.from_dict(domain)

    assert all(intent_name in domain.intents for intent_name in DEFAULT_INTENTS)<|MERGE_RESOLUTION|>--- conflicted
+++ resolved
@@ -281,49 +281,6 @@
     assert actual_yaml.strip() == test_yaml.strip()
 
 
-<<<<<<< HEAD
-def test_domain_to_yaml_deprecated_templates():
-    test_yaml = f"""actions:
-- utter_greet
-config:
-  store_entities_as_slots: true
-e2e_actions: []
-entities: []
-forms: []
-intents: []
-templates:
-  utter_greet:
-  - text: hey there!
-session_config:
-  carry_over_slots_to_new_session: true
-  session_expiration_time: {DEFAULT_SESSION_EXPIRATION_TIME_IN_MINUTES}
-slots: {{}}"""
-
-    target_yaml = f"""actions:
-- utter_greet
-config:
-  store_entities_as_slots: true
-e2e_actions: []
-entities: []
-forms: []
-intents: []
-responses:
-  utter_greet:
-  - text: hey there!
-session_config:
-  carry_over_slots_to_new_session: true
-  session_expiration_time: {DEFAULT_SESSION_EXPIRATION_TIME_IN_MINUTES}
-slots: {{}}"""
-
-    domain = Domain.from_yaml(test_yaml)
-    # python 3 and 2 are different here, python 3 will have a leading set
-    # of --- at the beginning of the yml
-    assert domain.as_yaml().strip().endswith(target_yaml.strip())
-    assert Domain.from_yaml(domain.as_yaml()) is not None
-
-
-=======
->>>>>>> fe96b7fb
 def test_merge_yaml_domains():
     test_yaml_1 = """config:
   store_entities_as_slots: true
