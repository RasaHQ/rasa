import json
import os
from collections import Counter
from pathlib import Path
from typing import Text, List

import numpy as np
import pytest

from rasa.core import training
from rasa.core.domain import Domain
from rasa.core.events import UserUttered, ActionExecuted, SessionStarted
from rasa.core.featurizers import (
    MaxHistoryTrackerFeaturizer,
    BinarySingleStateFeaturizer,
    E2ESingleStateFeaturizer,
)
<<<<<<< HEAD
from rasa.nlu.constants import INTENT_NAME_KEY
=======
from rasa.core.interpreter import RegexInterpreter
>>>>>>> 944ae611


@pytest.mark.parametrize(
    "stories_file",
    ["data/test_stories/stories.md", "data/test_yaml_stories/stories.yml"],
)
async def test_can_read_test_story(stories_file: Text, default_domain: Domain):
    trackers = await training.load_data(
        stories_file,
        default_domain,
        use_story_concatenation=False,
        tracker_limit=1000,
        remove_duplicates=False,
    )
    assert len(trackers) == 7
    # this should be the story simple_story_with_only_end -> show_it_all
    # the generated stories are in a non stable order - therefore we need to
    # do some trickery to find the one we want to test
    tracker = [t for t in trackers if len(t.events) == 5][0]
    assert tracker.events[0] == ActionExecuted("action_listen")
    assert tracker.events[1] == UserUttered(
        "simple",
        intent={INTENT_NAME_KEY: "simple", "confidence": 1.0},
        parse_data={
            "text": "/simple",
            "intent_ranking": [{"confidence": 1.0, INTENT_NAME_KEY: "simple"}],
            "intent": {"confidence": 1.0, INTENT_NAME_KEY: "simple"},
            "entities": [],
        },
    )
    assert tracker.events[2] == ActionExecuted("utter_default")
    assert tracker.events[3] == ActionExecuted("utter_greet")
    assert tracker.events[4] == ActionExecuted("action_listen")


@pytest.mark.parametrize(
    "stories_file",
    [
        "data/test_stories/stories_checkpoint_after_or.md",
        "data/test_yaml_stories/stories_checkpoint_after_or.yml",
    ],
)
async def test_can_read_test_story_with_checkpoint_after_or(
    stories_file: Text, default_domain: Domain
):
    trackers = await training.load_data(
        stories_file,
        default_domain,
        use_story_concatenation=False,
        tracker_limit=1000,
        remove_duplicates=False,
    )
    assert len(trackers) == 2


@pytest.mark.parametrize(
    "stories_file",
    [
        "data/test_stories/stories_with_cycle.md",
        "data/test_yaml_stories/stories_with_cycle.yml",
    ],
)
async def test_read_story_file_with_cycles(stories_file: Text, default_domain: Domain):
    graph = await training.extract_story_graph(stories_file, default_domain)

    assert len(graph.story_steps) == 5

    graph_without_cycles = graph.with_cycles_removed()

    assert graph.cyclic_edge_ids != set()
    # sorting removed_edges converting set converting it to list
    assert graph_without_cycles.cyclic_edge_ids == list()

    assert len(graph.story_steps) == len(graph_without_cycles.story_steps) == 5

    assert len(graph_without_cycles.story_end_checkpoints) == 2


@pytest.mark.parametrize(
    "stories_file",
    [
        "data/test_stories/stories_with_cycle.md",
        "data/test_yaml_stories/stories_with_cycle.yml",
    ],
)
async def test_generate_training_data_with_cycles(
    stories_file: Text, default_domain: Domain
):
    featurizer = MaxHistoryTrackerFeaturizer(E2ESingleStateFeaturizer(), max_history=4)
    training_trackers = await training.load_data(
        stories_file, default_domain, augmentation_factor=0
    )

    training_data = featurizer.featurize_trackers(
        training_trackers, default_domain, interpreter=RegexInterpreter()
    )
    y = training_data.y

    # how many there are depends on the graph which is not created in a
    # deterministic way but should always be 3 or 4
    assert len(training_trackers) == 3 or len(training_trackers) == 4

    # if we have 4 trackers, there is going to be one example more for label 10
    num_tens = len(training_trackers) - 1
    # if new default actions are added the keys of the actions will be changed

    assert Counter(y) == {0: 6, 12: num_tens, 14: 1, 1: 2, 13: 3}


@pytest.mark.parametrize(
    "stories_file",
    [
        "data/test_stories/stories_unused_checkpoints.md",
        "data/test_yaml_stories/stories_unused_checkpoints.yml",
    ],
)
async def test_generate_training_data_with_unused_checkpoints(
    stories_file: Text, default_domain: Domain
):
    training_trackers = await training.load_data(stories_file, default_domain)
    # there are 3 training stories:
    #   2 with unused end checkpoints -> training_trackers
    #   1 with unused start checkpoints -> ignored
    assert len(training_trackers) == 2


@pytest.mark.parametrize(
    "stories_file",
    [
        "data/test_stories/stories_defaultdomain.md",
        "data/test_yaml_stories/stories_defaultdomain.yml",
    ],
)
async def test_generate_training_data_original_and_augmented_trackers(
    stories_file: Text, default_domain: Domain
):
    training_trackers = await training.load_data(
        stories_file, default_domain, augmentation_factor=3
    )
    # there are three original stories
    # augmentation factor of 3 indicates max of 3*10 augmented stories generated
    # maximum number of stories should be augmented+original = 33
    original_trackers = [
        t
        for t in training_trackers
        if not hasattr(t, "is_augmented") or not t.is_augmented
    ]
    assert len(original_trackers) == 3
    assert len(training_trackers) <= 33


@pytest.mark.parametrize(
    "stories_file",
    [
        "data/test_stories/stories_with_cycle.md",
        "data/test_yaml_stories/stories_with_cycle.yml",
    ],
)
async def test_visualize_training_data_graph(
    stories_file: Text, tmpdir, default_domain: Domain
):
    graph = await training.extract_story_graph(stories_file, default_domain)

    graph = graph.with_cycles_removed()

    out_path = tmpdir.join("graph.html").strpath

    # this will be the plotted networkx graph
    G = graph.visualize(out_path)

    assert os.path.exists(out_path)

    # we can't check the exact topology - but this should be enough to ensure
    # the visualisation created a sane graph
    assert set(G.nodes()) == set(range(-1, 13)) or set(G.nodes()) == set(range(-1, 14))
    if set(G.nodes()) == set(range(-1, 13)):
        assert len(G.edges()) == 14
    elif set(G.nodes()) == set(range(-1, 14)):
        assert len(G.edges()) == 16


@pytest.mark.parametrize(
    "stories_resources",
    [
        ["data/test_stories/stories.md", "data/test_multifile_stories"],
        ["data/test_yaml_stories/stories.yml", "data/test_multifile_yaml_stories"],
        ["data/test_stories/stories.md", "data/test_multifile_yaml_stories"],
        ["data/test_yaml_stories/stories.yml", "data/test_multifile_stories"],
        ["data/test_stories/stories.md", "data/test_mixed_yaml_md_stories"],
    ],
)
async def test_load_multi_file_training_data(
    stories_resources: List, default_domain: Domain
):
    # the stories file in `data/test_multifile_stories` is the same as in
    # `data/test_stories/stories.md`, but split across multiple files
    featurizer = MaxHistoryTrackerFeaturizer(E2ESingleStateFeaturizer(), max_history=2)
    trackers = await training.load_data(
        stories_resources[0], default_domain, augmentation_factor=0
    )
    (tr_as_sts, tr_as_acts) = featurizer.training_states_and_actions(
        trackers, default_domain
    )
    hashed = []
    for sts, acts in zip(tr_as_sts, tr_as_acts):
        hashed.append(json.dumps(sts + acts, sort_keys=True))
    hashed = sorted(hashed, reverse=True)

    data = featurizer.featurize_trackers(
        trackers, default_domain, interpreter=RegexInterpreter()
    )

    featurizer_mul = MaxHistoryTrackerFeaturizer(
        E2ESingleStateFeaturizer(), max_history=2
    )
    trackers_mul = await training.load_data(
        stories_resources[1], default_domain, augmentation_factor=0
    )
    (tr_as_sts_mul, tr_as_acts_mul) = featurizer.training_states_and_actions(
        trackers_mul, default_domain
    )
    hashed_mul = []
    for sts_mul, acts_mul in zip(tr_as_sts_mul, tr_as_acts_mul):
        hashed_mul.append(json.dumps(sts_mul + acts_mul, sort_keys=True))
    hashed_mul = sorted(hashed_mul, reverse=True)

    data_mul = featurizer_mul.featurize_trackers(
        trackers_mul, default_domain, interpreter=RegexInterpreter()
    )

    assert hashed == hashed_mul
    # we check for intents, action names and entities -- the features which
    # are included in the story files
    data_X_intent = np.vstack([np.vstack(row[:, 2]) for row in data.X])
    data_mul_X_intent = np.vstack([np.vstack(row[:, 2]) for row in data_mul.X])
    data_X_action_name = np.vstack([np.vstack(row[:, 6]) for row in data.X])
    data_mul_X_action_name = np.vstack([np.vstack(row[:, 6]) for row in data_mul.X])
    data_X_entities = np.vstack([np.vstack(row[:, 8]) for row in data.X])
    data_mul_X_entities = np.vstack([np.vstack(row[:, 8]) for row in data_mul.X])
    assert np.all(data_X_intent.sort(axis=0) == data_mul_X_intent.sort(axis=0))
    assert np.all(
        data_X_action_name.sort(axis=0) == data_mul_X_action_name.sort(axis=0)
    )
    assert np.all(data_X_entities.sort(axis=0) == data_mul_X_entities.sort(axis=0))
    assert np.all(data.y.sort(axis=0) == data_mul.y.sort(axis=0))


async def test_load_training_data_reader_not_found_throws(
    tmp_path: Path, default_domain: Domain
):
    (tmp_path / "file").touch()

    with pytest.raises(Exception):
        await training.load_data(str(tmp_path), default_domain)


def test_session_started_event_is_not_serialised():
    assert SessionStarted().as_story_string() is None<|MERGE_RESOLUTION|>--- conflicted
+++ resolved
@@ -15,11 +15,8 @@
     BinarySingleStateFeaturizer,
     E2ESingleStateFeaturizer,
 )
-<<<<<<< HEAD
 from rasa.nlu.constants import INTENT_NAME_KEY
-=======
 from rasa.core.interpreter import RegexInterpreter
->>>>>>> 944ae611
 
 
 @pytest.mark.parametrize(
