--- conflicted
+++ resolved
@@ -280,43 +280,6 @@
 
     assert not len(record)
 
-
-<<<<<<< HEAD
-=======
-async def test_parsing_of_e2e_stories(default_domain: Domain):
-    yaml_file = "data/test_yaml_stories/stories_hybrid_e2e.yml"
-    tracker = await training.load_data(
-        yaml_file,
-        default_domain,
-        use_story_concatenation=False,
-        tracker_limit=1000,
-        remove_duplicates=False,
-    )
-
-    assert len(tracker) == 1
-
-    assert list(tracker[0].events) == [
-        ActionExecuted(ACTION_LISTEN_NAME),
-        UserUttered("simple", {"name": "simple"}),
-        ActionExecuted("utter_greet"),
-        ActionExecuted(ACTION_LISTEN_NAME),
-        UserUttered(
-            "I am looking for a Kenyan restaurant",
-            {"name": None},
-            entities=[{"start": 19, "end": 25, "value": "Kenyan", "entity": "cuisine"}],
-        ),
-        ActionExecuted("", action_text="good for you"),
-        ActionExecuted(ACTION_LISTEN_NAME),
-        UserUttered("goodbye", {"name": "goodbye"}),
-        ActionExecuted("utter_goodbye"),
-        ActionExecuted(ACTION_LISTEN_NAME),
-        UserUttered("One more thing", {"name": None}),
-        ActionExecuted("", action_text="What?"),
-        ActionExecuted(ACTION_LISTEN_NAME),
-    ]
-
-
->>>>>>> 94346d68
 async def test_active_loop_is_parsed(default_domain: Domain):
     stories = (
         f'version: "{LATEST_TRAINING_DATA_FORMAT_VERSION}"\n'
