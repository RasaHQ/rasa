--- conflicted
+++ resolved
@@ -1394,13 +1394,8 @@
         },
     )
     await processor.handle_message(message)
-<<<<<<< HEAD
-    tracker = await processor.get_tracker("test")
-    assert SlotSet("outdoor_seating", True) in tracker.events
-=======
     tracker = processor.get_tracker("test")
     assert SlotSet("name", "Peter") in tracker.events
->>>>>>> 5e4292bf
 
 
 async def test_parse_message_nlu_only(trained_moodbot_nlu_path: Text):
