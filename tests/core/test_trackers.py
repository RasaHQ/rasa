import json
import logging
import os
import tempfile
<<<<<<< HEAD
from typing import List, Text, Dict, Any
=======
>>>>>>> d8d22640

import fakeredis
import pytest

import rasa.utils.io
from rasa.core import training, restore
from rasa.core.actions.action import ACTION_LISTEN_NAME, ACTION_SESSION_START_NAME
from rasa.core.agent import Agent
from rasa.core.domain import Domain
from rasa.core.events import (
    SlotSet,
    UserUttered,
    ActionExecuted,
    Restarted,
    ActionReverted,
    UserUtteranceReverted,
    SessionStarted,
)
from rasa.core.tracker_store import (
    InMemoryTrackerStore,
    RedisTrackerStore,
    SQLTrackerStore,
)
from rasa.core.tracker_store import TrackerStore
from rasa.core.trackers import DialogueStateTracker, EventVerbosity
from tests.core.conftest import (
    DEFAULT_STORIES_FILE,
    EXAMPLE_DOMAINS,
    TEST_DIALOGUES,
    MockedMongoTrackerStore,
)
from tests.core.utilities import (
    tracker_from_dialogue_file,
    read_dialogue_file,
    user_uttered,
    get_tracker,
)

domain = Domain.load("examples/moodbot/domain.yml")


class MockRedisTrackerStore(RedisTrackerStore):
    def __init__(self, _domain: Domain) -> None:
        self.red = fakeredis.FakeStrictRedis()
        self.record_exp = None

        # added in redis==3.3.0, but not yet in fakeredis
        self.red.connection_pool.connection_class.health_check_interval = 0

        TrackerStore.__init__(self, _domain)


def stores_to_be_tested():
    temp = tempfile.mkdtemp()
    return [
        MockRedisTrackerStore(domain),
        InMemoryTrackerStore(domain),
        SQLTrackerStore(domain, db=os.path.join(temp, "rasa.db")),
        MockedMongoTrackerStore(domain),
    ]


def stores_to_be_tested_ids():
    return ["redis-tracker", "in-memory-tracker", "SQL-tracker", "mongo-tracker"]


def test_tracker_duplicate():
    filename = "data/test_dialogues/moodbot.json"
    dialogue = read_dialogue_file(filename)
    tracker = DialogueStateTracker(dialogue.name, domain.slots)
    tracker.recreate_from_dialogue(dialogue)
    num_actions = len(
        [event for event in dialogue.events if isinstance(event, ActionExecuted)]
    )

    # There is always one duplicated tracker more than we have actions,
    # as the tracker also gets duplicated for the
    # action that would be next (but isn't part of the operations)
    assert len(list(tracker.generate_all_prior_trackers())) == num_actions + 1


@pytest.mark.parametrize("store", stores_to_be_tested(), ids=stores_to_be_tested_ids())
def test_tracker_store_storage_and_retrieval(store):
    tracker = store.get_or_create_tracker("some-id")
    # the retrieved tracker should be empty
    assert tracker.sender_id == "some-id"

    # Action listen should be in there
    assert list(tracker.events) == [ActionExecuted(ACTION_LISTEN_NAME)]

    # lets log a test message
    intent = {"name": "greet", "confidence": 1.0}
    tracker.update(UserUttered("/greet", intent, []))
    assert tracker.latest_message.intent.get("name") == "greet"
    store.save(tracker)

    # retrieving the same tracker should result in the same tracker
    retrieved_tracker = store.get_or_create_tracker("some-id")
    assert retrieved_tracker.sender_id == "some-id"
    assert len(retrieved_tracker.events) == 2
    assert retrieved_tracker.latest_message.intent.get("name") == "greet"

    # getting another tracker should result in an empty tracker again
    other_tracker = store.get_or_create_tracker("some-other-id")
    assert other_tracker.sender_id == "some-other-id"
    assert len(other_tracker.events) == 1


@pytest.mark.parametrize("store", stores_to_be_tested(), ids=stores_to_be_tested_ids())
@pytest.mark.parametrize("pair", zip(TEST_DIALOGUES, EXAMPLE_DOMAINS))
def test_tracker_store(store, pair):
    filename, domainpath = pair
    domain = Domain.load(domainpath)
    tracker = tracker_from_dialogue_file(filename, domain)
    store.save(tracker)
    restored = store.retrieve(tracker.sender_id)
    assert restored == tracker


async def test_tracker_write_to_story(tmpdir, moodbot_domain: Domain):
    tracker = tracker_from_dialogue_file(
        "data/test_dialogues/moodbot.json", moodbot_domain
    )
    p = tmpdir.join("export.md")
    tracker.export_stories_to_file(p.strpath)
    trackers = await training.load_data(
        p.strpath,
        moodbot_domain,
        use_story_concatenation=False,
        tracker_limit=1000,
        remove_duplicates=False,
    )
    assert len(trackers) == 1
    recovered = trackers[0]
    assert len(recovered.events) == 11
    assert recovered.events[4].type_name == "user"
    assert recovered.events[4].intent == {"confidence": 1.0, "name": "mood_unhappy"}


async def test_tracker_state_regression_without_bot_utterance(default_agent: Agent):
    sender_id = "test_tracker_state_regression_without_bot_utterance"
    for i in range(0, 2):
        await default_agent.handle_message("/greet", sender_id=sender_id)
    tracker = default_agent.tracker_store.get_or_create_tracker(sender_id)

    # Ensures that the tracker has changed between the utterances
    # (and wasn't reset in between them)
    expected = (
        "action_session_start;action_listen;greet;utter_greet;action_listen;"
        "greet;utter_greet;action_listen"
    )
    assert (
        ";".join([e.as_story_string() for e in tracker.events if e.as_story_string()])
        == expected
    )


async def test_tracker_state_regression_with_bot_utterance(default_agent: Agent):
    sender_id = "test_tracker_state_regression_with_bot_utterance"
    for i in range(0, 2):
        await default_agent.handle_message("/greet", sender_id=sender_id)
    tracker = default_agent.tracker_store.get_or_create_tracker(sender_id)

    expected = [
        "action_session_start",
        None,
        "action_listen",
        "greet",
        "utter_greet",
        None,
        "action_listen",
        "greet",
        "utter_greet",
        None,
        "action_listen",
    ]

    assert [e.as_story_string() for e in tracker.events] == expected


async def test_bot_utterance_comes_after_action_event(default_agent):
    sender_id = "test_bot_utterance_comes_after_action_event"

    await default_agent.handle_message("/greet", sender_id=sender_id)

    tracker = default_agent.tracker_store.get_or_create_tracker(sender_id)

    # important is, that the 'bot' comes after the second 'action' and not
    # before
    expected = [
        "action",
        "session_started",
        "action",
        "user",
        "action",
        "bot",
        "action",
    ]

    assert [e.type_name for e in tracker.events] == expected


@pytest.mark.parametrize(
    "entities, expected_values",
    [
        ([{"value": "greet", "entity": "entity_name"}], ["greet"]),
        (
            [
                {"value": "greet", "entity": "entity_name"},
                {"value": "bye", "entity": "other"},
            ],
            ["greet"],
        ),
        (
            [
                {"value": "greet", "entity": "entity_name"},
                {"value": "bye", "entity": "entity_name"},
            ],
            ["greet", "bye"],
        ),
        (
            [
                {"value": "greet", "entity": "entity_name", "role": "role"},
                {"value": "bye", "entity": "entity_name"},
            ],
            ["greet"],
        ),
        (
            [
                {"value": "greet", "entity": "entity_name", "group": "group"},
                {"value": "bye", "entity": "entity_name"},
            ],
            ["greet"],
        ),
        (
            [
                {"value": "greet", "entity": "entity_name"},
                {"value": "bye", "entity": "entity_name", "group": "group"},
            ],
            ["greet", "bye"],
        ),
    ],
)
def test_get_latest_entity_values(
    entities: List[Dict[Text, Any]], expected_values: List[Text], default_domain: Domain
):
    entity_type = entities[0].get("entity")
    entity_role = entities[0].get("role")
    entity_group = entities[0].get("group")

    tracker = DialogueStateTracker("default", default_domain.slots)
    # the retrieved tracker should be empty
    assert len(tracker.events) == 0
    assert list(tracker.get_latest_entity_values(entity_type)) == []

    intent = {"name": "greet", "confidence": 1.0}
    tracker.update(UserUttered("/greet", intent, entities))

    assert (
        list(
            tracker.get_latest_entity_values(
                entity_type, entity_role=entity_role, entity_group=entity_group
            )
        )
        == expected_values
    )
    assert list(tracker.get_latest_entity_values("unknown")) == []


def test_tracker_update_slots_with_entity(default_domain: Domain):
    tracker = DialogueStateTracker("default", default_domain.slots)

    test_entity = default_domain.entities[0]
    expected_slot_value = "test user"

    intent = {"name": "greet", "confidence": 1.0}
    tracker.update(
        UserUttered(
            "/greet",
            intent,
            [
                {
                    "start": 1,
                    "end": 5,
                    "value": expected_slot_value,
                    "entity": test_entity,
                    "extractor": "manual",
                }
            ],
        ),
        default_domain,
    )

    assert tracker.get_slot(test_entity) == expected_slot_value


def test_restart_event(default_domain: Domain):
    tracker = DialogueStateTracker("default", default_domain.slots)
    # the retrieved tracker should be empty
    assert len(tracker.events) == 0

    intent = {"name": "greet", "confidence": 1.0}
    tracker.update(ActionExecuted(ACTION_LISTEN_NAME))
    tracker.update(UserUttered("/greet", intent, []))
    tracker.update(ActionExecuted("my_action"))
    tracker.update(ActionExecuted(ACTION_LISTEN_NAME))

    assert len(tracker.events) == 4
    assert tracker.latest_message.text == "/greet"
    assert len(list(tracker.generate_all_prior_trackers())) == 4

    tracker.update(Restarted())

    assert len(tracker.events) == 5
    assert tracker.followup_action is not None
    assert tracker.followup_action == ACTION_LISTEN_NAME
    assert tracker.latest_message.text is None
    assert len(list(tracker.generate_all_prior_trackers())) == 1

    dialogue = tracker.as_dialogue()

    recovered = DialogueStateTracker("default", default_domain.slots)
    recovered.recreate_from_dialogue(dialogue)

    assert recovered.current_state() == tracker.current_state()
    assert len(recovered.events) == 5
    assert recovered.latest_message.text is None
    assert len(list(recovered.generate_all_prior_trackers())) == 1


def test_session_start(default_domain: Domain):
    tracker = DialogueStateTracker("default", default_domain.slots)
    # the retrieved tracker should be empty
    assert len(tracker.events) == 0

    # add a SessionStarted event
    tracker.update(SessionStarted())

    # tracker has one event
    assert len(tracker.events) == 1


def test_revert_action_event(default_domain: Domain):
    tracker = DialogueStateTracker("default", default_domain.slots)
    # the retrieved tracker should be empty
    assert len(tracker.events) == 0

    intent = {"name": "greet", "confidence": 1.0}
    tracker.update(ActionExecuted(ACTION_LISTEN_NAME))
    tracker.update(UserUttered("/greet", intent, []))
    tracker.update(ActionExecuted("my_action"))
    tracker.update(ActionExecuted(ACTION_LISTEN_NAME))

    # Expecting count of 4:
    #   +3 executed actions
    #   +1 final state
    assert tracker.latest_action_name == ACTION_LISTEN_NAME
    assert len(list(tracker.generate_all_prior_trackers())) == 4

    tracker.update(ActionReverted())

    # Expecting count of 3:
    #   +3 executed actions
    #   +1 final state
    #   -1 reverted action
    assert tracker.latest_action_name == "my_action"
    assert len(list(tracker.generate_all_prior_trackers())) == 3

    dialogue = tracker.as_dialogue()

    recovered = DialogueStateTracker("default", default_domain.slots)
    recovered.recreate_from_dialogue(dialogue)

    assert recovered.current_state() == tracker.current_state()
    assert tracker.latest_action_name == "my_action"
    assert len(list(tracker.generate_all_prior_trackers())) == 3


def test_revert_user_utterance_event(default_domain: Domain):
    tracker = DialogueStateTracker("default", default_domain.slots)
    # the retrieved tracker should be empty
    assert len(tracker.events) == 0

    intent1 = {"name": "greet", "confidence": 1.0}
    tracker.update(ActionExecuted(ACTION_LISTEN_NAME))
    tracker.update(UserUttered("/greet", intent1, []))
    tracker.update(ActionExecuted("my_action_1"))
    tracker.update(ActionExecuted(ACTION_LISTEN_NAME))

    intent2 = {"name": "goodbye", "confidence": 1.0}
    tracker.update(UserUttered("/goodbye", intent2, []))
    tracker.update(ActionExecuted("my_action_2"))
    tracker.update(ActionExecuted(ACTION_LISTEN_NAME))

    # Expecting count of 6:
    #   +5 executed actions
    #   +1 final state
    assert tracker.latest_action_name == ACTION_LISTEN_NAME
    assert len(list(tracker.generate_all_prior_trackers())) == 6

    tracker.update(UserUtteranceReverted())

    # Expecting count of 3:
    #   +5 executed actions
    #   +1 final state
    #   -2 rewound actions associated with the /goodbye
    #   -1 rewound action from the listen right before /goodbye
    assert tracker.latest_action_name == "my_action_1"
    assert len(list(tracker.generate_all_prior_trackers())) == 3

    dialogue = tracker.as_dialogue()

    recovered = DialogueStateTracker("default", default_domain.slots)
    recovered.recreate_from_dialogue(dialogue)

    assert recovered.current_state() == tracker.current_state()
    assert tracker.latest_action_name == "my_action_1"
    assert len(list(tracker.generate_all_prior_trackers())) == 3


def test_traveling_back_in_time(default_domain: Domain):
    tracker = DialogueStateTracker("default", default_domain.slots)
    # the retrieved tracker should be empty
    assert len(tracker.events) == 0

    intent = {"name": "greet", "confidence": 1.0}
    tracker.update(ActionExecuted(ACTION_LISTEN_NAME))
    tracker.update(UserUttered("/greet", intent, []))

    import time

    time.sleep(1)
    time_for_timemachine = time.time()
    time.sleep(1)

    tracker.update(ActionExecuted("my_action"))
    tracker.update(ActionExecuted(ACTION_LISTEN_NAME))

    # Expecting count of 4:
    #   +3 executed actions
    #   +1 final state
    assert tracker.latest_action_name == ACTION_LISTEN_NAME
    assert len(tracker.events) == 4
    assert len(list(tracker.generate_all_prior_trackers())) == 4

    tracker = tracker.travel_back_in_time(time_for_timemachine)

    # Expecting count of 2:
    #   +1 executed actions
    #   +1 final state
    assert tracker.latest_action_name == ACTION_LISTEN_NAME
    assert len(tracker.events) == 2
    assert len(list(tracker.generate_all_prior_trackers())) == 2


async def test_dump_and_restore_as_json(default_agent, tmpdir_factory):
    trackers = await default_agent.load_data(DEFAULT_STORIES_FILE)

    for tracker in trackers:
        out_path = tmpdir_factory.mktemp("tracker").join("dumped_tracker.json")

        dumped = tracker.current_state(EventVerbosity.AFTER_RESTART)
        rasa.utils.io.dump_obj_as_json_to_file(out_path.strpath, dumped)

        restored_tracker = restore.load_tracker_from_json(
            out_path.strpath, default_agent.domain
        )

        assert restored_tracker == tracker


def test_read_json_dump(default_agent: Agent):
    tracker_dump = "data/test_trackers/tracker_moodbot.json"
    tracker_json = json.loads(rasa.utils.io.read_file(tracker_dump))

    restored_tracker = restore.load_tracker_from_json(
        tracker_dump, default_agent.domain
    )

    assert len(restored_tracker.events) == 7
    assert restored_tracker.latest_action_name == "action_listen"
    assert not restored_tracker.is_paused()
    assert restored_tracker.sender_id == "mysender"
    assert restored_tracker.events[-1].timestamp == 1517821726.211042

    restored_state = restored_tracker.current_state(EventVerbosity.AFTER_RESTART)
    assert restored_state == tracker_json


def test_current_state_after_restart(default_agent):
    tracker_dump = "data/test_trackers/tracker_moodbot.json"
    tracker_json = json.loads(rasa.utils.io.read_file(tracker_dump))

    tracker_json["events"].insert(3, {"event": "restart"})

    tracker = DialogueStateTracker.from_dict(
        tracker_json.get("sender_id"),
        tracker_json.get("events", []),
        default_agent.domain.slots,
    )

    events_after_restart = [e.as_dict() for e in list(tracker.events)[4:]]

    state = tracker.current_state(EventVerbosity.AFTER_RESTART)
    assert state.get("events") == events_after_restart


def test_current_state_all_events(default_agent):
    tracker_dump = "data/test_trackers/tracker_moodbot.json"
    tracker_json = json.loads(rasa.utils.io.read_file(tracker_dump))

    tracker_json["events"].insert(3, {"event": "restart"})

    tracker = DialogueStateTracker.from_dict(
        tracker_json.get("sender_id"),
        tracker_json.get("events", []),
        default_agent.domain.slots,
    )

    evts = [e.as_dict() for e in tracker.events]

    state = tracker.current_state(EventVerbosity.ALL)
    assert state.get("events") == evts


def test_current_state_no_events(default_agent):
    tracker_dump = "data/test_trackers/tracker_moodbot.json"
    tracker_json = json.loads(rasa.utils.io.read_file(tracker_dump))

    tracker = DialogueStateTracker.from_dict(
        tracker_json.get("sender_id"),
        tracker_json.get("events", []),
        default_agent.domain.slots,
    )

    state = tracker.current_state(EventVerbosity.NONE)
    assert state.get("events") is None


def test_current_state_applied_events(default_agent):
    tracker_dump = "data/test_trackers/tracker_moodbot.json"
    tracker_json = json.loads(rasa.utils.io.read_file(tracker_dump))

    # add some events that result in other events not being applied anymore
    tracker_json["events"].insert(1, {"event": "restart"})
    tracker_json["events"].insert(7, {"event": "rewind"})
    tracker_json["events"].insert(8, {"event": "undo"})

    tracker = DialogueStateTracker.from_dict(
        tracker_json.get("sender_id"),
        tracker_json.get("events", []),
        default_agent.domain.slots,
    )

    evts = [e.as_dict() for e in tracker.events]
    applied_events = [evts[2], evts[9]]

    state = tracker.current_state(EventVerbosity.APPLIED)
    assert state.get("events") == applied_events


def test_session_started_not_part_of_applied_events(default_agent: Agent):
    # take tracker dump and insert a SessionStarted event sequence
    tracker_dump = "data/test_trackers/tracker_moodbot.json"
    tracker_json = json.loads(rasa.utils.io.read_file(tracker_dump))
    tracker_json["events"].insert(
        4, {"event": ActionExecuted.type_name, "name": ACTION_SESSION_START_NAME}
    )
    tracker_json["events"].insert(5, {"event": SessionStarted.type_name})

    # initialise a tracker from this list of events
    tracker = DialogueStateTracker.from_dict(
        tracker_json.get("sender_id"),
        tracker_json.get("events", []),
        default_agent.domain.slots,
    )

    # the SessionStart event was at index 5, the tracker's `applied_events()` should
    # be the same as the list of events from index 6 onwards
    assert tracker.applied_events() == list(tracker.events)[6:]


async def test_tracker_dump_e2e_story(default_agent):
    sender_id = "test_tracker_dump_e2e_story"

    await default_agent.handle_message("/greet", sender_id=sender_id)
    await default_agent.handle_message("/goodbye", sender_id=sender_id)
    tracker = default_agent.tracker_store.get_or_create_tracker(sender_id)

    story = tracker.export_stories(e2e=True)
    assert story.strip().split("\n") == [
        "## test_tracker_dump_e2e_story",
        "* greet: /greet",
        "    - utter_greet",
        "* goodbye: /goodbye",
    ]


def test_get_last_event_for():
    events = [ActionExecuted("one"), user_uttered("two", 1)]

    tracker = get_tracker(events)

    assert tracker.get_last_event_for(ActionExecuted).action_name == "one"


def test_get_last_event_with_reverted():
    events = [ActionExecuted("one"), ActionReverted(), user_uttered("two", 1)]

    tracker = get_tracker(events)

    assert tracker.get_last_event_for(ActionExecuted) is None


def test_get_last_event_for_with_skip():
    events = [ActionExecuted("one"), user_uttered("two", 1), ActionExecuted("three")]

    tracker = get_tracker(events)

    assert tracker.get_last_event_for(ActionExecuted, skip=1).action_name == "one"


def test_get_last_event_for_with_exclude():
    events = [ActionExecuted("one"), user_uttered("two", 1), ActionExecuted("three")]

    tracker = get_tracker(events)

    assert (
        tracker.get_last_event_for(
            ActionExecuted, action_names_to_exclude=["three"]
        ).action_name
        == "one"
    )


def test_last_executed_has():
    events = [
        ActionExecuted("one"),
        user_uttered("two", 1),
        ActionExecuted(ACTION_LISTEN_NAME),
    ]

    tracker = get_tracker(events)

    assert tracker.last_executed_action_has("one") is True


def test_last_executed_has_not_name():
    events = [
        ActionExecuted("one"),
        user_uttered("two", 1),
        ActionExecuted(ACTION_LISTEN_NAME),
    ]

    tracker = get_tracker(events)

    assert tracker.last_executed_action_has("another") is False


def test_events_metadata():
    # It should be possible to attach arbitrary metadata to any event and then
    # retrieve it after getting the tracker dict representation.
    events = [
        ActionExecuted("one", metadata={"one": 1}),
        user_uttered("two", 1, metadata={"two": 2}),
        ActionExecuted(ACTION_LISTEN_NAME, metadata={"three": 3}),
    ]

    events = get_tracker(events).current_state(EventVerbosity.ALL)["events"]
    assert events[0]["metadata"] == {"one": 1}
    assert events[1]["metadata"] == {"two": 2}
    assert events[2]["metadata"] == {"three": 3}


@pytest.mark.parametrize("key, value", [("asfa", 1), ("htb", None)])
def test_tracker_without_slots(key, value, caplog):
    event = SlotSet(key, value)
    tracker = DialogueStateTracker.from_dict("any", [])
    assert key in tracker.slots
    with caplog.at_level(logging.INFO):
        event.apply_to(tracker)
        v = tracker.get_slot(key)
        assert v == value
    assert len(caplog.records) == 0<|MERGE_RESOLUTION|>--- conflicted
+++ resolved
@@ -2,10 +2,7 @@
 import logging
 import os
 import tempfile
-<<<<<<< HEAD
 from typing import List, Text, Dict, Any
-=======
->>>>>>> d8d22640
 
 import fakeredis
 import pytest
