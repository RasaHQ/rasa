from pathlib import Path
<<<<<<< HEAD
<<<<<<< HEAD
from typing import Optional, List, Dict, Text, Type
=======
from typing import Optional, List, Dict, Text, Type, Any
>>>>>>> 317dc7b9ab3003782f34e96f7ff6c6ac6a2d8cfb
=======
from typing import Optional, List, Dict, Text, Type
>>>>>>> 1dcfd33e
import tensorflow as tf
import numpy as np
import pytest
from _pytest.monkeypatch import MonkeyPatch
from _pytest.logging import LogCaptureFixture
import logging

from rasa.core.featurizers.single_state_featurizer import (
    IntentTokenizerSingleStateFeaturizer2 as IntentTokenizerSingleStateFeaturizer,
)
from rasa.core.featurizers.tracker_featurizers import (
    TrackerFeaturizer2 as TrackerFeaturizer,
)
from rasa.core.featurizers.tracker_featurizers import (
    IntentMaxHistoryTrackerFeaturizer2 as IntentMaxHistoryTrackerFeaturizer,
)
from rasa.shared.core.generator import TrackerWithCachedStates
from rasa.core.policies.ted_policy import PREDICTION_FEATURES
from rasa.core.policies.unexpected_intent_policy import (
    UnexpecTEDIntentPolicyGraphComponent as UnexpecTEDIntentPolicy,
)
from rasa.engine.graph import ExecutionContext
from rasa.engine.storage.resource import Resource
from rasa.engine.storage.storage import ModelStorage
from rasa.shared.core.constants import ACTION_UNLIKELY_INTENT_NAME, ACTION_LISTEN_NAME
from rasa.shared.core.domain import Domain
from rasa.shared.core.events import (
    ActionExecuted,
    UserUttered,
    EntitiesAdded,
    SlotSet,
    ActionExecutionRejected,
    ActiveLoop,
)
from rasa.shared.core.trackers import DialogueStateTracker
from rasa.utils.tensorflow.constants import (
    IGNORE_INTENTS_LIST,
    LABEL,
    MASK,
    SENTENCE,
    IDS,
    POSITIVE_SCORES_KEY,
    NEGATIVE_SCORES_KEY,
    RANKING_KEY,
    SCORE_KEY,
    THRESHOLD_KEY,
    SEVERITY_KEY,
    QUERY_INTENT_KEY,
    NAME,
    RANKING_LENGTH,
)
from rasa.shared.nlu.constants import INTENT
from rasa.shared.core.events import Event
from rasa.utils.tensorflow import model_data_utils
from tests.core.test_policies import train_trackers
from tests.core.policies.test_ted_policy import TestTEDPolicy


class TestUnexpecTEDIntentPolicy(TestTEDPolicy):
    @staticmethod
    def _policy_class_to_test() -> Type[UnexpecTEDIntentPolicy]:
        return UnexpecTEDIntentPolicy

    @pytest.fixture(scope="class")
    def featurizer(self) -> TrackerFeaturizer:
        featurizer = IntentMaxHistoryTrackerFeaturizer(
            IntentTokenizerSingleStateFeaturizer(), max_history=self.max_history
        )
        return featurizer

    @staticmethod
    def persist_and_load_policy(
        trained_policy: UnexpecTEDIntentPolicy,
        model_storage: ModelStorage,
        resource: Resource,
        execution_context: ExecutionContext,
    ):
        return trained_policy.__class__.load(
            trained_policy.config, model_storage, resource, execution_context
        )

    @pytest.mark.skip
    def test_normalization(
        self,
        trained_policy: UnexpecTEDIntentPolicy,
        tracker: DialogueStateTracker,
        default_domain: Domain,
        monkeypatch: MonkeyPatch,
    ):
        # No normalization is done for UnexpecTEDIntentPolicy and
        # hence this test is overridden to do nothing.
        assert True

    def test_label_data_assembly(
        self, trained_policy: UnexpecTEDIntentPolicy, default_domain: Domain
    ):

        # Construct input data
        state_featurizer = trained_policy.featurizer.state_featurizer
        encoded_all_labels = state_featurizer.encode_all_labels(
            default_domain, precomputations=None
        )
        attribute_data, _ = model_data_utils.convert_to_data_format(encoded_all_labels)

        assembled_label_data = trained_policy._assemble_label_data(
            attribute_data, default_domain
        )
        assembled_label_data_signature = assembled_label_data.get_signature()

        assert list(assembled_label_data_signature.keys()) == [
            f"{LABEL}_{INTENT}",
            LABEL,
        ]
        assert assembled_label_data.num_examples == len(default_domain.intents)
        assert list(assembled_label_data_signature[f"{LABEL}_{INTENT}"].keys()) == [
            MASK,
            SENTENCE,
        ]
        assert list(assembled_label_data_signature[LABEL].keys()) == [IDS]
        assert assembled_label_data_signature[f"{LABEL}_{INTENT}"][SENTENCE][
            0
        ].units == len(default_domain.intents)

    def test_training_with_no_intent(
        self,
        featurizer: Optional[TrackerFeaturizer],
        default_domain: Domain,
        tmp_path: Path,
        caplog: LogCaptureFixture,
        model_storage: ModelStorage,
        resource: Resource,
        execution_context: ExecutionContext,
    ):
        stories = tmp_path / "stories.yml"
        stories.write_text(
            """
            version: "2.0"
            stories:
            - story: test path
              steps:
              - action: utter_greet
            """
        )
        policy = self.create_policy(
            featurizer=featurizer,
            model_storage=model_storage,
            resource=resource,
            execution_context=execution_context,
        )
        import tests.core.test_policies

        training_trackers = tests.core.test_policies.train_trackers(
            default_domain, str(stories), augmentation_factor=20
        )

        with pytest.warns(UserWarning):
            policy.train(training_trackers, default_domain, precomputations=None)

    def test_prepared_data_for_threshold_prediction(
        self,
        trained_policy: UnexpecTEDIntentPolicy,
        default_domain: Domain,
        stories_path: Path,
    ):
        training_trackers = train_trackers(
            default_domain, stories_path, augmentation_factor=0
        )
        training_model_data, _ = trained_policy._prepare_for_training(
            training_trackers, default_domain, precomputations=None,
        )

        data_for_prediction = trained_policy._prepare_data_for_prediction(
            training_model_data
        )

        assert set(data_for_prediction.data.keys()).issubset(PREDICTION_FEATURES)

    def test_similarities_collection_for_label_ids(self):
        label_ids = np.array([[0, 1], [1, -1], [2, -1]])
        outputs = {
            "similarities": np.array(
                [[[1.2, 0.3, 0.2]], [[0.5, 0.2, 1.6]], [[0.01, 0.1, 1.7]],]
            )
        }
        label_id_similarities = UnexpecTEDIntentPolicy._collect_label_id_grouped_scores(
            outputs, label_ids
        )

        # Should contain similarities for all label ids except padding token.
        assert sorted(list(label_id_similarities.keys())) == [0, 1, 2]

        # Cross-check that the collected similarities are correct for each label id.
        assert label_id_similarities[0] == {
            POSITIVE_SCORES_KEY: [1.2],
            NEGATIVE_SCORES_KEY: [0.5, 0.01],
        }
        assert label_id_similarities[1] == {
            POSITIVE_SCORES_KEY: [0.3, 0.2],
            NEGATIVE_SCORES_KEY: [0.1],
        }
        assert label_id_similarities[2] == {
            POSITIVE_SCORES_KEY: [1.7],
            NEGATIVE_SCORES_KEY: [0.2, 1.6],
        }

    def test_label_quantiles_computation(self):
        label_id_scores = {
            0: {
                POSITIVE_SCORES_KEY: [1.3, 0.2],
                NEGATIVE_SCORES_KEY: [
                    -0.1,
                    -1.2,
                    -2.3,
                    -4.1,
                    -0.5,
                    0.2,
                    0.8,
                    0.9,
                    -3.2,
                    -2.7,
                ],
            },
            3: {POSITIVE_SCORES_KEY: [1.3, 0.2], NEGATIVE_SCORES_KEY: [-0.1]},
            6: {POSITIVE_SCORES_KEY: [1.3, 0.2], NEGATIVE_SCORES_KEY: []},
        }
        expected_thresholds = {
            0: [
                0.2,
                0.2,
                0.2,
                0.2,
                0.2,
                -0.1,
                -0.1,
                -0.5,
                -0.5,
                -1.2,
                -1.2,
                -1.2,
                -2.3,
                -2.3,
                -2.7,
                -2.7,
                -3.2,
                -3.2,
                -4.1,
                -4.1,
            ],
            3: [
                -0.1,
                -0.1,
                -0.1,
                -0.1,
                -0.1,
                -0.1,
                -0.1,
                -0.1,
                -0.1,
                -0.1,
                -0.1,
                -0.1,
                -0.1,
                -0.1,
                -0.1,
                -0.1,
                -0.1,
                -0.1,
                -0.1,
                -0.1,
            ],
            6: [
                0.2,
                0.2,
                0.2,
                0.2,
                0.2,
                0.2,
                0.2,
                0.2,
                0.2,
                0.2,
                0.2,
                0.2,
                0.2,
                0.2,
                0.2,
                0.2,
                0.2,
                0.2,
                0.2,
                0.2,
            ],
        }
        thresholds = UnexpecTEDIntentPolicy._compute_label_quantiles(label_id_scores)
        assert sorted(list(thresholds.keys())) == sorted(
            list(expected_thresholds.keys())
        )
        for label_id, tolerance_thresholds in thresholds.items():
            assert expected_thresholds[label_id] == tolerance_thresholds

    def test_post_training_threshold_computation(
        self,
        trained_policy: UnexpecTEDIntentPolicy,
        default_domain: Domain,
        stories_path: Path,
    ):
        training_trackers = train_trackers(
            default_domain, stories_path, augmentation_factor=0
        )
        training_model_data, label_ids = trained_policy._prepare_for_training(
            training_trackers, default_domain, precomputations=None,
        )

        trained_policy.compute_label_quantiles_post_training(
            training_model_data, label_ids
        )

        computed_thresholds = trained_policy.label_quantiles

        # -1 is used for padding and hence is not expected in the keys
        expected_keys = list(np.unique(label_ids))
        expected_keys.remove(-1)

        assert sorted(list(computed_thresholds.keys())) == sorted(expected_keys)

    @pytest.mark.parametrize(
        "tolerance, expected_thresholds",
        [
            (0.0, [0.2, -0.1, 0.2]),
            (0.75, [-2.9, -0.1, -4.3]),
            (0.72, [-2.7, -0.1, -4.0]),
            (0.78, [-2.9, -0.1, -4.3]),
            (1.0, [-4.1, -0.1, -5.5]),
        ],
    )
    def test_pick_thresholds_for_labels(
        self, tolerance: float, expected_thresholds: List[float]
    ):
        label_id_tolerance_thresholds = {
            0: [
                0.2,
                0.2,
                0.2,
                0.2,
                0.2,
                0.2,
                -0.1,
                -0.1,
                -0.5,
                -0.5,
                -1.2,
                -1.2,
                -2.3,
                -2.3,
                -2.7,
                -2.9,
                -3.2,
                -3.2,
                -4.1,
                -4.1,
            ],
            3: [
                -0.1,
                -0.1,
                -0.1,
                -0.1,
                -0.1,
                -0.1,
                -0.1,
                -0.1,
                -0.1,
                -0.1,
                -0.1,
                -0.1,
                -0.1,
                -0.1,
                -0.1,
                -0.1,
                -0.1,
                -0.1,
                -0.1,
                -0.1,
            ],
            4: [0.2 - (index * 0.3) for index in range(20)],
        }
        thresholds = UnexpecTEDIntentPolicy._pick_thresholds(
            label_id_tolerance_thresholds, tolerance
        )
        assert sorted(list(thresholds.keys())) == sorted(
            list(label_id_tolerance_thresholds.keys())
        )
        computed_values = list(thresholds.values())
        assert expected_thresholds == computed_values

    @pytest.mark.parametrize(
        "predicted_similarity, threshold_value, is_unlikely",
        [(1.2, 0.2, False), (0.3, -0.1, False), (-1.5, 0.03, True)],
    )
    def test_unlikely_intent_check(
        self,
        trained_policy: UnexpecTEDIntentPolicy,
        model_storage: ModelStorage,
        resource: Resource,
        execution_context: ExecutionContext,
        default_domain: Domain,
        predicted_similarity: float,
        threshold_value: float,
        is_unlikely: bool,
        tmp_path: Path,
    ):
        loaded_policy = self.persist_and_load_policy(
            trained_policy, model_storage, resource, execution_context
        )
        # Construct dummy similarities
        similarities = np.array([[0.0] * len(default_domain.intents)])
        dummy_intent_index = 4
        similarities[0, dummy_intent_index] = predicted_similarity

        loaded_policy.label_thresholds[dummy_intent_index] = threshold_value
        query_intent = default_domain.intents[dummy_intent_index]

        unlikely_intent_prediction = loaded_policy._check_unlikely_intent(
            default_domain, similarities, query_intent
        )

        assert is_unlikely == unlikely_intent_prediction

    def test_should_check_for_intent(
        self,
        trained_policy: UnexpecTEDIntentPolicy,
        model_storage: ModelStorage,
        resource: Resource,
        execution_context: ExecutionContext,
        default_domain: Domain,
        tmp_path: Path,
    ):
        loaded_policy = self.persist_and_load_policy(
            trained_policy, model_storage, resource, execution_context
        )

        intent_index = 0
        assert (
            loaded_policy._should_check_for_intent(
                default_domain.intents[intent_index], default_domain
            )
            is False
        )

        intent_index = 4
        assert loaded_policy._should_check_for_intent(
            default_domain.intents[intent_index], default_domain
        )

        loaded_policy.config[IGNORE_INTENTS_LIST] = [
            default_domain.intents[intent_index]
        ]
        assert (
            loaded_policy._should_check_for_intent(
                default_domain.intents[intent_index], default_domain
            )
            is False
        )

    def test_no_action_unlikely_intent_prediction(
        self,
        trained_policy: UnexpecTEDIntentPolicy,
        model_storage: ModelStorage,
        resource: Resource,
        execution_context: ExecutionContext,
        default_domain: Domain,
        tmp_path: Path,
    ):
        loaded_policy = self.persist_and_load_policy(
            trained_policy, model_storage, resource, execution_context
        )

        expected_probabilities = [0] * default_domain.num_actions

        precomputations = None
        tracker = DialogueStateTracker(sender_id="init", slots=default_domain.slots)
        prediction = loaded_policy.predict_action_probabilities(
            tracker, default_domain, precomputations
        )

        assert prediction.probabilities == expected_probabilities

        tracker.update_with_events(
            [
                UserUttered(text="hello", intent={"name": "greet"}),
                ActionExecuted(action_name="utter_greet"),
            ],
            default_domain,
        )
        prediction = loaded_policy.predict_action_probabilities(
            tracker, default_domain, precomputations
        )

        assert prediction.probabilities == expected_probabilities

        loaded_policy.model = None

        prediction = loaded_policy.predict_action_probabilities(
            tracker, default_domain, precomputations
        )

        assert prediction.probabilities == expected_probabilities

    @pytest.mark.parametrize(
        "predicted_similarity, threshold_value, is_unlikely",
        [(1.2, 0.2, False), (0.3, -0.1, False), (-1.5, 0.03, True)],
    )
    def test_action_unlikely_intent_prediction(
        self,
        trained_policy: UnexpecTEDIntentPolicy,
        model_storage: ModelStorage,
        resource: Resource,
        execution_context: ExecutionContext,
        default_domain: Domain,
        predicted_similarity,
        threshold_value,
        is_unlikely,
        monkeypatch: MonkeyPatch,
        tmp_path: Path,
    ):
        loaded_policy = self.persist_and_load_policy(
            trained_policy, model_storage, resource, execution_context
        )

        similarities = np.array([[[0.0] * len(default_domain.intents)]])

        dummy_intent_index = 4
        similarities[0, 0, dummy_intent_index] = predicted_similarity
        query_intent = default_domain.intents[dummy_intent_index]

        loaded_policy.label_thresholds[dummy_intent_index] = threshold_value

        precomputations = None
        tracker = DialogueStateTracker(sender_id="init", slots=default_domain.slots)

        tracker.update_with_events(
            [UserUttered(text="hello", intent={"name": query_intent})], default_domain,
        )

        # Preset the model predictions to the similarity values
        # so that we don't need to hardcode for particular model predictions.
        monkeypatch.setattr(
            loaded_policy.model,
            "run_inference",
            lambda data: {"similarities": similarities},
        )

        prediction = loaded_policy.predict_action_probabilities(
            tracker, default_domain, precomputations
        )

        if not is_unlikely:
            assert prediction.probabilities == [0.0] * default_domain.num_actions
        else:
            assert (
                prediction.probabilities[
                    default_domain.index_for_action(ACTION_UNLIKELY_INTENT_NAME)
                ]
                == 1.0
            )

            # Make sure metadata is set. The exact structure
            # of the metadata is tested separately and
            # not as part of this test.
            assert prediction.action_metadata is not None

    @pytest.mark.parametrize(
        "tracker_events, should_skip",
        [
            ([], True),
            ([ActionExecuted("action_listen")], True),
            (
                [
                    ActionExecuted("action_listen"),
                    UserUttered("hi", intent={"name": "greet"}),
                ],
                False,
            ),
            (
                [
                    ActionExecuted("action_listen"),
                    UserUttered("hi", intent={"name": "greet"}),
                    EntitiesAdded([{"name": "dummy"}]),
                ],
                False,
            ),
            (
                [
                    ActionExecuted("action_listen"),
                    UserUttered("hi", intent={"name": "greet"}),
                    SlotSet("name"),
                ],
                False,
            ),
            (
                [
                    ActiveLoop("loop"),
                    ActionExecuted("action_listen"),
                    UserUttered("hi", intent={"name": "greet"}),
                    ActionExecutionRejected("loop"),
                ],
                False,
            ),
            (
                [
                    ActionExecuted("action_listen"),
                    UserUttered("hi", intent={"name": "greet"}),
                    ActionExecuted("utter_greet"),
                ],
                True,
            ),
        ],
    )
    def test_skip_predictions_to_prevent_loop(
        self,
        trained_policy: UnexpecTEDIntentPolicy,
        model_storage: ModelStorage,
        resource: Resource,
        execution_context: ExecutionContext,
        default_domain: Domain,
        caplog: LogCaptureFixture,
        tracker_events: List[Event],
        should_skip: bool,
        tmp_path: Path,
    ):
        caplog.set_level(logging.DEBUG)
        loaded_policy = self.persist_and_load_policy(
            trained_policy, model_storage, resource, execution_context
        )
        precomputations = None
        tracker = DialogueStateTracker(sender_id="init", slots=default_domain.slots)
        tracker.update_with_events(tracker_events, default_domain)

        prediction = loaded_policy.predict_action_probabilities(
            tracker, default_domain, precomputations
        )

        assert (
            "Skipping predictions for UnexpecTEDIntentPolicy" in caplog.text
        ) == should_skip

        if should_skip:
            assert prediction.probabilities == loaded_policy._default_predictions(
                default_domain
            )

    @pytest.mark.parametrize(
        "tracker_events_with_action, tracker_events_without_action",
        [
            (
                [
                    ActionExecuted(ACTION_LISTEN_NAME),
                    UserUttered(text="hello", intent={"name": "greet"}),
                    ActionExecuted(ACTION_UNLIKELY_INTENT_NAME),
                    ActionExecuted("utter_greet"),
                    UserUttered(text="sad", intent={"name": "thank_you"}),
                ],
                [
                    ActionExecuted(ACTION_LISTEN_NAME),
                    UserUttered(text="hello", intent={"name": "greet"}),
                    ActionExecuted("utter_greet"),
                    UserUttered(text="sad", intent={"name": "thank_you"}),
                ],
            ),
            (
                [
                    ActionExecuted(ACTION_LISTEN_NAME),
                    UserUttered(text="hello", intent={"name": "greet"}),
                    EntitiesAdded(entities=[{"entity": "name", "value": "Peter"},]),
                    ActionExecuted(ACTION_UNLIKELY_INTENT_NAME),
                    ActionExecuted("utter_greet"),
                    UserUttered(text="sad", intent={"name": "thank_you"}),
                ],
                [
                    ActionExecuted(ACTION_LISTEN_NAME),
                    UserUttered(text="hello", intent={"name": "greet"}),
                    EntitiesAdded(entities=[{"entity": "name", "value": "Peter"},]),
                    ActionExecuted("utter_greet"),
                    UserUttered(text="sad", intent={"name": "thank_you"}),
                ],
            ),
            (
                [
                    ActionExecuted(ACTION_LISTEN_NAME),
                    UserUttered(text="hello", intent={"name": "greet"}),
                    ActionExecuted(ACTION_UNLIKELY_INTENT_NAME),
                    ActionExecuted("some_form"),
                    ActiveLoop("some_form"),
                    ActionExecuted(ACTION_LISTEN_NAME),
                    UserUttered(text="default", intent={"name": "default"}),
                    ActionExecuted(ACTION_UNLIKELY_INTENT_NAME),
                    UserUttered(text="sad", intent={"name": "thank_you"}),
                ],
                [
                    ActionExecuted(ACTION_LISTEN_NAME),
                    UserUttered(text="hello", intent={"name": "greet"}),
                    ActionExecuted(ACTION_UNLIKELY_INTENT_NAME),
                    ActionExecuted("some_form"),
                    ActiveLoop("some_form"),
                    ActionExecuted(ACTION_LISTEN_NAME),
                    UserUttered(text="default", intent={"name": "default"}),
                    UserUttered(text="sad", intent={"name": "thank_you"}),
                ],
            ),
        ],
    )
    def test_ignore_action_unlikely_intent(
        self,
        trained_policy: UnexpecTEDIntentPolicy,
        model_storage: ModelStorage,
        resource: Resource,
        execution_context: ExecutionContext,
        default_domain: Domain,
        tracker_events_with_action: List[Event],
        tracker_events_without_action: List[Event],
        tmp_path: Path,
    ):
        loaded_policy = self.persist_and_load_policy(
            trained_policy, model_storage, resource, execution_context
        )
        precomputations = None
        tracker_with_action = DialogueStateTracker.from_events(
            "test 1", evts=tracker_events_with_action
        )
        tracker_without_action = DialogueStateTracker.from_events(
            "test 2", evts=tracker_events_without_action
        )
        prediction_with_action = loaded_policy.predict_action_probabilities(
            tracker_with_action, default_domain, precomputations
        )
        prediction_without_action = loaded_policy.predict_action_probabilities(
            tracker_without_action, default_domain, precomputations
        )

        # If the weights didn't change then both trackers
        # should result in same prediction. For `UnexpecTEDIntentPolicy`, the real
        # prediction is inside action metadata.
        assert (
            prediction_with_action.action_metadata
            == prediction_without_action.action_metadata
        )

    def test_label_embedding_collection(self, trained_policy: UnexpecTEDIntentPolicy):
        label_ids = tf.constant([[[2], [-1]], [[1], [2]], [[0], [-1]]], dtype=tf.int32)

        all_label_embeddings = np.random.random((10, 20))

        # `-1` is used as padding label id. The embedding for it
        # will be the same as `label_id=0`
        expected_extracted_label_embeddings = tf.constant(
            np.concatenate(
                [
                    all_label_embeddings[2],
                    all_label_embeddings[0],
                    all_label_embeddings[1],
                    all_label_embeddings[2],
                    all_label_embeddings[0],
                    all_label_embeddings[0],
                ]
            ).reshape((3, 2, 20)),
            dtype=tf.float32,
        )

        actual_extracted_label_embeddings = trained_policy.model._get_labels_embed(
            label_ids, tf.constant(all_label_embeddings, dtype=tf.float32)
        )

        assert np.all(
            expected_extracted_label_embeddings == actual_extracted_label_embeddings
        )

    @pytest.mark.parametrize(
        "query_intent_index, ranking_length", [(0, 0), (1, 3), (2, 1), (5, 0)]
    )
    def test_collect_action_metadata(
        self,
        trained_policy: UnexpecTEDIntentPolicy,
        model_storage: ModelStorage,
        resource: Resource,
        execution_context: ExecutionContext,
        default_domain: Domain,
        tmp_path: Path,
        query_intent_index: int,
        ranking_length: int,
    ):
        loaded_policy = self.persist_and_load_policy(
            trained_policy, model_storage, resource, execution_context
        )

        def test_individual_label_metadata(
            label_metadata: Dict[Text, Optional[float]],
            all_thresholds: Dict[int, float],
            all_similarities: np.array,
            label_index: int,
        ):

            expected_score = all_similarities[0][label_index]
            expected_threshold = (
                all_thresholds[label_index] if label_index in all_thresholds else None
            )
            expected_severity = (
                expected_threshold - expected_score if expected_threshold else None
            )

            assert label_metadata.get(SCORE_KEY) == expected_score
            assert label_metadata.get(THRESHOLD_KEY) == expected_threshold
            assert label_metadata.get(SEVERITY_KEY) == expected_severity

        # Monkey-patch certain attributes of the policy to make the testing easier.
        label_thresholds = {0: 1.2, 1: -0.3, 4: -2.3, 5: 0.2}
        loaded_policy.label_thresholds = label_thresholds
        loaded_policy.config[RANKING_LENGTH] = ranking_length

        # Some dummy similarities
        similarities = np.array([[3.2, 0.2, -1.2, -4.3, -5.1, 2.3]])

        query_intent = default_domain.intents[query_intent_index]

        metadata = loaded_policy._collect_action_metadata(
            default_domain, similarities, query_intent=query_intent
        )

        # Expected outer-most keys
        assert sorted(list(metadata.keys())) == sorted([QUERY_INTENT_KEY, RANKING_KEY])

        # Schema validation for query intent key
        assert sorted(list(metadata[QUERY_INTENT_KEY].keys())) == sorted(
            [NAME, SCORE_KEY, THRESHOLD_KEY, SEVERITY_KEY]
        )

        # Test all elements of metadata for query intent
        assert metadata[QUERY_INTENT_KEY].get(NAME) == query_intent
        test_individual_label_metadata(
            metadata.get(QUERY_INTENT_KEY),
            label_thresholds,
            similarities,
            query_intent_index,
        )

        # Check if ranking is sorted correctly and truncated to `ranking_length`
        sorted_label_similarities = sorted(
            [(index, score) for index, score in enumerate(similarities[0])],
            key=lambda x: -x[1],
        )
        sorted_label_similarities = (
            sorted_label_similarities[:ranking_length]
            if ranking_length
            else sorted_label_similarities
        )
        expected_label_rankings = [
            default_domain.intents[index] for index, _ in sorted_label_similarities
        ]
        collected_label_rankings = [
            label_metadata.get(NAME) for label_metadata in metadata.get(RANKING_KEY)
        ]
        assert collected_label_rankings == expected_label_rankings

        # Test all elements of metadata for all labels in ranking
        for label_metadata in metadata.get(RANKING_KEY):
            label_index = default_domain.intents.index(label_metadata.get(NAME))
            test_individual_label_metadata(
                label_metadata, label_thresholds, similarities, label_index
            )

    @pytest.mark.parametrize(
        "tracker_events_for_training, expected_trackers_with_events",
        [
            # Filter because of no intent and action name
            (
                [
                    [
                        ActionExecuted(ACTION_LISTEN_NAME),
                        UserUttered(text="hello", intent={"name": "greet"}),
                        ActionExecuted("utter_greet"),
                        ActionExecuted(ACTION_LISTEN_NAME),
                        UserUttered(
                            text="happy to make it work", intent={"name": "goodbye"}
                        ),
                        ActionExecuted("utter_goodbye"),
                        ActionExecuted(ACTION_LISTEN_NAME),
                    ],
                    [
                        ActionExecuted(ACTION_LISTEN_NAME),
                        UserUttered(text="hello"),
                        ActionExecuted("utter_greet"),
                        ActionExecuted(ACTION_LISTEN_NAME),
                        UserUttered(text="happy to make it work"),
                        ActionExecuted(action_text="Great!"),
                        ActionExecuted(ACTION_LISTEN_NAME),
                    ],
                ],
                [
                    [
                        ActionExecuted(ACTION_LISTEN_NAME),
                        UserUttered(text="hello", intent={"name": "greet"}),
                        ActionExecuted("utter_greet"),
                        ActionExecuted(ACTION_LISTEN_NAME),
                        UserUttered(
                            text="happy to make it work", intent={"name": "goodbye"}
                        ),
                        ActionExecuted("utter_goodbye"),
                        ActionExecuted(ACTION_LISTEN_NAME),
                    ],
                ],
            ),
            # Filter because of no action name
            (
                [
                    [
                        ActionExecuted(ACTION_LISTEN_NAME),
                        UserUttered(text="hello", intent={"name": "greet"}),
                        ActionExecuted("utter_greet"),
                        ActionExecuted(ACTION_LISTEN_NAME),
                        UserUttered(
                            text="happy to make it work", intent={"name": "goodbye"}
                        ),
                        ActionExecuted("utter_goodbye"),
                        ActionExecuted(ACTION_LISTEN_NAME),
                    ],
                    [
                        ActionExecuted(ACTION_LISTEN_NAME),
                        UserUttered(text="hello"),
                        ActionExecuted("utter_greet"),
                        ActionExecuted(ACTION_LISTEN_NAME),
                        UserUttered(
                            text="happy to make it work", intent={"name": "goodbye"}
                        ),
                        ActionExecuted(action_text="Great!"),
                        ActionExecuted(ACTION_LISTEN_NAME),
                    ],
                ],
                [
                    [
                        ActionExecuted(ACTION_LISTEN_NAME),
                        UserUttered(text="hello", intent={"name": "greet"}),
                        ActionExecuted("utter_greet"),
                        ActionExecuted(ACTION_LISTEN_NAME),
                        UserUttered(
                            text="happy to make it work", intent={"name": "goodbye"}
                        ),
                        ActionExecuted("utter_goodbye"),
                        ActionExecuted(ACTION_LISTEN_NAME),
                    ],
                ],
            ),
            # Filter because of no intent
            (
                [
                    [
                        ActionExecuted(ACTION_LISTEN_NAME),
                        UserUttered(text="hello", intent={"name": "greet"}),
                        ActionExecuted("utter_greet"),
                        ActionExecuted(ACTION_LISTEN_NAME),
                        UserUttered(
                            text="happy to make it work", intent={"name": "goodbye"}
                        ),
                        ActionExecuted("utter_goodbye"),
                        ActionExecuted(ACTION_LISTEN_NAME),
                    ],
                    [
                        ActionExecuted(ACTION_LISTEN_NAME),
                        UserUttered(text="hello"),
                        ActionExecuted("utter_greet"),
                        ActionExecuted(ACTION_LISTEN_NAME),
                        UserUttered(text="happy to make it work"),
                        ActionExecuted("utter_goodbye"),
                        ActionExecuted(ACTION_LISTEN_NAME),
                    ],
                ],
                [
                    [
                        ActionExecuted(ACTION_LISTEN_NAME),
                        UserUttered(text="hello", intent={"name": "greet"}),
                        ActionExecuted("utter_greet"),
                        ActionExecuted(ACTION_LISTEN_NAME),
                        UserUttered(
                            text="happy to make it work", intent={"name": "goodbye"}
                        ),
                        ActionExecuted("utter_goodbye"),
                        ActionExecuted(ACTION_LISTEN_NAME),
                    ],
                ],
            ),
            # No filter needed
            (
                [
                    [
                        ActionExecuted(ACTION_LISTEN_NAME),
                        UserUttered(text="hello", intent={"name": "greet"}),
                        ActionExecuted("utter_greet"),
                        ActionExecuted(ACTION_LISTEN_NAME),
                        UserUttered(
                            text="happy to make it work", intent={"name": "goodbye"}
                        ),
                        ActionExecuted("utter_goodbye"),
                        ActionExecuted(ACTION_LISTEN_NAME),
                    ],
                ],
                [
                    [
                        ActionExecuted(ACTION_LISTEN_NAME),
                        UserUttered(text="hello", intent={"name": "greet"}),
                        ActionExecuted("utter_greet"),
                        ActionExecuted(ACTION_LISTEN_NAME),
                        UserUttered(
                            text="happy to make it work", intent={"name": "goodbye"}
                        ),
                        ActionExecuted("utter_goodbye"),
                        ActionExecuted(ACTION_LISTEN_NAME),
                    ],
                ],
            ),
            # Filter to return empty list of trackers
            (
                [
                    [
                        ActionExecuted(ACTION_LISTEN_NAME),
                        UserUttered(text="hello", intent={"name": "greet"}),
                        ActionExecuted("utter_greet"),
                        ActionExecuted(ACTION_LISTEN_NAME),
                        UserUttered(
                            text="happy to make it work", intent={"name": "goodbye"}
                        ),
                        ActionExecuted(action_text="Great!"),
                        ActionExecuted(ACTION_LISTEN_NAME),
                    ],
                ],
                [],
            ),
        ],
    )
    def test_filter_training_trackers(
        self,
        tracker_events_for_training: List[List[Event]],
        expected_trackers_with_events: List[List[Event]],
        domain: Domain,
    ):
        trackers_for_training = [
            TrackerWithCachedStates.from_events(
                sender_id=f"{tracker_index}", evts=events, domain=domain
            )
            for tracker_index, events in enumerate(tracker_events_for_training)
        ]

        filtered_trackers = UnexpecTEDIntentPolicy._get_trackers_for_training(
            trackers_for_training
        )
        assert len(filtered_trackers) == len(expected_trackers_with_events)
        for collected_tracker, expected_tracker_events in zip(
            filtered_trackers, expected_trackers_with_events
        ):
            collected_tracker_events = list(collected_tracker.events)
            assert collected_tracker_events == expected_tracker_events

<<<<<<< HEAD
<<<<<<< HEAD
=======
    # TODO: This test can be dropped in favor of the implementation
    # `TestTEDPolicy` once this policy has been migrated to `GraphComponent`.
    @pytest.mark.parametrize(
        "should_finetune, epoch_override, expected_epoch_value",
        [
            (True, TEDPolicy.defaults[EPOCHS] + 1, TEDPolicy.defaults[EPOCHS] + 1),
            (
                False,
                TEDPolicy.defaults[EPOCHS] + 1,
                TEDPolicy.defaults[EPOCHS],
            ),  # trained_policy uses default epochs during training
        ],
    )
    def test_epoch_override_when_loaded(
        self,
        trained_policy: TEDPolicy,
        should_finetune: bool,
        epoch_override: int,
        expected_epoch_value: int,
        tmp_path: Path,
    ):
        # persist and load in appropriate mode
        trained_policy.persist(tmp_path)
        loaded_policy = self._policy_class_to_test().load(
            tmp_path, should_finetune=should_finetune, epoch_override=epoch_override
        )

        assert loaded_policy.config[EPOCHS] == expected_epoch_value

>>>>>>> 317dc7b9ab3003782f34e96f7ff6c6ac6a2d8cfb
=======
>>>>>>> 1dcfd33e

@pytest.mark.parametrize(
    "tracker_events, skip_training",
    [
        (
            [
                [
                    ActionExecuted(ACTION_LISTEN_NAME),
                    UserUttered(text="hello", intent={"name": "greet"}),
                    ActionExecuted("utter_greet"),
                    ActionExecuted(ACTION_LISTEN_NAME),
                    UserUttered(
                        text="happy to make it work", intent={"name": "goodbye"}
                    ),
                    ActionExecuted("utter_goodbye"),
                    ActionExecuted(ACTION_LISTEN_NAME),
                ],
                [
                    ActionExecuted(ACTION_LISTEN_NAME),
                    UserUttered(text="hello"),
                    ActionExecuted("utter_greet"),
                    ActionExecuted(ACTION_LISTEN_NAME),
                    UserUttered(text="happy to make it work"),
                    ActionExecuted(action_text="Great!"),
                    ActionExecuted(ACTION_LISTEN_NAME),
                ],
            ],
            False,
        ),
        (
            [
                [
                    ActionExecuted(ACTION_LISTEN_NAME),
                    UserUttered(text="hello"),
                    ActionExecuted("utter_greet"),
                    ActionExecuted(ACTION_LISTEN_NAME),
                    UserUttered(text="happy to make it work"),
                    ActionExecuted(action_text="Great!"),
                    ActionExecuted(ACTION_LISTEN_NAME),
                ],
            ],
            True,
        ),
        (
            [
                [
                    ActionExecuted(ACTION_LISTEN_NAME),
                    UserUttered(text="hello"),
                    ActionExecuted("utter_greet"),
                    ActionExecuted(ACTION_LISTEN_NAME),
                    UserUttered(text="happy to make it work"),
                    ActionExecuted("utter_goodbye"),
                    ActionExecuted(ACTION_LISTEN_NAME),
                ],
            ],
            True,
        ),
        (
            [
                [
                    ActionExecuted(ACTION_LISTEN_NAME),
                    UserUttered(text="hello"),
                    ActionExecuted("utter_greet"),
                    ActionExecuted(ACTION_LISTEN_NAME),
                    UserUttered(
                        text="happy to make it work", intent={"name": "goodbye"}
                    ),
                    ActionExecuted(action_text="Great!"),
                    ActionExecuted(ACTION_LISTEN_NAME),
                ],
            ],
            True,
        ),
    ],
)
def test_train_with_e2e_data(
    default_model_storage: ModelStorage,
    default_execution_context: ExecutionContext,
    tracker_events: List[List[Event]],
    skip_training: bool,
    domain: Domain,
):
    policy = UnexpecTEDIntentPolicy(
        UnexpecTEDIntentPolicy.get_default_config(),
        default_model_storage,
        Resource("UnexpecTEDIntentPolicy"),
        default_execution_context,
        featurizer=IntentMaxHistoryTrackerFeaturizer(
            IntentTokenizerSingleStateFeaturizer()
        ),
    )
    trackers_for_training = [
        TrackerWithCachedStates.from_events(
            sender_id=f"{tracker_index}", evts=events, domain=domain
        )
        for tracker_index, events in enumerate(tracker_events)
    ]
    if skip_training:
        with pytest.warns(UserWarning):
            policy.train(trackers_for_training, domain, precomputations=None)
    else:
        policy.train(trackers_for_training, domain, precomputations=None)<|MERGE_RESOLUTION|>--- conflicted
+++ resolved
@@ -1,13 +1,7 @@
 from pathlib import Path
-<<<<<<< HEAD
-<<<<<<< HEAD
 from typing import Optional, List, Dict, Text, Type
-=======
 from typing import Optional, List, Dict, Text, Type, Any
->>>>>>> 317dc7b9ab3003782f34e96f7ff6c6ac6a2d8cfb
-=======
 from typing import Optional, List, Dict, Text, Type
->>>>>>> 1dcfd33e
 import tensorflow as tf
 import numpy as np
 import pytest
@@ -1066,9 +1060,6 @@
             collected_tracker_events = list(collected_tracker.events)
             assert collected_tracker_events == expected_tracker_events
 
-<<<<<<< HEAD
-<<<<<<< HEAD
-=======
     # TODO: This test can be dropped in favor of the implementation
     # `TestTEDPolicy` once this policy has been migrated to `GraphComponent`.
     @pytest.mark.parametrize(
@@ -1098,9 +1089,6 @@
 
         assert loaded_policy.config[EPOCHS] == expected_epoch_value
 
->>>>>>> 317dc7b9ab3003782f34e96f7ff6c6ac6a2d8cfb
-=======
->>>>>>> 1dcfd33e
 
 @pytest.mark.parametrize(
     "tracker_events, skip_training",
