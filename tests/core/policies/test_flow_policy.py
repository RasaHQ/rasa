--- conflicted
+++ resolved
@@ -8,13 +8,8 @@
 from rasa.engine.storage.resource import Resource
 from rasa.engine.storage.storage import ModelStorage
 from rasa.shared.core.domain import Domain
-<<<<<<< HEAD
-from rasa.shared.core.events import ActionExecuted, SlotSet
-from rasa.shared.core.flows.flow import FlowsList
-=======
 from rasa.shared.core.events import ActionExecuted, FlowStarted, SlotSet
 from rasa.shared.core.flows import FlowsList
->>>>>>> 0c55e0f3
 from rasa.shared.core.trackers import DialogueStateTracker
 from rasa.dialogue_understanding.stack.frames import (
     UserFlowStackFrame,
@@ -190,22 +185,13 @@
     predicted_idx = prediction.max_confidence_index
     assert domain.action_names_or_texts[predicted_idx] == "utter_internal_error_rasa"
     # check that the stack was updated.
-<<<<<<< HEAD
-    assert len(prediction.optional_events) == 2
-    event = prediction.optional_events[1]
-    assert isinstance(event, SlotSet)
-
-=======
-    assert len(prediction.optional_events) == 3
-
     assert prediction.optional_events[1] == FlowStarted(
         flow_id="pattern_internal_error"
     )
 
-    event = prediction.optional_events[2]
+    event = prediction.optional_events[3]
     assert isinstance(event, SlotSet)
 
->>>>>>> 0c55e0f3
     assert event.key == "dialogue_stack"
     # the user flow should be on the stack as well as the error pattern
     assert len(event.value) == 2
