import textwrap
from pathlib import Path
from typing import List, Optional
from unittest.mock import MagicMock, Mock, patch

import pytest
from langchain_community.embeddings import FakeEmbeddings
from langchain_community.llms.fake import FakeListLLM
from pytest import MonkeyPatch

<<<<<<< HEAD
=======
from rasa.core.constants import UTTER_SOURCE_METADATA_KEY
>>>>>>> 854930ee
from rasa.dialogue_understanding.stack.dialogue_stack import DialogueStack
from rasa.dialogue_understanding.stack.frames import (
    ChitChatStackFrame,
    DialogueStackFrame,
    SearchStackFrame,
    UserFlowStackFrame,
)
from rasa.core.policies.policy import PolicyPrediction
from rasa.engine.graph import ExecutionContext
from rasa.engine.storage.resource import Resource
from rasa.engine.storage.storage import ModelStorage
<<<<<<< HEAD
from rasa.shared.constants import ROUTE_TO_CALM_SLOT
=======
from rasa.shared.constants import OPENAI_API_KEY_ENV_VAR, LLM_CONFIG_KEY
>>>>>>> 854930ee
from rasa.shared.core.domain import Domain
from rasa.shared.core.events import ActionExecuted, UserUttered, BotUttered
from rasa.shared.core.slots import BooleanSlot
from rasa.shared.core.trackers import DialogueStateTracker, EventVerbosity
from rasa.core.information_retrieval import (
    InformationRetrieval,
    SearchResultList,
    SearchResult,
    InformationRetrievalException,
)
from rasa.core.policies.enterprise_search_policy import (
    SEARCH_QUERY_METADATA_KEY,
    SEARCH_RESULTS_METADATA_KEY,
    USE_LLM_PROPERTY,
    EnterpriseSearchPolicy,
    VectorStoreConfigurationError,
)


@pytest.fixture
def vector_store() -> InformationRetrieval:
    return MagicMock(spec=InformationRetrieval)


@pytest.fixture()
def resource() -> Resource:
    return Resource("enterprise_search_policy")


@pytest.fixture()
def default_enterprise_search_policy(
    resource: Resource,
    default_model_storage: ModelStorage,
    default_execution_context: ExecutionContext,
) -> EnterpriseSearchPolicy:
    return EnterpriseSearchPolicy(
        config={},
        model_storage=default_model_storage,
        resource=resource,
        execution_context=default_execution_context,
    )


@pytest.fixture()
def enterprise_search_tracker() -> DialogueStateTracker:
    domain = Domain.empty()
    dialogue_stack = DialogueStack(
        frames=[
            SearchStackFrame(frame_id="foobar"),
        ]
    )
    # create a tracker with the stack set
    tracker = DialogueStateTracker.from_events(
        "test_policy_prediction",
        domain=domain,
        slots=domain.slots,
        evts=[UserUttered("what is the meaning of life?")],
    )
    tracker.update_stack(dialogue_stack)
    return tracker


@pytest.fixture
def mocked_enterprise_search_policy(
    monkeypatch,
    resource: Resource,
    default_model_storage: ModelStorage,
    default_execution_context: ExecutionContext,
    vector_store: InformationRetrieval,
):
    monkeypatch.setenv("OPENAI_API_KEY", "test")
    policy = EnterpriseSearchPolicy(
        config={},
        model_storage=default_model_storage,
        resource=resource,
        execution_context=default_execution_context,
        vector_store=vector_store,
    )
    return policy


@pytest.fixture
def mock_create_prediction_internal_error():
    with patch.object(
        EnterpriseSearchPolicy,
        "_create_prediction_internal_error",
        return_value=MagicMock(),
    ) as mock_create_prediction_internal_error:
        yield mock_create_prediction_internal_error


@pytest.fixture
def mock_create_prediction_cannot_handle():
    with patch.object(
        EnterpriseSearchPolicy,
        "_create_prediction_cannot_handle",
        return_value=MagicMock(),
    ) as mock_create_prediction_cannot_handle:
        yield mock_create_prediction_cannot_handle


@pytest.fixture
def search_results() -> SearchResultList:
    return SearchResultList(
        results=[
            SearchResult(
                text="test query",
                metadata={"id": "doc1", "answer": "test response"},
            ),
            SearchResult(
                text="test query2",
                metadata={"id": "doc2", "answer": "world response"},
            ),
        ],
        metadata={},
    )


@pytest.mark.parametrize(
    "config,prompt_starts_with,prompt_contains",
    [
        (
            {"prompt": "data/prompt_templates/test_prompt.jinja2"},
            "Identify the user's message intent",
            "",
        ),
        (
            {},
            "Given the following information, please provide an answer based on"
            " the provided documents",
            "",
        ),
        (
            {
                "prompt": "data/prompt_templates/test_prompt.jinja2",
                "citation_enabled": True,
            },
            "Identify the user's message intent",
            "",
        ),
        (
            {"citation_enabled": True},
            "Given the following information, please provide an answer based on"
            " the provided documents",
            "Citing Sources",
        ),
    ],
)
async def test_enterprise_search_policy_prompt(
    default_model_storage: ModelStorage,
    default_execution_context: ExecutionContext,
    vector_store: InformationRetrieval,
    config: dict,
    prompt_starts_with: str,
    prompt_contains: str,
) -> None:
    """Test that the prompt is set correctly based on the config."""
    policy = EnterpriseSearchPolicy(
        config={**config, **{"vector_store": {"type": "milvus"}}},
        model_storage=default_model_storage,
        resource=Resource("enterprise_search_policy"),
        execution_context=default_execution_context,
        vector_store=vector_store,
    )
    assert policy.prompt_template.startswith(prompt_starts_with)
    assert prompt_contains in policy.prompt_template
    with patch(
        "rasa.core.policies.enterprise_search_policy.llm_factory",
        Mock(return_value=FakeListLLM(responses=["Hello there", "Goodbye"])),
    ):
        with patch(
            "rasa.core.policies.enterprise_search_policy.embedder_factory",
            Mock(return_value=FakeEmbeddings(size=100)),
        ):
            resource = policy.train([], Domain.empty(), None, None, None)
            loaded = EnterpriseSearchPolicy.load(
                {**config, **{"vector_store": {"type": "milvus"}}},
                default_model_storage,
                resource,
                default_execution_context,
            )
    assert loaded.prompt_template.startswith(prompt_starts_with)
    assert prompt_contains in loaded.prompt_template


@pytest.mark.parametrize(
    "frame",
    [
        None,
        UserFlowStackFrame(flow_id="foo", step_id="first_step", frame_id="some-id"),
        ChitChatStackFrame(frame_id="foobar"),
    ],
)
def test_search_policy_does_not_support_other_frames(frame: DialogueStackFrame) -> None:
    assert not EnterpriseSearchPolicy.does_support_stack_frame(frame)


def test_search_policy_does_support_search_frame() -> None:
    frame = SearchStackFrame(
        frame_id="some-id",
    )
    assert EnterpriseSearchPolicy.does_support_stack_frame(frame)


@pytest.mark.parametrize(
    "dialogue_stack",
    [
        DialogueStack(frames=[]),
        DialogueStack(
            frames=[
                UserFlowStackFrame(
                    flow_id="foo", step_id="first_step", frame_id="some-id"
                )
            ]
        ),
        DialogueStack(
            frames=[
                UserFlowStackFrame(
                    flow_id="foo", step_id="first_step", frame_id="some-id"
                ),
                ChitChatStackFrame(frame_id="foobar"),
            ]
        ),
        DialogueStack(
            frames=[
                SearchStackFrame(frame_id="foobar"),
                UserFlowStackFrame(
                    flow_id="foo", step_id="first_step", frame_id="some-id"
                ),
            ]
        ),
    ],
)
def test_search_policy_abstains(
    default_enterprise_search_policy: EnterpriseSearchPolicy,
    monkeypatch: MonkeyPatch,
    dialogue_stack: DialogueStack,
) -> None:
    """Test that the policy abstains with a stack that is not supported.

    Various dialogue stacks are tested to ensure that the policy does not predict
    anything when Search Stack frame is not at the top.
    """
    monkeypatch.setenv("OPENAI_API_KEY", "test")
    domain = Domain.empty()

    # create a tracker with the stack set
    tracker = DialogueStateTracker.from_events(
        "test policy prediction",
        domain=domain,
        slots=domain.slots,
        evts=[ActionExecuted(action_name="action_listen")],
    )
    tracker.update_stack(dialogue_stack)

    assert not default_enterprise_search_policy.supports_current_stack_frame(
        tracker=tracker
    )


def test_enterprise_search_policy_llm_config(
    default_model_storage: ModelStorage,
    default_execution_context: ExecutionContext,
    vector_store: InformationRetrieval,
) -> None:
    policy = EnterpriseSearchPolicy(
        config={
            "llm": {
                "model": "gpt-4",
                "request_timeout": 100,
                "max_tokens": 20,
            }
        },
        model_storage=default_model_storage,
        resource=Resource("enterprisesearchpolicy"),
        execution_context=default_execution_context,
        vector_store=vector_store,
    )
    assert policy.config.get(LLM_CONFIG_KEY, {}).get("model") == "gpt-4"
    assert policy.config.get(LLM_CONFIG_KEY, {}).get("request_timeout") == 100
    assert policy.config.get(LLM_CONFIG_KEY, {}).get("max_tokens") == 20


def test_enterprise_search_policy_embeddings_config(
    default_model_storage: ModelStorage,
    default_execution_context: ExecutionContext,
    vector_store: InformationRetrieval,
) -> None:
    policy = EnterpriseSearchPolicy(
        config={
            "embeddings": {
                "type": "cohere",
                "model": "embed-english-v2.0",
            }
        },
        model_storage=default_model_storage,
        resource=Resource("enterprisesearchpolicy"),
        execution_context=default_execution_context,
        vector_store=vector_store,
    )
    assert policy.config.get("embeddings", {}).get("type") == "cohere"
    assert policy.config.get("embeddings", {}).get("model") == "embed-english-v2.0"


def test_enterprise_search_policy_vector_store_config(
    default_model_storage: ModelStorage,
    default_execution_context: ExecutionContext,
    vector_store: InformationRetrieval,
) -> None:
    policy = EnterpriseSearchPolicy(
        config={
            "vector_store": {
                "type": "milvus",
            }
        },
        model_storage=default_model_storage,
        resource=Resource("enterprisesearchpolicy"),
        execution_context=default_execution_context,
        vector_store=vector_store,
    )
    assert policy.vector_store_config.get("type") == "milvus"


def test_enterprise_search_policy_fingerprint_addon_not_faiss_vector_store(
    default_model_storage: ModelStorage,
    default_execution_context: ExecutionContext,
    vector_store: InformationRetrieval,
) -> None:
    config = {
        "vector_store": {
            "type": "milvus",
        }
    }
    policy = EnterpriseSearchPolicy(
        config=config,
        model_storage=default_model_storage,
        resource=Resource("enterprisesearchpolicy"),
        execution_context=default_execution_context,
        vector_store=vector_store,
    )
    assert policy._get_local_knowledge_data(config) is None


def test_enterprise_search_policy_fingerprint_addon_no_source_given(
    default_model_storage: ModelStorage,
    default_execution_context: ExecutionContext,
    vector_store: InformationRetrieval,
) -> None:
    # missing source property
    config = {"vector_store": {"type": "faiss"}}

    policy = EnterpriseSearchPolicy(
        config={},
        model_storage=default_model_storage,
        resource=Resource("enterprisesearchpolicy"),
        execution_context=default_execution_context,
        vector_store=vector_store,
    )
    assert policy._get_local_knowledge_data(config) is None


def test_enterprise_search_policy_fingerprint_addon_faiss_no_file(
    default_model_storage: ModelStorage,
    default_execution_context: ExecutionContext,
    vector_store: InformationRetrieval,
    tmp_path: Path,
) -> None:
    docs_dir = tmp_path / "docs"
    docs_dir.mkdir()

    config = {
        "vector_store": {
            "type": "faiss",
            "source": str(docs_dir),
        }
    }

    policy = EnterpriseSearchPolicy(
        config={},
        model_storage=default_model_storage,
        resource=Resource("enterprisesearchpolicy"),
        execution_context=default_execution_context,
        vector_store=vector_store,
    )
    assert policy._get_local_knowledge_data(config) is None


def test_enterprise_search_policy_fingerprint_addon_faiss_with_files(
    default_model_storage: ModelStorage,
    default_execution_context: ExecutionContext,
    vector_store: InformationRetrieval,
    tmp_path: Path,
) -> None:
    docs_dir = tmp_path / "docs"
    docs_dir.mkdir()
    file = docs_dir / "doc1.txt"
    file.write_text("This is a test document.")

    config = {
        "vector_store": {
            "type": "faiss",
            "source": str(docs_dir),
        }
    }

    policy = EnterpriseSearchPolicy(
        config={},
        model_storage=default_model_storage,
        resource=Resource("enterprisesearchpolicy"),
        execution_context=default_execution_context,
        vector_store=vector_store,
    )
    assert policy.fingerprint_addon(config) is not None
    assert policy.fingerprint_addon(config) == policy.fingerprint_addon(config)


def test_enterprise_search_policy_fingerprint_addon_faiss_different_fingerprints(
    default_model_storage: ModelStorage,
    default_execution_context: ExecutionContext,
    vector_store: InformationRetrieval,
    tmp_path: Path,
) -> None:
    docs_dir = tmp_path / "docs"
    docs_dir.mkdir()
    file = docs_dir / "doc1.txt"
    file.write_text("This is a test document.")

    config = {
        "vector_store": {
            "type": "faiss",
            "source": str(docs_dir),
        }
    }

    policy = EnterpriseSearchPolicy(
        config={},
        model_storage=default_model_storage,
        resource=Resource("enterprisesearchpolicy"),
        execution_context=default_execution_context,
        vector_store=vector_store,
    )
    fingerprint_1 = policy.fingerprint_addon(config)

    file.write_text("This is a test document. It has been changed.")

    fingerprint_2 = policy.fingerprint_addon(config)
    assert fingerprint_1 != fingerprint_2


def test_enterprise_search_policy_fingerprint_addon_diff_in_prompt_template(
    default_model_storage: ModelStorage,
    default_execution_context: ExecutionContext,
    vector_store: InformationRetrieval,
    tmp_path: Path,
) -> None:
    prompt_dir = Path(tmp_path) / "prompt"
    prompt_dir.mkdir(parents=True, exist_ok=True)
    prompt_file = prompt_dir / "enterprise_search_policy_prompt.jinja2"
    prompt_file.write_text("This is a test prompt")

    config = {"prompt": str(prompt_file), "vector_store": {"type": "dummy"}}

    policy = EnterpriseSearchPolicy(
        config=config,
        model_storage=default_model_storage,
        resource=Resource("enterprise_search_policy"),
        execution_context=default_execution_context,
        vector_store=vector_store,
    )

    fingerprint_1 = policy.fingerprint_addon(config)

    prompt_file.write_text("This is a test prompt. It has been changed.")

    fingerprint_2 = policy.fingerprint_addon(config)
    assert fingerprint_1 != fingerprint_2


def test_enterprise_search_policy_fingerprint_addon_no_diff_in_prompt_template(
    default_model_storage: ModelStorage,
    default_execution_context: ExecutionContext,
    vector_store: InformationRetrieval,
    tmp_path: Path,
) -> None:
    prompt_dir = Path(tmp_path) / "prompt"
    prompt_dir.mkdir(parents=True, exist_ok=True)
    prompt_file = prompt_dir / "enterprise_search_policy_prompt.jinja2"
    prompt_file.write_text("This is a test prompt")

    config = {"prompt": str(prompt_file), "vector_store": {"type": "dummy"}}

    policy = EnterpriseSearchPolicy(
        config=config,
        model_storage=default_model_storage,
        resource=Resource("enterprise_search_policy"),
        execution_context=default_execution_context,
        vector_store=vector_store,
    )

    fingerprint_1 = policy.fingerprint_addon(config)
    fingerprint_2 = policy.fingerprint_addon(config)
    assert fingerprint_1 is not None
    assert fingerprint_1 == fingerprint_2


def test_enterprise_search_policy_fingerprint_addon_default_prompt_template(
    default_model_storage: ModelStorage,
    default_execution_context: ExecutionContext,
    vector_store: InformationRetrieval,
) -> None:
    config = {"vector_store": {"type": "dummy"}}
    policy = EnterpriseSearchPolicy(
        {},
        model_storage=default_model_storage,
        resource=Resource("enterprise_search_policy"),
        execution_context=default_execution_context,
        vector_store=vector_store,
    )
    fingerprint_1 = policy.fingerprint_addon(config)
    fingerprint_2 = policy.fingerprint_addon(config)
    assert fingerprint_1 is not None
    assert fingerprint_1 == fingerprint_2


async def test_enterprise_search_policy_vector_store_config_error(
    mocked_enterprise_search_policy: EnterpriseSearchPolicy,
    enterprise_search_tracker: DialogueStateTracker,
    mock_create_prediction_internal_error: MagicMock,
) -> None:
    tracker = enterprise_search_tracker

    with patch("rasa.shared.utils.llm.llm_factory") as mock_llm_factory:
        mock_llm = MagicMock()
        mock_llm_factory.return_value = mock_llm.return_value
        # Mock _connect_vector_store_or_raise
        # to raise a VectorStoreConfigurationError
        with patch.object(
            mocked_enterprise_search_policy,
            "_connect_vector_store_or_raise",
            side_effect=VectorStoreConfigurationError("Mocked error"),
        ):
            await mocked_enterprise_search_policy.predict_action_probabilities(
                tracker=tracker,
                domain=Domain.empty(),
                endpoints=None,
            )

            # assert _create_prediction_internal_error was called
            mock_create_prediction_internal_error.assert_called_once()


async def test_enterprise_search_policy_vector_store_search_error(
    mocked_enterprise_search_policy: EnterpriseSearchPolicy,
    enterprise_search_tracker: DialogueStateTracker,
    mock_create_prediction_internal_error: MagicMock,
) -> None:
    tracker = enterprise_search_tracker

    with patch("rasa.shared.utils.llm.llm_factory") as mock_llm_factory:
        mock_llm = MagicMock()
        mock_llm_factory.return_value = mock_llm.return_value
        # Mock `self.vector_store.search(search_query)`
        # to raise Exception
        with patch.object(
            mocked_enterprise_search_policy.vector_store,
            "search",
            side_effect=InformationRetrievalException,
        ):
            await mocked_enterprise_search_policy.predict_action_probabilities(
                tracker=tracker,
                domain=Domain.empty(),
                endpoints=None,
            )

            # assert _create_prediction_internal_error was called
            mock_create_prediction_internal_error.assert_called_once()


async def test_enterprise_search_policy_none_llm_answer(
    mocked_enterprise_search_policy: EnterpriseSearchPolicy,
    enterprise_search_tracker: DialogueStateTracker,
    mock_create_prediction_internal_error: MagicMock,
) -> None:
    tracker = enterprise_search_tracker

    with patch("rasa.shared.utils.llm.llm_factory") as mock_llm_factory:
        mock_llm = MagicMock()
        mock_llm_factory.return_value = mock_llm.return_value

        # mock self._generate_llm_answer(llm, prompt) to return None
        with patch.object(
            mocked_enterprise_search_policy,
            "_generate_llm_answer",
            return_value=None,
        ):
            await mocked_enterprise_search_policy.predict_action_probabilities(
                tracker=tracker,
                domain=Domain.empty(),
                endpoints=None,
            )

            # assert _create_prediction_internal_error was called
            mock_create_prediction_internal_error.assert_called_once()


async def test_enterprise_search_policy_no_retrieval(
    mocked_enterprise_search_policy: EnterpriseSearchPolicy,
    enterprise_search_tracker: DialogueStateTracker,
    mock_create_prediction_cannot_handle: MagicMock,
) -> None:
    tracker = enterprise_search_tracker
    search_results = SearchResultList(results=[], metadata={})

    with patch("rasa.shared.utils.llm.llm_factory") as mock_llm_factory:
        mock_llm = MagicMock()
        mock_llm_factory.return_value = mock_llm.return_value

        # mock self.vector_store.search() to return empty results
        with patch.object(
            mocked_enterprise_search_policy.vector_store,
            "search",
            return_value=search_results,
        ):
            await mocked_enterprise_search_policy.predict_action_probabilities(
                tracker=tracker,
                domain=Domain.empty(),
                endpoints=None,
            )

            mock_create_prediction_cannot_handle.assert_called_once()


@pytest.mark.parametrize(
    "events,search_query",
    [
        ([UserUttered("search")], "search"),
        ([BotUttered("Hi, I am a bot")], "Hi, I am a bot"),
        ([UserUttered("\nsearch\n\nthis query")], " search  this query"),
        (
            [
                UserUttered("why is the sky blue?"),
                BotUttered("let me find out the answer for you..."),
            ],
            "let me find out the answer for you... why is the sky blue?",
        ),
        (
            [
                UserUttered("search"),
                BotUttered("first message after query..."),
                BotUttered("second message after query..."),
            ],
            "second message after query... first message after query...",
        ),
    ],
)
def test_prepare_search_query(
    default_enterprise_search_policy: EnterpriseSearchPolicy,
    events: List,
    search_query: str,
) -> None:
    tracker = DialogueStateTracker.from_events(
        sender_id="test_policy_prediction",
        slots=[],
        evts=events,
    )

    assert (
        default_enterprise_search_policy._prepare_search_query(tracker, 2)
        == search_query
    )


def test_enterprise_search_policy_citation_enabled(
    default_model_storage: ModelStorage,
    default_execution_context: ExecutionContext,
    vector_store: InformationRetrieval,
) -> None:
    policy = EnterpriseSearchPolicy(
        config={**{"vector_store": {"type": "milvus"}, "citation_enabled": True}},
        model_storage=default_model_storage,
        resource=Resource("enterprise_search_policy"),
        execution_context=default_execution_context,
        vector_store=vector_store,
    )

    assert policy.citation_enabled is True
    assert policy.prompt_template == policy.citation_prompt_template


def test_enterprise_search_policy_citation_disabled(
    default_enterprise_search_policy: EnterpriseSearchPolicy,
) -> None:
    assert default_enterprise_search_policy.citation_enabled is False
    assert (
        default_enterprise_search_policy.prompt_template
        != default_enterprise_search_policy.citation_prompt_template
    )


def test_enterprise_search_policy_post_process_citations_same_order(
    default_model_storage: ModelStorage,
    default_execution_context: ExecutionContext,
    vector_store: InformationRetrieval,
) -> None:
    """Test that the citations are correctly re-ordered.

    The original LLM answer contains the citations in the sources list
    in the correct order with incorrect bracketed numbers.
    """
    first_source_citation = "3"
    second_source_citation = "1"
    third_source_citation = "2"

    llm_answer = f"""
This is a test answer with a citation [{first_source_citation}]. This is another test answer with a citation [{second_source_citation}]. This is a third test answer with a citation [{third_source_citation}].

Sources:

[{first_source_citation}] https://www.example.com/{first_source_citation}
[{second_source_citation}] https://www.example.com/{second_source_citation}
[{third_source_citation}] https://www.example.com/{third_source_citation}""".strip()  # noqa: E501

    llm_answer = "\n".join([line.rstrip() for line in llm_answer.splitlines()])

    processed_answer = EnterpriseSearchPolicy.post_process_citations(llm_answer)

    assert (
        processed_answer.strip()
        == textwrap.dedent(
            f"""This is a test answer with a citation [1]. This is another test answer with a citation [2]. This is a third test answer with a citation [3].
Sources:
[1] https://www.example.com/{first_source_citation}
[2] https://www.example.com/{second_source_citation}
[3] https://www.example.com/{third_source_citation}"""  # noqa: E501
        ).strip()
    )


def test_enterprise_search_policy_post_process_citations_diff_order(
    default_model_storage: ModelStorage,
    default_execution_context: ExecutionContext,
    vector_store: InformationRetrieval,
) -> None:
    """Test that the citations are correctly ordered.

    The original LLM answer contains the citations in the sources list
    in the incorrect order with incorrect bracketed numbers.
    """
    first_source_citation = "3"
    second_source_citation = "2"
    third_source_citation = "1"
    llm_answer = f"""
This is a test answer with a citation [{first_source_citation}]. This is another test answer with a citation [{second_source_citation}]. This is a third test answer with a citation [{third_source_citation}].

Sources:
[{first_source_citation}] https://www.example.com/{first_source_citation}
[{third_source_citation}] https://www.example.com/{third_source_citation}
[{second_source_citation}] https://www.example.com/{second_source_citation}""".strip()  # noqa: E501

    llm_answer = "\n".join([line.rstrip() for line in llm_answer.splitlines()])

    processed_answer = EnterpriseSearchPolicy.post_process_citations(llm_answer)

    assert (
        processed_answer.strip()
        == textwrap.dedent(
            f"""This is a test answer with a citation [1]. This is another test answer with a citation [2]. This is a third test answer with a citation [3].
Sources:
[1] https://www.example.com/{first_source_citation}
[2] https://www.example.com/{second_source_citation}
[3] https://www.example.com/{third_source_citation}"""  # noqa: E501
        ).strip()
    )


def test_enterprise_search_policy_post_process_citations_diff_format(
    default_model_storage: ModelStorage,
    default_execution_context: ExecutionContext,
    vector_store: InformationRetrieval,
) -> None:
    """Test that sources are returned as is when there are no relevant sources."""
    llm_answer = """This is a test answer without relevant sources.

Sources:

No relevant sources.""".strip()

    llm_answer = "\n".join([line.rstrip() for line in llm_answer.splitlines()])

    processed_answer = EnterpriseSearchPolicy.post_process_citations(llm_answer)

    assert (
        processed_answer.strip()
        == textwrap.dedent(
            """This is a test answer without relevant sources.
Sources:
No relevant sources."""
        ).strip()
    )


def test_enterprise_search_policy_post_process_citations_no_sources(
    default_model_storage: ModelStorage,
    default_execution_context: ExecutionContext,
    vector_store: InformationRetrieval,
) -> None:
    """Test that the llm answer is returned as is when no sources are present."""
    llm_answer = "This is a test answer without sources."

    processed_answer = EnterpriseSearchPolicy.post_process_citations(llm_answer)
    assert processed_answer == llm_answer


def test_enterprise_search_policy_post_process_citations_consecutive_citations(
    default_model_storage: ModelStorage,
    default_execution_context: ExecutionContext,
    vector_store: InformationRetrieval,
) -> None:
    """Test that consecutive citations are correctly ordered."""
    first_source_citation = "3"
    second_source_citation = "2"
    third_source_citation = "1"
    llm_answer = f"""
This is a test answer with a citation [{first_source_citation}][{second_source_citation}]. This is another test answer with a citation [{third_source_citation}].

Sources:
[{first_source_citation}] https://www.example.com/{first_source_citation}
[{third_source_citation}] https://www.example.com/{third_source_citation}
[{second_source_citation}] https://www.example.com/{second_source_citation}""".strip()  # noqa: E501

    llm_answer = "\n".join([line.rstrip() for line in llm_answer.splitlines()])

    processed_answer = EnterpriseSearchPolicy.post_process_citations(llm_answer)

    assert (
        processed_answer.strip()
        == textwrap.dedent(
            f"""This is a test answer with a citation [1][2]. This is another test answer with a citation [3].
Sources:
[1] https://www.example.com/{first_source_citation}
[2] https://www.example.com/{second_source_citation}
[3] https://www.example.com/{third_source_citation}"""  # noqa: E501
        ).strip()
    )


@pytest.mark.parametrize("separator", [", ", ","])
def test_enterprise_search_policy_post_process_citations_nested_citations(
    default_model_storage: ModelStorage,
    default_execution_context: ExecutionContext,
    vector_store: InformationRetrieval,
    separator: str,
) -> None:
    """Test that nested citations are correctly ordered."""
    first_source_citation = "3"
    second_source_citation = "1"
    third_source_citation = "2"
    llm_answer = f"""
This is a test answer with a citation [{first_source_citation}{separator}{second_source_citation}]. This is another test answer with a citation [{third_source_citation}].

Sources:
[{first_source_citation}] https://www.example.com/{first_source_citation}
[{second_source_citation}] https://www.example.com/{second_source_citation}
[{third_source_citation}] https://www.example.com/{third_source_citation}""".strip()  # noqa: E501

    llm_answer = "\n".join([line.rstrip() for line in llm_answer.splitlines()])

    processed_answer = EnterpriseSearchPolicy.post_process_citations(llm_answer)

    assert (
        processed_answer.strip()
        == textwrap.dedent(
            f"""This is a test answer with a citation [1, 2]. This is another test answer with a citation [3].
Sources:
[1] https://www.example.com/{first_source_citation}
[2] https://www.example.com/{second_source_citation}
[3] https://www.example.com/{third_source_citation}"""  # noqa: E501
        ).strip()
    )


@pytest.mark.parametrize("separator", [", ", ","])
def test_enterprise_search_policy_post_process_citations_multiple_nested_citations(
    default_model_storage: ModelStorage,
    default_execution_context: ExecutionContext,
    vector_store: InformationRetrieval,
    separator: str,
) -> None:
    """Test that nested citations are correctly ordered."""
    first_citation = "3"
    second_citation = "1"
    third_citation = "4"
    fourth_citation = "2"
    llm_answer = f"""
This is a test answer with a citation [{first_citation}{separator}{second_citation}{separator}{third_citation}]. This is another test answer with a citation [{fourth_citation}].

Sources:
[{first_citation}] https://www.example.com/{first_citation}
[{second_citation}] https://www.example.com/{second_citation}
[{third_citation}] https://www.example.com/{third_citation}
[{fourth_citation}] https://www.example.com/{fourth_citation}""".strip()  # noqa: E501

    llm_answer = "\n".join([line.rstrip() for line in llm_answer.splitlines()])

    processed_answer = EnterpriseSearchPolicy.post_process_citations(llm_answer)

    assert (
        processed_answer.strip()
        == textwrap.dedent(
            f"""This is a test answer with a citation [1, 2, 3]. This is another test answer with a citation [4].
Sources:
[1] https://www.example.com/{first_citation}
[2] https://www.example.com/{second_citation}
[3] https://www.example.com/{third_citation}
[4] https://www.example.com/{fourth_citation}"""  # noqa: E501
        ).strip()
    )


def test_enterprise_search_policy_post_process_citations_with_numbers_in_llm_answer(
    default_model_storage: ModelStorage,
    default_execution_context: ExecutionContext,
    vector_store: InformationRetrieval,
) -> None:
    """Test that numbers in the llm answer are not matched as citation indices."""
    number = "136"
    llm_answer = f"""
You can find directions to campus by following PA Route {number} West, turning left onto College Street, then left at the next stoplight onto Wheeling Street. Continue straight down the hill to the Burnett Center on your right, then turn right onto Grant Street. The Taylor lot will be on your left [1].
Sources:
[1] docs/txt/52a4386a.txt""".strip()  # noqa: E501

    llm_answer = "\n".join([line.rstrip() for line in llm_answer.splitlines()])

    processed_answer = EnterpriseSearchPolicy.post_process_citations(llm_answer)

    assert processed_answer.strip() == llm_answer


def test_enterprise_search_policy_post_process_citations_numbers_identical_to_source_indices(  # noqa: E501
    default_model_storage: ModelStorage,
    default_execution_context: ExecutionContext,
    vector_store: InformationRetrieval,
) -> None:
    """Test that numbers in the llm answer are not matched as citation indices.

    The number in the llm answer is identical to the source index.
    """
    number = "2"
    llm_answer = f"""
You can find directions to campus by following PA Route {number} West, turning left onto College Street, then left at the next stoplight onto Wheeling Street. Continue straight down the hill to the Burnett Center on your right, then turn right onto Grant Street. The Taylor lot will be on your left [2].

Sources:

[2] docs/txt/52a4386a.txt""".strip()  # noqa: E501

    llm_answer = "\n".join([line.rstrip() for line in llm_answer.splitlines()])

    processed_answer = EnterpriseSearchPolicy.post_process_citations(llm_answer)

    assert (
        processed_answer.strip()
        == f"""
You can find directions to campus by following PA Route {number} West, turning left onto College Street, then left at the next stoplight onto Wheeling Street. Continue straight down the hill to the Burnett Center on your right, then turn right onto Grant Street. The Taylor lot will be on your left [1].
Sources:
[1] docs/txt/52a4386a.txt""".strip()  # noqa: E501
    )


async def test_enterprise_search_policy_tracker_state_is_passed(
    mocked_enterprise_search_policy: EnterpriseSearchPolicy,
    enterprise_search_tracker: DialogueStateTracker,
) -> None:
    tracker = enterprise_search_tracker
    search_results = SearchResultList(results=[], metadata={})

    with patch("rasa.shared.utils.llm.llm_factory") as mock_llm_factory:
        mock_llm = MagicMock()
        mock_llm_factory.return_value = mock_llm.return_value

        # assert self.vector_store.search was called with tracker_state
        with patch.object(
            mocked_enterprise_search_policy.vector_store,
            "search",
            return_value=search_results,
        ) as mock_search:
            await mocked_enterprise_search_policy.predict_action_probabilities(
                tracker=tracker,
                domain=Domain.empty(),
                endpoints=None,
            )

            mock_search.assert_called_once_with(
                query="what is the meaning of life?",
                tracker_state=tracker.current_state(EventVerbosity.AFTER_RESTART),
                threshold=0.0,
            )


def test_enterprise_search_policy_use_llm_config(
    default_model_storage: ModelStorage,
    default_execution_context: ExecutionContext,
    vector_store: InformationRetrieval,
) -> None:
    policy = EnterpriseSearchPolicy(
        config={
            USE_LLM_PROPERTY: False,
        },
        model_storage=default_model_storage,
        resource=Resource("enterprisesearchpolicy"),
        execution_context=default_execution_context,
        vector_store=vector_store,
    )
    assert policy.config.get(USE_LLM_PROPERTY) is False


async def test_enterprise_search_policy_response_with_use_llm_false(
    default_model_storage: ModelStorage,
    default_execution_context: ExecutionContext,
    vector_store: InformationRetrieval,
    enterprise_search_tracker: DialogueStateTracker,
    search_results: SearchResultList,
    monkeypatch: MonkeyPatch,
) -> None:
    """Given the `USE_LLM_PROPERTY` is set to False, the policy should return
    a response without using the LLM. Response text should be from the first
    search result.
    """
    monkeypatch.setenv(OPENAI_API_KEY_ENV_VAR, "my key")
    policy = EnterpriseSearchPolicy(
        config={USE_LLM_PROPERTY: False},
        model_storage=default_model_storage,
        resource=Resource("enterprisesearchpolicy"),
        execution_context=default_execution_context,
        vector_store=vector_store,
    )

    with patch("rasa.shared.utils.llm.llm_factory") as mock_llm_factory:
        mock_llm = MagicMock()
        mock_llm_factory.return_value = mock_llm.return_value

        # mock self.vector_store.search() to return search results
        with patch.object(
            policy.vector_store,
            "search",
            return_value=search_results,
        ):
            prediction = await policy.predict_action_probabilities(
                tracker=enterprise_search_tracker,
                domain=Domain.empty(),
                endpoints=None,
            )

            assert isinstance(prediction, PolicyPrediction)
            assert (
                prediction.action_metadata.get("message").get("text") == "test response"
            )


async def test_enterprise_search_policy_response_with_use_llm_true(
    default_model_storage: ModelStorage,
    default_execution_context: ExecutionContext,
    vector_store: InformationRetrieval,
    enterprise_search_tracker: DialogueStateTracker,
    search_results: SearchResultList,
    monkeypatch: MonkeyPatch,
) -> None:
    """Given the `USE_LLM_PROPERTY` is set to True, the policy should return
    a response using the LLM. Response text should be from the LLM.
    """
    monkeypatch.setenv(OPENAI_API_KEY_ENV_VAR, "my key")
    policy = EnterpriseSearchPolicy(
        config={USE_LLM_PROPERTY: True},
        model_storage=default_model_storage,
        resource=Resource("enterprisesearchpolicy"),
        execution_context=default_execution_context,
        vector_store=vector_store,
    )

    with patch("rasa.shared.utils.llm.llm_factory") as mock_llm_factory:
        mock_llm = MagicMock()
        mock_llm_factory.return_value = mock_llm.return_value

        # mock self.vector_store.search() to return search results
        with patch.object(
            policy.vector_store,
            "search",
            return_value=search_results,
        ):
            # mock self._generate_llm_answer(llm, prompt) to
            # return LLM generated response
            with patch.object(
                policy,
                "_generate_llm_answer",
                return_value="LLM generated response",
            ):
                prediction = await policy.predict_action_probabilities(
                    tracker=enterprise_search_tracker,
                    domain=Domain.empty(),
                    endpoints=None,
                )

                assert isinstance(prediction, PolicyPrediction)

                message_metadata = prediction.action_metadata.get("message")
                assert message_metadata.get("text") == "LLM generated response"
                assert (
<<<<<<< HEAD
                    prediction.action_metadata.get("message").get("text")
                    == "LLM generated response"
                )


@pytest.mark.parametrize(
    "routing_slot_value,result",
    [
        (None, True),
        (True, False),
        (False, True),
    ],
)
def test_should_abstain_in_coexistence(
    routing_slot_value: Optional[bool],
    result: bool,
    default_enterprise_search_policy: EnterpriseSearchPolicy,
):
    tracker = DialogueStateTracker(
        "id1",
        slots=[BooleanSlot(ROUTE_TO_CALM_SLOT, [], initial_value=routing_slot_value)],
    )

    assert result == default_enterprise_search_policy.should_abstain_in_coexistence(
        tracker, True
    )
=======
                    message_metadata.get(UTTER_SOURCE_METADATA_KEY)
                    == "EnterpriseSearchPolicy"
                )
                assert SEARCH_QUERY_METADATA_KEY in message_metadata
                assert message_metadata.get(SEARCH_RESULTS_METADATA_KEY) == [
                    result.text for result in search_results.results
                ]
>>>>>>> 854930ee
<|MERGE_RESOLUTION|>--- conflicted
+++ resolved
@@ -8,10 +8,8 @@
 from langchain_community.llms.fake import FakeListLLM
 from pytest import MonkeyPatch
 
-<<<<<<< HEAD
-=======
 from rasa.core.constants import UTTER_SOURCE_METADATA_KEY
->>>>>>> 854930ee
+
 from rasa.dialogue_understanding.stack.dialogue_stack import DialogueStack
 from rasa.dialogue_understanding.stack.frames import (
     ChitChatStackFrame,
@@ -23,11 +21,8 @@
 from rasa.engine.graph import ExecutionContext
 from rasa.engine.storage.resource import Resource
 from rasa.engine.storage.storage import ModelStorage
-<<<<<<< HEAD
+from rasa.shared.constants import OPENAI_API_KEY_ENV_VAR, LLM_CONFIG_KEY
 from rasa.shared.constants import ROUTE_TO_CALM_SLOT
-=======
-from rasa.shared.constants import OPENAI_API_KEY_ENV_VAR, LLM_CONFIG_KEY
->>>>>>> 854930ee
 from rasa.shared.core.domain import Domain
 from rasa.shared.core.events import ActionExecuted, UserUttered, BotUttered
 from rasa.shared.core.slots import BooleanSlot
@@ -1134,10 +1129,13 @@
                 message_metadata = prediction.action_metadata.get("message")
                 assert message_metadata.get("text") == "LLM generated response"
                 assert (
-<<<<<<< HEAD
-                    prediction.action_metadata.get("message").get("text")
-                    == "LLM generated response"
+                    message_metadata.get(UTTER_SOURCE_METADATA_KEY)
+                    == "EnterpriseSearchPolicy"
                 )
+                assert SEARCH_QUERY_METADATA_KEY in message_metadata
+                assert message_metadata.get(SEARCH_RESULTS_METADATA_KEY) == [
+                    result.text for result in search_results.results
+                ]
 
 
 @pytest.mark.parametrize(
@@ -1160,13 +1158,4 @@
 
     assert result == default_enterprise_search_policy.should_abstain_in_coexistence(
         tracker, True
-    )
-=======
-                    message_metadata.get(UTTER_SOURCE_METADATA_KEY)
-                    == "EnterpriseSearchPolicy"
-                )
-                assert SEARCH_QUERY_METADATA_KEY in message_metadata
-                assert message_metadata.get(SEARCH_RESULTS_METADATA_KEY) == [
-                    result.text for result in search_results.results
-                ]
->>>>>>> 854930ee
+    )