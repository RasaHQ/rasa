--- conflicted
+++ resolved
@@ -1,5 +1,5 @@
 from pathlib import Path
-from typing import List, Text
+from typing import Text
 
 import pytest
 
@@ -427,11 +427,7 @@
             UserUttered("haha", {"name": GREET_INTENT_NAME}),
         ],
     )
-<<<<<<< HEAD
-    action_probabilities, _ = policy.predict_action_probabilities(
-=======
-    prediction = policy.predict_action_probabilities(
->>>>>>> 61fa7d60
+    prediction = policy.predict_action_probabilities(
         new_conversation, domain, RegexInterpreter()
     )
 
@@ -486,11 +482,7 @@
     )
 
     # RulePolicy triggers form again
-<<<<<<< HEAD
-    action_probabilities, _ = policy.predict_action_probabilities(
-=======
-    prediction = policy.predict_action_probabilities(
->>>>>>> 61fa7d60
+    prediction = policy.predict_action_probabilities(
         form_conversation, domain, RegexInterpreter()
     )
     assert_predicted_action(prediction, domain, form_name)
@@ -539,11 +531,7 @@
     )
 
     # RulePolicy triggers form again
-<<<<<<< HEAD
-    action_probabilities, _ = policy.predict_action_probabilities(
-=======
-    prediction = policy.predict_action_probabilities(
->>>>>>> 61fa7d60
+    prediction = policy.predict_action_probabilities(
         form_conversation, domain, RegexInterpreter()
     )
     assert_predicted_action(prediction, domain, form_name)
@@ -587,11 +575,7 @@
     )
 
     # RulePolicy predicts action listen
-<<<<<<< HEAD
-    action_probabilities, _ = policy.predict_action_probabilities(
-=======
-    prediction = policy.predict_action_probabilities(
->>>>>>> 61fa7d60
+    prediction = policy.predict_action_probabilities(
         form_conversation, domain, RegexInterpreter()
     )
     assert_predicted_action(prediction, domain, ACTION_LISTEN_NAME)
@@ -641,11 +625,7 @@
     )
 
     # RulePolicy triggers form again
-<<<<<<< HEAD
-    action_probabilities, _ = policy.predict_action_probabilities(
-=======
-    prediction = policy.predict_action_probabilities(
->>>>>>> 61fa7d60
+    prediction = policy.predict_action_probabilities(
         form_conversation, domain, RegexInterpreter()
     )
     assert_predicted_action(prediction, domain, UTTER_GREET_ACTION)
@@ -689,14 +669,9 @@
     )
 
     # RulePolicy doesn't trigger form but FAQ
-<<<<<<< HEAD
-    action_probabilities, _ = policy.predict_action_probabilities(
-=======
-    prediction = policy.predict_action_probabilities(
->>>>>>> 61fa7d60
+    prediction = policy.predict_action_probabilities(
         unhappy_form_conversation, domain, RegexInterpreter()
     )
-
     assert_predicted_action(prediction, domain, UTTER_GREET_ACTION)
 
 
@@ -732,11 +707,7 @@
         ActionExecutionRejected(form_name),
     ]
 
-<<<<<<< HEAD
-    action_probabilities, _ = policy.predict_action_probabilities(
-=======
-    prediction = policy.predict_action_probabilities(
->>>>>>> 61fa7d60
+    prediction = policy.predict_action_probabilities(
         DialogueStateTracker.from_events(
             "casd", evts=conversation_events, slots=domain.slots
         ),
@@ -748,11 +719,7 @@
 
     # Check that RulePolicy triggers form again after handling unhappy path
     conversation_events.append(ActionExecuted(UTTER_GREET_ACTION))
-<<<<<<< HEAD
-    action_probabilities, _ = policy.predict_action_probabilities(
-=======
-    prediction = policy.predict_action_probabilities(
->>>>>>> 61fa7d60
+    prediction = policy.predict_action_probabilities(
         DialogueStateTracker.from_events(
             "casd", evts=conversation_events, slots=domain.slots
         ),
@@ -817,11 +784,7 @@
         ActionExecutionRejected(form_name),
     ]
 
-<<<<<<< HEAD
-    action_probabilities, _ = policy.predict_action_probabilities(
-=======
-    prediction = policy.predict_action_probabilities(
->>>>>>> 61fa7d60
+    prediction = policy.predict_action_probabilities(
         DialogueStateTracker.from_events(
             "casd", evts=conversation_events, slots=domain.slots
         ),
@@ -832,11 +795,7 @@
 
     # Check that RulePolicy triggers form again after handling unhappy path
     conversation_events.append(ActionExecuted(handle_rejection_action_name))
-<<<<<<< HEAD
-    action_probabilities, _ = policy.predict_action_probabilities(
-=======
-    prediction = policy.predict_action_probabilities(
->>>>>>> 61fa7d60
+    prediction = policy.predict_action_probabilities(
         DialogueStateTracker.from_events(
             "casd", evts=conversation_events, slots=domain.slots
         ),
@@ -898,11 +857,7 @@
         ActionExecutionRejected(form_name),
     ]
 
-<<<<<<< HEAD
-    action_probabilities, _ = policy.predict_action_probabilities(
-=======
-    prediction = policy.predict_action_probabilities(
->>>>>>> 61fa7d60
+    prediction = policy.predict_action_probabilities(
         DialogueStateTracker.from_events(
             "casd", evts=conversation_events, slots=domain.slots
         ),
@@ -914,11 +869,7 @@
     # Check that RulePolicy doesn't trigger form or action_listen
     # after handling unhappy path
     conversation_events.append(ActionExecuted(handle_rejection_action_name))
-<<<<<<< HEAD
-    action_probabilities, _ = policy.predict_action_probabilities(
-=======
-    prediction = policy.predict_action_probabilities(
->>>>>>> 61fa7d60
+    prediction = policy.predict_action_probabilities(
         DialogueStateTracker.from_events(
             "casd", evts=conversation_events, slots=domain.slots
         ),
@@ -986,11 +937,7 @@
         ActionExecutionRejected(form_name),
     ]
 
-<<<<<<< HEAD
-    action_probabilities, _ = policy.predict_action_probabilities(
-=======
-    prediction = policy.predict_action_probabilities(
->>>>>>> 61fa7d60
+    prediction = policy.predict_action_probabilities(
         DialogueStateTracker.from_events(
             "casd", evts=conversation_events, slots=domain.slots
         ),
@@ -1001,11 +948,7 @@
 
     # Check that RulePolicy predicts action_listen
     conversation_events.append(ActionExecuted(handle_rejection_action_name))
-<<<<<<< HEAD
-    action_probabilities, _ = policy.predict_action_probabilities(
-=======
-    prediction = policy.predict_action_probabilities(
->>>>>>> 61fa7d60
+    prediction = policy.predict_action_probabilities(
         DialogueStateTracker.from_events(
             "casd", evts=conversation_events, slots=domain.slots
         ),
@@ -1019,11 +962,7 @@
     tracker = DialogueStateTracker.from_events(
         "casd", evts=conversation_events, slots=domain.slots
     )
-<<<<<<< HEAD
-    action_probabilities, _ = policy.predict_action_probabilities(
-=======
-    prediction = policy.predict_action_probabilities(
->>>>>>> 61fa7d60
+    prediction = policy.predict_action_probabilities(
         tracker, domain, RegexInterpreter()
     )
     assert_predicted_action(prediction, domain, form_name)
@@ -1092,11 +1031,7 @@
     tracker = DialogueStateTracker.from_events(
         "casd", evts=conversation_events, slots=domain.slots
     )
-<<<<<<< HEAD
-    action_probabilities, _ = policy.predict_action_probabilities(
-=======
-    prediction = policy.predict_action_probabilities(
->>>>>>> 61fa7d60
+    prediction = policy.predict_action_probabilities(
         tracker, domain, RegexInterpreter()
     )
     # there is no rule for next action
@@ -1138,11 +1073,7 @@
     ]
 
     # Unhappy path is not handled. No rule matches. Let's hope ML fixes our problems 🤞
-<<<<<<< HEAD
-    action_probabilities, _ = policy.predict_action_probabilities(
-=======
-    prediction = policy.predict_action_probabilities(
->>>>>>> 61fa7d60
+    prediction = policy.predict_action_probabilities(
         DialogueStateTracker.from_events(
             "casd", evts=conversation_events, slots=domain.slots
         ),
@@ -1182,18 +1113,13 @@
     ]
 
     # RulePolicy correctly predicts the form action
-<<<<<<< HEAD
-    action_probabilities, _ = policy.predict_action_probabilities(
-=======
-    prediction = policy.predict_action_probabilities(
->>>>>>> 61fa7d60
+    prediction = policy.predict_action_probabilities(
         DialogueStateTracker.from_events(
             "casd", evts=conversation_events, slots=domain.slots
         ),
         domain,
         RegexInterpreter(),
     )
-
     assert_predicted_action(prediction, domain, form_name)
 
 
@@ -1225,11 +1151,7 @@
     ]
 
     # RulePolicy has no matching rule since no rule for form activation is given
-<<<<<<< HEAD
-    action_probabilities, _ = policy.predict_action_probabilities(
-=======
-    prediction = policy.predict_action_probabilities(
->>>>>>> 61fa7d60
+    prediction = policy.predict_action_probabilities(
         DialogueStateTracker.from_events(
             "casd", evts=conversation_events, slots=domain.slots
         ),
@@ -1285,11 +1207,7 @@
     )
 
     # RulePolicy predicts action which handles submit
-<<<<<<< HEAD
-    action_probabilities, _ = policy.predict_action_probabilities(
-=======
-    prediction = policy.predict_action_probabilities(
->>>>>>> 61fa7d60
+    prediction = policy.predict_action_probabilities(
         form_conversation, domain, RegexInterpreter()
     )
     assert_predicted_action(prediction, domain, submit_action_name)
@@ -1347,11 +1265,7 @@
     )
 
     # RulePolicy predicts action which handles submit
-<<<<<<< HEAD
-    action_probabilities, _ = policy.predict_action_probabilities(
-=======
-    prediction = policy.predict_action_probabilities(
->>>>>>> 61fa7d60
+    prediction = policy.predict_action_probabilities(
         form_conversation, domain, RegexInterpreter()
     )
     assert_predicted_action(prediction, domain, submit_action_name)
@@ -1397,11 +1311,7 @@
     )
 
     # RulePolicy predicts action which handles submit
-<<<<<<< HEAD
-    action_probabilities, _ = trained_rule_policy.predict_action_probabilities(
-=======
     prediction = trained_rule_policy.predict_action_probabilities(
->>>>>>> 61fa7d60
         form_conversation, trained_rule_policy_domain, RegexInterpreter()
     )
     assert_predicted_action(prediction, trained_rule_policy_domain, "utter_stop")
@@ -1458,11 +1368,7 @@
     tracker = DialogueStateTracker.from_events(
         "casd", evts=conversation_events, slots=domain.slots
     )
-<<<<<<< HEAD
-    action_probabilities, _ = policy.predict_action_probabilities(
-=======
-    prediction = policy.predict_action_probabilities(
->>>>>>> 61fa7d60
+    prediction = policy.predict_action_probabilities(
         tracker, domain, RegexInterpreter()
     )
     assert_predicted_action(prediction, domain, ACTION_DEFAULT_FALLBACK_NAME)
@@ -1484,11 +1390,7 @@
         "casd", evts=conversation_events, slots=domain.slots
     )
 
-<<<<<<< HEAD
-    action_probabilities, _ = policy.predict_action_probabilities(
-=======
-    prediction = policy.predict_action_probabilities(
->>>>>>> 61fa7d60
+    prediction = policy.predict_action_probabilities(
         tracker, domain, RegexInterpreter()
     )
     assert_predicted_action(prediction, domain, UTTER_GREET_ACTION)
@@ -1522,11 +1424,7 @@
             UserUttered("haha", {"name": intent_name}),
         ],
     )
-<<<<<<< HEAD
-    action_probabilities, _ = policy.predict_action_probabilities(
-=======
-    prediction = policy.predict_action_probabilities(
->>>>>>> 61fa7d60
+    prediction = policy.predict_action_probabilities(
         new_conversation, domain, RegexInterpreter()
     )
 
@@ -1571,11 +1469,7 @@
         ],
     )
 
-<<<<<<< HEAD
-    action_probabilities, _ = rule_policy.predict_action_probabilities(
-=======
     prediction = rule_policy.predict_action_probabilities(
->>>>>>> 61fa7d60
         new_conversation, domain, RegexInterpreter()
     )
 
@@ -1604,11 +1498,7 @@
             UserUttered("haha", {"name": other_intent}),
         ],
     )
-<<<<<<< HEAD
-    action_probabilities, _ = policy.predict_action_probabilities(
-=======
-    prediction = policy.predict_action_probabilities(
->>>>>>> 61fa7d60
+    prediction = policy.predict_action_probabilities(
         new_conversation, domain, RegexInterpreter()
     )
 
