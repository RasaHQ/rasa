import os
from pathlib import Path
import json
import logging
from typing import Any, Text, Dict

import pytest

import rasa.shared.utils.io
import rasa.utils.io
from rasa.core.test import (
    _create_data_generator,
    _collect_story_predictions,
    test as evaluate_stories,
    FAILED_STORIES_FILE,
    CONFUSION_MATRIX_STORIES_FILE,
    REPORT_STORIES_FILE,
    SUCCESSFUL_STORIES_FILE,
    _clean_entity_results,
)
from rasa.core.policies.memoization import MemoizationPolicy

# we need this import to ignore the warning...
# noinspection PyUnresolvedReferences
from rasa.nlu.test import evaluate_entities, run_evaluation
from rasa.core.agent import Agent
from tests.core.conftest import (
    DEFAULT_STORIES_FILE,
    E2E_STORY_FILE_UNKNOWN_ENTITY,
    END_TO_END_STORY_FILE,
    E2E_STORY_FILE_TRIPS_CIRCUIT_BREAKER,
    STORY_FILE_TRIPS_CIRCUIT_BREAKER,
)


@pytest.mark.trains_model
async def test_evaluation_file_creation(tmpdir: Path, default_agent: Agent):
    failed_stories_path = str(tmpdir / FAILED_STORIES_FILE)
    success_stories_path = str(tmpdir / SUCCESSFUL_STORIES_FILE)
    report_path = str(tmpdir / REPORT_STORIES_FILE)
    confusion_matrix_path = str(tmpdir / CONFUSION_MATRIX_STORIES_FILE)

    await evaluate_stories(
        stories=DEFAULT_STORIES_FILE,
        agent=default_agent,
        out_directory=str(tmpdir),
        max_stories=None,
        e2e=False,
        errors=True,
        successes=True,
    )

    assert os.path.isfile(failed_stories_path)
    assert os.path.isfile(success_stories_path)
    assert os.path.isfile(report_path)
    assert os.path.isfile(confusion_matrix_path)


@pytest.mark.trains_model
async def test_end_to_end_evaluation_script(default_agent: Agent):
    generator = await _create_data_generator(
        END_TO_END_STORY_FILE, default_agent, use_e2e=True
    )
    completed_trackers = generator.generate_story_trackers()

    story_evaluation, num_stories, _ = await _collect_story_predictions(
        completed_trackers, default_agent, use_e2e=True
    )

    serialised_store = [
        "utter_greet",
        "action_listen",
        "utter_greet",
        "action_listen",
        "utter_default",
        "action_listen",
        "utter_goodbye",
        "action_listen",
        "utter_greet",
        "action_listen",
        "utter_default",
        "action_listen",
        "greet",
        "greet",
        "default",
        "goodbye",
        "greet",
        "default",
        '[{"name": "Max"}]{"entity": "name", "value": "Max"}',
    ]

    assert story_evaluation.evaluation_store.serialise()[0] == serialised_store
    assert not story_evaluation.evaluation_store.has_prediction_target_mismatch()
    assert len(story_evaluation.failed_stories) == 0
    assert num_stories == 3


@pytest.mark.trains_model
async def test_end_to_end_evaluation_script_unknown_entity(default_agent: Agent):
    generator = await _create_data_generator(
        E2E_STORY_FILE_UNKNOWN_ENTITY, default_agent, use_e2e=True
    )
    completed_trackers = generator.generate_story_trackers()

    story_evaluation, num_stories, _ = await _collect_story_predictions(
        completed_trackers, default_agent, use_e2e=True
    )

    assert story_evaluation.evaluation_store.has_prediction_target_mismatch()
    assert len(story_evaluation.failed_stories) == 1
    assert num_stories == 1


@pytest.mark.timeout(300)
@pytest.mark.trains_model
async def test_end_to_evaluation_with_forms(form_bot_agent: Agent):
    generator = await _create_data_generator(
        "data/test_evaluations/form_end_to_end_stories.yml",
        form_bot_agent,
        use_e2e=True,
    )
    test_stories = generator.generate_story_trackers()

    story_evaluation, num_stories, _ = await _collect_story_predictions(
        test_stories, form_bot_agent, use_e2e=True
    )

    assert not story_evaluation.evaluation_store.has_prediction_target_mismatch()


@pytest.mark.trains_model
async def test_source_in_failed_stories(tmpdir: Path, default_agent: Agent):
    stories_path = str(tmpdir / FAILED_STORIES_FILE)

    await evaluate_stories(
        stories=E2E_STORY_FILE_UNKNOWN_ENTITY,
        agent=default_agent,
        out_directory=str(tmpdir),
        max_stories=None,
        e2e=False,
    )
    story_file_unknown_entity = Path(E2E_STORY_FILE_UNKNOWN_ENTITY).absolute()
    failed_stories = rasa.shared.utils.io.read_file(stories_path)

    assert (
        f"story: simple_story_with_unknown_entity ({story_file_unknown_entity})"
        in failed_stories
    )


@pytest.mark.trains_model
async def test_end_to_evaluation_trips_circuit_breaker():
    agent = Agent(
        domain="data/test_domains/default.yml",
        policies=[MemoizationPolicy(max_history=11)],
    )
    training_data = await agent.load_data(STORY_FILE_TRIPS_CIRCUIT_BREAKER)
    agent.train(training_data)

    generator = await _create_data_generator(
        E2E_STORY_FILE_TRIPS_CIRCUIT_BREAKER, agent, use_e2e=True
    )
    test_stories = generator.generate_story_trackers()

    story_evaluation, num_stories, _ = await _collect_story_predictions(
        test_stories, agent, use_e2e=True
    )

    circuit_trip_predicted = [
        "utter_greet",
        "utter_greet",
        "utter_greet",
        "utter_greet",
        "utter_greet",
        "utter_greet",
        "utter_greet",
        "utter_greet",
        "utter_greet",
        "utter_greet",
        "circuit breaker tripped",
        "circuit breaker tripped",
    ]

    assert (
        story_evaluation.evaluation_store.action_predictions == circuit_trip_predicted
    )
    assert num_stories == 1


@pytest.mark.parametrize(
    "text, entity, expected_entity",
    [
        (
            "The first one please.",
            {
                "extractor": "DucklingEntityExtractor",
                "entity": "ordinal",
                "confidence": 0.87,
                "start": 4,
                "end": 9,
                "value": 1,
            },
            {
                "text": "The first one please.",
                "entity": "ordinal",
                "start": 4,
                "end": 9,
                "value": "1",
            },
        ),
        (
            "The first one please.",
            {
                "extractor": "CRFEntityExtractor",
                "entity": "ordinal",
                "confidence": 0.87,
                "start": 4,
                "end": 9,
                "value": "1",
            },
            {
                "text": "The first one please.",
                "entity": "ordinal",
                "start": 4,
                "end": 9,
                "value": "1",
            },
        ),
        (
            "Italian food",
            {
                "extractor": "DIETClassifier",
                "entity": "cuisine",
                "confidence": 0.99,
                "start": 0,
                "end": 7,
                "value": "Italian",
            },
            {
                "text": "Italian food",
                "entity": "cuisine",
                "start": 0,
                "end": 7,
                "value": "Italian",
            },
        ),
    ],
)
def test_event_has_proper_implementation(
    text: Text, entity: Dict[Text, Any], expected_entity: Dict[Text, Any]
):
    actual_entities = _clean_entity_results(text, [entity])

    assert actual_entities[0] == expected_entity


@pytest.mark.timeout(600)
@pytest.mark.parametrize(
    "test_file",
    [
        ("data/test_yaml_stories/test_full_retrieval_intent_story.yml"),
        ("data/test_yaml_stories/test_base_retrieval_intent_story.yml"),
    ],
)
@pytest.mark.trains_model
async def test_retrieval_intent(response_selector_agent: Agent, test_file: Text):
    generator = await _create_data_generator(
        test_file, response_selector_agent, use_e2e=True,
    )
    test_stories = generator.generate_story_trackers()

    story_evaluation, num_stories, _ = await _collect_story_predictions(
        test_stories, response_selector_agent, use_e2e=True
    )
    # check that test story can either specify base intent or full retrieval intent
    assert not story_evaluation.evaluation_store.has_prediction_target_mismatch()


@pytest.mark.parametrize(
    "test_file",
    [
        ("data/test_yaml_stories/test_full_retrieval_intent_wrong_prediction.yml"),
        ("data/test_yaml_stories/test_base_retrieval_intent_wrong_prediction.yml"),
    ],
)
@pytest.mark.trains_model
async def test_retrieval_intent_wrong_prediction(
    tmpdir: Path, response_selector_agent: Agent, test_file: Text
):
    stories_path = str(tmpdir / FAILED_STORIES_FILE)

    await evaluate_stories(
        stories=test_file,
        agent=response_selector_agent,
        out_directory=str(tmpdir),
        max_stories=None,
        e2e=True,
    )

    failed_stories = rasa.shared.utils.io.read_file(stories_path)

    # check if the predicted entry contains full retrieval intent
    assert "# predicted: chitchat/ask_name" in failed_stories


<<<<<<< HEAD
async def test_e2e_with_entity_evaluation(e2e_bot_agent: Agent, tmp_path: Path):
    test_file = "data/test_e2ebot/tests/test_stories.yml"

    await evaluate_stories(
        stories=test_file,
        agent=e2e_bot_agent,
        out_directory=str(tmp_path),
        max_stories=None,
        e2e=True,
    )

    report = rasa.shared.utils.io.read_json_file(tmp_path / "TEDPolicy_report.json")
    assert report["name"] == {
        "precision": 1.0,
        "recall": 1.0,
        "f1-score": 1.0,
        "support": 1,
        "confused_with": {},
    }
    assert report["mood"] == {
        "precision": 1.0,
        "recall": 0.5,
        "f1-score": 0.6666666666666666,
        "support": 2,
        "confused_with": {},
    }
    errors = rasa.shared.utils.io.read_json_file(tmp_path / "TEDPolicy_errors.json")
    assert len(errors) == 1
    assert errors[0]["text"] == "today I was very cranky"
=======
@pytest.mark.trains_model
@pytest.mark.parametrize(
    "stories_yaml,expected_results",
    [
        [
            """
stories:
  - story: story1
    steps:
    - intent: greet
    - action: utter_greet
  - story: story2
    steps:
    - intent: goodbye
    - action: utter_goodbye
  - story: story3
    steps:
    - intent: greet
    - action: utter_greet
    - intent: goodbye
    - action: utter_default
            """,
            {
                "utter_goodbye": {
                    "precision": 1.0,
                    "recall": 1.0,
                    "f1-score": 1.0,
                    "support": 1,
                },
                "action_listen": {
                    "precision": 1.0,
                    "recall": 0.75,
                    "f1-score": 0.8571428571428571,
                    "support": 4,
                },
                "utter_greet": {
                    "precision": 1.0,
                    "recall": 1.0,
                    "f1-score": 1.0,
                    "support": 2,
                },
                "utter_default": {
                    "precision": 0.0,
                    "recall": 0.0,
                    "f1-score": 0.0,
                    "support": 1,
                },
                "micro avg": {
                    "precision": 1.0,
                    "recall": 0.75,
                    "f1-score": 0.8571428571428571,
                    "support": 8,
                },
                "macro avg": {
                    "precision": 0.75,
                    "recall": 0.6875,
                    "f1-score": 0.7142857142857143,
                    "support": 8,
                },
                "weighted avg": {
                    "precision": 0.875,
                    "recall": 0.75,
                    "f1-score": 0.8035714285714286,
                    "support": 8,
                },
                "conversation_accuracy": {
                    "accuracy": 2.0 / 3.0,
                    "total": 3,
                    "correct": 2,
                },
            },
        ],
    ],
)
async def test_story_report(
    tmpdir: Path,
    core_agent: Agent,
    stories_yaml: Text,
    expected_results: Dict[Text, Dict[Text, Any]],
) -> None:
    """Check story_report.json file contains correct result keys/values."""

    stories_path = tmpdir / "stories.yml"
    stories_path.write_text(stories_yaml, "utf8")
    out_directory = tmpdir / "results"
    out_directory.mkdir()

    await evaluate_stories(stories_path, core_agent, out_directory=out_directory)
    story_report_path = out_directory / "story_report.json"
    assert story_report_path.exists()

    actual_results = json.loads(story_report_path.read_text("utf8"))
    assert actual_results == expected_results


@pytest.mark.trains_model
async def test_story_report_with_empty_stories(
    tmpdir: Path, core_agent: Agent,
) -> None:
    """Check that story_report.json contains empty dictionary when stories.yml is empty."""

    stories_path = tmpdir / "stories.yml"
    stories_path.write_text("", "utf8")
    out_directory = tmpdir / "results"
    out_directory.mkdir()

    await evaluate_stories(stories_path, core_agent, out_directory=out_directory)
    story_report_path = out_directory / "story_report.json"
    assert story_report_path.exists()

    actual_results = json.loads(story_report_path.read_text("utf8"))
    assert actual_results == {}


@pytest.mark.parametrize(
    "skip_field,skip_value",
    [
        [None, None,],
        ["precision", None,],
        ["f1", None,],
        ["in_training_data_fraction", None,],
        ["report", None,],
        ["include_report", False,],
    ],
)
def test_log_evaluation_table(caplog, skip_field, skip_value):
    """Check that _log_evaluation_table correctly omits/includes optional args."""
    arr = [1, 1, 1, 0]
    acc = 0.75
    kwargs = {
        "precision": 0.5,
        "f1": 0.6,
        "in_training_data_fraction": 0.1,
        "report": {"macro f1": 0.7},
    }
    if skip_field:
        kwargs[skip_field] = skip_value
    caplog.set_level(logging.INFO)
    rasa.core.test._log_evaluation_table(arr, "CONVERSATION", acc, **kwargs)

    assert f"Correct:          {int(len(arr) * acc)} / {len(arr)}" in caplog.text
    assert f"Accuracy:         {acc:.3f}" in caplog.text

    if skip_field != "f1":
        assert f"F1-Score:         {kwargs['f1']:5.3f}" in caplog.text
    else:
        assert "F1-Score:" not in caplog.text

    if skip_field != "precision":
        assert f"Precision:        {kwargs['precision']:5.3f}" in caplog.text
    else:
        assert "Precision:" not in caplog.text

    if skip_field != "in_training_data_fraction":
        assert (
            f"In-data fraction: {kwargs['in_training_data_fraction']:.3g}"
            in caplog.text
        )
    else:
        assert "In-data fraction:" not in caplog.text

    if skip_field != "report" and skip_field != "include_report":
        assert f"Classification report: \n{kwargs['report']}" in caplog.text
    else:
        assert "Classification report:" not in caplog.text
>>>>>>> 3a035b3b
<|MERGE_RESOLUTION|>--- conflicted
+++ resolved
@@ -303,7 +303,6 @@
     assert "# predicted: chitchat/ask_name" in failed_stories
 
 
-<<<<<<< HEAD
 async def test_e2e_with_entity_evaluation(e2e_bot_agent: Agent, tmp_path: Path):
     test_file = "data/test_e2ebot/tests/test_stories.yml"
 
@@ -333,7 +332,8 @@
     errors = rasa.shared.utils.io.read_json_file(tmp_path / "TEDPolicy_errors.json")
     assert len(errors) == 1
     assert errors[0]["text"] == "today I was very cranky"
-=======
+
+
 @pytest.mark.trains_model
 @pytest.mark.parametrize(
     "stories_yaml,expected_results",
@@ -498,5 +498,4 @@
     if skip_field != "report" and skip_field != "include_report":
         assert f"Classification report: \n{kwargs['report']}" in caplog.text
     else:
-        assert "Classification report:" not in caplog.text
->>>>>>> 3a035b3b
+        assert "Classification report:" not in caplog.text