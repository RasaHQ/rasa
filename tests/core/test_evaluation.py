import os
from pathlib import Path
import json
import logging
from typing import Any, Text, Dict

import pytest

import rasa.shared.utils.io
import rasa.utils.io
from rasa.core.test import (
    _create_data_generator,
    _collect_story_predictions,
    test as evaluate_stories,
    FAILED_STORIES_FILE,
    CONFUSION_MATRIX_STORIES_FILE,
    REPORT_STORIES_FILE,
    SUCCESSFUL_STORIES_FILE,
    _clean_entity_results,
)
from rasa.core.policies.memoization import MemoizationPolicy

# we need this import to ignore the warning...
# noinspection PyUnresolvedReferences
from rasa.nlu.test import evaluate_entities, run_evaluation
from rasa.core.agent import Agent
from tests.core.conftest import (
    DEFAULT_STORIES_FILE,
    E2E_STORY_FILE_UNKNOWN_ENTITY,
    END_TO_END_STORY_FILE,
    E2E_STORY_FILE_TRIPS_CIRCUIT_BREAKER,
    STORY_FILE_TRIPS_CIRCUIT_BREAKER,
)


async def test_evaluation_file_creation(tmpdir: Path, default_agent: Agent):
    failed_stories_path = str(tmpdir / FAILED_STORIES_FILE)
    success_stories_path = str(tmpdir / SUCCESSFUL_STORIES_FILE)
    report_path = str(tmpdir / REPORT_STORIES_FILE)
    confusion_matrix_path = str(tmpdir / CONFUSION_MATRIX_STORIES_FILE)

    await evaluate_stories(
        stories=DEFAULT_STORIES_FILE,
        agent=default_agent,
        out_directory=str(tmpdir),
        max_stories=None,
        e2e=False,
        errors=True,
        successes=True,
    )

    assert os.path.isfile(failed_stories_path)
    assert os.path.isfile(success_stories_path)
    assert os.path.isfile(report_path)
    assert os.path.isfile(confusion_matrix_path)


async def test_end_to_end_evaluation_script(default_agent: Agent):
    generator = await _create_data_generator(
        END_TO_END_STORY_FILE, default_agent, use_e2e=True
    )
    completed_trackers = generator.generate_story_trackers()

    story_evaluation, num_stories, _ = await _collect_story_predictions(
        completed_trackers, default_agent, use_e2e=True
    )

    serialised_store = [
        "utter_greet",
        "action_listen",
        "utter_greet",
        "action_listen",
        "utter_default",
        "action_listen",
        "utter_goodbye",
        "action_listen",
        "utter_greet",
        "action_listen",
        "utter_default",
        "action_listen",
        "greet",
        "greet",
        "default",
        "goodbye",
        "greet",
        "default",
        '[{"name": "Max"}]{"entity": "name", "value": "Max"}',
    ]

    assert story_evaluation.evaluation_store.serialise()[0] == serialised_store
    assert not story_evaluation.evaluation_store.has_prediction_target_mismatch()
    assert len(story_evaluation.failed_stories) == 0
    assert num_stories == 3


async def test_end_to_end_evaluation_script_unknown_entity(default_agent: Agent):
    generator = await _create_data_generator(
        E2E_STORY_FILE_UNKNOWN_ENTITY, default_agent, use_e2e=True
    )
    completed_trackers = generator.generate_story_trackers()

    story_evaluation, num_stories, _ = await _collect_story_predictions(
        completed_trackers, default_agent, use_e2e=True
    )

    assert story_evaluation.evaluation_store.has_prediction_target_mismatch()
    assert len(story_evaluation.failed_stories) == 1
    assert num_stories == 1


@pytest.mark.timeout(300)
async def test_end_to_evaluation_with_forms(form_bot_agent: Agent):
    generator = await _create_data_generator(
        "data/test_evaluations/form_end_to_end_stories.yml",
        form_bot_agent,
        use_e2e=True,
    )
    test_stories = generator.generate_story_trackers()

    story_evaluation, num_stories, _ = await _collect_story_predictions(
        test_stories, form_bot_agent, use_e2e=True
    )

    assert not story_evaluation.evaluation_store.has_prediction_target_mismatch()


async def test_source_in_failed_stories(tmpdir: Path, default_agent: Agent):
    stories_path = str(tmpdir / FAILED_STORIES_FILE)

    await evaluate_stories(
        stories=E2E_STORY_FILE_UNKNOWN_ENTITY,
        agent=default_agent,
        out_directory=str(tmpdir),
        max_stories=None,
        e2e=False,
    )
    story_file_unknown_entity = Path(E2E_STORY_FILE_UNKNOWN_ENTITY).absolute()
    failed_stories = rasa.shared.utils.io.read_file(stories_path)

    assert (
        f"story: simple_story_with_unknown_entity ({story_file_unknown_entity})"
        in failed_stories
    )


async def test_end_to_evaluation_trips_circuit_breaker():
    agent = Agent(
        domain="data/test_domains/default.yml",
        policies=[MemoizationPolicy(max_history=11)],
    )
    training_data = await agent.load_data(STORY_FILE_TRIPS_CIRCUIT_BREAKER)
    agent.train(training_data)

    generator = await _create_data_generator(
        E2E_STORY_FILE_TRIPS_CIRCUIT_BREAKER, agent, use_e2e=True
    )
    test_stories = generator.generate_story_trackers()

    story_evaluation, num_stories, _ = await _collect_story_predictions(
        test_stories, agent, use_e2e=True
    )

    circuit_trip_predicted = [
        "utter_greet",
        "utter_greet",
        "utter_greet",
        "utter_greet",
        "utter_greet",
        "utter_greet",
        "utter_greet",
        "utter_greet",
        "utter_greet",
        "utter_greet",
        "circuit breaker tripped",
        "circuit breaker tripped",
    ]

    assert (
        story_evaluation.evaluation_store.action_predictions == circuit_trip_predicted
    )
    assert num_stories == 1


@pytest.mark.parametrize(
    "text, entity, expected_entity",
    [
        (
            "The first one please.",
            {
                "extractor": "DucklingEntityExtractor",
                "entity": "ordinal",
                "confidence": 0.87,
                "start": 4,
                "end": 9,
                "value": 1,
            },
            {
                "text": "The first one please.",
                "entity": "ordinal",
                "start": 4,
                "end": 9,
                "value": "1",
            },
        ),
        (
            "The first one please.",
            {
                "extractor": "CRFEntityExtractor",
                "entity": "ordinal",
                "confidence": 0.87,
                "start": 4,
                "end": 9,
                "value": "1",
            },
            {
                "text": "The first one please.",
                "entity": "ordinal",
                "start": 4,
                "end": 9,
                "value": "1",
            },
        ),
        (
            "Italian food",
            {
                "extractor": "DIETClassifier",
                "entity": "cuisine",
                "confidence": 0.99,
                "start": 0,
                "end": 7,
                "value": "Italian",
            },
            {
                "text": "Italian food",
                "entity": "cuisine",
                "start": 0,
                "end": 7,
                "value": "Italian",
            },
        ),
    ],
)
def test_event_has_proper_implementation(
    text: Text, entity: Dict[Text, Any], expected_entity: Dict[Text, Any]
):
    actual_entities = _clean_entity_results(text, [entity])

    assert actual_entities[0] == expected_entity


@pytest.mark.timeout(600)
@pytest.mark.parametrize(
    "test_file",
    [
        ("data/test_yaml_stories/test_full_retrieval_intent_story.yml"),
        ("data/test_yaml_stories/test_base_retrieval_intent_story.yml"),
    ],
)
async def test_retrieval_intent(response_selector_agent: Agent, test_file: Text):
    generator = await _create_data_generator(
        test_file, response_selector_agent, use_e2e=True,
    )
    test_stories = generator.generate_story_trackers()

    story_evaluation, num_stories, _ = await _collect_story_predictions(
        test_stories, response_selector_agent, use_e2e=True
    )
    # check that test story can either specify base intent or full retrieval intent
    assert not story_evaluation.evaluation_store.has_prediction_target_mismatch()


@pytest.mark.parametrize(
    "test_file",
    [
        ("data/test_yaml_stories/test_full_retrieval_intent_wrong_prediction.yml"),
        ("data/test_yaml_stories/test_base_retrieval_intent_wrong_prediction.yml"),
    ],
)
async def test_retrieval_intent_wrong_prediction(
    tmpdir: Path, response_selector_agent: Agent, test_file: Text
):
    stories_path = str(tmpdir / FAILED_STORIES_FILE)

    await evaluate_stories(
        stories=test_file,
        agent=response_selector_agent,
        out_directory=str(tmpdir),
        max_stories=None,
        e2e=True,
    )

    failed_stories = rasa.shared.utils.io.read_file(stories_path)

    # check if the predicted entry contains full retrieval intent
    assert "# predicted: chitchat/ask_name" in failed_stories


<<<<<<< HEAD
@pytest.mark.trains_model
async def test_e2e_with_entity_evaluation(e2e_bot_agent: Agent, tmp_path: Path):
    test_file = "data/test_e2ebot/tests/test_stories.yml"

    await evaluate_stories(
        stories=test_file,
        agent=e2e_bot_agent,
        out_directory=str(tmp_path),
        max_stories=None,
        e2e=True,
    )

    report = rasa.shared.utils.io.read_json_file(tmp_path / "TEDPolicy_report.json")
    assert report["name"] == {
        "precision": 1.0,
        "recall": 1.0,
        "f1-score": 1.0,
        "support": 1,
        "confused_with": {},
    }
    assert report["mood"] == {
        "precision": 1.0,
        "recall": 0.5,
        "f1-score": 0.6666666666666666,
        "support": 2,
        "confused_with": {},
    }
    errors = rasa.shared.utils.io.read_json_file(tmp_path / "TEDPolicy_errors.json")
    assert len(errors) == 1
    assert errors[0]["text"] == "today I was very cranky"


@pytest.mark.trains_model
=======
>>>>>>> 88d12d1e
@pytest.mark.parametrize(
    "stories_yaml,expected_results",
    [
        [
            """
stories:
  - story: story1
    steps:
    - intent: greet
    - action: utter_greet
  - story: story2
    steps:
    - intent: goodbye
    - action: utter_goodbye
  - story: story3
    steps:
    - intent: greet
    - action: utter_greet
    - intent: goodbye
    - action: utter_default
            """,
            {
                "utter_goodbye": {
                    "precision": 1.0,
                    "recall": 1.0,
                    "f1-score": 1.0,
                    "support": 1,
                },
                "action_listen": {
                    "precision": 1.0,
                    "recall": 0.75,
                    "f1-score": 0.8571428571428571,
                    "support": 4,
                },
                "utter_greet": {
                    "precision": 1.0,
                    "recall": 1.0,
                    "f1-score": 1.0,
                    "support": 2,
                },
                "utter_default": {
                    "precision": 0.0,
                    "recall": 0.0,
                    "f1-score": 0.0,
                    "support": 1,
                },
                "micro avg": {
                    "precision": 1.0,
                    "recall": 0.75,
                    "f1-score": 0.8571428571428571,
                    "support": 8,
                },
                "macro avg": {
                    "precision": 0.75,
                    "recall": 0.6875,
                    "f1-score": 0.7142857142857143,
                    "support": 8,
                },
                "weighted avg": {
                    "precision": 0.875,
                    "recall": 0.75,
                    "f1-score": 0.8035714285714286,
                    "support": 8,
                },
                "conversation_accuracy": {
                    "accuracy": 2.0 / 3.0,
                    "total": 3,
                    "correct": 2,
                },
            },
        ],
    ],
)
async def test_story_report(
    tmpdir: Path,
    core_agent: Agent,
    stories_yaml: Text,
    expected_results: Dict[Text, Dict[Text, Any]],
) -> None:
    """Check story_report.json file contains correct result keys/values."""

    stories_path = tmpdir / "stories.yml"
    stories_path.write_text(stories_yaml, "utf8")
    out_directory = tmpdir / "results"
    out_directory.mkdir()

    await evaluate_stories(stories_path, core_agent, out_directory=out_directory)
    story_report_path = out_directory / "story_report.json"
    assert story_report_path.exists()

    actual_results = json.loads(story_report_path.read_text("utf8"))
    assert actual_results == expected_results


async def test_story_report_with_empty_stories(
    tmpdir: Path, core_agent: Agent,
) -> None:
    stories_path = tmpdir / "stories.yml"
    stories_path.write_text("", "utf8")
    out_directory = tmpdir / "results"
    out_directory.mkdir()

    await evaluate_stories(stories_path, core_agent, out_directory=out_directory)
    story_report_path = out_directory / "story_report.json"
    assert story_report_path.exists()

    actual_results = json.loads(story_report_path.read_text("utf8"))
    assert actual_results == {}


@pytest.mark.parametrize(
    "skip_field,skip_value",
    [
        [None, None,],
        ["precision", None,],
        ["f1", None,],
        ["in_training_data_fraction", None,],
        ["report", None,],
        ["include_report", False,],
    ],
)
def test_log_evaluation_table(caplog, skip_field, skip_value):
    """Check that _log_evaluation_table correctly omits/includes optional args."""
    arr = [1, 1, 1, 0]
    acc = 0.75
    kwargs = {
        "precision": 0.5,
        "f1": 0.6,
        "in_training_data_fraction": 0.1,
        "report": {"macro f1": 0.7},
    }
    if skip_field:
        kwargs[skip_field] = skip_value
    caplog.set_level(logging.INFO)
    rasa.core.test._log_evaluation_table(arr, "CONVERSATION", acc, **kwargs)

    assert f"Correct:          {int(len(arr) * acc)} / {len(arr)}" in caplog.text
    assert f"Accuracy:         {acc:.3f}" in caplog.text

    if skip_field != "f1":
        assert f"F1-Score:         {kwargs['f1']:5.3f}" in caplog.text
    else:
        assert "F1-Score:" not in caplog.text

    if skip_field != "precision":
        assert f"Precision:        {kwargs['precision']:5.3f}" in caplog.text
    else:
        assert "Precision:" not in caplog.text

    if skip_field != "in_training_data_fraction":
        assert (
            f"In-data fraction: {kwargs['in_training_data_fraction']:.3g}"
            in caplog.text
        )
    else:
        assert "In-data fraction:" not in caplog.text

    if skip_field != "report" and skip_field != "include_report":
        assert f"Classification report: \n{kwargs['report']}" in caplog.text
    else:
        assert "Classification report:" not in caplog.text<|MERGE_RESOLUTION|>--- conflicted
+++ resolved
@@ -295,8 +295,6 @@
     assert "# predicted: chitchat/ask_name" in failed_stories
 
 
-<<<<<<< HEAD
-@pytest.mark.trains_model
 async def test_e2e_with_entity_evaluation(e2e_bot_agent: Agent, tmp_path: Path):
     test_file = "data/test_e2ebot/tests/test_stories.yml"
 
@@ -328,9 +326,6 @@
     assert errors[0]["text"] == "today I was very cranky"
 
 
-@pytest.mark.trains_model
-=======
->>>>>>> 88d12d1e
 @pytest.mark.parametrize(
     "stories_yaml,expected_results",
     [
