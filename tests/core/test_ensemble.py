--- conflicted
+++ resolved
@@ -177,155 +177,6 @@
     assert prediction.probabilities == priority_2_result.probabilities
 
 
-<<<<<<< HEAD
-=======
-def test_fallback_mapping_restart():
-    domain = Domain.load("data/test_domains/default.yml")
-    events = [
-        ActionExecuted(ACTION_DEFAULT_FALLBACK_NAME, timestamp=1),
-        utilities.user_uttered(USER_INTENT_RESTART, 1, timestamp=2),
-    ]
-    tracker = DialogueStateTracker.from_events("test", events, [])
-
-    two_stage_fallback_policy = TwoStageFallbackPolicy(
-        priority=2, deny_suggestion_intent_name="deny"
-    )
-    mapping_policy = MappingPolicy(priority=1)
-
-    mapping_fallback_ensemble = SimplePolicyEnsemble(
-        [two_stage_fallback_policy, mapping_policy]
-    )
-
-    prediction = mapping_fallback_ensemble.probabilities_using_best_policy(
-        tracker, domain, RegexInterpreter()
-    )
-    index_of_mapping_policy = 1
-    next_action = rasa.core.actions.action.action_for_index(
-        prediction.max_confidence_index, domain, None
-    )
-
-    assert (
-        prediction.policy_name
-        == f"policy_{index_of_mapping_policy}_{MappingPolicy.__name__}"
-    )
-    assert next_action.name() == ACTION_RESTART_NAME
-
-
-@pytest.mark.parametrize(
-    "events",
-    [
-        [
-            ActiveLoop("test-form"),
-            ActionExecuted(ACTION_LISTEN_NAME),
-            utilities.user_uttered(USER_INTENT_RESTART, 1),
-        ],
-        [
-            ActionExecuted(ACTION_LISTEN_NAME),
-            utilities.user_uttered(USER_INTENT_RESTART, 1),
-        ],
-    ],
-)
-def test_mapping_wins_over_form(events: List[Event]):
-    domain = """
-    forms:
-      test-form: {}
-    """
-    domain = Domain.from_yaml(domain)
-    tracker = DialogueStateTracker.from_events("test", events, [])
-
-    ensemble = SimplePolicyEnsemble(
-        [
-            MappingPolicy(),
-            ConstantPolicy(priority=1, predict_index=0),
-            FormPolicy(),
-            FallbackPolicy(),
-        ]
-    )
-    prediction = ensemble.probabilities_using_best_policy(
-        tracker, domain, RegexInterpreter()
-    )
-
-    next_action = rasa.core.actions.action.action_for_index(
-        prediction.max_confidence_index, domain, None
-    )
-
-    index_of_mapping_policy = 0
-    assert (
-        prediction.policy_name
-        == f"policy_{index_of_mapping_policy}_{MappingPolicy.__name__}"
-    )
-    assert next_action.name() == ACTION_RESTART_NAME
-
-
-@pytest.mark.parametrize(
-    "ensemble",
-    [
-        SimplePolicyEnsemble(
-            [
-                FormPolicy(),
-                ConstantPolicy(FORM_POLICY_PRIORITY - 1, 0),
-                FallbackPolicy(),
-            ]
-        ),
-        SimplePolicyEnsemble([FormPolicy(), MappingPolicy()]),
-    ],
-)
-def test_form_wins_over_everything_else(ensemble: SimplePolicyEnsemble):
-    form_name = "test-form"
-    domain = f"""
-    forms:
-      {form_name}: {{}}
-    """
-    domain = Domain.from_yaml(domain)
-
-    events = [
-        ActiveLoop("test-form"),
-        ActionExecuted(ACTION_LISTEN_NAME),
-        utilities.user_uttered("test", 1),
-    ]
-    tracker = DialogueStateTracker.from_events("test", events, [])
-    prediction = ensemble.probabilities_using_best_policy(
-        tracker, domain, RegexInterpreter()
-    )
-
-    next_action = rasa.core.actions.action.action_for_index(
-        prediction.max_confidence_index, domain, None
-    )
-
-    index_of_form_policy = 0
-    assert (
-        prediction.policy_name == f"policy_{index_of_form_policy}_{FormPolicy.__name__}"
-    )
-    assert next_action.name() == form_name
-
-
-def test_fallback_wins_over_mapping():
-    domain = Domain.load("data/test_domains/default.yml")
-    events = [
-        ActionExecuted(ACTION_LISTEN_NAME),
-        # Low confidence should trigger fallback
-        utilities.user_uttered(USER_INTENT_RESTART, 0.0001),
-    ]
-    tracker = DialogueStateTracker.from_events("test", events, [])
-
-    ensemble = SimplePolicyEnsemble([FallbackPolicy(), MappingPolicy()])
-
-    prediction = ensemble.probabilities_using_best_policy(
-        tracker, domain, RegexInterpreter()
-    )
-    index_of_fallback_policy = 0
-    next_action = rasa.core.actions.action.action_for_index(
-        prediction.max_confidence_index, domain, None
-    )
-
-    assert (
-        prediction.policy_name
-        == f"policy_{index_of_fallback_policy}_{FallbackPolicy.__name__}"
-    )
-    assert next_action.name() == ACTION_DEFAULT_FALLBACK_NAME
-
-
->>>>>>> 98962cf1
 class LoadReturnsNonePolicy(Policy):
     @classmethod
     def load(cls, *args, **kwargs) -> None:
