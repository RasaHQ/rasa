--- conflicted
+++ resolved
@@ -914,11 +914,7 @@
         )
 
         assert "greet" == tracker.latest_message.parse_data["intent"][INTENT_NAME_KEY]
-<<<<<<< HEAD
-        assert tracker.export_stories(MarkdownStoryWriter()) == (
-=======
         assert tracker.export_stories(MarkdownStoryWriter(), e2e=True) == (
->>>>>>> 9c29d4b9
             "## sender\n* greet: Random\n    - utter_hello\n* greet: Random\n"
         )
 
@@ -1040,11 +1036,7 @@
         )
 
         assert "bye" == tracker.latest_message.parse_data["intent"][INTENT_NAME_KEY]
-<<<<<<< HEAD
-        assert tracker.export_stories(MarkdownStoryWriter()) == (
-=======
         assert tracker.export_stories(MarkdownStoryWriter(), e2e=True) == (
->>>>>>> 9c29d4b9
             "## sender\n* greet: Random\n    - utter_hello\n* bye: Random\n"
         )
 
