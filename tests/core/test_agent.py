--- conflicted
+++ resolved
@@ -237,14 +237,7 @@
             ActionExecuted(action_name="action_session_start"),
             SessionStarted(),
             ActionExecuted(action_name="action_listen"),
-<<<<<<< HEAD
-            UserUttered(
-                text="hello",
-                intent={"name": "greet"},
-            ),
-=======
             UserUttered(text="hello", intent={"name": "greet"}),
->>>>>>> a9932b4a
             DefinePrevUserUtteredFeaturization(False),
             ActionExecuted(action_name="utter_greet"),
             BotUttered(
@@ -280,14 +273,7 @@
             ActionExecuted(action_name="action_session_start"),
             SessionStarted(),
             ActionExecuted(action_name="action_listen"),
-<<<<<<< HEAD
-            UserUttered(
-                text="hello",
-                intent={"name": "greet"},
-            ),
-=======
             UserUttered(text="hello", intent={"name": "greet"}),
->>>>>>> a9932b4a
         ],
         model_id,
     )
@@ -308,14 +294,7 @@
             ActionExecuted(action_name="action_session_start"),
             SessionStarted(),
             ActionExecuted(action_name="action_listen"),
-<<<<<<< HEAD
-            UserUttered(
-                text="/greet",
-                intent={"name": "greet"},
-            ),
-=======
             UserUttered(text="/greet", intent={"name": "greet"}),
->>>>>>> a9932b4a
             DefinePrevUserUtteredFeaturization(False),
             ActionExecuted(action_name="utter_greet"),
             BotUttered(
