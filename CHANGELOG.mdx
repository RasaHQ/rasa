--- conflicted
+++ resolved
@@ -16,7 +16,7 @@
 
 <!-- TOWNCRIER -->
 
-<<<<<<< HEAD
+
 ## [3.5.2] - 2023-03-30
                        
 Rasa 3.5.2 (2023-03-30)                        
@@ -36,8 +36,6 @@
 - [#12110](https://github.com/rasahq/rasa/issues/12110): Add documentation for secrets managers.
 
 
-=======
->>>>>>> 99827178
 ## [3.5.1] - 2023-03-24
                        
 Rasa 3.5.1 (2023-03-24)                        
