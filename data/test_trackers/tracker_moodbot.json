--- conflicted
+++ resolved
@@ -35,12 +35,7 @@
       "event": "action",
       "name": "action_listen",
       "policy": null,
-<<<<<<< HEAD
-      "policy_confidence": null
-
-=======
       "confidence": null
->>>>>>> fa73a5ca
     },
     {
       "timestamp": 1517821726.200036,
@@ -75,22 +70,14 @@
       "event": "action",
       "name": "utter_greet",
       "policy": null,
-<<<<<<< HEAD
-      "policy_confidence": null
-=======
       "confidence": null
->>>>>>> fa73a5ca
     },
     {
       "timestamp": 1517821726.211038,
       "event": "action",
       "name": "action_listen",
       "policy": null,
-<<<<<<< HEAD
-      "policy_confidence": null
-=======
       "confidence": null
->>>>>>> fa73a5ca
     },
     {
       "timestamp": 1517821726.209836,
@@ -124,25 +111,15 @@
       "timestamp": 1517821726.209908,
       "event": "action",
       "name": "utter_happy",
-<<<<<<< HEAD
-      "policy": null,
-      "policy_confidence": null
-=======
       "policy": "policy_1_KerasPolicy",
       "confidence": 0.8
->>>>>>> fa73a5ca
     },
     {
       "timestamp": 1517821726.211042,
       "event": "action",
       "name": "action_listen",
-<<<<<<< HEAD
-      "policy": null,
-      "policy_confidence": null
-=======
       "policy": "policy_2_MemoizationPolicy",
       "confidence": 1.0
->>>>>>> fa73a5ca
     }
   ]
 }