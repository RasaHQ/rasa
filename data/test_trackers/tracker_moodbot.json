--- conflicted
+++ resolved
@@ -22,13 +22,8 @@
     ]
   },
   "sender_id": "mysender",
-<<<<<<< HEAD
-  "latest_action": {"action_name": "action_listen"},
-  "active_form": {},
-=======
   "latest_action": {"action_name": "action_listen", "action_text": null},
   "active_loop": {},
->>>>>>> b563438c
   "paused": false,
   "latest_event_time": 1517821726.211042,
   "followup_action": null,
