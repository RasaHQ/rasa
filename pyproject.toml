--- conflicted
+++ resolved
@@ -93,13 +93,8 @@
 rasa-sdk = "~3.0.5"
 colorclass = "~2.2"
 terminaltables = "~3.1.0"
-<<<<<<< HEAD
 sanic = "~21.12"
 sanic-cors = "^2.0.0"
-=======
-sanic = ">=21.6.0,<21.12"
-sanic-cors = "^1.0.0"
->>>>>>> 5383fe04
 sanic-jwt = "^1.6.0"
 cloudpickle = ">=1.2,<1.7"
 aiohttp = ">=3.6,<3.8,!=3.7.4.post0"
@@ -165,14 +160,10 @@
 memory-profiler = "^0.58.0"
 psutil = "^5.8.0"
 mypy-extensions = "^0.4.3"
-<<<<<<< HEAD
 sanic-testing = "^0.8.0"
-=======
-sanic-testing = "^0.7.0"
 analytics-python = "^1.4.0"
 datadog-api-client = "^1.7.0"
 datadog = "^0.43.0"
->>>>>>> 5383fe04
 
 [tool.poetry.extras]
 spacy = [ "spacy",]
