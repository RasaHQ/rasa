[build-system]
requires = [ "poetry-core>=1.0.4",]
build-backend = "poetry.core.masonry.api"

[tool.black]
line-length = 88
target-version = [ "py37", "py38", "py39", "py310"]
exclude = "((.eggs | .git | .pytest_cache | build | dist))"

[tool.poetry]
name = "rasa"
<<<<<<< HEAD
version = "3.1.1"
=======
version = "3.1.0"
>>>>>>> a78e319d
description = "Open source machine learning framework to automate text- and voice-based conversations: NLU, dialogue management, connect to Slack, Facebook, and more - Create chatbots and voice assistants"
authors = [ "Rasa Technologies GmbH <hi@rasa.com>",]
maintainers = [ "Tom Bocklisch <tom@rasa.com>",]
homepage = "https://rasa.com"
repository = "https://github.com/rasahq/rasa"
documentation = "https://rasa.com/docs"
classifiers = [ "Development Status :: 5 - Production/Stable", "Intended Audience :: Developers", "License :: OSI Approved :: Apache Software License", "Topic :: Software Development :: Libraries",]
keywords = [ "nlp", "machine-learning", "machine-learning-library", "bot", "bots", "botkit", "rasa conversational-agents", "conversational-ai", "chatbot", "chatbot-framework", "bot-framework",]
include = [ "LICENSE.txt", "README.md", "rasa/shared/core/training_data/visualization.html", "rasa/cli/default_config.yml", "rasa/shared/importers/*", "rasa/utils/schemas/*", "rasa/keys",]
readme = "README.md"
license = "Apache-2.0"

[tool.towncrier]
package = "rasa"
package_dir = "rasa"
filename = "CHANGELOG.mdx"
directory = "./changelog"
underlines = "   "
title_format = "## [{version}] - {project_date}"
template = "./changelog/_template.md.jinja2"
start_string = "<!-- TOWNCRIER -->\n"
issue_format = "[#{issue}](https://github.com/rasahq/rasa/issues/{issue})"
[[tool.towncrier.type]]
directory = "removal"
name = "Deprecations and Removals"
showcontent = true

[[tool.towncrier.type]]
directory = "feature"
name = "Features"
showcontent = true

[[tool.towncrier.type]]
directory = "improvement"
name = "Improvements"
showcontent = true

[[tool.towncrier.type]]
directory = "bugfix"
name = "Bugfixes"
showcontent = true

[[tool.towncrier.type]]
directory = "doc"
name = "Improved Documentation"
showcontent = true

[[tool.towncrier.type]]
directory = "misc"
name = "Miscellaneous internal changes"
showcontent = false

[tool.poetry.dependencies]
python = ">=3.7,<3.11"
boto3 = "^1.12"
requests = "^2.23"
matplotlib = ">=3.1"
attrs = ">=19.3"
jsonpickle = ">=1.3"
redis = "^3.4"
numpy = ">=1.21.0"
scipy = "^1.4.1"
absl-py = ">=0.9"
apscheduler = ">=3.6"
tqdm = "^4.31"
networkx = ">=2.4"
fbmessenger = "~6.0.0"
pykwalify = ">=1.7"
coloredlogs = ">=10"
"ruamel.yaml" = ">=0.16.13"
scikit-learn = ">=0.22"
slackclient = "^2.0.0"
twilio = ">=6.26"
webexteamssdk = ">=1.1.1"
mattermostwrapper = "~2.2"
rocketchat_API = ">=1.24.0"
colorhash = "~1.0.2"
<<<<<<< HEAD
jsonschema = ">=3.2"
packaging = ">=20.0"
pytz = ">=2019.1"
rasa-sdk = "~3.2.0"
=======
jsonschema = ">=3.2,<4.5"
packaging = ">=20.0,<21.0"
pytz = ">=2019.1,<2022.0"
rasa-sdk = "~3.1.1"
>>>>>>> a78e319d
colorclass = "~2.2"
terminaltables = "~3.1.0"
sanic = ">=21.9.3"
sanic-cors = "<2.0.0,>=1.0.0"
sanic-jwt = ">=1.7.0"
cloudpickle = ">=1.2"
aiohttp = ">=3.6,!=3.7.4.post0"
questionary = ">=1.5.1"
prompt-toolkit = "^2.0"
python-socketio = ">=4.4"
python-engineio = ">=4,!=5.0.0"
pydot = "~1.4"
SQLAlchemy = ">=1.4.0"
sklearn-crfsuite = "~0.3"
psycopg2-binary = ">=2.8.2"
python-dateutil = "~2.8"
tensorflow = ">=2.8.0"
tensorflow_hub = "~0.12.0"
tensorflow-addons = ">=0.16.0"
setuptools = ">=41.0.0"
kafka-python = ">=1.4"
ujson = ">=1.35"
regex = ">=2020.6"
joblib = ">=0.15.1"
sentry-sdk = ">=0.17.0"
aio-pika = "^6.7.1"
pyTelegramBotAPI = "^3.7.3"
dask = "2021.11.2"
typing-extensions = "^3.7.4"
typing-utils = "^0.1.0"
tarsafe = "^0.0.3"
google-auth = "<2"
CacheControl = "^0.12.9"
randomname = "^0.1.5"
sanic-routing = "^0.7.2"

[tool.poetry.dev-dependencies]
pytest-cov = "^2.10.0"
pytest-asyncio = "^0.14.0"
pytest-xdist = "^2.2.1"
pytest = "^6.2.2"
freezegun = "^1.0.0"
responses = "^0.13.3"
aioresponses = "^0.7.2"
moto = "~=2.2.6"
fakeredis = "^1.5.2"
mongomock = "^3.18.0"
black = "21.7b0"
flake8 = "^3.8.3"
flake8-docstrings = "^1.5.0"
google-cloud-storage = "^1.40.0"
azure-storage-blob = ">12.8.0"
coveralls = "^3.0.1"
towncrier = "^21.3.0"
toml = "^0.10.0"
pep440-version-utils = "^0.3.0"
pydoc-markdown = "^3.10.3"
pytest-timeout = "^1.4.2"
mypy = "^0.931"
bandit = "^1.6.3"
types-pkg-resources = "^0.1.3"
types-pytz = "^2021.1.0"
types-python-dateutil = "^0.1.4"
types-requests = "^2.25.0"
types-setuptools = "^57.0.0"
memory-profiler = "^0.58.0"
psutil = "^5.8.0"
mypy-extensions = "^0.4.3"
sanic-testing = "^0.8.0"
analytics-python = "^1.4.0"
datadog-api-client = "^1.7.0"
datadog = "^0.43.0"
types-redis = "^4.1.16"

[tool.poetry.extras]
spacy = [ "spacy",]
jieba = [ "jieba",]
transformers = [ "transformers", "sentencepiece",]
full = [ "spacy", "transformers", "sentencepiece", "jieba",]
gh-release-notes = [ "github3.py",]

[tool.poetry.scripts]
rasa = "rasa.__main__:main"

[tool.poetry.dependencies.PyJWT]
version = "^2.0.0"
extras = [ "crypto",]

[tool.poetry.dependencies.colorama]
version = "^0.4.4"
markers = "sys_platform == 'win32'"

[tool.poetry.dependencies.spacy]
version = "^3.1"
optional = true

[tool.poetry.dependencies."github3.py"]
version = "~1.3.0"
optional = true

[tool.poetry.dependencies.transformers]
version = "~4.13.0"
optional = true

[tool.poetry.dependencies.sentencepiece]
version = "~0.1.96"
optional = true
extras = [ "sentencepiece",]

[tool.poetry.dependencies.jieba]
version = ">=0.39"
optional = true

[tool.poetry.dependencies.pymongo]
version = ">=3.8"
extras = [ "tls", "srv",]

[tool.poetry.dev-dependencies.pytest-sanic]
git = "https://github.com/wochinge/pytest-sanic"
branch = "fix-signal-issue"<|MERGE_RESOLUTION|>--- conflicted
+++ resolved
@@ -9,11 +9,7 @@
 
 [tool.poetry]
 name = "rasa"
-<<<<<<< HEAD
 version = "3.1.1"
-=======
-version = "3.1.0"
->>>>>>> a78e319d
 description = "Open source machine learning framework to automate text- and voice-based conversations: NLU, dialogue management, connect to Slack, Facebook, and more - Create chatbots and voice assistants"
 authors = [ "Rasa Technologies GmbH <hi@rasa.com>",]
 maintainers = [ "Tom Bocklisch <tom@rasa.com>",]
@@ -91,17 +87,10 @@
 mattermostwrapper = "~2.2"
 rocketchat_API = ">=1.24.0"
 colorhash = "~1.0.2"
-<<<<<<< HEAD
 jsonschema = ">=3.2"
 packaging = ">=20.0"
 pytz = ">=2019.1"
 rasa-sdk = "~3.2.0"
-=======
-jsonschema = ">=3.2,<4.5"
-packaging = ">=20.0,<21.0"
-pytz = ">=2019.1,<2022.0"
-rasa-sdk = "~3.1.1"
->>>>>>> a78e319d
 colorclass = "~2.2"
 terminaltables = "~3.1.0"
 sanic = ">=21.9.3"
