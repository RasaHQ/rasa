--- conflicted
+++ resolved
@@ -89,15 +89,10 @@
 pykwalify = ">=1.7,<1.9"
 coloredlogs = ">=10,<16"
 "ruamel.yaml" = ">=0.16.5,<0.18.0"
-<<<<<<< HEAD
-scikit-learn = ">=0.22,<1.1"
-=======
 scikit-learn = [
     {version = ">=0.22,<1.1", python = "~=3.7.0"},
     {version = ">=0.22,<1.2", python = ">=3.8,<3.10"}
 ]
-slackclient = "^2.0.0"
->>>>>>> 402fbb2a
 twilio = ">=6.26,<7.15"
 webexteamssdk = ">=1.1.1,<1.7.0"
 mattermostwrapper = "~2.2"
