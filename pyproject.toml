--- conflicted
+++ resolved
@@ -4,11 +4,7 @@
 
 [tool.poetry]
 name = "rasa-pro"
-<<<<<<< HEAD
-version = "3.8.10"
-=======
 version = "3.9.0.dev2"
->>>>>>> bd285016
 description = "State-of-the-art open-core Conversational AI framework for Enterprises that natively leverages generative AI for effortless assistant development."
 authors = [ "Rasa Technologies GmbH <hi@rasa.com>",]
 maintainers = [ "Tom Bocklisch <tom@rasa.com>",]
@@ -187,10 +183,7 @@
 qdrant-client = "^1.9.0"
 psutil = "^5.9.5"
 tenacity = "~8.4.1"  # pinned down because of langchain
-<<<<<<< HEAD
-=======
 types-protobuf = "4.25.0.20240417"
->>>>>>> bd285016
 [[tool.poetry.dependencies.tensorflow-io-gcs-filesystem]]
 version = "==0.31"
 markers = "sys_platform == 'win32'"
