--- conflicted
+++ resolved
@@ -4,11 +4,7 @@
 
 [tool.poetry]
 name = "rasa-pro"
-<<<<<<< HEAD
 version = "3.8.5"
-=======
-version = "3.8.3"
->>>>>>> 18be3b17
 description = "State-of-the-art open-core Conversational AI framework for Enterprises that natively leverages generative AI for effortless assistant development."
 authors = [ "Rasa Technologies GmbH <hi@rasa.com>",]
 maintainers = [ "Tom Bocklisch <tom@rasa.com>",]
@@ -142,11 +138,7 @@
 websockets = ">=10.4,<11.0"
 cloudpickle = ">=2.2.1,<3.1"
 aiohttp = ">=3.9.4,<3.10"
-<<<<<<< HEAD
-questionary = ">=1.10.0,<1.11.0"
-=======
 questionary = ">=1.10.0,<2.1.0"
->>>>>>> 18be3b17
 prompt-toolkit = "^3.0.28,<3.0.29"
 python-socketio = ">=5.8,<6"
 python-engineio = ">=4.5.1,<6,!=5.0.0"
