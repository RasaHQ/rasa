[build-system]
requires = [ "poetry-core>=1.0.4",]
build-backend = "poetry.core.masonry.api"

[tool.black]
line-length = 88
target-version = [ "py38", "py39", "py310",]
exclude = "((.eggs | .git | .pytest_cache | build | dist))"

[tool.poetry]
name = "rasa"
version = "3.7.0rc4"
description = "Open source machine learning framework to automate text- and voice-based conversations: NLU, dialogue management, connect to Slack, Facebook, and more - Create chatbots and voice assistants"
authors = [ "Rasa Technologies GmbH <hi@rasa.com>",]
maintainers = [ "Tom Bocklisch <tom@rasa.com>",]
homepage = "https://rasa.com"
repository = "https://github.com/rasahq/rasa"
documentation = "https://rasa.com/docs"
classifiers = [ "Development Status :: 5 - Production/Stable", "Intended Audience :: Developers", "Topic :: Software Development :: Libraries",]
keywords = [ "nlp", "machine-learning", "machine-learning-library", "bot", "bots", "botkit", "rasa conversational-agents", "conversational-ai", "chatbot", "chatbot-framework", "bot-framework",]
include = [ "LICENSE.txt", "README.md", "rasa/shared/core/training_data/visualization.html", "rasa/cli/default_config.yml", "rasa/shared/importers/*", "rasa/utils/schemas/*", "rasa/keys", "rasa/dialogue_understanding/classifiers/command_prompt_template.jinja2",]
readme = "README.md"
[[tool.poetry.source]]
name = "internal repository mirroring psycopg binary for macos"
url = "https://europe-west3-python.pkg.dev/rasa-releases/psycopg-binary/simple/"

[tool.towncrier]
package = "rasa"
package_dir = "rasa"
filename = "CHANGELOG.mdx"
directory = "./changelog"
underlines = "   "
title_format = "## [{version}] - {project_date}"
template = "./changelog/_template.md.jinja2"
start_string = "<!-- TOWNCRIER -->\n"
issue_format = "[#{issue}](https://github.com/rasahq/rasa/issues/{issue})"
[[tool.towncrier.type]]
directory = "removal"
name = "Deprecations and Removals"
showcontent = true

[[tool.towncrier.type]]
directory = "feature"
name = "Features"
showcontent = true

[[tool.towncrier.type]]
directory = "improvement"
name = "Improvements"
showcontent = true

[[tool.towncrier.type]]
directory = "bugfix"
name = "Bugfixes"
showcontent = true

[[tool.towncrier.type]]
directory = "doc"
name = "Improved Documentation"
showcontent = true

[[tool.towncrier.type]]
directory = "misc"
name = "Miscellaneous internal changes"
showcontent = false

[tool.mypy]
mypy_path = "./stubs"
ignore_missing_imports = true
show_error_codes = true
warn_redundant_casts = true
warn_unused_ignores = true
disallow_untyped_calls = true
disallow_incomplete_defs = true
disallow_untyped_defs = true
disallow_untyped_decorators = true
no_implicit_optional = false
disable_error_code = [ "arg-type",]

[tool.bandit]
skips = [ "B104", "B301",]

[tool.ruff]
ignore = [ "D100", "D104", "D105", "RUF001", "RUF002", "RUF003", "RUF005",]
line-length = 88
select = [ "D", "E", "F", "W", "RUF",]

[tool.poetry.dependencies]
python = ">=3.8.1,<3.11"
boto3 = "^1.26.136"
google-cloud-storage = "^2.11.0"
azure-storage-blob = "<12.17.0"
requests = "^2.23"
matplotlib = ">=3.1,<3.8"
attrs = ">=19.3,<23.2"
jsonpickle = ">=1.3,<3.1"
redis = ">=4.5.3, <5.0"
absl-py = ">=0.9,<2.1"
apscheduler = ">=3.6,<3.11"
tqdm = "^4.31"
networkx = ">=2.4,<3.2"
fbmessenger = "~6.0.0"
pykwalify = ">=1.7,<1.9"
coloredlogs = ">=10,<16"
"ruamel.yaml" = ">=0.16.5,<0.17.22"
pyyaml = ">=6.0"
twilio = ">=6.26,<8.5"
webexteamssdk = ">=1.1.1,<1.7.0"
mattermostwrapper = "~2.2"
rocketchat_API = ">=0.6.31,<1.31.0"
colorhash = ">=1.0.2,<1.3.0"
jsonschema = ">=3.2,<4.18"
packaging = ">=20.0,<21.0"
pytz = ">=2019.1,<2023.0"
colorclass = "~2.2"
terminaltables = "~3.1.0"
sanic = "~21.12"
sanic-cors = "~2.0.0"
sanic-jwt = "^1.6.0"
sanic-routing = "^0.7.2"
websockets = ">=10.0,<11.0"
cloudpickle = ">=1.2,<2.3"
aiohttp = ">=3.6,!=3.7.4.post0,<3.9"
questionary = ">=1.5.1,<1.11.0"
prompt-toolkit = "^3.0,<3.0.29"
python-socketio = ">=4.4,<6"
python-engineio = ">=4,<6,!=5.0.0"
pydot = "~1.4"
SQLAlchemy = ">=2.0.0,<2.1.0"
sklearn-crfsuite = "~0.3"
psycopg2-binary = ">=2.8.2,<2.10.0"
python-dateutil = "~2.8"
protobuf = ">=4.23.3,< 4.23.4"
tensorflow_hub = "^0.13.0"
setuptools = ">=65.5.1"
ujson = ">=1.35,<6.0"
regex = ">=2020.6,<2022.11"
joblib = ">=0.15.1,<1.3.0"
sentry-sdk = ">=0.17.0,<1.15.0"
aio-pika = ">=6.7.1,<8.2.4"
aiogram = "<2.26"
typing-extensions = ">=4.1.1,<5.0.0"
typing-utils = "^0.1.0"
tarsafe = ">=0.0.3,<0.0.6"
google-auth = "<3"
CacheControl = "^0.12.9"
randomname = ">=0.2.1,<0.3.0"
pluggy = "^1.0.0"
slack-sdk = "^3.19.2"
confluent-kafka = ">=1.9.2,<3.0.0"
portalocker = "^2.7.0"
pypred = "^0.4.0"
structlog = "^23.1.0"
structlog-sentry = "^2.0.2"
langchain = "^0.0.321"
jinja2 = "^3.0.0"
openai = "^0.28.1"
dnspython = "2.3.0"
wheel = ">=0.38.1"
certifi = ">=2023.7.22"
cryptography = ">=41.0.2"
jsonpatch = "^1.33"
<<<<<<< HEAD
=======
importlib-resources = "^6.1.1"
importlib-metadata = "^6.8.0"

>>>>>>> d012e432
[[tool.poetry.dependencies.tensorflow-io-gcs-filesystem]]
version = "==0.31"
markers = "sys_platform == 'win32'"

[[tool.poetry.dependencies.tensorflow-io-gcs-filesystem]]
version = "==0.32"
markers = "sys_platform == 'linux'"

[[tool.poetry.dependencies.tensorflow-io-gcs-filesystem]]
version = "==0.32"
markers = "sys_platform == 'darwin' and platform_machine != 'arm64'"

[[tool.poetry.dependencies.dask]]
version = "2022.2.0"
python = "~=3.7.0"

[[tool.poetry.dependencies.dask]]
version = "2022.10.2"
python = ">=3.8,<3.11"

[[tool.poetry.dependencies.numpy]]
version = ">=1.19.2,<1.22.0"
python = "~=3.7.0"

[[tool.poetry.dependencies.numpy]]
version = ">=1.19.2,<1.25.0"
python = ">=3.8,<3.11"

[[tool.poetry.dependencies.numpy]]
version = "1.22.3"
markers = "sys_platform =='Windows' and platform_python_implementation != 'PyPy'"
python = "3.10"

[[tool.poetry.dependencies.scipy]]
version = ">=1.4.1,<1.7.3"
python = "~=3.7.0"

[[tool.poetry.dependencies.scipy]]
version = ">=1.10.0"
python = ">=3.8,<3.11"

[[tool.poetry.dependencies.scikit-learn]]
version = ">=0.22,<1.1"
python = "~=3.7.0"

[[tool.poetry.dependencies.scikit-learn]]
version = ">=0.22,<1.2"
python = ">=3.8,<3.11"

[[tool.poetry.dependencies.spacy]]
version = "^3.4"
markers = "sys_platform == 'darwin' and platform_machine == 'arm64'"
optional = true

[[tool.poetry.dependencies.spacy]]
version = ">=3.1,<3.5"
markers = "sys_platform != 'darwin' or platform_machine != 'arm64'"
optional = true

[[tool.poetry.dependencies.pydantic]]
version = "<1.10.10"
optional = true

[tool.poetry.extras]
spacy = [ "spacy",]
jieba = [ "jieba",]
transformers = [ "transformers", "sentencepiece",]
full = [ "spacy", "transformers", "sentencepiece", "jieba",]
gh-release-notes = [ "github3.py",]
metal = [ "tensorflow-metal",]

[tool.poetry.scripts]
rasa = "rasa.__main__:main"

[tool.ruff.pydocstyle]
convention = "google"

[tool.ruff.per-file-ignores]
"tests/test_telemetry.py" = [ "E501",]
"tests/shared/core/test_domain.py" = [ "E501",]

[tool.pytest.ini_options]
python_functions = "test_"
filterwarnings = [ "ignore::ResourceWarning:ruamel[.*]",]
log_cli_level = "WARNING"
log_cli = true
markers = [ "skip_on_windows", "skip_on_ci", "sequential", "category_cli", "category_core_featurizers", "category_policies", "category_nlu_featurizers", "category_nlu_predictors", "category_full_model_training", "category_other_unit_tests", "category_performance", "flaky",]
timeout = 60
timeout_func_only = true
asyncio_mode = "auto"

[tool.poetry.dependencies.rasa-sdk]
version = "~3.7.0rc4"
allow-prereleases = true

[tool.poetry.dependencies.tensorflow]
version = "2.12.0"
markers = "sys_platform != 'darwin' or platform_machine != 'arm64'"

[tool.poetry.dependencies.tensorflow-intel]
version = "2.12.0"
markers = "sys_platform == 'win32'"

[tool.poetry.dependencies.tensorflow-cpu-aws]
version = "2.12.0"
markers = "sys_platform == 'linux' and (platform_machine == 'arm64' or platform_machine == 'aarch64')"

[tool.poetry.dependencies.tensorflow-macos]
version = "2.12.0"
markers = "sys_platform == 'darwin' and platform_machine == 'arm64'"

[tool.poetry.dependencies.PyJWT]
version = "^2.8.0"
extras = [ "crypto",]

[tool.poetry.dependencies.colorama]
version = "^0.4.4"
markers = "sys_platform == 'win32'"

[tool.poetry.dependencies.tensorflow-metal]
version = "0.8.0"
markers = "sys_platform == 'darwin' and platform_machine == 'arm64'"
optional = true

[tool.poetry.dependencies.tensorflow-text]
version = "2.12.0"
markers = "sys_platform != 'win32' and platform_machine != 'arm64' and platform_machine != 'aarch64'"

[tool.poetry.dependencies."github3.py"]
version = "~3.2.0"
optional = true

[tool.poetry.dependencies.transformers]
version = ">=4.13.0, <=4.26.0"
optional = true

[tool.poetry.dependencies.sentencepiece]
version = "~0.1.99"
optional = true
extras = [ "sentencepiece",]

[tool.poetry.dependencies.jieba]
version = ">=0.39, <0.43"
optional = true

[tool.poetry.dependencies.pymongo]
version = ">=3.8,<4.4"
extras = [ "tls", "srv",]

[tool.poetry.dev-dependencies.pytest-sanic]
git = "https://github.com/RasaHQ/pytest-sanic"
branch = "fix_signal_issue"

[tool.poetry.group.dev.dependencies]
ruff = ">=0.0.255,<0.0.292"
docker = "^6.0.1"
pytest-cov = "^4.0.0"
pytest-asyncio = "^0.20.0"
pytest-xdist = "^3.2.1"
pytest = "^7.1.3"
freezegun = "^1.0.0"
responses = ">=0.22,<0.25"
aioresponses = "^0.7.2"
moto = "~=4.1.2"
fakeredis = "^2.11.2"
mongomock = "^4.1.2"
black = "^22.10.0"
coveralls = "^3.0.1"
towncrier = "^22.8.0"
toml = "^0.10.0"
pep440-version-utils = "^0.3.0"
pytest-timeout = "^2.1.0"
mypy = "^1.0.0"
bandit = "^1.6.3"
types-pytz = "^2022.1.1"
types-python-dateutil = "^2.8.19"
types-requests = "^2.25.0"
types-setuptools = "^67.2.0"
memory-profiler = "^0.61.0"
psutil = "^5.8.0"
mypy-extensions = ">=0.4.3,<1.1.0"
sanic-testing = ">=21.12.0,<22.9.0"
analytics-python = "^1.4.0"
datadog-api-client = "^2.0.0"
datadog = "^0.45.0"
types-redis = "^4.3.20"
httpx = "0.23.3"<|MERGE_RESOLUTION|>--- conflicted
+++ resolved
@@ -160,12 +160,9 @@
 certifi = ">=2023.7.22"
 cryptography = ">=41.0.2"
 jsonpatch = "^1.33"
-<<<<<<< HEAD
-=======
 importlib-resources = "^6.1.1"
 importlib-metadata = "^6.8.0"
 
->>>>>>> d012e432
 [[tool.poetry.dependencies.tensorflow-io-gcs-filesystem]]
 version = "==0.31"
 markers = "sys_platform == 'win32'"
