--- conflicted
+++ resolved
@@ -152,11 +152,8 @@
 pypred = "^0.4.0"
 structlog = "^23.1.0"
 structlog-sentry = "^2.0.2"
-<<<<<<< HEAD
-openai = "^0.27.8"
-=======
 langchain = "^0.0.223"
->>>>>>> 1a89a5a8
+
 [[tool.poetry.dependencies.tensorflow-io-gcs-filesystem]]
 version = "==0.31"
 markers = "sys_platform == 'win32'"
