--- conflicted
+++ resolved
@@ -10,26 +10,6 @@
 
 <!-- TOWNCRIER -->
 
-<<<<<<< HEAD
-## [3.8.11] - 2024-07-04
-                        
-Rasa Pro 3.8.11 (2024-07-04)                             
-### Improvements
-- [#779](https://github.com/rasahq/rasa/issues/779): Improve debug logging for predicate evaluation.
-
-### Bugfixes
-- [#736](https://github.com/rasahq/rasa/issues/736): Raise an error if action_reset_routing is used without the defined ROUTE_TO_CALM_SLOT / router.
-- [#753](https://github.com/rasahq/rasa/issues/753): Remove invalid warnings during collect step.
-- [#754](https://github.com/rasahq/rasa/issues/754): * Fixed issue where messages with invalid intent triggers ('/<intent>') were not handled correctly. Now triggering the `pattern_cannot_handle`.
-  * Introduced a new reason `cannot_handle_invalid_intent` for use in the pattern_cannot_handle switch mechanism to
-  improve error handling.
-- [#756](https://github.com/rasahq/rasa/issues/756): Validates that a collect step in a flow either has an action or an utterance defined in the domain to avoid the bot being silent.
-- [#778](https://github.com/rasahq/rasa/issues/778): Skip command cleaning when no commands are present in NLUCommandAdapter. 
-  Fix get active flows to return the correct active flows, including all the nested parent flows if present.
-- [#800](https://github.com/rasahq/rasa/issues/800): Update the handling of incorrect use of slash syntax. Messages with undefined intents do not automatically trigger
-  `pattern_cannot_handle`; instead, they are sanitized (prepended slash(es) are removed) and passed through the graph.
-- [#815](https://github.com/rasahq/rasa/issues/815): Modify the validation to throw an error for a missing associated action/utterance in a collect step only if the slot does not have a defined initial value.
-=======
 ## [3.9.2] - 2024-07-09
                        
 Rasa Pro 3.9.2 (2024-07-09)                             
@@ -156,7 +136,6 @@
 
 ### Miscellaneous internal changes
 - [#448](https://github.com/rasahq/rasa-private/issues/448), [#458](https://github.com/rasahq/rasa-private/issues/458), [#475](https://github.com/rasahq/rasa-private/issues/475), [#610](https://github.com/rasahq/rasa-private/issues/610), [#646](https://github.com/rasahq/rasa-private/issues/646), [#709](https://github.com/rasahq/rasa-private/issues/709), [#784](https://github.com/rasahq/rasa-private/issues/784), [#802](https://github.com/rasahq/rasa-private/issues/802), [#803](https://github.com/rasahq/rasa-private/issues/803)
->>>>>>> 9b207891
 
 
 ## [3.8.10] - 2024-06-19
