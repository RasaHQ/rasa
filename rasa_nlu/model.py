from __future__ import absolute_import
from __future__ import division
from __future__ import print_function
from __future__ import unicode_literals

import datetime
import io
import json
import logging
import os

from builtins import object
from builtins import str
from typing import Any
from typing import Dict
from typing import List
from typing import Optional
from typing import Text

import rasa_nlu
from rasa_nlu import components
from rasa_nlu.components import Component
from rasa_nlu.components import ComponentBuilder
from rasa_nlu.config import RasaNLUConfig
from rasa_nlu.persistor import Persistor
from rasa_nlu.training_data import TrainingData
from rasa_nlu.utils import create_dir

logger = logging.getLogger(__name__)


class InvalidModelError(Exception):
    """Raised when a model failed to load.

    Attributes:
        message -- explanation of why the model is invalid
    """

    def __init__(self, message):
        self.message = message

    def __str__(self):
        return self.message


class Metadata(object):
    """Captures all necessary information about a model to load it and prepare it for usage."""

    @staticmethod
    def load(model_dir):
        # type: (Text) -> 'Metadata'
        """Loads the metadata from a models directory."""
        try:
            with io.open(os.path.join(model_dir, 'metadata.json'), encoding="utf-8") as f:
                data = json.loads(f.read())
            return Metadata(data, model_dir)
        except Exception as e:
            raise InvalidModelError("Failed to load model metadata. {}".format(e))

    def __init__(self, metadata, model_dir):
        # type: (Dict[Text, Any], Optional[Text]) -> None

        self.metadata = metadata
        self.model_dir = model_dir

    @property
    def language(self):
        # type: () -> Optional[Text]
        """Language of the underlying model"""

        return self.metadata.get('language')

    @property
    def pipeline(self):
        # type: () -> List[Text]
        """Names of the processing pipeline elements."""

        return self.metadata.get('pipeline', [])

    def persist(self, model_dir):
        # type: (Text) -> None
        """Persists the metadata of a model to a given directory."""

        metadata = self.metadata.copy()

        metadata.update({
            "trained_at": datetime.datetime.now().strftime('%Y%m%d-%H%M%S'),
            "rasa_nlu_version": rasa_nlu.__version__,
        })

        with io.open(os.path.join(model_dir, 'metadata.json'), 'w') as f:
            f.write(str(json.dumps(metadata, indent=4)))


class Trainer(object):
    """Given a pipeline specification and configuration this trainer will load the data and train all components."""

    # Officially supported languages (others might be used, but might fail)
    SUPPORTED_LANGUAGES = ["de", "en"]

    def __init__(self, config, component_builder=None, skip_validation=False):
        # type: (RasaNLUConfig, Optional[ComponentBuilder], bool) -> None

        self.config = config
        self.skip_validation = skip_validation
        self.training_data = None  # type: Optional[TrainingData]
        self.pipeline = []  # type: List[Component]
        if component_builder is None:
            # If no builder is passed, every interpreter creation will result in a new builder.
            # hence, no components are reused.
            component_builder = components.ComponentBuilder()

        # Before instantiating the component classes, lets check if all required packages are available
        if not self.skip_validation:
            components.validate_requirements(config.pipeline)

        # Transform the passed names of the pipeline components into classes
        for component_name in config.pipeline:
            component = component_builder.create_component(component_name, config)
            self.pipeline.append(component)

    def train(self, data):
        # type: (TrainingData) -> Interpreter
        """Trains the underlying pipeline by using the provided training data."""

        # Before training the component classes, lets check if all arguments are provided
        if not self.skip_validation:
            components.validate_arguments(self.pipeline, self.config)

        self.training_data = data

        context = {}  # type: Dict[Text, Any]

        for component in self.pipeline:
            updates = component.pipeline_init()
            if updates:
                context.update(updates)

        init_context = context.copy()

        context["training_data"] = data

        for component in self.pipeline:
            args = components.fill_args(component.train_args(), context, self.config.as_dict())
            logger.info("Starting to train component {}".format(component.name))
            updates = component.train(*args)
            logger.info("Finished training component.")
            if updates:
                context.update(updates)

        return Interpreter(self.pipeline, context=init_context, config=self.config.as_dict())

    def persist(self, path, persistor=None, model_name=None):
        # type: (Text, Optional[Persistor], Text) -> Text
        """Persist all components of the pipeline to the passed path. Returns the directory of the persisted model."""

        timestamp = datetime.datetime.now().strftime('%Y%m%d-%H%M%S')
        metadata = {
            "language": self.config["language"],
            "pipeline": [component.name for component in self.pipeline],
        }

        if model_name is None:
            dir_name = os.path.join(path, "model_" + timestamp)
        else:
            dir_name = os.path.join(path, model_name)

        create_dir(dir_name)

        if self.training_data:
            metadata.update(self.training_data.persist(dir_name))

        for component in self.pipeline:
            update = component.persist(dir_name)
            if update:
                metadata.update(update)

        Metadata(metadata, dir_name).persist(dir_name)

        if persistor is not None:
            persistor.save_tar(dir_name)
        logger.info("Successfully saved model into '{}'".format(os.path.abspath(dir_name)))
        return dir_name


class Interpreter(object):
    """Use a trained pipeline of components to parse text messages"""

    # Defines all attributes (and their default values) that will be returned by `parse`
    @staticmethod
    def default_output_attributes():
        return {"intent": {"name": "", "confidence": 0.0}, "entities": [], "text": ""}

    @staticmethod
    def load(model_metadata, config, component_builder=None, skip_valdation=False):
        # type: (Metadata, RasaNLUConfig, Optional[ComponentBuilder], bool) -> Interpreter
        """Load a stored model and its components defined by the provided metadata."""
        context = Interpreter.default_output_attributes()
        context.update({"model_dir": model_metadata.model_dir})

        if component_builder is None:
            # If no builder is passed, every interpreter creation will result in a new builder.
            # hence, no components are reused.
            component_builder = components.ComponentBuilder()

        model_config = config.as_dict()
        model_config.update(model_metadata.metadata)

        pipeline = []

        # Before instantiating the component classes, lets check if all required packages are available
        if not skip_valdation:
            components.validate_requirements(model_metadata.pipeline)

        for component_name in model_metadata.pipeline:
            component = component_builder.load_component(component_name, context, model_config, model_metadata)
            updates = component.pipeline_init()
            if updates:
                context.update(updates)
            pipeline.append(component)

        return Interpreter(pipeline, context, model_config)

    def __init__(self, pipeline, context, config, meta=None):
        # type: (List[Component], Dict[Text, Any], Dict[Text, Any], Optional[Metadata]) -> None

        self.pipeline = pipeline
        self.context = context if context is not None else {}
        self.config = config
        self.meta = meta
        self.output_attributes = [output for component in pipeline for output in component.output_provides]

<<<<<<< HEAD
=======
    def parse(self, text, time):
        # type: (Text) -> Dict[Text, Any]
        """Parse the input text, classify it and return an object containing its intent and entities."""
>>>>>>> 375c43a7

def parse(self, text):
    # type: (Text) -> Dict[Text, Any]
    """Parse the input text, classify it and return an object containing its intent and entities."""

    if not text:
        # Not all components are able to handle empty strings. So we need to prevent that...
        # This default return will not contain all output attributes of all components,
        # but in the end, no one should pass an empty string in the first place.
        return self.default_output_attributes()

<<<<<<< HEAD
    current_context = self.context.copy()
    current_context.update(self.default_output_attributes())
=======
        current_context.update({
            "text": text,
            "time": time
        })
>>>>>>> 375c43a7

    current_context.update({
        "text": text,
    })

    for component in self.pipeline:
        try:
            args = components.fill_args(component.process_args(), current_context, self.config)
            updates = component.process(*args)
            if updates:
                current_context.update(updates)
        except components.MissingArgumentError as e:
            raise Exception("Failed to parse at component '{}'. {}".format(component.name, e))

    result = self.default_output_attributes()
    all_attributes = list(self.default_output_attributes().keys()) + self.output_attributes
    # Ensure only keys of `all_attributes` are present and no other keys are returned
    result.update({key: current_context[key] for key in all_attributes if key in current_context})
    return result<|MERGE_RESOLUTION|>--- conflicted
+++ resolved
@@ -230,14 +230,8 @@
         self.meta = meta
         self.output_attributes = [output for component in pipeline for output in component.output_provides]
 
-<<<<<<< HEAD
-=======
-    def parse(self, text, time):
-        # type: (Text) -> Dict[Text, Any]
-        """Parse the input text, classify it and return an object containing its intent and entities."""
->>>>>>> 375c43a7
-
-def parse(self, text):
+
+def parse(self, text, time):
     # type: (Text) -> Dict[Text, Any]
     """Parse the input text, classify it and return an object containing its intent and entities."""
 
@@ -247,18 +241,12 @@
         # but in the end, no one should pass an empty string in the first place.
         return self.default_output_attributes()
 
-<<<<<<< HEAD
     current_context = self.context.copy()
     current_context.update(self.default_output_attributes())
-=======
-        current_context.update({
-            "text": text,
-            "time": time
-        })
->>>>>>> 375c43a7
 
     current_context.update({
         "text": text,
+        "time": time
     })
 
     for component in self.pipeline:
