--- conflicted
+++ resolved
@@ -28,36 +28,12 @@
         # type: () -> List[Text]
         return ["spacy"]
 
-<<<<<<< HEAD
-    def process(self, text, spacy_nlp):
-        # type: (Text, Language) -> Dict[Text, Any]
-=======
-    @classmethod
-    def create(cls, fine_tune_spacy_ner):
-        return SpacyEntityExtractor(fine_tune_spacy_ner)
-
-    def train(self, spacy_nlp, training_data):
-        # type: (Language, TrainingData) -> None
-
-        if training_data.num_entity_examples > 0:
-            train_data = self._convert_examples(training_data.entity_examples)
-            ent_types = [[ent["entity"] for ent in ex["entities"]] for ex in training_data.entity_examples]
-            entity_types = list(set(sum(ent_types, [])))
-
-            self.ner = self._train_from_scratch(spacy_nlp, entity_types, train_data)
-
     def process(self, spacy_doc, spacy_nlp, entities):
         # type: (Doc, Language, List[Dict[Text, Any]]) -> Dict[Text, Any]
->>>>>>> 08c1b0e3
-
         extracted = self.add_extractor_name(self.extract_entities(spacy_doc, spacy_nlp))
         entities.extend(extracted)
         return {
-<<<<<<< HEAD
-            "entities": self.extract_entities(text, spacy_nlp)
-=======
             "entities": entities
->>>>>>> 08c1b0e3
         }
 
     def extract_entities(self, text, spacy_nlp):
