--- conflicted
+++ resolved
@@ -153,18 +153,11 @@
         highest_relevance_score = 0
         composite_examples = []
         for nested_composite in nested_composites:
-<<<<<<< HEAD
-            child_of_nested_composite = filter(
-                lambda x: x['name'] == nested_composite,
-                self.nested_entities['composite_entities'])
-=======
-            nested_composite_value = nested_composite.split(':')[0]
             child_of_nested_composite = [
                 x for x in
                 self.nested_entities['composite_entities']
-                if x['name'] == nested_composite_value
+                if x['name'] == nested_composite
             ]
->>>>>>> 33165a95
             if(len(child_of_nested_composite) > 0):
                 child_synonymns = child_of_nested_composite[0]['composites']
                 relevance_score = self.get_relevance(
