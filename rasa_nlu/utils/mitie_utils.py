<<<<<<< HEAD
from __future__ import unicode_literals
from __future__ import print_function
from __future__ import division
from __future__ import absolute_import
from builtins import str
from mitie import total_word_feature_extractor
=======
>>>>>>> 926f0f9c
from typing import Optional

from rasa_nlu.components import Component
from rasa_nlu.model import Metadata


class MitieNLP(Component):

    name = "init_mitie"

    context_provides = {
        "pipeline_init": ["mitie_feature_extractor"],
    }

    def __init__(self, extractor=None):
        self.extractor = extractor

    @classmethod
    def cache_key(cls, model_metadata):
        # type: (Metadata) -> str

        return cls.name + "-" + str(model_metadata.metadata.get("mitie_feature_extractor_fingerprint"))

    def pipeline_init(self, mitie_file):
        # type: (str) -> dict
        import mitie

        if self.extractor is None:
            self.extractor = mitie.total_word_feature_extractor(mitie_file)
        MitieNLP.ensure_proper_language_model(self.extractor)
        return {"mitie_feature_extractor": self.extractor}

    @staticmethod
    def ensure_proper_language_model(extractor):
        # type: (Optional[mitie.total_word_feature_extractor]) -> None
        import mitie

        if extractor is None:
            raise Exception("Failed to load MITIE feature extractor. Loading the model returned 'None'.")

    def persist(self, model_dir):
        # type: (str) -> dict

        return {
            "mitie_feature_extractor_fingerprint": self.extractor.fingerprint
        }<|MERGE_RESOLUTION|>--- conflicted
+++ resolved
@@ -1,12 +1,9 @@
-<<<<<<< HEAD
 from __future__ import unicode_literals
 from __future__ import print_function
 from __future__ import division
 from __future__ import absolute_import
 from builtins import str
 from mitie import total_word_feature_extractor
-=======
->>>>>>> 926f0f9c
 from typing import Optional
 
 from rasa_nlu.components import Component
