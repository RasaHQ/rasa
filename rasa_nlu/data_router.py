from __future__ import absolute_import
from __future__ import division
from __future__ import print_function
from __future__ import unicode_literals

import glob
import io
import logging
import tempfile

import datetime
import os
from builtins import object
from concurrent.futures import ProcessPoolExecutor as ProcessPool
from future.utils import PY3
from rasa_nlu.training_data import Message

from rasa_nlu import utils, config
from rasa_nlu.components import ComponentBuilder
from rasa_nlu.config import RasaNLUModelConfig
from rasa_nlu.evaluate import get_evaluation_metrics, clean_intent_labels
from rasa_nlu.model import InvalidProjectError
from rasa_nlu.project import Project
from rasa_nlu.train import do_train_in_worker
from rasa_nlu.training_data.loading import load_data
from twisted.internet import reactor
from twisted.internet.defer import Deferred
from twisted.logger import jsonFileLogObserver, Logger
from typing import Text, Dict, Any, Optional, List

logger = logging.getLogger(__name__)

# in some execution environments `reactor.callFromThread`
# can not be called as it will result in a deadlock as
# the `callFromThread` queues the function to be called
# by the reactor which only happens after the call to `yield`.
# Unfortunately, the test is blocked there because `app.flush()`
# needs to be called to allow the fake server to
# respond and change the status of the Deferred on which
# the client is yielding. Solution: during tests we will set
# this Flag to `False` to directly run the calls instead
# of wrapping them in `callFromThread`.
DEFERRED_RUN_IN_REACTOR_THREAD = True


class AlreadyTrainingError(Exception):
    """Raised when a training is requested for a project that is
       already training.

    Attributes:
        message -- explanation of why the request is invalid
    """

    def __init__(self):
        self.message = 'The project is already being trained!'

    def __str__(self):
        return self.message


def deferred_from_future(future):
    """Converts a concurrent.futures.Future object to a
       twisted.internet.defer.Deferred object.

    See:
    https://twistedmatrix.com/pipermail/twisted-python/2011-January/023296.html
    """

    d = Deferred()

    def callback(future):
        e = future.exception()
        if e:
            if DEFERRED_RUN_IN_REACTOR_THREAD:
                reactor.callFromThread(d.errback, e)
            else:
                d.errback(e)
        else:
            if DEFERRED_RUN_IN_REACTOR_THREAD:
                reactor.callFromThread(d.callback, future.result())
            else:
                d.callback(future.result())

    future.add_done_callback(callback)
    return d


class DataRouter(object):
    def __init__(self,
                 project_dir=None,
                 max_training_processes=1,
                 response_log=None,
                 emulation_mode=None,
                 remote_storage=None,
                 component_builder=None):

        self._training_processes = max(max_training_processes, 1)
        self.responses = self._create_query_logger(response_log)
        self.project_dir = config.make_path_absolute(project_dir)
        self.emulator = self._create_emulator(emulation_mode)
        self.remote_storage = remote_storage

        if component_builder:
            self.component_builder = component_builder
        else:
            self.component_builder = ComponentBuilder(use_cache=True)

        self.project_store = self._create_project_store(project_dir)
        self.pool = ProcessPool(self._training_processes)

    def __del__(self):
        """Terminates workers pool processes"""
        self.pool.shutdown()

    @staticmethod
    def _create_query_logger(response_log):
        """Create a logger that will persist incoming query results."""

        # Ensures different log files for different
        # processes in multi worker mode
        if response_log:
            # We need to generate a unique file name,
            # even in multiprocess environments
            timestamp = datetime.datetime.now().strftime('%Y%m%d-%H%M%S')
            log_file_name = "rasa_nlu_log-{}-{}.log".format(timestamp,
                                                            os.getpid())
            response_logfile = os.path.join(response_log, log_file_name)
            # Instantiate a standard python logger,
            # which we are going to use to log requests
            utils.create_dir_for_file(response_logfile)
<<<<<<< HEAD
            query_logger = Logger(observer=jsonFileLogObserver(
                io.open(response_logfile, 'a', encoding='utf8'),
                recordSeparator=''),
                namespace='query-logger')
            # Prevents queries getting logged with parent logger --> might log them to stdout
=======
            query_logger = Logger(
                    observer=jsonFileLogObserver(io.open(response_logfile,
                                                         'a',
                                                         encoding='utf8')),
                    namespace='query-logger')
            # Prevents queries getting logged with parent logger
            # --> might log them to stdout
>>>>>>> 262182ce
            logger.info("Logging requests to '{}'.".format(response_logfile))
            return query_logger
        else:
            # If the user didn't provide a logging directory, we wont log!
            logger.info("Logging of requests is disabled. "
                        "(No 'request_log' directory configured)")
            return None

    def _collect_projects(self, project_dir):
        if project_dir and os.path.isdir(project_dir):
            projects = os.listdir(project_dir)
        else:
            projects = []

        projects.extend(self._list_projects_in_cloud())
        return projects

    def _create_project_store(self, project_dir):
        projects = self._collect_projects(project_dir)

        project_store = {}

        for project in projects:
            project_store[project] = Project(self.component_builder,
                                             project,
                                             self.project_dir,
                                             self.remote_storage)

        if not project_store:
            default_model = RasaNLUModelConfig.DEFAULT_PROJECT_NAME
            project_store[default_model] = Project(
                    project_dir=self.project_dir,
                    remote_storage=self.remote_storage)
        return project_store

    def _list_projects_in_cloud(self):
        try:
            from rasa_nlu.persistor import get_persistor
            p = get_persistor(self.remote_storage)
            if p is not None:
                return p.list_projects()
            else:
                return []
        except Exception:
            logger.exception("Failed to list projects. Make sure you have "
                             "correctly configured your cloud storage "
                             "settings.")
            return []

    @staticmethod
    def _create_emulator(mode):
        """Create emulator for specified mode.

        If no emulator is specified, we will use the Rasa NLU format."""

        if mode is None:
            from rasa_nlu.emulators import NoEmulator
            return NoEmulator()
        elif mode.lower() == 'wit':
            from rasa_nlu.emulators.wit import WitEmulator
            return WitEmulator()
        elif mode.lower() == 'luis':
            from rasa_nlu.emulators.luis import LUISEmulator
            return LUISEmulator()
        elif mode.lower() == 'dialogflow':
            from rasa_nlu.emulators.dialogflow import DialogflowEmulator
            return DialogflowEmulator()
        else:
            raise ValueError("unknown mode : {0}".format(mode))

    def extract(self, data):
        return self.emulator.normalise_request_json(data)

    def parse(self, data):
        project = data.get("project", RasaNLUModelConfig.DEFAULT_PROJECT_NAME)
        model = data.get("model")

        if project not in self.project_store:
            projects = self._list_projects(self.project_dir)

            cloud_provided_projects = self._list_projects_in_cloud()
            projects.extend(cloud_provided_projects)

            if project not in projects:
                raise InvalidProjectError(
                    "No project found with name '{}'.".format(project))
            else:
                try:
                    self.project_store[project] = Project(
                            self.component_builder, project,
                            self.project_dir, self.remote_storage)
                except Exception as e:
                    raise InvalidProjectError(
                        "Unable to load project '{}'. Error: {}".format(
                            project, e))

        time = data.get('time')
        response, used_model = self.project_store[project].parse(data['text'],
                                                                 time,
                                                                 model)

        if self.responses:
            self.responses.info('', user_input=response, project=project,
                                model=used_model)

        return self.format_response(response)

    @staticmethod
    def _list_projects(path):
        """List the projects in the path, ignoring hidden directories."""
        return [os.path.basename(fn)
                for fn in utils.list_subdirectories(path)]

    def parse_training_examples(self, examples, project, model):
        # type: (Optional[List[Message]], Text, Text) -> List[Dict[Text, Text]]
        """Parses a list of training examples to the project interpreter"""

        predictions = []
        for ex in examples:
            logger.debug("Going to parse: {}".format(ex.as_dict()))
            response, _ = self.project_store[project].parse(ex.text,
                                                            None,
                                                            model)
            logger.debug("Received response: {}".format(response))
            predictions.append(response)

        return predictions

    def format_response(self, data):
        return self.emulator.normalise_response_json(data)

    def get_status(self):
        # This will only count the trainings started from this
        # process, if run in multi worker mode, there might
        # be other trainings run in different processes we don't know about.

        return {
            "available_projects": {
                name: project.as_dict()
                for name, project in self.project_store.items()
            }
        }

    def start_train_process(self, data_file, project, train_config):
        # type: (Text, Text, RasaNLUModelConfig) -> Deferred
        """Start a model training."""

        if not project:
            raise InvalidProjectError("Missing project name to train")

        if project in self.project_store:
            if self.project_store[project].status == 1:
                raise AlreadyTrainingError
            else:
                self.project_store[project].status = 1
        elif project not in self.project_store:
            self.project_store[project] = Project(
                    self.component_builder, project,
                    self.project_dir, self.remote_storage)
            self.project_store[project].status = 1

        def training_callback(model_path):
            model_dir = os.path.basename(os.path.normpath(model_path))
            self.project_store[project].update(model_dir)
            return model_dir

        def training_errback(failure):
            logger.warn(failure)
            target_project = self.project_store.get(
                failure.value.failed_target_project)
            if target_project:
                target_project.status = 0
            return failure

        logger.debug("New training queued")

        result = self.pool.submit(do_train_in_worker,
                                  train_config,
                                  data_file,
                                  path=self.project_dir,
                                  project=project)
        result = deferred_from_future(result)
        result.addCallback(training_callback)
        result.addErrback(training_errback)

        return result

    def evaluate(self, data, project=None, model=None):
        # type: (Text, Optional[Text], Optional[Text]) -> Dict[Text, Any]
        """Perform a model evaluation."""

        project = project or RasaNLUModelConfig.DEFAULT_PROJECT_NAME
        model = model or None
        file_name = utils.create_temporary_file(data, "_training_data")
        test_data = load_data(file_name)

        if project not in self.project_store:
            raise InvalidProjectError("Project {} could not "
                                      "be found".format(project))

        preds_json = self.parse_training_examples(test_data.intent_examples,
                                                  project,
                                                  model)

        predictions = [
            {"text": e.text,
             "intent": e.data.get("intent"),
             "predicted": p.get("intent", {}).get("name"),
             "confidence": p.get("intent", {}).get("confidence")}
            for e, p in zip(test_data.intent_examples, preds_json)
        ]

        y_true = [e.data.get("intent") for e in test_data.intent_examples]
        y_true = clean_intent_labels(y_true)

        y_pred = [p.get("intent", {}).get("name") for p in preds_json]
        y_pred = clean_intent_labels(y_pred)

        report, precision, f1, accuracy = get_evaluation_metrics(y_true,
                                                                 y_pred)

        return {
            "intent_evaluation": {
                "report": report,
                "predictions": predictions,
                "precision": precision,
                "f1_score": f1,
                "accuracy": accuracy}
        }

    def unload_model(self, project, model):
        # type: (Text, Text) -> Dict[Text]
        """Unload a model from server memory."""

        if project is None:
            raise InvalidProjectError("No project specified".format(project))
        elif project not in self.project_store:
            raise InvalidProjectError("Project {} could not "
                                      "be found".format(project))

        try:
            unloaded_model = self.project_store[project].unload(model)
            return unloaded_model
        except KeyError:
            raise InvalidProjectError("Failed to unload model {} "
                                      "for project {}.".format(model, project))<|MERGE_RESOLUTION|>--- conflicted
+++ resolved
@@ -128,21 +128,14 @@
             # Instantiate a standard python logger,
             # which we are going to use to log requests
             utils.create_dir_for_file(response_logfile)
-<<<<<<< HEAD
-            query_logger = Logger(observer=jsonFileLogObserver(
-                io.open(response_logfile, 'a', encoding='utf8'),
-                recordSeparator=''),
-                namespace='query-logger')
-            # Prevents queries getting logged with parent logger --> might log them to stdout
-=======
             query_logger = Logger(
                     observer=jsonFileLogObserver(io.open(response_logfile,
                                                          'a',
-                                                         encoding='utf8')),
+                                                         encoding='utf8'),
+                                                         recordSeparator=''),
                     namespace='query-logger')
             # Prevents queries getting logged with parent logger
             # --> might log them to stdout
->>>>>>> 262182ce
             logger.info("Logging requests to '{}'.".format(response_logfile))
             return query_logger
         else:
