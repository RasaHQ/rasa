from __future__ import unicode_literals
from __future__ import print_function
from __future__ import division
from __future__ import absolute_import
from builtins import zip
import os
import io
from future.utils import PY3

from rasa_nlu.components import Component
from rasa_nlu.training_data import TrainingData

# How many intents are at max put into the output intent ranking, everything else will be cut off
INTENT_RANKING_LENGTH = 10


class SklearnIntentClassifier(Component):
    """Intent classifier using the sklearn framework"""

    name = "intent_classifier_sklearn"

    context_provides = {
        "process": ["intent", "intent_ranking"],
    }

    output_provides = ["intent", "intent_ranking"]

    def __init__(self, clf=None, le=None):
        """Construct a new intent classifier using the sklearn framework."""

        if le is not None:
            self.le = le
        else:
            from sklearn.preprocessing import LabelEncoder
            self.le = LabelEncoder()
        self.clf = clf

    def transform_labels_str2num(self, labels):
        # type: ([str]) -> [int]
        """Transforms a list of strings into numeric label representation.

        :param labels: List of labels to convert to numeric representation"""

        return self.le.fit_transform(labels)

    def transform_labels_num2str(self, y):
        # type: ([int]) -> [str]
        """Transforms a list of strings into numeric label representation.

        :param y: List of labels to convert to numeric representation"""

        return self.le.inverse_transform(y)

    def train(self, training_data, intent_features, num_threads):
        # type: (TrainingData, [float], int) -> None
        """Train the intent classifier on a data set.

        :param num_threads: number of threads used during training time"""
        from sklearn.model_selection import GridSearchCV
        from sklearn.svm import SVC
        import numpy as np

        labels = [e["intent"] for e in training_data.intent_examples]

        if len(set(labels)) < 2:
            raise Exception("Can not train an intent classifier. Need at least 2 different classes.")
        y = self.transform_labels_str2num(labels)
        X = intent_features

<<<<<<< HEAD
        # dirty str fix because sklearn is expecting str not instance of basestr...
        tuned_parameters = [{'C': [1, 2, 5, 10, 20, 100], 'kernel': [str('linear')]}]
        cv_splits = min(5, np.min(np.bincount(y)))
=======
        tuned_parameters = [{'C': [1, 2, 5, 10, 20, 100], 'kernel': ['linear']}]
        cv_splits = max(2, min(5, np.min(np.bincount(y))))
>>>>>>> 0a3bfa33
        self.clf = GridSearchCV(SVC(C=1, probability=True),
                                param_grid=tuned_parameters, n_jobs=num_threads,
                                cv=cv_splits, scoring='f1_weighted')

        self.clf.fit(X, y)

    def process(self, intent_features):
        # type: ([float]) -> dict
        """Returns the most likely intent and its probability for the input text."""

        X = intent_features.reshape(1, -1)
        intent_ids, probabilities = self.predict(X)
        intents = self.transform_labels_num2str(intent_ids)
        # `predict` returns a matrix as it is supposed to work for multiple examples as well, hence we need to flatten
        intents, probabilities = intents.flatten(), probabilities.flatten()
        if intents.size > 0 and probabilities.size > 0:
            ranking = list(zip(list(intents), list(probabilities)))[:INTENT_RANKING_LENGTH]
            return {
                "intent": {
                    "name": intents[0],
                    "confidence": probabilities[0],
                },
                "intent_ranking": [{"name": intent, "confidence": score} for intent, score in ranking]
            }
        else:
            return {"intent": None, "intent_ranking": []}

    def predict_prob(self, X):
        # type: (np.ndarray) -> np.ndarray
        """Given a bow vector of an input text, predict the intent label. Returns probabilities for all labels.

        :param X: bow of input text
        :return: vector of probabilities containing one entry for each label"""

        import numpy as np

        return self.clf.predict_proba(X)

    def predict(self, X):
        """Given a bow vector of an input text, predict most probable label. Returns only the most likely label.

        :param X: bow of input text
        :return: tuple of first, the most probable label and second, its probability"""

        import numpy as np

        pred_result = self.predict_prob(X)
        # sort the probabilities retrieving the indices of the elements in sorted order
        sorted_indices = np.flip(np.argsort(pred_result, axis=1), axis=1)
        return sorted_indices, pred_result[:, sorted_indices]

    @classmethod
    def load(cls, model_dir, intent_classifier):
        # type: (str, str) -> SklearnIntentClassifier
        import cloudpickle

        if model_dir and intent_classifier:
            classifier_file = os.path.join(model_dir, intent_classifier)
            with io.open(classifier_file, 'rb') as f:
                if PY3:
                    return cloudpickle.load(f, encoding="latin-1")
                else:
                    return cloudpickle.load(f)
        else:
            return SklearnIntentClassifier()

    def persist(self, model_dir):
        # type: (str) -> dict
        """Persist this model into the passed directory. Returns the metadata necessary to load the model again."""

        import cloudpickle

        classifier_file = os.path.join(model_dir, "intent_classifier.pkl")
        with io.open(classifier_file, 'wb') as f:
            cloudpickle.dump(self, f)

        return {
            "intent_classifier": "intent_classifier.pkl"
        }<|MERGE_RESOLUTION|>--- conflicted
+++ resolved
@@ -67,14 +67,10 @@
         y = self.transform_labels_str2num(labels)
         X = intent_features
 
-<<<<<<< HEAD
         # dirty str fix because sklearn is expecting str not instance of basestr...
         tuned_parameters = [{'C': [1, 2, 5, 10, 20, 100], 'kernel': [str('linear')]}]
-        cv_splits = min(5, np.min(np.bincount(y)))
-=======
-        tuned_parameters = [{'C': [1, 2, 5, 10, 20, 100], 'kernel': ['linear']}]
         cv_splits = max(2, min(5, np.min(np.bincount(y))))
->>>>>>> 0a3bfa33
+
         self.clf = GridSearchCV(SVC(C=1, probability=True),
                                 param_grid=tuned_parameters, n_jobs=num_threads,
                                 cv=cv_splits, scoring='f1_weighted')
