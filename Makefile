--- conflicted
+++ resolved
@@ -261,18 +261,6 @@
 
 build-docker: build-docker-base build-docker-builder build-docker-rasa-deps build-docker-rasa-image  ## Build Rasa Pro Docker image.
 
-<<<<<<< HEAD
-build-tests-deployment-env: ## Create environment files (.env) for docker compose.
-	cd tests_deployment && \
-	test -f .env || cat .env.example >> .env
-
-run-integration-containers: build-tests-deployment-env ## Run the integration test containers.
-	cd tests_deployment && \
-	docker compose -f docker-compose.integration.yml up &
-
-stop-integration-containers: ## Stop the integration test containers.
-	cd tests_deployment && \
-=======
 build-tests-deployment-env: ## Create environment files (.env) for docker-compose.
 	cd $(INTEGRATION_TEST_DEPLOYMENT_PATH) && \
 	test -f .env || cat .env.example >> .env
@@ -283,7 +271,6 @@
 
 stop-integration-containers: ## Stop the integration test containers.
 	cd $(INTEGRATION_TEST_DEPLOYMENT_PATH) && \
->>>>>>> 85ce6f60
 	docker compose -f docker-compose.integration.yml down
 
 tag-release-auto:  ## Tag a release automatically.
@@ -292,13 +279,6 @@
 TRACING_INTEGRATION_TEST_DEPLOYMENT_PATH = $(INTEGRATION_TEST_DEPLOYMENT_PATH)/integration_tests_tracing_deployment
 TRACING_INTEGRATION_TEST_DOCKER_COMPOSE = $(TRACING_INTEGRATION_TEST_DEPLOYMENT_PATH)/docker-compose.yml
 
-<<<<<<< HEAD
-run-tracing-integration-containers: train ## Run the tracing integration test containers.
-	docker compose -f tests_deployment/integration_tests_tracing_deployment/docker-compose.intg.yml up -d
-
-stop-tracing-integration-containers: ## Stop the tracing integration test containers.
-	docker compose -f tests_deployment/integration_tests_tracing_deployment/docker-compose.intg.yml down
-=======
 train-nlu:  ## Train the simple NLU bot for tracing integration tests.
 	docker run \
 		--rm \
@@ -319,7 +299,6 @@
 	docker compose \
 		-f $(TRACING_INTEGRATION_TEST_DOCKER_COMPOSE) \
 		down
->>>>>>> 85ce6f60
 
 test-tracing-integration:  ## Run the tracing integration tests. Make sure to run run-tracing-integration-containers before running this target.
 	PROTOCOL_BUFFERS_PYTHON_IMPLEMENTATION=python \
