--- conflicted
+++ resolved
@@ -39,12 +39,9 @@
     "simplejson~=3.13",
     "ruamel.yaml~=0.15.7",
     "coloredlogs~=9.0",
-<<<<<<< HEAD
     "fuzzywuzzy==0.17.0",
-    "python-Levenshtein==0.12.0"
-=======
+    "python-Levenshtein==0.12.0",
     "scikit-learn~=0.20.2"
->>>>>>> 62bc21f7
 ]
 
 extras_requires = {
