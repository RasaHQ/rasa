--- conflicted
+++ resolved
@@ -71,8 +71,6 @@
     def get(
         self, key: Text, sub_key: Optional[Text] = None
     ) -> Union[Dict[Text, List[np.ndarray]], List[np.ndarray]]:
-<<<<<<< HEAD
-=======
         """Get the data under the given keys.
 
         Args:
@@ -82,7 +80,6 @@
         Returns:
             The requested data.
         """
->>>>>>> 44d288ce
         if sub_key is None and key in self.data:
             return self.data[key]
 
@@ -92,13 +89,30 @@
         return []
 
     def items(self) -> ItemsView:
-<<<<<<< HEAD
+        """Return the items of the data attribute.
+
+        Returns:
+            The items of data.
+        """
         return self.data.items()
 
     def values(self) -> ValuesView[Dict[Text, List[np.ndarray]]]:
+        """Return the values of the data attribute.
+
+        Returns:
+            The values of data.
+        """
         return self.data.values()
 
     def keys(self, key: Optional[Text] = None) -> List[Text]:
+        """Return the keys of the data attribute.
+
+        Args:
+            key: The optional key.
+
+        Returns:
+            The keys of the data.
+        """
         if key is None:
             return list(self.data.keys())
 
@@ -108,6 +122,11 @@
         return []
 
     def first_data_example(self) -> Data:
+        """Return the data with just one feature example per key, sub-key.
+
+        Returns:
+            The simplified data.
+        """
         out_data = {}
         for key, attribute_data in self.data.items():
             out_data[key] = {}
@@ -115,54 +134,6 @@
                 out_data[key][sub_key] = [feature[:1] for feature in features]
         return out_data
 
-    def feature_not_exist(self, key: Text, sub_key: Optional[Text] = None) -> bool:
-        """Check if feature key is present and features are available."""
-=======
-        """Return the items of the data attribute.
-
-        Returns:
-            The items of data.
-        """
-        return self.data.items()
-
-    def values(self) -> ValuesView[Dict[Text, List[np.ndarray]]]:
-        """Return the values of the data attribute.
-
-        Returns:
-            The values of data.
-        """
-        return self.data.values()
-
-    def keys(self, key: Optional[Text] = None) -> List[Text]:
-        """Return the keys of the data attribute.
-
-        Args:
-            key: The optional key.
-
-        Returns:
-            The keys of the data.
-        """
-        if key is None:
-            return list(self.data.keys())
-
-        if key in self.data:
-            return list(self.data[key].keys())
-
-        return []
-
-    def first_data_example(self) -> Data:
-        """Return the data with just one feature example per key, sub-key.
-
-        Returns:
-            The simplified data.
-        """
-        out_data = {}
-        for key, attribute_data in self.data.items():
-            out_data[key] = {}
-            for sub_key, features in attribute_data.items():
-                out_data[key][sub_key] = [feature[:1] for feature in features]
-        return out_data
-
     def does_feature_not_exist(self, key: Text, sub_key: Optional[Text] = None) -> bool:
         """Check if feature key (and sub-key) is present and features are available.
 
@@ -173,7 +144,6 @@
         Returns:
             True, if no features for the given keys exists, False otherwise.
         """
->>>>>>> 44d288ce
         if sub_key:
             return (
                 key not in self.data
@@ -196,12 +166,9 @@
             data: The data.
 
         Raises: A ValueError if number of examples differ for different features.
-<<<<<<< HEAD
-=======
 
         Returns:
             The number of examples in data.
->>>>>>> 44d288ce
         """
         if not data:
             data = self.data
@@ -229,10 +196,6 @@
         return example_lengths[0]
 
     def feature_dimension(self, key: Text, sub_key: Text) -> int:
-<<<<<<< HEAD
-        """Get the feature dimension of the given key."""
-
-=======
         """Get the feature dimension of the given key.
 
         Args:
@@ -242,7 +205,6 @@
         Returns:
             The feature dimension.
         """
->>>>>>> 44d288ce
         if key not in self.data or sub_key not in self.data[key]:
             return 0
 
@@ -254,8 +216,12 @@
         return number_of_features
 
     def add_data(self, data: Data, key_prefix: Optional[Text] = None) -> None:
-<<<<<<< HEAD
-        """Add incoming data to data."""
+        """Add incoming data to data.
+
+        Args:
+            data: The data to add.
+            key_prefix: Optional key prefix to use in front of the key value.
+        """
         for key, attribute_data in data.items():
             for sub_key, features in attribute_data.items():
                 if key_prefix:
@@ -267,30 +233,6 @@
         self, key: Text, sub_key: Text, features: Optional[List[np.ndarray]]
     ) -> None:
         """Add list of features to data under specified key.
-=======
-        """Add incoming data to data.
->>>>>>> 44d288ce
-
-        Args:
-            data: The data to add.
-            key_prefix: Optional key prefix to use in front of the key value.
-        """
-<<<<<<< HEAD
-        if features is None:
-            return
-
-=======
-        for key, attribute_data in data.items():
-            for sub_key, features in attribute_data.items():
-                if key_prefix:
-                    self.add_features(f"{key_prefix}{key}", sub_key, features)
-                else:
-                    self.add_features(key, sub_key, features)
-
-    def add_features(
-        self, key: Text, sub_key: Text, features: Optional[List[np.ndarray]]
-    ) -> None:
-        """Add list of features to data under specified key.
 
         Should update number of examples.
 
@@ -302,7 +244,6 @@
         if features is None:
             return
 
->>>>>>> 44d288ce
         for data in features:
             if data.size > 0:
                 self.data[key][sub_key].append(data)
@@ -316,9 +257,6 @@
     def add_lengths(
         self, key: Text, sub_key: Text, from_key: Text, from_sub_key: Text
     ) -> None:
-<<<<<<< HEAD
-        """Adds np.array of lengths of sequences to data under given key."""
-=======
         """Adds np.array of lengths of sequences to data under given key.
 
         Args:
@@ -327,7 +265,6 @@
             from_key: The key to take the lengths from
             from_sub_key: The sub-key to take the lengths from
         """
->>>>>>> 44d288ce
         if not self.data.get(from_key) or not self.data.get(from_key, {}).get(
             from_sub_key
         ):
@@ -570,8 +507,6 @@
         This batching strategy puts rare classes approximately in every other batch,
         by repeating them. Mimics stratified batching, but also takes into account
         that more populated classes should appear more often.
-<<<<<<< HEAD
-=======
 
         Args:
             data: The data.
@@ -580,7 +515,6 @@
 
         Returns:
             The balanced data.
->>>>>>> 44d288ce
         """
         self._check_label_key()
 
@@ -716,8 +650,6 @@
     def _data_for_ids(data: Optional[Data], ids: np.ndarray) -> Data:
         """Filter model data by ids.
 
-<<<<<<< HEAD
-=======
         Args:
             data: The data to filter
             ids: The ids
@@ -726,7 +658,6 @@
             The filtered data
         """
 
->>>>>>> 44d288ce
         new_data = defaultdict(lambda: defaultdict(list))
 
         if data is None:
@@ -764,16 +695,12 @@
             )
         return label_data
 
-<<<<<<< HEAD
-    def _check_label_key(self):
-=======
     def _check_label_key(self) -> None:
         """Check if the label key exists.
 
         Raises:
             ValueError if the label key and sub-key is not in data.
         """
->>>>>>> 44d288ce
         if (
             self.label_key is not None
             and self.label_sub_key is not None
