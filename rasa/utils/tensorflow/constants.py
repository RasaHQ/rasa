--- conflicted
+++ resolved
@@ -106,9 +106,7 @@
 THRESHOLD_KEY = "threshold"
 SEVERITY_KEY = "severity"
 NAME = "name"
-<<<<<<< HEAD
 
 TF_DETERMINISTIC_OPS = "TF_DETERMINISTIC_OPS"
-=======
-EPOCH_OVERRIDE = "epoch_override"
->>>>>>> 90fa4f4d
+
+EPOCH_OVERRIDE = "epoch_override"