from pathlib import Path
import copy
import numpy as np
from typing import Optional, Text, Dict, Any, Union, List, Tuple, TYPE_CHECKING

import rasa.shared.utils.common
import rasa.shared.utils.io
import rasa.nlu.utils.bilou_utils
from rasa.shared.constants import NEXT_MAJOR_VERSION_FOR_DEPRECATIONS
from rasa.nlu.constants import NUMBER_OF_SUB_TOKENS
import rasa.utils.io as io_utils
from rasa.utils.tensorflow.constants import (
    LOSS_TYPE,
    SIMILARITY_TYPE,
    EVAL_NUM_EXAMPLES,
    EVAL_NUM_EPOCHS,
    EPOCHS,
    SOFTMAX,
    MARGIN,
    AUTO,
    INNER,
    LINEAR_NORM,
    COSINE,
    SEQUENCE,
    CROSS_ENTROPY,
    TRANSFORMER_SIZE,
    NUM_TRANSFORMER_LAYERS,
    DENSE_DIMENSION,
    CONSTRAIN_SIMILARITIES,
    MODEL_CONFIDENCE,
)
from rasa.utils.tensorflow.callback import RasaTrainingLogger, RasaModelCheckpoint
from rasa.utils.tensorflow.data_generator import RasaBatchDataGenerator
from rasa.utils.tensorflow.model_data import RasaModelData
from rasa.shared.nlu.constants import (
    ACTION_NAME,
    INTENT,
    ENTITIES,
    SPLIT_ENTITIES_BY_COMMA,
)
from rasa.shared.core.constants import ACTIVE_LOOP, SLOTS
from rasa.core.constants import DIALOGUE
from rasa.shared.exceptions import InvalidConfigException

if TYPE_CHECKING:
    from rasa.nlu.extractors.extractor import EntityTagSpec
<<<<<<< HEAD
    from rasa.shared.nlu.training_data.tokens import Token
=======
    from rasa.nlu.tokenizers.tokenizer import Token
    from tensorflow.keras.callbacks import Callback
>>>>>>> 74ce5592


def normalize(values: np.ndarray, ranking_length: Optional[int] = 0) -> np.ndarray:
    """Normalizes an array of positive numbers over the top `ranking_length` values.

    Other values will be set to 0.
    """
    new_values = values.copy()  # prevent mutation of the input
    if 0 < ranking_length < len(new_values):
        ranked = sorted(new_values, reverse=True)
        new_values[new_values < ranked[ranking_length - 1]] = 0

    if np.sum(new_values) > 0:
        new_values = new_values / np.sum(new_values)

    return new_values


def update_similarity_type(config: Dict[Text, Any]) -> Dict[Text, Any]:
    """
    If SIMILARITY_TYPE is set to 'auto', update the SIMILARITY_TYPE depending
    on the LOSS_TYPE.
    Args:
        config: model configuration

    Returns: updated model configuration
    """
    if config.get(SIMILARITY_TYPE) == AUTO:
        if config[LOSS_TYPE] == CROSS_ENTROPY:
            config[SIMILARITY_TYPE] = INNER
        elif config[LOSS_TYPE] == MARGIN:
            config[SIMILARITY_TYPE] = COSINE

    return config


def update_deprecated_loss_type(config: Dict[Text, Any]) -> Dict[Text, Any]:
    """Updates LOSS_TYPE to 'cross_entropy' if it is set to 'softmax'.

    Args:
        config: model configuration

    Returns:
        updated model configuration
    """
    # TODO: Completely deprecate this with 3.0
    if config.get(LOSS_TYPE) == SOFTMAX:
        rasa.shared.utils.io.raise_deprecation_warning(
            f"`{LOSS_TYPE}={SOFTMAX}` is deprecated. "
            f"Please update your configuration file to use"
            f"`{LOSS_TYPE}={CROSS_ENTROPY}` instead.",
            warn_until_version=NEXT_MAJOR_VERSION_FOR_DEPRECATIONS,
        )
        config[LOSS_TYPE] = CROSS_ENTROPY

    return config


def align_token_features(
    list_of_tokens: List[List["Token"]],
    in_token_features: np.ndarray,
    shape: Optional[Tuple] = None,
) -> np.ndarray:
    """Align token features to match tokens.

    ConveRTTokenizer, LanguageModelTokenizers might split up tokens into sub-tokens.
    We need to take the mean of the sub-token vectors and take that as token vector.

    Args:
        list_of_tokens: tokens for examples
        in_token_features: token features from ConveRT
        shape: shape of feature matrix

    Returns:
        Token features.
    """
    if shape is None:
        shape = in_token_features.shape
    out_token_features = np.zeros(shape)

    for example_idx, example_tokens in enumerate(list_of_tokens):
        offset = 0
        for token_idx, token in enumerate(example_tokens):
            number_sub_words = token.get(NUMBER_OF_SUB_TOKENS, 1)

            if number_sub_words > 1:
                token_start_idx = token_idx + offset
                token_end_idx = token_idx + offset + number_sub_words

                mean_vec = np.mean(
                    in_token_features[example_idx][token_start_idx:token_end_idx],
                    axis=0,
                )

                offset += number_sub_words - 1

                out_token_features[example_idx][token_idx] = mean_vec
            else:
                out_token_features[example_idx][token_idx] = in_token_features[
                    example_idx
                ][token_idx + offset]

    return out_token_features


def update_evaluation_parameters(config: Dict[Text, Any]) -> Dict[Text, Any]:
    """
    If EVAL_NUM_EPOCHS is set to -1, evaluate at the end of the training.

    Args:
        config: model configuration

    Returns: updated model configuration
    """

    if config[EVAL_NUM_EPOCHS] == -1:
        config[EVAL_NUM_EPOCHS] = config[EPOCHS]
    elif config[EVAL_NUM_EPOCHS] < 1:
        raise ValueError(
            f"'{EVAL_NUM_EXAMPLES}' is set to "
            f"'{config[EVAL_NUM_EPOCHS]}'. "
            f"Only values > 1 are allowed for this configuration value."
        )

    return config


def load_tf_hub_model(model_url: Text) -> Any:
    """Load model from cache if possible, otherwise from TFHub"""

    import tensorflow_hub as tfhub

    # needed to load the ConveRT model
    # noinspection PyUnresolvedReferences
    import tensorflow_text
    import os

    # required to take care of cases when other files are already
    # stored in the default TFHUB_CACHE_DIR
    try:
        return tfhub.load(model_url)
    except OSError:
        directory = io_utils.create_temporary_directory()
        os.environ["TFHUB_CACHE_DIR"] = directory
        return tfhub.load(model_url)


def _replace_deprecated_option(
    old_option: Text,
    new_option: Union[Text, List[Text]],
    config: Dict[Text, Any],
    warn_until_version: Text = NEXT_MAJOR_VERSION_FOR_DEPRECATIONS,
) -> Dict[Text, Any]:
    if old_option not in config:
        return {}

    if isinstance(new_option, str):
        rasa.shared.utils.io.raise_deprecation_warning(
            f"Option '{old_option}' got renamed to '{new_option}'. "
            f"Please update your configuration file.",
            warn_until_version=warn_until_version,
        )
        return {new_option: config[old_option]}

    rasa.shared.utils.io.raise_deprecation_warning(
        f"Option '{old_option}' got renamed to "
        f"a dictionary '{new_option[0]}' with a key '{new_option[1]}'. "
        f"Please update your configuration file.",
        warn_until_version=warn_until_version,
    )
    return {new_option[0]: {new_option[1]: config[old_option]}}


def check_deprecated_options(config: Dict[Text, Any]) -> Dict[Text, Any]:
    """Update the config according to changed config params.

    If old model configuration parameters are present in the provided config, replace
    them with the new parameters and log a warning.

    Args:
        config: model configuration

    Returns: updated model configuration
    """
    # note: call _replace_deprecated_option() here when there are options to deprecate

    return config


def check_core_deprecated_options(config: Dict[Text, Any]) -> Dict[Text, Any]:
    """Update the core config according to changed config params.

    If old model configuration parameters are present in the provided config, replace
    them with the new parameters and log a warning.

    Args:
        config: model configuration

    Returns: updated model configuration
    """
    # note: call _replace_deprecated_option() here when there are options to deprecate
    new_config = {}
    if isinstance(config.get(TRANSFORMER_SIZE), int):
        new_config = override_defaults(
            new_config,
            _replace_deprecated_option(
                TRANSFORMER_SIZE, [TRANSFORMER_SIZE, DIALOGUE], config
            ),
        )

    if isinstance(config.get(NUM_TRANSFORMER_LAYERS), int):
        new_config = override_defaults(
            new_config,
            _replace_deprecated_option(
                NUM_TRANSFORMER_LAYERS, [NUM_TRANSFORMER_LAYERS, DIALOGUE], config
            ),
        )

    if isinstance(config.get(DENSE_DIMENSION), int):
        new_config = override_defaults(
            new_config,
            _replace_deprecated_option(
                DENSE_DIMENSION, [DENSE_DIMENSION, INTENT], config
            ),
        )
        new_config = override_defaults(
            new_config,
            _replace_deprecated_option(
                DENSE_DIMENSION, [DENSE_DIMENSION, ACTION_NAME], config
            ),
        )
        new_config = override_defaults(
            new_config,
            _replace_deprecated_option(
                DENSE_DIMENSION, [DENSE_DIMENSION, ENTITIES], config
            ),
        )
        new_config = override_defaults(
            new_config,
            _replace_deprecated_option(
                DENSE_DIMENSION, [DENSE_DIMENSION, SLOTS], config
            ),
        )
        new_config = override_defaults(
            new_config,
            _replace_deprecated_option(
                DENSE_DIMENSION, [DENSE_DIMENSION, ACTIVE_LOOP], config
            ),
        )

    config.update(new_config)
    return config


def entity_label_to_tags(
    model_predictions: Dict[Text, Any],
    entity_tag_specs: List["EntityTagSpec"],
    bilou_flag: bool = False,
    prediction_index: int = 0,
) -> Tuple[Dict[Text, List[Text]], Dict[Text, List[float]]]:
    """Convert the output predictions for entities to the actual entity tags.

    Args:
        model_predictions: the output predictions using the entity tag indices
        entity_tag_specs: the entity tag specifications
        bilou_flag: if 'True', the BILOU tagging schema was used
        prediction_index: the index in the batch of predictions
            to use for entity extraction

    Returns:
        A map of entity tag type, e.g. entity, role, group, to actual entity tags and
        confidences.
    """
    predicted_tags = {}
    confidence_values = {}

    for tag_spec in entity_tag_specs:
        predictions = model_predictions[f"e_{tag_spec.tag_name}_ids"]
        confidences = model_predictions[f"e_{tag_spec.tag_name}_scores"]

        if not np.any(predictions):
            continue

        confidences = [float(c) for c in confidences[prediction_index]]
        tags = [tag_spec.ids_to_tags[p] for p in predictions[prediction_index]]

        if bilou_flag:
            (
                tags,
                confidences,
            ) = rasa.nlu.utils.bilou_utils.ensure_consistent_bilou_tagging(
                tags, confidences
            )

        predicted_tags[tag_spec.tag_name] = tags
        confidence_values[tag_spec.tag_name] = confidences

    return predicted_tags, confidence_values


def override_defaults(
    defaults: Optional[Dict[Text, Any]], custom: Optional[Dict[Text, Any]]
) -> Dict[Text, Any]:
    """Override default config with the given config.

    We cannot use `dict.update` method because configs contain nested dicts.

    Args:
        defaults: default config
        custom: user config containing new parameters

    Returns:
        updated config
    """
    if defaults:
        config = copy.deepcopy(defaults)
    else:
        config = {}

    if custom:
        for key in custom.keys():
            if isinstance(config.get(key), dict):
                config[key].update(custom[key])
            else:
                config[key] = custom[key]

    return config


def create_data_generators(
    model_data: RasaModelData,
    batch_sizes: Union[int, List[int]],
    epochs: int,
    batch_strategy: Text = SEQUENCE,
    eval_num_examples: int = 0,
    random_seed: Optional[int] = None,
) -> Tuple[RasaBatchDataGenerator, Optional[RasaBatchDataGenerator]]:
    """Create data generators for train and optional validation data.

    Args:
        model_data: The model data to use.
        batch_sizes: The batch size(s).
        epochs: The number of epochs to train.
        batch_strategy: The batch strategy to use.
        eval_num_examples: Number of examples to use for validation data.
        random_seed: The random seed.

    Returns:
        The training data generator and optional validation data generator.
    """
    validation_data_generator = None
    if eval_num_examples > 0:
        model_data, evaluation_model_data = model_data.split(
            eval_num_examples, random_seed,
        )
        validation_data_generator = RasaBatchDataGenerator(
            evaluation_model_data,
            batch_size=batch_sizes,
            epochs=epochs,
            batch_strategy=batch_strategy,
            shuffle=True,
            random_seed=random_seed,
        )

    data_generator = RasaBatchDataGenerator(
        model_data,
        batch_size=batch_sizes,
        epochs=epochs,
        batch_strategy=batch_strategy,
        shuffle=True,
        random_seed=random_seed,
    )

    return data_generator, validation_data_generator


def create_common_callbacks(
    epochs: int,
    tensorboard_log_dir: Optional[Text] = None,
    tensorboard_log_level: Optional[Text] = None,
    checkpoint_dir: Optional[Path] = None,
) -> List["Callback"]:
    """Create common callbacks.

    The following callbacks are created:
    - RasaTrainingLogger callback
    - Optional TensorBoard callback
    - Optional RasaModelCheckpoint callback

    Args:
        epochs: the number of epochs to train
        tensorboard_log_dir: optional directory that should be used for tensorboard
        tensorboard_log_level: defines when training metrics for tensorboard should be
                               logged. Valid values: 'epoch' and 'batch'.
        checkpoint_dir: optional directory that should be used for model checkpointing

    Returns:
        A list of callbacks.
    """
    import tensorflow as tf

    callbacks = [RasaTrainingLogger(epochs, silent=False)]

    if tensorboard_log_dir:
        if tensorboard_log_level == "minibatch":
            tensorboard_log_level = "batch"
            rasa.shared.utils.io.raise_deprecation_warning(
                "You set 'tensorboard_log_level' to 'minibatch'. This value should not "
                "be used anymore. Please use 'batch' instead."
            )

        callbacks.append(
            tf.keras.callbacks.TensorBoard(
                log_dir=tensorboard_log_dir,
                update_freq=tensorboard_log_level,
                write_graph=True,
                write_images=True,
                histogram_freq=10,
            )
        )

    if checkpoint_dir:
        callbacks.append(RasaModelCheckpoint(checkpoint_dir))

    return callbacks


def update_confidence_type(component_config: Dict[Text, Any]) -> Dict[Text, Any]:
    """Set model confidence to auto if margin loss is used.

    Option `auto` is reserved for margin loss type. It will be removed once margin loss
    is deprecated.

    Args:
        component_config: model configuration

    Returns:
        updated model configuration
    """
    if component_config[LOSS_TYPE] == MARGIN:
        rasa.shared.utils.io.raise_warning(
            f"Overriding defaults by setting {MODEL_CONFIDENCE} to "
            f"{AUTO} as {LOSS_TYPE} is set to {MARGIN} in the configuration. This means that "
            f"model's confidences will be computed as cosine similarities. "
            f"Users are encouraged to shift to cross entropy loss by setting `{LOSS_TYPE}={CROSS_ENTROPY}`."
        )
        component_config[MODEL_CONFIDENCE] = AUTO
    return component_config


def validate_configuration_settings(component_config: Dict[Text, Any]) -> None:
    """Validates that combination of parameters in the configuration are correctly set.

    Args:
        component_config: Configuration to validate.
    """
    _check_loss_setting(component_config)
    _check_confidence_setting(component_config)
    _check_similarity_loss_setting(component_config)


def _check_confidence_setting(component_config: Dict[Text, Any]) -> None:
    if component_config[MODEL_CONFIDENCE] == COSINE:
        raise InvalidConfigException(
            f"{MODEL_CONFIDENCE}={COSINE} was introduced in Rasa Open Source 2.3.0 "
            f"but post-release experiments revealed that using cosine similarity can "
            f"change the order of predicted labels. "
            f"Since this is not ideal, using `{MODEL_CONFIDENCE}={COSINE}` has been "
            f"removed in versions post `2.3.3`. "
            f"Please use either `{SOFTMAX}` or `{LINEAR_NORM}` as possible values."
        )
    if component_config[MODEL_CONFIDENCE] == INNER:
        raise InvalidConfigException(
            f"{MODEL_CONFIDENCE}={INNER} is deprecated as it produces an unbounded "
            f"range of confidences which can break the logic of assistants in various "
            f"other places. "
            f"Please use `{MODEL_CONFIDENCE}={LINEAR_NORM}` which will produce a "
            f"linearly normalized version of dot product similarities with each value "
            f"in the range `[0,1]`."
        )
    if component_config[MODEL_CONFIDENCE] not in [SOFTMAX, LINEAR_NORM, AUTO]:
        raise InvalidConfigException(
            f"{MODEL_CONFIDENCE}={component_config[MODEL_CONFIDENCE]} is not a valid "
            f"setting. Possible values: `{SOFTMAX}`, `{LINEAR_NORM}`."
        )
    if component_config[MODEL_CONFIDENCE] == SOFTMAX:
        rasa.shared.utils.io.raise_warning(
            f"{MODEL_CONFIDENCE} is set to `softmax`. It is recommended "
            f"to try using `{MODEL_CONFIDENCE}={LINEAR_NORM}` to make it easier to "
            f"tune fallback thresholds.",
            category=UserWarning,
        )
        if component_config[LOSS_TYPE] not in [SOFTMAX, CROSS_ENTROPY]:
            raise InvalidConfigException(
                f"{LOSS_TYPE}={component_config[LOSS_TYPE]} and "
                f"{MODEL_CONFIDENCE}={SOFTMAX} is not a valid "
                f"combination. You can use {MODEL_CONFIDENCE}={SOFTMAX} "
                f"only with {LOSS_TYPE}={CROSS_ENTROPY}."
            )
        if component_config[SIMILARITY_TYPE] not in [INNER, AUTO]:
            raise InvalidConfigException(
                f"{SIMILARITY_TYPE}={component_config[SIMILARITY_TYPE]} and "
                f"{MODEL_CONFIDENCE}={SOFTMAX} is not a valid "
                f"combination. You can use {MODEL_CONFIDENCE}={SOFTMAX} "
                f"only with {SIMILARITY_TYPE}={INNER}."
            )


def _check_loss_setting(component_config: Dict[Text, Any]) -> None:
    if not component_config[CONSTRAIN_SIMILARITIES] and component_config[LOSS_TYPE] in [
        SOFTMAX,
        CROSS_ENTROPY,
    ]:
        rasa.shared.utils.io.raise_warning(
            f"{CONSTRAIN_SIMILARITIES} is set to `False`. It is recommended "
            f"to set it to `True` when using cross-entropy loss. It will be set to "
            f"`True` by default, "
            f"Rasa Open Source 3.0.0 onwards.",
            category=UserWarning,
        )


def _check_similarity_loss_setting(component_config: Dict[Text, Any]) -> None:
    if (
        component_config[SIMILARITY_TYPE] == COSINE
        and component_config[LOSS_TYPE] == CROSS_ENTROPY
        or component_config[SIMILARITY_TYPE] == INNER
        and component_config[LOSS_TYPE] == MARGIN
    ):
        rasa.shared.utils.io.raise_warning(
            f"`{SIMILARITY_TYPE}={component_config[SIMILARITY_TYPE]}`"
            f" and `{LOSS_TYPE}={component_config[LOSS_TYPE]}` "
            f"is not a recommended setting as it may not lead to best results."
            f"Ideally use `{SIMILARITY_TYPE}={INNER}`"
            f" and `{LOSS_TYPE}={CROSS_ENTROPY}` or"
            f"`{SIMILARITY_TYPE}={COSINE}` and `{LOSS_TYPE}={MARGIN}`.",
            category=UserWarning,
        )


def init_split_entities(
    split_entities_config, default_split_entity
) -> Dict[Text, bool]:
    """Initialise the behaviour for splitting entities by comma (or not).

    Returns:
        Defines desired behaviour for splitting specific entity types and
        default behaviour for splitting any entity types for which no behaviour
        is defined.
    """
    if isinstance(split_entities_config, bool):
        # All entities will be split according to `split_entities_config`
        split_entities_config = {SPLIT_ENTITIES_BY_COMMA: split_entities_config}
    else:
        # All entities not named in split_entities_config will be split
        # according to `split_entities_config`
        split_entities_config[SPLIT_ENTITIES_BY_COMMA] = default_split_entity
    return split_entities_config<|MERGE_RESOLUTION|>--- conflicted
+++ resolved
@@ -44,12 +44,8 @@
 
 if TYPE_CHECKING:
     from rasa.nlu.extractors.extractor import EntityTagSpec
-<<<<<<< HEAD
     from rasa.shared.nlu.training_data.tokens import Token
-=======
-    from rasa.nlu.tokenizers.tokenizer import Token
     from tensorflow.keras.callbacks import Callback
->>>>>>> 74ce5592
 
 
 def normalize(values: np.ndarray, ranking_length: Optional[int] = 0) -> np.ndarray:
