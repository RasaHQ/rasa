--- conflicted
+++ resolved
@@ -43,14 +43,7 @@
         "Converting sparse IndexedSlices.* to a dense Tensor of unknown "
         "shape. This may consume a large amount of memory.",
     ),
-<<<<<<< HEAD
-    (
-        UserWarning,
-        "Slot auto-fill has been removed in 3.0 .*",
-    ),
-=======
     (UserWarning, "Slot auto-fill has been removed in 3.0 .*"),
->>>>>>> a9932b4a
 ]
 
 
@@ -220,12 +213,7 @@
         )
         socktype = SOCK_STREAM if syslog_protocol == TCP_PROTOCOL else SOCK_DGRAM
         syslog_handler = logging.handlers.SysLogHandler(
-<<<<<<< HEAD
-            address=(syslog_address, syslog_port),
-            socktype=socktype,
-=======
             address=(syslog_address, syslog_port), socktype=socktype
->>>>>>> a9932b4a
         )
         syslog_handler.setFormatter(formatter)
         logger.addHandler(syslog_handler)
