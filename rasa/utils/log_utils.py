--- conflicted
+++ resolved
@@ -158,7 +158,6 @@
         log_event: string describing the log event
         **kwargs: dictionary of additional logging context
     """
-<<<<<<< HEAD
     log_level_llm_name = os.environ.get(ENV_LOG_LEVEL_LLM, DEFAULT_LOG_LEVEL_LLM)
     log_level_llm = logging.getLevelName(log_level_llm_name.upper())
 
@@ -169,15 +168,6 @@
         module_env_variable, DEFAULT_LOG_LEVEL_LLM
     )
     log_level_llm_module = logging.getLevelName(log_level_llm_module_name.upper())
-=======
-    log_level_llm = LOG_LEVEL_NAME_TO_LEVEL[
-        os.environ.get(ENV_LOG_LEVEL_LLM, DEFAULT_LOG_LEVEL_LLM)
-    ]
-
-    log_level_llm_module = LOG_LEVEL_NAME_TO_LEVEL[
-        os.environ.get(ENV_LOG_LEVEL_LLM_BY_MODULE[log_module], DEFAULT_LOG_LEVEL_LLM)
-    ]
->>>>>>> e36b1e71
 
     # log at the highest specified level, e.g. max(DEBUG=10, INFO=20)
     log_level = max(log_level_llm, log_level_llm_module)
