--- conflicted
+++ resolved
@@ -4,11 +4,7 @@
 from functools import wraps
 
 import numpy as np
-<<<<<<< HEAD
-from typing import List, Text, Optional, Union, Any, Tuple
-=======
-from typing import Any, Callable, List, Optional, Text, TypeVar, Union
->>>>>>> 6a73b2e7
+from typing import Any, Callable, List, Optional, Text, TypeVar, Union, Tuple
 import matplotlib
 from matplotlib.ticker import FormatStrFormatter
 
@@ -149,7 +145,6 @@
         fig.savefig(output_file, bbox_inches="tight")
 
 
-<<<<<<< HEAD
 def _paired_histogram_specification(
     histogram_data: List[List[float]],
     num_bins: int,
@@ -158,13 +153,6 @@
     y_pad_fraction: float,
 ) -> Tuple[List[float], List[List[float]], List[float], Tuple[float, float]]:
     """Extracts all information from the data needed to plot a paired histogram.
-=======
-@_needs_matplotlib_backend
-def plot_histogram(
-    hist_data: List[List[float]], title: Text, output_file: Optional[Text] = None
-) -> None:
-    """Plots a side-by-side comparative histogram of the confidence distribution.
->>>>>>> 6a73b2e7
 
     Args:
         histogram_data: Two data vectors
@@ -203,6 +191,7 @@
     return bins, histograms, x_ranges, y_range
 
 
+@_needs_matplotlib_backend
 def plot_paired_histogram(
     histogram_data: List[List[float]],
     title: Text,
