--- conflicted
+++ resolved
@@ -285,24 +285,6 @@
     if should_preserve_key_order:
         data = convert_to_ordered_dict(data)
 
-<<<<<<< HEAD
-    with Path(filename).open("w", encoding=DEFAULT_ENCODING) as outfile:
-        return yaml.dump(data, outfile, default_flow_style=False, allow_unicode=True)
-
-
-def write_yaml(data: Any, should_preserve_key_order: bool = False) -> Text:
-    """Writes a yaml string.
-
-    Args:
-        data: The data to write.
-        should_preserve_key_order: Whether to preserve key order in `data`.
-    """
-    if should_preserve_key_order:
-        _enable_ordered_dict_yaml_dumping()
-        data = convert_to_ordered_dict(data)
-
-    return yaml.dump(data, default_flow_style=False, allow_unicode=True)
-=======
     dumper = yaml.YAML()
     # no wrap lines
     dumper.width = YAML_LINE_MAX_WIDTH
@@ -313,7 +295,6 @@
 
     with Path(target).open("w", encoding=DEFAULT_ENCODING) as outfile:
         dumper.dump(data, outfile)
->>>>>>> 7af0ddef
 
 
 def write_text_file(
