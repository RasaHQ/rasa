import asyncio
import contextlib
import hashlib
import inspect
import json
import logging
import multiprocessing
import os
import platform
import sys
import textwrap
import typing
import uuid
from collections import defaultdict
from datetime import datetime
from functools import wraps
from pathlib import Path
from typing import Any, Callable, Dict, List, Optional, Text

import importlib_resources
import rasa
import rasa.anonymization.utils
import rasa.shared.utils.io
import rasa.utils.io
import requests
from rasa import model
from rasa.constants import (
    CONFIG_FILE_TELEMETRY_KEY,
    CONFIG_TELEMETRY_DATE,
    CONFIG_TELEMETRY_ENABLED,
    CONFIG_TELEMETRY_ID,
)
from rasa.engine.storage.local_model_storage import LocalModelStorage
from rasa.plugin import plugin_manager
from rasa.shared.constants import DOCS_URL_TELEMETRY, UTTER_ASK_PREFIX
from rasa.shared.core.flows import Flow
from rasa.shared.core.flows.steps import (
    CollectInformationFlowStep,
    SetSlotsFlowStep,
    LinkFlowStep,
    CallFlowStep,
)
from rasa.shared.exceptions import RasaException
from rasa.utils import common as rasa_utils
<<<<<<< HEAD
import rasa.utils.io
from rasa.utils.licensing import property_of_active_license, get_license_hash
=======
from rasa.utils.licensing import property_of_active_license
from terminaltables import SingleTable
>>>>>>> e4fd8d62

if typing.TYPE_CHECKING:
    from rasa.core.brokers.broker import EventBroker
    from rasa.core.tracker_store import TrackerStore
    from rasa.core.channels.channel import InputChannel
    from rasa.core.agent import Agent
    from rasa.shared.nlu.training_data.training_data import TrainingData
    from rasa.shared.importers.importer import TrainingDataImporter
    from rasa.core.utils import AvailableEndpoints
    from rasa.e2e_test.e2e_test_case import TestCase, Fixture

logger = logging.getLogger(__name__)

SEGMENT_TRACK_ENDPOINT = "https://api.segment.io/v1/track"
SEGMENT_IDENTIFY_ENDPOINT = "https://api.segment.io/v1/identify"
SEGMENT_REQUEST_TIMEOUT = 5  # seconds

TELEMETRY_ENABLED_ENVIRONMENT_VARIABLE = "RASA_TELEMETRY_ENABLED"
TELEMETRY_DEBUG_ENVIRONMENT_VARIABLE = "RASA_TELEMETRY_DEBUG"
RASA_PRO_CONFIG_FILE_TELEMETRY_KEY = "traits"

# the environment variable can be used for local development to set a test key
# e.g. `RASA_TELEMETRY_WRITE_KEY=12354 rasa train`
TELEMETRY_WRITE_KEY_ENVIRONMENT_VARIABLE = "RASA_TELEMETRY_WRITE_KEY"
EXCEPTION_WRITE_KEY_ENVIRONMENT_VARIABLE = "RASA_EXCEPTION_WRITE_KEY"

TELEMETRY_ID = "metrics_id"
TELEMETRY_ENABLED_BY_DEFAULT = True

# if one of these environment variables is set, we assume to be running in CI env
CI_ENVIRONMENT_TELL = [
    "bamboo.buildKey",
    "BUILD_ID",
    "BUILD_NUMBER",
    "BUILDKITE",
    "CI",
    "CIRCLECI",
    "CONTINUOUS_INTEGRATION",
    "GITHUB_ACTIONS",
    "HUDSON_URL",
    "JENKINS_URL",
    "TEAMCITY_VERSION",
    "TRAVIS",
    "CODEBUILD_BUILD_ARN",
    "CODEBUILD_BUILD_ID",
    "CODEBUILD_BATCH_BUILD_IDENTIFIER",
]

# If updating or creating a new event, remember to update
# https://rasa.com/docs/rasa/telemetry
TRAINING_STARTED_EVENT = "Training Started"
TRAINING_COMPLETED_EVENT = "Training Completed"
TELEMETRY_DISABLED_EVENT = "Telemetry Disabled"
TELEMETRY_DATA_SPLIT_EVENT = "Training Data Split"
TELEMETRY_DATA_VALIDATED_EVENT = "Training Data Validated"
TELEMETRY_DATA_CONVERTED_EVENT = "Training Data Converted"
TELEMETRY_TRACKER_EXPORTED_EVENT = "Tracker Exported"
TELEMETRY_INTERACTIVE_LEARNING_STARTED_EVENT = "Interactive Learning Started"
TELEMETRY_SERVER_STARTED_EVENT = "Server Started"
TELEMETRY_PROJECT_CREATED_EVENT = "Project Created"
TELEMETRY_SHELL_STARTED_EVENT = "Shell Started"
TELEMETRY_VISUALIZATION_STARTED_EVENT = "Story Visualization Started"
TELEMETRY_TEST_CORE_EVENT = "Model Core Tested"
TELEMETRY_TEST_NLU_EVENT = "Model NLU Tested"
TELEMETRY_MARKERS_EXTRACTION_INITIATED_EVENT = "Markers Extraction Initiated"
TELEMETRY_MARKERS_EXTRACTED_EVENT = "Markers Extracted"
TELEMETRY_MARKERS_STATS_COMPUTED_EVENT = "Markers Statistics Computed"
TELEMETRY_MARKERS_PARSED_COUNT = "Markers Parsed"

TELEMETRY_RESPONSE_REPHRASED_EVENT = "Response Rephrased"
TELEMETRY_INTENTLESS_POLICY_TRAINING_STARTED_EVENT = (
    "Intentless Policy Training Started"
)
TELEMETRY_INTENTLESS_POLICY_TRAINING_COMPLETED_EVENT = (
    "Intentless Policy Training Completed"
)
TELEMETRY_INTENTLESS_POLICY_PREDICT_EVENT = "Intentless Policy Predicted"
TELEMETRY_LLM_INTENT_PREDICT_EVENT = "LLM Intent Predicted"
TELEMETRY_LLM_INTENT_TRAIN_COMPLETED_EVENT = "LLM Intent Training Completed"
TELEMETRY_E2E_TEST_RUN_STARTED_EVENT = "E2E Test Run Started"

# used to calculate the context on the first call and cache it afterwards
TELEMETRY_CONTEXT = None

# constants used for the training started events
NUM_FLOWS = "num_flows"
NUM_FLOWS_WITH_NLU_TRIGGER = "num_flows_with_nlu_trigger"
NUM_FLOWS_WITH_FLOW_GUARDS = "num_flows_with_flow_guards"
NUM_FLOWS_ALWAYS_INCLUDED_IN_PROMPT = "num_flows_always_included_in_prompt"
NUM_FLOWS_WITH_NOT_STARTABLE_FLOW_GUARDS = "num_flows_with_not_startable_flow_guards"
NUM_COLLECT_STEPS = "num_collect_steps"
NUM_COLLECT_STEPS_WITH_SEPARATE_UTTER = "num_collect_steps_with_separate_utter"
NUM_COLLECT_STEPS_WITH_REJECTIONS = "num_collect_steps_with_rejections"
NUM_COLLECT_STEPS_WITH_NOT_RESET_AFTER_FLOW_ENDS = (
    "num_collect_steps_with_not_reset_after_flow_ends"
)
NUM_SET_SLOT_STEPS = "num_set_slot_steps"
MAX_DEPTH_OF_IF_CONSTRUCT = "max_depth_of_if_construct"
NUM_LINK_STEPS = "num_link_steps"
NUM_CALL_STEPS = "num_call_steps"
NUM_SHARED_SLOTS_BETWEEN_FLOWS = "num_shared_slots_between_flows"
LLM_COMMAND_GENERATOR_MODEL_NAME = "llm_command_generator_model_name"
LLM_COMMAND_GENERATOR_CUSTOM_PROMPT_USED = "llm_command_generator_custom_prompt_used"
FLOW_RETRIEVAL_ENABLED = "flow_retrieval_enabled"
FLOW_RETRIEVAL_EMBEDDING_MODEL_NAME = "flow_retrieval_embedding_model_name"
TRACING_BACKEND = "tracing_backend"
METRICS_BACKEND = "metrics_backend"
VERSION = "version"


def print_telemetry_reporting_info() -> None:
    """Print telemetry information to std out."""
    message = textwrap.dedent(
        f"""
        Rasa Open Source reports anonymous usage telemetry to help improve the product
        for all its users.

        If you'd like to opt-out, you can use `rasa telemetry disable`.
        To learn more, check out {DOCS_URL_TELEMETRY}."""
    ).strip()

    table = SingleTable([[message]])
    print(table.table)


def _default_telemetry_configuration(is_enabled: bool) -> Dict[Text, Any]:
    return {
        CONFIG_TELEMETRY_ENABLED: is_enabled,
        CONFIG_TELEMETRY_ID: uuid.uuid4().hex,
        CONFIG_TELEMETRY_DATE: datetime.now(),
    }


def _write_default_telemetry_configuration(
    is_enabled: bool = TELEMETRY_ENABLED_BY_DEFAULT,
) -> bool:
    new_config = _default_telemetry_configuration(is_enabled)

    keys = [CONFIG_FILE_TELEMETRY_KEY, RASA_PRO_CONFIG_FILE_TELEMETRY_KEY]

    success = all(
        [rasa_utils.write_global_config_value(key, new_config) for key in keys]
    )

    # Do not show info if user has enabled/disabled telemetry via env var
    telemetry_environ = os.environ.get(TELEMETRY_ENABLED_ENVIRONMENT_VARIABLE)
    if is_enabled and success and telemetry_environ is None:
        print_telemetry_reporting_info()

    return success


def _is_telemetry_enabled_in_configuration() -> bool:
    """Read telemetry configuration from the user's Rasa config file in $HOME.

    Creates a default configuration if no configuration exists.

    Returns:
        `True`, if telemetry is enabled, `False` otherwise.
    """
    try:
        stored_config = rasa_utils.read_global_config_value(
            CONFIG_FILE_TELEMETRY_KEY, unavailable_ok=False
        )

        return stored_config[CONFIG_TELEMETRY_ENABLED]
    except ValueError as e:
        logger.debug(f"Could not read telemetry settings from configuration file: {e}")

        # seems like there is no config, we'll create one and enable telemetry
        success = _write_default_telemetry_configuration()
        # if writing the configuration failed, telemetry will be disabled
        return TELEMETRY_ENABLED_BY_DEFAULT and success


def is_telemetry_enabled() -> bool:
    """Check if telemetry is enabled either in configuration or environment.

    Returns:
        `True`, if telemetry is enabled, `False` otherwise.
    """
    telemetry_environ = os.environ.get(TELEMETRY_ENABLED_ENVIRONMENT_VARIABLE)

    if telemetry_environ is not None:
        return telemetry_environ.lower() == "true"

    try:
        return rasa_utils.read_global_config_value(
            CONFIG_FILE_TELEMETRY_KEY, unavailable_ok=False
        )[CONFIG_TELEMETRY_ENABLED]
    except ValueError:
        return False


def initialize_telemetry() -> bool:
    """Read telemetry configuration from the user's Rasa config file in $HOME.

    Creates a default configuration if no configuration exists.

    Returns:
        `True`, if telemetry is enabled, `False` otherwise.
    """
    try:
        # calling this even if the environment variable is set makes sure the
        # configuration is created and there is a telemetry ID
        is_enabled_in_configuration = _is_telemetry_enabled_in_configuration()

        telemetry_environ = os.environ.get(TELEMETRY_ENABLED_ENVIRONMENT_VARIABLE)

        if telemetry_environ is None:
            return is_enabled_in_configuration

        return telemetry_environ.lower() == "true"
    except Exception as e:  # skipcq:PYL-W0703
        logger.exception(
            f"Failed to initialize telemetry reporting: {e}."
            f"Telemetry reporting will be disabled."
        )
        return False


def ensure_telemetry_enabled(f: Callable[..., Any]) -> Callable[..., Any]:
    """Function decorator for telemetry functions that ensures telemetry is enabled.

    WARNING: does not work as a decorator for async generators.

    Args:
        f: function to call if telemetry is enabled
    Returns:
        Return wrapped function
    """
    # allows us to use the decorator for async generator functions
    if inspect.isasyncgenfunction(f):

        @wraps(f)
        async def decorated_async_gen(*args: Any, **kwargs: Any) -> Any:
            if is_telemetry_enabled():
                yield f(*args, **kwargs)

        return decorated_async_gen

    # allows us to use the decorator for async and non async functions
    if asyncio.iscoroutinefunction(f):

        @wraps(f)
        async def decorated_coroutine(*args: Any, **kwargs: Any) -> Any:
            if is_telemetry_enabled():
                return await f(*args, **kwargs)
            return None

        return decorated_coroutine

    @wraps(f)
    def decorated(*args: Any, **kwargs: Any) -> Any:
        if is_telemetry_enabled():
            return f(*args, **kwargs)
        return None

    return decorated


def _fetch_write_key(tool: Text, environment_variable: Text) -> Optional[Text]:
    """Read the write key from a tool from our set of keys.

    Args:
        tool: name of the tool we want to fetch a key for
        environment_variable: name of the environment variable to set the key
    Returns:
        write key, if a key was present.
    """
    import importlib_resources
    from rasa import __name__ as name

    if os.environ.get(environment_variable):
        # a write key set using the environment variable will always
        # overwrite any key provided as part of the package (`keys` file)
        return os.environ.get(environment_variable)

    write_key_path = str(importlib_resources.files(name).joinpath("keys"))

    # noinspection PyBroadException
    try:
        with open(write_key_path) as f:
            return json.load(f).get(tool)
    except Exception:  # skipcq:PYL-W0703
        return None


def telemetry_write_key() -> Optional[Text]:
    """Read the Segment write key from the segment key text file.

    The segment key text file should by present only in wheel/sdist packaged
    versions of Rasa Open Source. This avoids running telemetry locally when
    developing on Rasa or when running CI builds.

    In local development, this should always return `None` to avoid logging telemetry.

    Returns:
        Segment write key, if the key file was present.
    """
    return _fetch_write_key("segment", TELEMETRY_WRITE_KEY_ENVIRONMENT_VARIABLE)


def sentry_write_key() -> Optional[Text]:
    """Read the sentry write key from the sentry key text file.

    Returns:
        Sentry write key, if the key file was present.
    """
    return _fetch_write_key("sentry", EXCEPTION_WRITE_KEY_ENVIRONMENT_VARIABLE)


def _encode_base64(original: Text, encoding: Text = "utf-8") -> Text:
    """Encodes a string as a base64 string.

    Args:
        original: Text to be encoded.
        encoding: Encoding used to convert text to binary.

    Returns:
        Encoded text.
    """
    import base64

    return base64.b64encode(original.encode(encoding)).decode(encoding)


def segment_request_header(write_key: Text) -> Dict[Text, Any]:
    """Use a segment write key to create authentication headers for the segment API.

    Args:
        write_key: Authentication key for segment.

    Returns:
        Authentication headers for segment.
    """
    return {
        "Authorization": "Basic {}".format(_encode_base64(write_key + ":")),
        "Content-Type": "application/json",
    }


def segment_request_payload(
    distinct_id: Text,
    event_name: Text,
    properties: Dict[Text, Any],
    context: Dict[Text, Any],
) -> Dict[Text, Any]:
    """Compose a valid payload for the segment API.

    Args:
        distinct_id: Unique telemetry ID.
        event_name: Name of the event.
        properties: Values to report along the event.
        context: Context information about the event.

    Returns:
        Valid segment payload.
    """
    return {
        "userId": distinct_id,
        "event": event_name,
        "properties": properties,
        "context": context,
    }


def in_continuous_integration() -> bool:
    """Returns `True` if currently running inside a continuous integration context."""
    return any(env in os.environ for env in CI_ENVIRONMENT_TELL)


def _is_telemetry_debug_enabled() -> bool:
    """Check if telemetry debug mode is enabled."""
    return (
        os.environ.get(TELEMETRY_DEBUG_ENVIRONMENT_VARIABLE, "false").lower() == "true"
    )


def print_telemetry_payload(payload: Dict[Text, Any]) -> None:
    """Print a telemetry payload to the commandline.

    Args:
        payload: payload to be delivered to segment.
    """
    payload_json = json.dumps(payload, indent=2)
    logger.debug(f"Telemetry payload: {payload_json}")


def _get_telemetry_write_key() -> Optional[Text]:
    if os.environ.get(TELEMETRY_WRITE_KEY_ENVIRONMENT_VARIABLE):
        return os.environ.get(TELEMETRY_WRITE_KEY_ENVIRONMENT_VARIABLE)

    write_key_path = str(importlib_resources.files(rasa.__name__).joinpath("keys"))

    try:
        with open(write_key_path) as f:
            return json.load(f).get("segment")
    except Exception:
        return None


def _send_event(
    distinct_id: Text,
    event_name: Text,
    properties: Dict[Text, Any],
    context: Dict[Text, Any],
) -> None:
    """Report the contents segmentof an event to the /track Segment endpoint.

    Documentation: https://.com/docs/sources/server/http/

    Do not call this function from outside telemetry.py! This function does not
    check if telemetry is enabled or not.

    Args:
        distinct_id: Unique telemetry ID.
        event_name: Name of the event.
        properties: Values to report along the event.
        context: Context information about the event.
    """
    payload = segment_request_payload(distinct_id, event_name, properties, context)

    _send_request(SEGMENT_TRACK_ENDPOINT, payload)


def _send_request(url: Text, payload: Dict[Text, Any]) -> None:
    """Send a request to the Segment API.

    Args:
        url: URL of the Segment API endpoint
        payload: payload to send to the Segment API
    """
    if _is_telemetry_debug_enabled():
        print_telemetry_payload(payload)
        return

    write_key = _get_telemetry_write_key()
    if not write_key:
        # If RASA_TELEMETRY_WRITE_KEY is empty or `None`, telemetry has not
        # been enabled for this build (e.g. because it is running from source)
        logger.debug("Skipping request to external service: telemetry key not set.")
        return

    headers = rasa.telemetry.segment_request_header(write_key)

    resp = requests.post(
        url=url,
        headers=headers,
        json=payload,
        timeout=SEGMENT_REQUEST_TIMEOUT,
    )
    # handle different failure cases
    if resp.status_code != 200:
        logger.debug(
            f"Segment telemetry request returned a {resp.status_code} response. "
            f"Body: {resp.text}"
        )
    else:
        data = resp.json()
        if not data.get("success"):
            logger.debug(
                f"Segment telemetry request returned a failure. Response: {data}"
            )


def _hash_directory_path(path: Text) -> Optional[Text]:
    """Create a hash for the directory.

    Returns:
        hash of the directories path
    """
    full_path = Path(path).absolute()
    return hashlib.sha256(str(full_path).encode("utf-8")).hexdigest()


# noinspection PyBroadException
def _is_docker() -> bool:
    """Guess if we are running in docker environment.

    Returns:
        `True` if we are running inside docker, `False` otherwise.
    """
    # first we try to use the env
    try:
        os.stat("/.dockerenv")
        return True
    except Exception:  # skipcq:PYL-W0703
        pass

    # if that didn't work, try to use proc information
    try:
        return "docker" in rasa.shared.utils.io.read_file("/proc/self/cgroup", "utf8")
    except Exception:  # skipcq:PYL-W0703
        return False


def with_default_context_fields(
    context: Optional[Dict[Text, Any]] = None
) -> Dict[Text, Any]:
    """Return a new context dictionary with default and provided field values merged.

    The default fields contain only the OS information for now.

    Args:
        context: Context information about the event.

    Return:
        A new context.
    """
    context = context or {}

    return {**_default_context_fields(), **context}


def _default_context_fields() -> Dict[Text, Any]:
    """Return a dictionary that contains the default context values.

    Return:
        A new context containing information about the runtime environment.
    """
    global TELEMETRY_CONTEXT

    if not TELEMETRY_CONTEXT:
        # Make sure to update the example in docs/docs/telemetry/telemetry.mdx
        # if you change / add context
        TELEMETRY_CONTEXT = {
            "os": {"name": platform.system(), "version": platform.release()},
            "ci": in_continuous_integration(),
            "project": model.project_fingerprint(),
            "directory": _hash_directory_path(os.getcwd()),
            "python": sys.version.split(" ")[0],
            "version": rasa.__version__,
            "cpu": multiprocessing.cpu_count(),
            "docker": _is_docker(),
            "license_hash": get_license_hash(),
            "company": property_of_active_license("company"),
        }

    # avoid returning the cached dict --> caller could modify the dictionary...
    # usually we would use `lru_cache`, but that doesn't return a dict copy and
    # doesn't work on inner functions, so we need to roll our own caching...
    return TELEMETRY_CONTEXT.copy()


def _track(
    event_name: Text,
    properties: Optional[Dict[Text, Any]] = None,
    context: Optional[Dict[Text, Any]] = None,
) -> None:
    """Tracks a telemetry event.

    It is OK to use this function from outside telemetry.py, but note that it
    is recommended to create a new track_xyz() function for complex telemetry
    events, or events that are generated from many parts of the Rasa Open Source code.

    Args:
        event_name: Name of the event.
        properties: Dictionary containing the event's properties.
        context: Dictionary containing some context for this event.
    """
    try:
        telemetry_id = get_telemetry_id()

        if not telemetry_id:
            logger.debug("Will not report telemetry events as no ID was found.")
            return

        if not properties:
            properties = {}

        properties[TELEMETRY_ID] = telemetry_id

        _send_event(
            telemetry_id, event_name, properties, with_default_context_fields(context)
        )
    except Exception as e:  # skipcq:PYL-W0703
        logger.debug(f"Skipping telemetry reporting: {e}")


def _identify(
    traits: Optional[Dict[Text, Any]] = None,
    context: Optional[Dict[Text, Any]] = None,
) -> None:
    """Tracks telemetry traits.

    It is OK to use this function from outside telemetry.py, but note that it
    is recommended to create a new track_xyz() function for complex telemetry
    traits, or traits that are generated from many parts of the Rasa Pro code.

    Args:
        traits: Dictionary containing the tracked traits.
        context: Dictionary containing some context for the traits.
    """
    try:
        telemetry_id = get_telemetry_id()

        if not telemetry_id:
            logger.debug("Will not report telemetry events as no ID was found.")
            return

        if not traits:
            traits = {}

        _send_traits(telemetry_id, traits, with_default_context_fields(context))
    except Exception as e:
        logger.debug(f"Skipping telemetry reporting: {e}")


def _send_traits(
    distinct_id: Text,
    traits: Dict[Text, Any],
    context: Dict[Text, Any],
) -> None:
    """Report the contents of telemetry traits to the /identify Segment endpoint.

    Do not call this function from outside telemetry.py! This function does not
    check if telemetry is enabled or not.

    Args:
        distinct_id: Unique telemetry ID.
        traits: Pieces of information to be recorded about
                rasa_plus interface implementations.
        context: Context information to be sent along with traits.
    """
    payload = segment_identify_request_payload(distinct_id, traits, context)

    _send_request(SEGMENT_IDENTIFY_ENDPOINT, payload)


def segment_identify_request_payload(
    distinct_id: Text,
    traits: Dict[Text, Any],
    context: Dict[Text, Any],
) -> Dict[Text, Any]:
    """Compose a valid payload for the segment API.

    Args:
        distinct_id: Unique telemetry ID.
        traits: Pieces of information to be recorded about
                rasa_plus interface implementations.
        context: Context information to be sent along with traits.

    Returns:
        Valid segment payload.
    """
    return {
        "userId": distinct_id,
        "traits": traits,
        "context": context,
    }


def get_telemetry_id() -> Optional[Text]:
    """Return the unique telemetry identifier for this Rasa Pro install.

    The identifier can be based on the license.
    Otherwise, it can be any string, but it should be a UUID.

    Returns:
        The identifier, if it is configured correctly.
    """
    return property_of_active_license(lambda active_license: active_license.jti)


def toggle_telemetry_reporting(is_enabled: bool) -> None:
    """Write to the configuration if telemetry tracking should be enabled or disabled.

    Args:
        is_enabled: `True` if the telemetry reporting should be enabled,
            `False` otherwise.
    """
    configuration = rasa_utils.read_global_config_value(CONFIG_FILE_TELEMETRY_KEY)

    if configuration:
        configuration[CONFIG_TELEMETRY_ENABLED] = is_enabled
    else:
        configuration = _default_telemetry_configuration(is_enabled)

    rasa_utils.write_global_config_value(CONFIG_FILE_TELEMETRY_KEY, configuration)
    rasa_utils.write_global_config_value(
        RASA_PRO_CONFIG_FILE_TELEMETRY_KEY, configuration
    )


def filter_errors(
    event: Optional[Dict[Text, Any]], hint: Optional[Dict[Text, Any]] = None
) -> Optional[Dict[Text, Any]]:
    """Filter errors.

    Args:
        event: event to be logged to sentry
        hint: some hinting information sent alongside of the event

    Returns:
        the event without any sensitive / PII data or `None` if the event constitutes
        an `ImportError` which should be discarded.
    """
    if hint and "exc_info" in hint:
        exc_type, exc_value, tb = hint["exc_info"]
        if isinstance(exc_value, ImportError):
            return None
    return event


def before_send(
    event: Dict[Text, Any], _unused_hint: Optional[Dict[Text, Any]] = None
) -> Optional[Dict[Text, Any]]:
    """Strips the sensitive data and filters errors before sending to sentry.

    Args:
        event: event to be logged to sentry
        _unused_hint: some hinting information sent alongside of the event

    Returns:
        the event without any sensitive / PII data or `None` if the event should
        be discarded.
    """
    cleaned_event = strip_sensitive_data_from_sentry_event(event, _unused_hint)
    return filter_errors(cleaned_event, _unused_hint)


def strip_sensitive_data_from_sentry_event(
    event: Dict[Text, Any], _unused_hint: Optional[Dict[Text, Any]] = None
) -> Optional[Dict[Text, Any]]:
    """Remove any sensitive data from the event (e.g. path names).

    Args:
        event: event to be logged to sentry
        _unused_hint: some hinting information sent alongside of the event

    Returns:
        the event without any sensitive / PII data or `None` if the event should
        be discarded.
    """
    # removes any paths from stack traces (avoids e.g. sending
    # a users home directory name if package is installed there)
    for value in event.get("exception", {}).get("values", []):
        for frame in value.get("stacktrace", {}).get("frames", []):
            frame["abs_path"] = ""

            if f"rasa_sdk{os.path.sep}executor.py" in frame["filename"]:
                # this looks a lot like an exception in the SDK and hence custom code
                # no need for us to deal with that
                return None
            elif "site-packages" in frame["filename"]:
                # drop site-packages and following slash / backslash
                relative_name = frame["filename"].split("site-packages")[-1][1:]
                frame["filename"] = os.path.join("site-packages", relative_name)
            elif "dist-packages" in frame["filename"]:
                # drop dist-packages and following slash / backslash
                relative_name = frame["filename"].split("dist-packages")[-1][1:]
                frame["filename"] = os.path.join("dist-packages", relative_name)
            elif os.path.isabs(frame["filename"]):
                # if the file path is absolute, we'll drop the whole event as this is
                # very likely custom code. needs to happen after cleaning as
                # site-packages / dist-packages paths are also absolute, but fine.
                return None
    return event


@ensure_telemetry_enabled
def initialize_error_reporting() -> None:
    """Sets up automated error reporting.

    Exceptions are reported to sentry. We avoid sending any metadata (local
    variables, paths, ...) to make sure we don't compromise any data. Only the
    exception and its stacktrace is logged and only if the exception origins
    from the `rasa` package.
    """
    import sentry_sdk
    from sentry_sdk import configure_scope
    from sentry_sdk.integrations.atexit import AtexitIntegration
    from sentry_sdk.integrations.dedupe import DedupeIntegration
    from sentry_sdk.integrations.excepthook import ExcepthookIntegration

    # key for local testing can be found at
    # https://sentry.io/settings/rasahq/projects/rasa-open-source/install/python/
    # for local testing, set the key using `RASA_EXCEPTION_WRITE_KEY=key rasa <command>`
    key = sentry_write_key()

    if not key:
        return

    telemetry_id = get_telemetry_id()

    # this is a very defensive configuration, avoiding as many integrations as
    # possible. it also submits very little data (exception with error message
    # and line numbers).
    sentry_sdk.init(
        f"https://{key}.ingest.sentry.io/2801673",
        before_send=before_send,
        integrations=[
            ExcepthookIntegration(),
            DedupeIntegration(),
            AtexitIntegration(lambda _, __: None),
        ],
        send_default_pii=False,  # activate PII filter
        server_name=telemetry_id or "UNKNOWN",
        ignore_errors=[
            # std lib errors
            KeyboardInterrupt,  # user hit the interrupt key (Ctrl+C)
            MemoryError,  # machine is running out of memory
            NotImplementedError,  # user is using a feature that is not implemented
            asyncio.CancelledError,  # an async operation has been cancelled by the user
            # expected Rasa errors
            RasaException,
            OSError,
        ],
        in_app_include=["rasa"],  # only submit errors in this package
        with_locals=False,  # don't submit local variables
        release=f"rasa-{rasa.__version__}",
        default_integrations=False,
        environment="development" if in_continuous_integration() else "production",
    )

    if not telemetry_id:
        return

    with configure_scope() as scope:
        # sentry added these more recently, just a protection in a case where a
        # user has installed an older version of sentry
        if hasattr(scope, "set_user"):
            scope.set_user({"id": telemetry_id})

        default_context = _default_context_fields()
        if hasattr(scope, "set_context"):
            if "os" in default_context:
                # os is a nested dict, hence we report it separately
                scope.set_context("Operating System", default_context.pop("os"))
            scope.set_context("Environment", default_context)


@contextlib.contextmanager
def track_model_training(
    training_data: "TrainingDataImporter", model_type: Text, is_finetuning: bool = False
) -> typing.Generator[None, None, None]:
    """Track a model training started.

    WARNING: since this is a generator, it can't use the ensure telemetry
        decorator. We need to manually add these checks here. This can be
        fixed as soon as we drop python 3.6 support.

    Args:
        training_data: Training data used for the training.
        model_type: Specifies the type of training, should be either "rasa", "core"
            or "nlu".
        is_finetuning: `True` if the model is trained by finetuning another model.
    """
    if not initialize_telemetry():
        # telemetry reporting is disabled. we won't do any reporting
        yield  # runs the training
        return

    config = training_data.get_config()
    stories = training_data.get_stories()
    nlu_data = training_data.get_nlu_data()
    domain = training_data.get_domain()
    flows = training_data.get_flows()
    count_conditional_responses = domain.count_conditional_response_variations()
    (
        count_total_mappings,
        count_custom_mappings,
        count_conditional_mappings,
    ) = domain.count_slot_mapping_statistics()

    training_id = uuid.uuid4().hex

    tracking_data = {
        "language": config.get("language"),
        "training_id": training_id,
        "type": model_type,
        "pipeline": config.get("pipeline"),
        "policies": config.get("policies"),
        "train_schema": config.get("train_schema"),
        "predict_schema": config.get("predict_schema"),
        "num_intent_examples": len(nlu_data.intent_examples),
        "num_entity_examples": len(nlu_data.entity_examples),
        "num_actions": len(domain.action_names_or_texts),
        # Old nomenclature from when 'responses' were still called
        # 'templates' in the domain
        "num_templates": len(domain.responses),
        "num_conditional_response_variations": count_conditional_responses,
        "num_slot_mappings": count_total_mappings,
        "num_custom_slot_mappings": count_custom_mappings,
        "num_conditional_slot_mappings": count_conditional_mappings,
        "num_slots": len(domain.slots),
        "num_forms": len(domain.forms),
        "num_intents": len(domain.intents),
        "num_entities": len(domain.entities),
        "num_story_steps": len(stories.story_steps),
        "num_lookup_tables": len(nlu_data.lookup_tables),
        "num_synonyms": len(nlu_data.entity_synonyms),
        "num_regexes": len(nlu_data.regex_features),
        "is_finetuning": is_finetuning,
        "recipe": config.get("recipe"),
    }

    flow_statistics = _collect_flow_statistics(flows.underlying_flows)
    tracking_data.update(flow_statistics)
    command_generator_settings = _get_llm_command_generator_config(config)
    tracking_data.update(command_generator_settings)

    # Make sure to update the example in docs/docs/telemetry/telemetry.mdx
    # if you change / add any properties
    _track(
        TRAINING_STARTED_EVENT,
        tracking_data,
    )
    start = datetime.now()
    yield
    runtime = datetime.now() - start

    _track(
        TRAINING_COMPLETED_EVENT,
        {
            "training_id": training_id,
            "type": model_type,
            "runtime": int(runtime.total_seconds()),
        },
    )


def _collect_flow_statistics(flows: List[Flow]) -> Dict[str, Any]:
    """Collects some statistics about the flows, such as number of specific steps."""
    data = {
        NUM_FLOWS: len(flows),
        NUM_FLOWS_WITH_NLU_TRIGGER: 0,
        NUM_FLOWS_WITH_FLOW_GUARDS: 0,
        NUM_FLOWS_ALWAYS_INCLUDED_IN_PROMPT: 0,
        NUM_FLOWS_WITH_NOT_STARTABLE_FLOW_GUARDS: 0,
        NUM_COLLECT_STEPS: 0,
        NUM_COLLECT_STEPS_WITH_SEPARATE_UTTER: 0,
        NUM_COLLECT_STEPS_WITH_REJECTIONS: 0,
        NUM_COLLECT_STEPS_WITH_NOT_RESET_AFTER_FLOW_ENDS: 0,
        NUM_SET_SLOT_STEPS: 0,
        MAX_DEPTH_OF_IF_CONSTRUCT: 0,
        NUM_LINK_STEPS: 0,
        NUM_CALL_STEPS: 0,
        NUM_SHARED_SLOTS_BETWEEN_FLOWS: 0,
    }

    slots_used_in_different_flows = defaultdict(set)

    for flow in flows:
        if flow.guard_condition:
            data[NUM_FLOWS_WITH_FLOW_GUARDS] += 1
            if flow.guard_condition.lower() == "false":
                data[NUM_FLOWS_WITH_NOT_STARTABLE_FLOW_GUARDS] += 1

        if flow.always_include_in_prompt:
            data[NUM_FLOWS_ALWAYS_INCLUDED_IN_PROMPT] += 1

        if flow.nlu_triggers:
            data[NUM_FLOWS_WITH_NLU_TRIGGER] += 1

        for step in flow.steps_with_calls_resolved:
            if isinstance(step, CollectInformationFlowStep):
                slots_used_in_different_flows[step.collect].add(flow.id)
                data[NUM_COLLECT_STEPS] += 1
                if len(step.rejections) > 0:
                    data[NUM_COLLECT_STEPS_WITH_REJECTIONS] += 1
                if not step.reset_after_flow_ends:
                    data[NUM_COLLECT_STEPS_WITH_NOT_RESET_AFTER_FLOW_ENDS] += 1
                if step.utter != f"{UTTER_ASK_PREFIX}{step.collect}":
                    data[NUM_COLLECT_STEPS_WITH_SEPARATE_UTTER] += 1

            if isinstance(step, SetSlotsFlowStep):
                for slot in step.slots:
                    slots_used_in_different_flows[slot["key"]].add(flow.id)
                data[NUM_SET_SLOT_STEPS] += 1

            if isinstance(step, LinkFlowStep):
                data[NUM_LINK_STEPS] += 1

            if isinstance(step, CallFlowStep):
                data[NUM_CALL_STEPS] += 1

            if step.next:
                depth = step.next.depth_in_tree()
                if depth > data[MAX_DEPTH_OF_IF_CONSTRUCT]:
                    data[MAX_DEPTH_OF_IF_CONSTRUCT] = depth

    for flows_with_slot in slots_used_in_different_flows.values():
        if len(flows_with_slot) > 1:
            data[NUM_SHARED_SLOTS_BETWEEN_FLOWS] += 1

    return data


def _get_llm_command_generator_config(config: Dict[str, Any]) -> Optional[Dict]:
    """Returns the configuration for the LLMCommandGenerator including the model name,
    whether a custom prompt is used, whether flow retrieval is enabled, and flow
    retrieval embedding model.
    """
    from rasa.dialogue_understanding.generator import LLMCommandGenerator
    from rasa.dialogue_understanding.generator.llm_command_generator import (
        LLM_CONFIG_KEY,
        DEFAULT_LLM_CONFIG,
        FLOW_RETRIEVAL_KEY,
    )
    from rasa.dialogue_understanding.generator.flow_retrieval import (
        DEFAULT_EMBEDDINGS_CONFIG,
    )

    def find_command_generator_component(pipeline: List) -> Optional[Dict]:
        """Finds the LLMCommandGenerator component in the pipeline."""
        for component in pipeline:
            if component["name"] == LLMCommandGenerator.__name__:
                return component
        return None

    def extract_settings(component: Dict) -> Dict:
        """Extracts the settings from the command generator component."""
        custom_prompt_used = "prompt" in component
        llm_model_name = component.get(LLM_CONFIG_KEY, {}).get(
            "model_name", DEFAULT_LLM_CONFIG["model_name"]
        )
        flow_retrieval_config = component.get(FLOW_RETRIEVAL_KEY, {})
        flow_retrieval_enabled = flow_retrieval_config.get("active", True)
        flow_retrieval_embedding_model_name = (
            flow_retrieval_config.get("embeddings", DEFAULT_EMBEDDINGS_CONFIG).get(
                "model"
            )
            if flow_retrieval_enabled
            else None
        )
        return {
            LLM_COMMAND_GENERATOR_MODEL_NAME: llm_model_name,
            LLM_COMMAND_GENERATOR_CUSTOM_PROMPT_USED: custom_prompt_used,
            FLOW_RETRIEVAL_ENABLED: flow_retrieval_enabled,
            FLOW_RETRIEVAL_EMBEDDING_MODEL_NAME: flow_retrieval_embedding_model_name,
        }

    command_generator_config = {
        LLM_COMMAND_GENERATOR_MODEL_NAME: None,
        LLM_COMMAND_GENERATOR_CUSTOM_PROMPT_USED: None,
        FLOW_RETRIEVAL_ENABLED: None,
        FLOW_RETRIEVAL_EMBEDDING_MODEL_NAME: None,
    }

    pipeline = config.get("pipeline", [])
    if not isinstance(pipeline, list):
        return command_generator_config

    command_generator_component = find_command_generator_component(pipeline)
    if command_generator_component is not None:
        extracted_settings = extract_settings(command_generator_component)
        command_generator_config.update(extracted_settings)

    return command_generator_config


@ensure_telemetry_enabled
def track_telemetry_disabled() -> None:
    """Track when a user disables telemetry."""
    _track(TELEMETRY_DISABLED_EVENT)


@ensure_telemetry_enabled
def track_data_split(fraction: float, data_type: Text) -> None:
    """Track when a user splits data.

    Args:
        fraction: How much data goes into train and how much goes into test
        data_type: Is this core, nlu or nlg data
    """
    _track(TELEMETRY_DATA_SPLIT_EVENT, {"fraction": fraction, "type": data_type})


@ensure_telemetry_enabled
def track_validate_files(validation_success: bool) -> None:
    """Track when a user validates data files.

    Args:
        validation_success: Whether the validation was successful
    """
    _track(TELEMETRY_DATA_VALIDATED_EVENT, {"validation_success": validation_success})


@ensure_telemetry_enabled
def track_data_convert(output_format: Text, data_type: Text) -> None:
    """Track when a user converts data.

    Args:
        output_format: Target format for the converter
        data_type: Is this core, nlu or nlg data
    """
    _track(
        TELEMETRY_DATA_CONVERTED_EVENT,
        {"output_format": output_format, "type": data_type},
    )


@ensure_telemetry_enabled
def track_tracker_export(
    number_of_exported_events: int,
    tracker_store: "TrackerStore",
    event_broker: "EventBroker",
) -> None:
    """Track when a user exports trackers.

    Args:
        number_of_exported_events: Number of events that got exported
        tracker_store: Store used to retrieve the events from
        event_broker: Broker the events are getting published towards
    """
    _track(
        TELEMETRY_TRACKER_EXPORTED_EVENT,
        {
            "number_of_exported_events": number_of_exported_events,
            "tracker_store": type(tracker_store).__name__,
            "event_broker": type(event_broker).__name__,
        },
    )


@ensure_telemetry_enabled
def track_interactive_learning_start(
    skip_visualization: bool, save_in_e2e: bool
) -> None:
    """Track when a user starts an interactive learning session.

    Args:
        skip_visualization: Is visualization skipped in this session
        save_in_e2e: Is e2e used in this session
    """
    _track(
        TELEMETRY_INTERACTIVE_LEARNING_STARTED_EVENT,
        {"skip_visualization": skip_visualization, "save_in_e2e": save_in_e2e},
    )


@ensure_telemetry_enabled
def track_server_start(
    input_channels: List["InputChannel"],
    endpoints: Optional["AvailableEndpoints"],
    model_directory: Optional[Text],
    number_of_workers: int,
    is_api_enabled: bool,
) -> None:
    """Tracks when a user starts a rasa server.

    Args:
        input_channels: Used input channels
        endpoints: Endpoint configuration for the server
        model_directory: directory of the running model
        number_of_workers: number of used Sanic workers
        is_api_enabled: whether the rasa API server is enabled
    """
    from rasa.core.utils import AvailableEndpoints

    def project_fingerprint_from_model(
        _model_directory: Optional[Text],
    ) -> Optional[Text]:
        """Gets project fingerprint from an app's loaded model."""
        if not model_directory:
            return None

        try:
            model_archive = model.get_local_model(_model_directory)
            metadata = LocalModelStorage.metadata_from_archive(model_archive)

            return metadata.project_fingerprint
        except Exception:
            return None

    if not endpoints:
        endpoints = AvailableEndpoints()

    _track(
        TELEMETRY_SERVER_STARTED_EVENT,
        {
            "input_channels": [i.name() for i in input_channels],
            "api_enabled": is_api_enabled,
            "number_of_workers": number_of_workers,
            "endpoints_nlg": endpoints.nlg.type if endpoints.nlg else None,
            "endpoints_nlu": endpoints.nlu.type if endpoints.nlu else None,
            "endpoints_action_server": endpoints.action.type
            if endpoints.action
            else None,
            "endpoints_model_server": endpoints.model.type if endpoints.model else None,
            "endpoints_tracker_store": endpoints.tracker_store.type
            if endpoints.tracker_store
            else None,
            "endpoints_lock_store": endpoints.lock_store.type
            if endpoints.lock_store
            else None,
            "endpoints_event_broker": endpoints.event_broker.type
            if endpoints.event_broker
            else None,
            "project": project_fingerprint_from_model(model_directory),
        },
    )


@ensure_telemetry_enabled
def track_project_init(path: Text) -> None:
    """Track when a user creates a project using rasa init.

    Args:
        path: Location of the project
    """
    _track(
        TELEMETRY_PROJECT_CREATED_EVENT, {"init_directory": _hash_directory_path(path)}
    )


@ensure_telemetry_enabled
def track_shell_started(model_type: Text) -> None:
    """Track when a user starts a bot using rasa shell.

    Args:
        model_type: Type of the model, core / nlu or rasa.
    """
    _track(TELEMETRY_SHELL_STARTED_EVENT, {"type": model_type})


@ensure_telemetry_enabled
def track_visualization() -> None:
    """Track when a user runs the visualization."""
    _track(TELEMETRY_VISUALIZATION_STARTED_EVENT)


@ensure_telemetry_enabled
def track_core_model_test(num_story_steps: int, e2e: bool, agent: "Agent") -> None:
    """Track when a user tests a core model.

    Args:
        num_story_steps: Number of test stories used for the comparison
        e2e: indicator if tests running in end to end mode
        agent: Agent of the model getting tested
    """
    if agent.processor is None:
        project_fingerprint = ""
    else:
        project_fingerprint = agent.processor.model_metadata.project_fingerprint

    _track(
        TELEMETRY_TEST_CORE_EVENT,
        {
            "project": project_fingerprint,
            "end_to_end": e2e,
            "num_story_steps": num_story_steps,
        },
    )


@ensure_telemetry_enabled
def track_nlu_model_test(test_data: "TrainingData") -> None:
    """Track when a user tests an nlu model.

    Args:
        test_data: Data used for testing
    """
    _track(
        TELEMETRY_TEST_NLU_EVENT,
        {
            "num_intent_examples": len(test_data.intent_examples),
            "num_entity_examples": len(test_data.entity_examples),
            "num_lookup_tables": len(test_data.lookup_tables),
            "num_synonyms": len(test_data.entity_synonyms),
            "num_regexes": len(test_data.regex_features),
        },
    )


@ensure_telemetry_enabled
def track_markers_extraction_initiated(
    strategy: Text, only_extract: bool, seed: bool, count: Optional[int]
) -> None:
    """Track when a user tries to extract success markers.

    Args:
        strategy: The strategy the user is using for tracker selection
        only_extract: Indicates if the user is only extracting markers or also
                      producing stats
        seed: Indicates if the user used a seed for this attempt
        count: (Optional) The number of trackers the user is trying to select.
    """
    _track(
        TELEMETRY_MARKERS_EXTRACTION_INITIATED_EVENT,
        {
            "strategy": strategy,
            "only_extract": only_extract,
            "seed": seed,
            "count": count,
        },
    )


@ensure_telemetry_enabled
def track_markers_extracted(trackers_count: int) -> None:
    """Track when markers have been extracted by a user.

    Args:
        trackers_count: The actual number of trackers processed
    """
    _track(TELEMETRY_MARKERS_EXTRACTED_EVENT, {"trackers_count": trackers_count})


@ensure_telemetry_enabled
def track_markers_stats_computed(trackers_count: int) -> None:
    """Track when stats over markers have been computed by a user.

    Args:
        trackers_count: The actual number of trackers processed
    """
    _track(TELEMETRY_MARKERS_STATS_COMPUTED_EVENT, {"trackers_count": trackers_count})


@ensure_telemetry_enabled
def track_markers_parsed_count(
    marker_count: int, max_depth: int, branching_factor: int
) -> None:
    """Track when markers have been successfully parsed from config.

    Args:
        marker_count: The number of markers found in the config
        max_depth: The maximum depth of any marker in the config
        branching_factor: The maximum number of children of any marker in the config.
    """
    _track(
        TELEMETRY_MARKERS_PARSED_COUNT,
        {
            "marker_count": marker_count,
            "max_depth": max_depth,
            "branching_factor": branching_factor,
        },
    )


@ensure_telemetry_enabled
def track_e2e_test_run(
    input_test_cases: List["TestCase"], input_fixtures: List["Fixture"]
) -> None:
    """Track an end-to-end test run."""
    _track(
        TELEMETRY_E2E_TEST_RUN_STARTED_EVENT,
        {
            "number_of_test_cases": len(input_test_cases),
            "number_of_fixtures": len(input_fixtures),
            "uses_fixtures": len(input_fixtures) > 0,
        },
    )


def track_response_rephrase(
    rephrase_all: bool,
    custom_prompt_template: Optional[str],
    llm_type: Optional[str],
    llm_model: Optional[str],
) -> None:
    """Track when a user rephrases a response."""
    _track(
        TELEMETRY_RESPONSE_REPHRASED_EVENT,
        {
            "rephrase_all": rephrase_all,
            "custom_prompt_template": custom_prompt_template,
            "llm_type": llm_type,
            "llm_model": llm_model,
        },
    )


def track_intentless_policy_train() -> None:
    """Track when a user trains a policy."""
    _track(TELEMETRY_INTENTLESS_POLICY_TRAINING_STARTED_EVENT)


def track_intentless_policy_train_completed(
    embeddings_type: Optional[str],
    embeddings_model: Optional[str],
    llm_type: Optional[str],
    llm_model: Optional[str],
) -> None:
    """Track when a user trains a policy."""
    _track(
        TELEMETRY_INTENTLESS_POLICY_TRAINING_COMPLETED_EVENT,
        {
            "embeddings_type": embeddings_type,
            "embeddings_model": embeddings_model,
            "llm_type": llm_type,
            "llm_model": llm_model,
        },
    )


def track_intentless_policy_predict(
    embeddings_type: Optional[str],
    embeddings_model: Optional[str],
    llm_type: Optional[str],
    llm_model: Optional[str],
    score: float,
) -> None:
    """Track when a user trains a policy."""
    _track(
        TELEMETRY_INTENTLESS_POLICY_PREDICT_EVENT,
        {
            "embeddings_type": embeddings_type,
            "embeddings_model": embeddings_model,
            "llm_type": llm_type,
            "llm_model": llm_model,
            "score": score,
        },
    )


def track_llm_intent_predict(
    embeddings_type: Optional[str],
    embeddings_model: Optional[str],
    llm_type: Optional[str],
    llm_model: Optional[str],
) -> None:
    """Track when a user predicts an intent using the llm intent classifier."""
    _track(
        TELEMETRY_LLM_INTENT_PREDICT_EVENT,
        {
            "embeddings_type": embeddings_type,
            "embeddings_model": embeddings_model,
            "llm_type": llm_type,
            "llm_model": llm_model,
        },
    )


def track_llm_intent_train_completed(
    embeddings_type: Optional[str],
    embeddings_model: Optional[str],
    llm_type: Optional[str],
    llm_model: Optional[str],
    fallback_intent: Optional[str],
    custom_prompt_template: Optional[str],
    number_of_examples: int,
    number_of_available_intents: int,
) -> None:
    """Track when a user trains the llm intent classifier."""
    _track(
        TELEMETRY_LLM_INTENT_TRAIN_COMPLETED_EVENT,
        {
            "embeddings_type": embeddings_type,
            "embeddings_model": embeddings_model,
            "llm_type": llm_type,
            "llm_model": llm_model,
            "fallback_intent": fallback_intent,
            "custom_prompt_template": custom_prompt_template,
            "number_of_examples": number_of_examples,
            "number_of_available_intents": number_of_available_intents,
        },
    )


@ensure_telemetry_enabled
def identify_endpoint_config_traits(
    endpoints_file: Optional[Text],
    context: Optional[Dict[Text, Any]] = None,
) -> None:
    """Collect traits if enabled.

    Otherwise, sets traits to None.
    """
    traits: Dict[str, Any] = {}

    traits = append_tracing_trait(traits, endpoints_file)
    traits = append_metrics_trait(traits, endpoints_file)
    traits = append_anonymization_trait(traits, endpoints_file)

    _identify(traits, context)


def append_tracing_trait(
    traits: Dict[str, Any], endpoints_file: Optional[str]
) -> Dict[str, Any]:
    """Append the tracing trait to the traits dictionary."""
    import rasa.utils.endpoints
    from rasa.tracing.constants import ENDPOINTS_TRACING_KEY

    tracing_config = rasa.utils.endpoints.read_endpoint_config(
        endpoints_file, ENDPOINTS_TRACING_KEY
    )
    traits[TRACING_BACKEND] = (
        tracing_config.type if tracing_config is not None else None
    )

    return traits


def append_metrics_trait(
    traits: Dict[str, Any], endpoints_file: Optional[str]
) -> Dict[str, Any]:
    """Append the metrics trait to the traits dictionary."""
    import rasa.utils.endpoints
    from rasa.tracing.constants import ENDPOINTS_METRICS_KEY

    metrics_config = rasa.utils.endpoints.read_endpoint_config(
        endpoints_file, ENDPOINTS_METRICS_KEY
    )
    traits[METRICS_BACKEND] = (
        metrics_config.type if metrics_config is not None else None
    )

    return traits


def append_anonymization_trait(
    traits: Dict[str, Any], endpoints_file: Optional[str]
) -> Dict[str, Any]:
    """Append the anonymization trait to the traits dictionary."""
    from rasa.anonymization.anonymisation_rule_yaml_reader import (
        KEY_ANONYMIZATION_RULES,
    )

    anonymization_config = rasa.anonymization.utils.read_endpoint_config(
        endpoints_file, KEY_ANONYMIZATION_RULES
    )

    traits[
        KEY_ANONYMIZATION_RULES
    ] = rasa.anonymization.utils.extract_anonymization_traits(
        anonymization_config, KEY_ANONYMIZATION_RULES
    )

    return traits<|MERGE_RESOLUTION|>--- conflicted
+++ resolved
@@ -18,11 +18,13 @@
 from typing import Any, Callable, Dict, List, Optional, Text
 
 import importlib_resources
+import requests
+from terminaltables import SingleTable
+
 import rasa
 import rasa.anonymization.utils
 import rasa.shared.utils.io
 import rasa.utils.io
-import requests
 from rasa import model
 from rasa.constants import (
     CONFIG_FILE_TELEMETRY_KEY,
@@ -42,13 +44,7 @@
 )
 from rasa.shared.exceptions import RasaException
 from rasa.utils import common as rasa_utils
-<<<<<<< HEAD
-import rasa.utils.io
 from rasa.utils.licensing import property_of_active_license, get_license_hash
-=======
-from rasa.utils.licensing import property_of_active_license
-from terminaltables import SingleTable
->>>>>>> e4fd8d62
 
 if typing.TYPE_CHECKING:
     from rasa.core.brokers.broker import EventBroker
