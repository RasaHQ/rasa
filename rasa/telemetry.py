--- conflicted
+++ resolved
@@ -231,7 +231,6 @@
         return None
 
 
-<<<<<<< HEAD
 def telemetry_write_key() -> Optional[Text]:
     """Read the Segment write key from the segment key text file.
     The segment key text file should by present only in wheel/sdist packaged
@@ -257,10 +256,7 @@
     return _fetch_write_key("sentry", EXCEPTION_WRITE_KEY_ENVIRONMENT_VARIABLE)
 
 
-def encode_base64(original: Text, encoding: Text = "utf-8") -> Text:
-=======
 def _encode_base64(original: Text, encoding: Text = "utf-8") -> Text:
->>>>>>> 377aea9d
     """Encodes a string as a base64 string.
 
     Args:
