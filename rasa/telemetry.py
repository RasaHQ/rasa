import asyncio
import async_generator
from datetime import datetime
import functools
from functools import wraps
import hashlib
import json
import logging
import multiprocessing
import os
from pathlib import Path
import platform
from subprocess import CalledProcessError, STDOUT, check_output  # skipcq:BAN-B404
import sys
import textwrap
from typing import Any, Callable, Dict, Optional, Text
import uuid

import aiohttp
from terminaltables import SingleTable

import rasa
from rasa.shared.constants import DOCS_URL_TELEMETRY
from rasa.shared.importers.importer import TrainingDataImporter
import rasa.shared.utils.io
from rasa.constants import (
    CONFIG_FILE_TELEMETRY_KEY,
    CONFIG_TELEMETRY_DATE,
    CONFIG_TELEMETRY_ENABLED,
    CONFIG_TELEMETRY_ID,
)
from rasa.utils import common as rasa_utils
import rasa.utils.io

logger = logging.getLogger(__name__)

SEGMENT_ENDPOINT = "https://api.segment.io/v1/track"

TELEMETRY_ENABLED_ENVIRONMENT_VARIABLE = "RASA_TELEMETRY_ENABLED"
TELEMETRY_DEBUG_ENVIRONMENT_VARIABLE = "RASA_TELEMETRY_DEBUG"

# the environment variable can be used for local development to set a test key
# e.g. `RASA_TELEMETRY_WRITE_KEY=12354 rasa train`
TELEMETRY_WRITE_KEY_ENVIRONMENT_VARIABLE = "RASA_TELEMETRY_WRITE_KEY"
EXCEPTION_WRITE_KEY_ENVIRONMENT_VARIABLE = "RASA_EXCEPTION_WRITE_KEY"

TELEMETRY_ID = "metrics_id"
TELEMETRY_ENABLED_BY_DEFAULT = True

# if one of these environment variables is set, we assume to be running in CI env
CI_ENVIRONMENT_TELL = [
    "bamboo.buildKey",
    "BUILD_ID",
    "BUILD_NUMBER",
    "BUILDKITE",
    "CI",
    "CIRCLECI",
    "CONTINUOUS_INTEGRATION",
    "GITHUB_ACTIONS",
    "HUDSON_URL",
    "JENKINS_URL",
    "TEAMCITY_VERSION",
    "TRAVIS",
]

# If updating or creating a new event, remember to update
# https://rasa.com/docs/rasa/telemetry
TRAINING_STARTED_EVENT = "Training Started"
TRAINING_COMPLETED_EVENT = "Training Completed"
TELEMETRY_DISABLED = "Telemetry Disabled"


def print_telemetry_reporting_info() -> None:
    """Print telemetry information to std out."""
    message = textwrap.dedent(
        f"""
      Rasa reports anonymous usage telemetry to help improve Rasa Open Source
      for all its users.

      If you'd like to opt-out, you can use `rasa telemetry disable`.
      To learn more, check out {DOCS_URL_TELEMETRY}."""
    ).strip()

    table = SingleTable([[message]])
    print(table.table)


def _default_telemetry_configuration(is_enabled: bool) -> Dict[Text, Text]:
    return {
        CONFIG_TELEMETRY_ENABLED: is_enabled,
        CONFIG_TELEMETRY_ID: uuid.uuid4().hex,
        CONFIG_TELEMETRY_DATE: datetime.now(),
    }


def _write_default_telemetry_configuration(
    is_enabled: bool = TELEMETRY_ENABLED_BY_DEFAULT,
) -> None:
    if is_enabled:
        print_telemetry_reporting_info()

    new_config = _default_telemetry_configuration(is_enabled)

    rasa_utils.write_global_config_value(CONFIG_FILE_TELEMETRY_KEY, new_config)


def _is_telemetry_enabled_in_configuration() -> bool:
    """Read telemetry configuration from the user's Rasa config file in $HOME.

    Creates a default configuration if no configuration exists.

    Returns:
        `True`, if telemetry is enabled, `False` otherwise.
    """
    try:
        stored_config = rasa_utils.read_global_config_value(
            CONFIG_FILE_TELEMETRY_KEY, unavailable_ok=False
        )

        return stored_config[CONFIG_TELEMETRY_ENABLED]
    except ValueError as e:
        logger.debug(f"Could not read telemetry settings from configuration file: {e}")

        # seems like there is no config, we'll create on and enable telemetry
        _write_default_telemetry_configuration()
        return TELEMETRY_ENABLED_BY_DEFAULT


def initialize_telemetry() -> bool:
    """Read telemetry configuration from the user's Rasa config file in $HOME.

    Creates a default configuration if no configuration exists.

    Returns:
        `True`, if telemetry is enabled, `False` otherwise.
    """

    # calling this even if the environment variable is set makes sure the
    # configuration is created and there is a telemetry ID
    is_enabled_in_configuration = _is_telemetry_enabled_in_configuration()

    telemetry_environ = os.environ.get(TELEMETRY_ENABLED_ENVIRONMENT_VARIABLE)

    if telemetry_environ is None:
        return is_enabled_in_configuration
    else:
        return telemetry_environ.lower() == "true"


def ensure_telemetry_enabled(f: Callable[..., Any]) -> Callable[..., Any]:
    """Function decorator for telemetry functions that only runs the decorated
    function if telemetry is enabled."""

    is_telemetry_enabled = initialize_telemetry()

    # allows us to use the decorator for async and non async functions
    if asyncio.iscoroutinefunction(f):

        @wraps(f)
        async def decorated(*args, **kwargs):
            try:
                if is_telemetry_enabled:
                    return await f(*args, **kwargs)
            except Exception as e:  # skipcq:PYL-W0703
                logger.debug(f"Skipping telemetry reporting: {e}")
            return None

        return decorated
    else:

        @wraps(f)
        def decorated(*args, **kwargs):
            try:
                if is_telemetry_enabled:
                    return f(*args, **kwargs)
            except Exception as e:  # skipcq:PYL-W0703
                logger.debug(f"Skipping telemetry reporting: {e}")
            return None

        return decorated


def telemetry_write_key() -> Optional[Text]:
    """Read the Segment write key from the segment key text file.
    The segment key text file should by present only in wheel/sdist packaged
    versions of Rasa Open Source. This avoids running telemetry locally when
    developing on Rasa or when running CI builds.

    In local development, this should always return `None` to avoid logging telemetry.

    Returns:
        Segment write key, if the key file was present.
    """
    import pkg_resources
    from rasa import __name__ as name

    if os.environ.get(TELEMETRY_WRITE_KEY_ENVIRONMENT_VARIABLE):
        # a write key set using the environment variable will always
        # overwrite any key provided as part of the package (`keys` file)
        return os.environ.get(TELEMETRY_WRITE_KEY_ENVIRONMENT_VARIABLE)

    write_key_path = pkg_resources.resource_filename(name, "keys")

    # noinspection PyBroadException
    try:
        with open(write_key_path) as f:
            return json.load(f).get("segment")
    except Exception:  # skipcq:PYL-W0703
        return None


def sentry_write_key() -> Optional[Text]:
    """Read the sentry write key from the sentry key text file.

    Returns:
        Sentry write key, if the key file was present.
    """
    import pkg_resources
    from rasa import __name__ as name

    if os.environ.get(EXCEPTION_WRITE_KEY_ENVIRONMENT_VARIABLE):
        # a write key set using the environment variable will always
        # overwrite any key provided as part of the package (`keys` file)
        return os.environ.get(EXCEPTION_WRITE_KEY_ENVIRONMENT_VARIABLE)

    write_key_path = pkg_resources.resource_filename(name, "keys")

    # noinspection PyBroadException
    try:
        with open(write_key_path) as f:
            return json.load(f).get("sentry")
    except Exception:  # skipcq:PYL-W0703
        return None


def encode_base64(original: Text, encoding: Text = "utf-8") -> Text:
    """Encodes a string as a base64 string.

    Args:
        original: Text to be encoded.
        encoding: Encoding used to convert text to binary.

    Returns:
        Encoded text.
    """
    import base64

    return base64.b64encode(original.encode(encoding)).decode(encoding)


def segment_request_header(write_key: Text) -> Dict[Text, Any]:
    """Use a segment write key to create authentication headers for the segment API.

    Args:
        write_key: Authentication key for segment.

    Returns:
        Authentication headers for segment.
    """
    return {
        "Authorization": "Basic {}".format(encode_base64(write_key + ":")),
        "Content-Type": "application/json",
    }


def segment_request_payload(
    distinct_id: Text,
    event_name: Text,
    properties: Dict[Text, Any],
    context: Dict[Text, Any],
) -> Dict[Text, Any]:
    """Compose a valid payload for the segment API.

    Args:
        distinct_id: Unique telemetry ID.
        event_name: Name of the event.
        properties: Values to report along the event.
        context: Context information about the event.

    Returns:
        Valid segment payload.
    """
    return {
        "userId": distinct_id,
        "event": event_name,
        "properties": properties,
        "context": context,
    }


def in_continuous_integration() -> bool:
    """Returns `True` if currently running inside a continuous integration context."""
    return any(env in os.environ for env in CI_ENVIRONMENT_TELL)


def _is_telemetry_debug_enabled() -> bool:
    """Check if telemetry debug mode is enabled."""
    return (
        os.environ.get(TELEMETRY_DEBUG_ENVIRONMENT_VARIABLE, "false").lower() == "true"
    )


def print_telemetry_event(payload: Dict[Text, Any]) -> None:
    """Print a telemetry events payload to the commandline.

    Args:
        payload: payload of the event
    """
    print("Telemetry Event:")
    print(json.dumps(payload, indent=2))


async def _send_event(
    distinct_id: Text,
    event_name: Text,
    properties: Dict[Text, Any],
    context: Dict[Text, Any],
) -> None:
    """Report the contents of an event to the /track Segment endpoint.
    Documentation: https://segment.com/docs/sources/server/http/

    Do not call this function from outside telemetry.py! This function does not
    check if telemetry is enabled or not.

    Args:
        distinct_id: Unique telemetry ID.
        event_name: Name of the event.
        properties: Values to report along the event.
        context: Context information about the event.
    """

    payload = segment_request_payload(distinct_id, event_name, properties, context)

    if _is_telemetry_debug_enabled():
        print_telemetry_event(payload)
        return

    write_key = telemetry_write_key()
    if not write_key:
        # If TELEMETRY_WRITE_KEY is empty or `None`, telemetry has not been
        # enabled for this build (e.g. because it is running from source)
        logger.debug("Skipping request to external service: telemetry key not set.")
        return

    headers = segment_request_header(write_key)

    async with aiohttp.ClientSession() as session:
        async with session.post(
            SEGMENT_ENDPOINT, headers=headers, json=payload,
        ) as resp:
            # handle different failure cases
            if resp.status != 200:
                response_text = await resp.text()
                logger.debug(
                    f"Segment telemetry request returned a {resp.status} response."
                    f"Body: {response_text}"
                )
            else:
                data = await resp.json()
                if not data.get("success"):
                    logger.debug(
                        f"Segment telemetry request returned a failure."
                        f"Response: {data}"
                    )


def _project_hash() -> Text:
    """Create a hash for the project in the current working directory.

    Returns:
        project hash
    """
    try:
        remote = check_output(  # skipcq:BAN-B607,BAN-B603
            ["git", "remote", "get-url", "origin"], stderr=STDOUT
        )
        return hashlib.sha256(remote).hexdigest()
    except (CalledProcessError, OSError):
        working_dir = Path(os.getcwd()).absolute()
        return hashlib.sha256(str(working_dir).encode("utf-8")).hexdigest()


def _is_docker() -> bool:
    """Guess if we are running in docker environment.

    Returns:
        `True` if we are running inside docker, `False` otherwise.
    """
    # first we try to use the env
    try:
        os.stat("/.dockerenv")
        return True
    except Exception:  # skipcq:PYL-W0703
        pass

    # if that didn't work, try to use proc information
    try:
        return "docker" in rasa.shared.utils.io.read_file("/proc/self/cgroup", "utf8")
    except Exception:  # skipcq:PYL-W0703
        return False


def with_default_context_fields(
    context: Optional[Dict[Text, Any]] = None,
) -> Dict[Text, Any]:
    """Return a new context dictionary that contains the default field values merged
    with the provided ones. The default fields contain only the OS information for now.

    Args:
        context: Context information about the event.

    Return:
        A new context.
    """
    context = context or {}

    return {**_default_context_fields(), **context}


@functools.lru_cache()
def _default_context_fields() -> Dict[Text, Any]:
    """Return a dictionary that contains the default context values.

    Return:
        A new context containing information about the runtime environment.
    """
    import tensorflow as tf

    return {
        "os": {"name": platform.system(), "version": platform.release()},
        "ci": in_continuous_integration(),
        "project": _project_hash(),
        "python": sys.version.split(" ")[0],
        "rasa_open_source": rasa.__version__,
        "gpu": len(tf.config.list_physical_devices("GPU")),
        "cpu": multiprocessing.cpu_count(),
        "docker": _is_docker(),
    }


@ensure_telemetry_enabled
async def track(
    event_name: Text,
    properties: Optional[Dict[Text, Any]] = None,
    context: Optional[Dict[Text, Any]] = None,
) -> None:
    """Tracks a telemetry event.

    It is OK to use this function from outside telemetry.py, but note that it
    is recommended to create a new track_xyz() function for complex telemetry
    events, or events that are generated from many parts of the Rasa Open Source code.

    Args:
        event_name: Name of the event.
        properties: Dictionary containing the event's properties.
        context: Dictionary containing some context for this event.
    """

    telemetry_id = get_telemetry_id()

    if not telemetry_id:
        logger.debug("Will not report telemetry events as no ID was found.")
        return

    if not properties:
        properties = {}

    properties[TELEMETRY_ID] = telemetry_id

    await _send_event(
        telemetry_id, event_name, properties, with_default_context_fields(context)
    )


def get_telemetry_id() -> Optional[Text]:
    """Return the unique telemetry identifier for this Rasa Open Source install.
    The identifier can be any string, but it should be a UUID.

    Returns:
        The identifier, if it is configured correctly.
    """

    try:
        telemetry_config = (
            rasa_utils.read_global_config_value(CONFIG_FILE_TELEMETRY_KEY) or {}
        )

        return telemetry_config.get(CONFIG_TELEMETRY_ID)
    except Exception as e:  # skipcq:PYL-W0703
        logger.debug(f"Unable to retrieve telemetry ID: {e}")
        return None


def toggle_telemetry_reporting(is_enabled: bool) -> None:
    """Write to the configuration if telemetry tracking should be enabled or disabled.

    Args:
        is_enabled: `True` if the telemetry reporting should be enabled,
            `False` otherwise.
    """

    configuration = rasa_utils.read_global_config_value(CONFIG_FILE_TELEMETRY_KEY)

    if configuration:
        configuration[CONFIG_TELEMETRY_ENABLED] = is_enabled
    else:
        configuration = _default_telemetry_configuration(is_enabled)

    rasa_utils.write_global_config_value(CONFIG_FILE_TELEMETRY_KEY, configuration)


<<<<<<< HEAD
@ensure_telemetry_enabled
def initialize_error_reporting() -> None:
    """Sets up automated error reporting.

    Exceptions are reported to sentry. We avoid sending any metadata (local
    variables, paths, ...) to make sure we don't compromise any data. Only the
    exception and its stacktrace is logged and only if the exception origins
    from the `rasa` package. """
    import sentry_sdk
    from sentry_sdk.integrations.atexit import AtexitIntegration
    from sentry_sdk.integrations.dedupe import DedupeIntegration
    from sentry_sdk.integrations.excepthook import ExcepthookIntegration

    key = sentry_write_key()

    if not key:
        return

    def strip_sensitive_data(event, hint):
        # removes any paths from stack traces (avoids e.g. sending
        # a users home directory name if package is installed there)
        for value in event.get("exception", {}).get("values", []):
            for frame in value.get("stacktrace", {}).get("frames", []):
                frame["abs_path"] = ""
        return event

    # this is a very defensive configuration, avoiding as many integrations as
    # possible. it also submits very little data (exception with error message
    # and line numbers).
    sentry_sdk.init(
        f"https://{key}.ingest.sentry.io/2801673",
        before_send=strip_sensitive_data,
        integrations=[
            ExcepthookIntegration(),
            DedupeIntegration(),
            AtexitIntegration(lambda _, __: None),
        ],
        send_default_pii=False,  # activate PII filter
        server_name=get_telemetry_id() or "UNKNOWN",
        in_app_include=["rasa"],  # only submit errors in this package
        with_locals=False,  # don't submit local variables
        release=rasa.__version__,
        default_integrations=False,
        environment="development" if in_continuous_integration() else "production",
    )


@async_generator.asynccontextmanager
=======
>>>>>>> 4f3f78ce
@ensure_telemetry_enabled
@async_generator.asynccontextmanager
async def track_model_training(
    training_data: TrainingDataImporter, model_type: Text
) -> None:
    """Track a model training started.

    Args:
        training_data: Training data used for the training.
        model_type: Specifies the type of training, should be either "rasa", "core"
            or "nlu".
    """

    config = await training_data.get_config()
    stories = await training_data.get_stories()
    nlu_data = await training_data.get_nlu_data()
    domain = await training_data.get_domain()

    training_id = uuid.uuid4().hex

    asyncio.ensure_future(
        track(
            TRAINING_STARTED_EVENT,
            {
                "language": config.get("language"),
                "training_id": training_id,
                "model_type": model_type,
                "pipeline": config.get("pipeline"),
                "policies": config.get("policies"),
                "num_intent_examples": len(nlu_data.intent_examples),
                "num_entity_examples": len(nlu_data.entity_examples),
                "num_actions": len(domain.action_names),
                # Old nomenclature from when 'responses' were still called
                # 'templates' in the domain
                "num_templates": len(domain.templates),
                "num_slots": len(domain.slots),
                "num_forms": len(domain.forms),
                "num_intents": len(domain.intents),
                "num_entities": len(domain.entities),
                "num_story_steps": len(stories.story_steps),
                "num_lookup_tables": len(nlu_data.lookup_tables),
                "num_synonyms": len(nlu_data.entity_synonyms),
                "num_regexes": len(nlu_data.regex_features),
            },
        )
    )
    start = datetime.now()
    yield
    runtime = datetime.now() - start

    asyncio.ensure_future(
        track(
            TRAINING_COMPLETED_EVENT,
            {
                "training_id": training_id,
                "model_type": model_type,
                "runtime": int(runtime.total_seconds()),
            },
        )
    )


@ensure_telemetry_enabled
async def track_telemetry_disabled() -> None:
    """Track when a user disables telemetry."""

    asyncio.ensure_future(track(TELEMETRY_DISABLED))<|MERGE_RESOLUTION|>--- conflicted
+++ resolved
@@ -509,7 +509,6 @@
     rasa_utils.write_global_config_value(CONFIG_FILE_TELEMETRY_KEY, configuration)
 
 
-<<<<<<< HEAD
 @ensure_telemetry_enabled
 def initialize_error_reporting() -> None:
     """Sets up automated error reporting.
@@ -557,9 +556,6 @@
     )
 
 
-@async_generator.asynccontextmanager
-=======
->>>>>>> 4f3f78ce
 @ensure_telemetry_enabled
 @async_generator.asynccontextmanager
 async def track_model_training(
