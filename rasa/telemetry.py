--- conflicted
+++ resolved
@@ -509,7 +509,6 @@
     rasa_utils.write_global_config_value(CONFIG_FILE_TELEMETRY_KEY, configuration)
 
 
-<<<<<<< HEAD
 @ensure_telemetry_enabled
 def initialize_error_reporting() -> None:
     import sentry_sdk
@@ -551,11 +550,8 @@
     )
 
 
-@asynccontextmanager
-=======
 @async_generator.asynccontextmanager
 @async_generator.async_generator
->>>>>>> de46e984
 @ensure_telemetry_enabled
 async def track_model_training(
     training_data: TrainingDataImporter, model_type: Text
