import os

DEFAULT_ENDPOINTS_PATH = "endpoints.yml"
DEFAULT_CREDENTIALS_PATH = "credentials.yml"
DEFAULT_CONFIG_PATH = "config.yml"
DEFAULT_DOMAIN_PATH = "domain.yml"
DEFAULT_ACTIONS_PATH = "actions"
DEFAULT_MODELS_PATH = "models"
DEFAULT_DATA_PATH = "data"
DEFAULT_E2E_TESTS_PATH = "tests"
DEFAULT_RESULTS_PATH = "results"
DEFAULT_NLU_RESULTS_PATH = "nlu_comparison_results"
DEFAULT_CORE_SUBDIRECTORY_NAME = "core"
DEFAULT_NLU_SUBDIRECTORY_NAME = "nlu"
DEFAULT_REQUEST_TIMEOUT = 60 * 5  # 5 minutes
DEFAULT_RESPONSE_TIMEOUT = 60 * 60  # 1 hour

TEST_DATA_FILE = "test.md"
TRAIN_DATA_FILE = "train.md"
NLG_DATA_FILE = "responses.md"
RESULTS_FILE = "results.json"
NUMBER_OF_TRAINING_STORIES_FILE = "num_stories.json"
PERCENTAGE_KEY = "__percentage__"

PACKAGE_NAME = "rasa"

CONFIG_SCHEMA_FILE = "nlu/schemas/config.yml"
DOMAIN_SCHEMA_FILE = "core/schemas/domain.yml"
YAML_VERSION = (1, 2)

DEFAULT_RASA_X_PORT = 5002
DEFAULT_RASA_PORT = 5005

DOCS_BASE_URL = "https://rasa.com/docs/rasa"
DOCS_URL_POLICIES = DOCS_BASE_URL + "/core/policies/"
DOCS_URL_DOMAINS = DOCS_BASE_URL + "/core/domains/"
DOCS_URL_STORIES = DOCS_BASE_URL + "/core/stories/"
DOCS_URL_ACTIONS = DOCS_BASE_URL + "/core/actions/"
DOCS_URL_CONNECTORS = DOCS_BASE_URL + "/user-guide/connectors/"
DOCS_URL_EVENT_BROKERS = DOCS_BASE_URL + "/api/event-brokers/"
DOCS_URL_PIKA_EVENT_BROKER = DOCS_URL_EVENT_BROKERS + "#pika-event-broker"
DOCS_URL_TRACKER_STORES = DOCS_BASE_URL + "/api/tracker-stores/"
DOCS_URL_PIPELINE = DOCS_BASE_URL + "/nlu/choosing-a-pipeline/"
DOCS_URL_COMPONENTS = DOCS_BASE_URL + "/nlu/components/"
DOCS_URL_TRAINING_DATA_NLU = DOCS_BASE_URL + "/nlu/training-data-format/"
DOCS_URL_MIGRATE_GOOGLE = DOCS_BASE_URL + "/migrate-from/google-dialogflow-to-rasa/"
DOCS_URL_MIGRATION_GUIDE = DOCS_BASE_URL + "/migration-guide/"

DOCS_BASE_URL_RASA_X = "https://rasa.com/docs/rasa-x"

LEGACY_DOCS_BASE_URL = "http://legacy-docs.rasa.com"

CONFIG_KEYS_CORE = ["policies"]
CONFIG_KEYS_NLU = ["language", "pipeline"]
CONFIG_KEYS = CONFIG_KEYS_CORE + CONFIG_KEYS_NLU
CONFIG_MANDATORY_KEYS_CORE = []
CONFIG_MANDATORY_KEYS_NLU = ["language"]
CONFIG_MANDATORY_KEYS = CONFIG_MANDATORY_KEYS_CORE + CONFIG_MANDATORY_KEYS_NLU
CONFIG_AUTOCONFIGURABLE_KEYS = ["policies", "pipeline"]


MINIMUM_COMPATIBLE_VERSION = "1.11.0a3"

GLOBAL_USER_CONFIG_PATH = os.path.expanduser("~/.config/rasa/global.yml")

DEFAULT_LOG_LEVEL = "INFO"
DEFAULT_LOG_LEVEL_RASA_X = "WARNING"
DEFAULT_LOG_LEVEL_LIBRARIES = "ERROR"
ENV_LOG_LEVEL = "LOG_LEVEL"
ENV_LOG_LEVEL_LIBRARIES = "LOG_LEVEL_LIBRARIES"

DEFAULT_SANIC_WORKERS = 1
ENV_SANIC_WORKERS = "SANIC_WORKERS"
ENV_SANIC_BACKLOG = "SANIC_BACKLOG"

DEFAULT_SESSION_EXPIRATION_TIME_IN_MINUTES = 0
DEFAULT_CARRY_OVER_SLOTS_TO_NEW_SESSION = True

ENV_GPU_CONFIG = "TF_GPU_MEMORY_ALLOC"
ENV_CPU_INTER_OP_CONFIG = "TF_INTER_OP_PARALLELISM_THREADS"
ENV_CPU_INTRA_OP_CONFIG = "TF_INTRA_OP_PARALLELISM_THREADS"

<<<<<<< HEAD
SLACK_TEST_ATTACHMENT = {
    "fallback": "Financial Advisor Summary",
    "color": "#36a64f",
    "author_name": "ABE",
    "title": "Financial Advisor Summary",
    "title_link": "http://tenfactorialrocks.com",
    "image_url": "https://r.com/cancel/r12",
    "thumb_url": "https://r.com/cancel/r12",
    "actions": [
        {
            "type": "button",
            "text": "\ud83d\udcc8 Dashboard",
            "url": "https://r.com/cancel/r12",
            "style": "primary",
        },
        {
            "type": "button",
            "text": "\ud83d\udccb Download XL",
            "url": "https://r.com/cancel/r12",
            "style": "danger",
        },
        {
            "type": "button",
            "text": "\ud83d\udce7 E-Mail",
            "url": "https://r.com/cancel/r12",
            "style": "danger",
        },
    ],
    "footer": "Powered by 1010rocks",
    "ts": 1531889719,
}
=======
DEFAULT_NLU_FALLBACK_INTENT_NAME = "nlu_fallback"
>>>>>>> efc9d073
<|MERGE_RESOLUTION|>--- conflicted
+++ resolved
@@ -80,7 +80,6 @@
 ENV_CPU_INTER_OP_CONFIG = "TF_INTER_OP_PARALLELISM_THREADS"
 ENV_CPU_INTRA_OP_CONFIG = "TF_INTRA_OP_PARALLELISM_THREADS"
 
-<<<<<<< HEAD
 SLACK_TEST_ATTACHMENT = {
     "fallback": "Financial Advisor Summary",
     "color": "#36a64f",
@@ -112,6 +111,5 @@
     "footer": "Powered by 1010rocks",
     "ts": 1531889719,
 }
-=======
-DEFAULT_NLU_FALLBACK_INTENT_NAME = "nlu_fallback"
->>>>>>> efc9d073
+
+DEFAULT_NLU_FALLBACK_INTENT_NAME = "nlu_fallback"