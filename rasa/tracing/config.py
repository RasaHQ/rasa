--- conflicted
+++ resolved
@@ -16,14 +16,10 @@
 from opentelemetry.sdk.trace import TracerProvider
 from opentelemetry.sdk.trace.export import BatchSpanProcessor
 
-<<<<<<< HEAD
-from rasa.core.actions.action import CustomActionExecutor
-=======
 from rasa.core.actions.custom_action_executor import (
     CustomActionExecutor,
     RetryCustomActionExecutor,
 )
->>>>>>> f7804636
 from rasa.core.agent import Agent
 from rasa.core.processor import MessageProcessor
 from rasa.core.tracker_store import TrackerStore
@@ -90,17 +86,10 @@
         for vector_store_class in InformationRetrieval.__subclasses__()
     ]
 
-<<<<<<< HEAD
-    custom_action_executor_subclasses = [
-        custom_action_executor_class
-        for custom_action_executor_class in CustomActionExecutor.__subclasses__()
-    ]
-=======
     custom_action_executor_subclasses = []
     for custom_action_executor_class in CustomActionExecutor.__subclasses__():
         if custom_action_executor_class != RetryCustomActionExecutor:
             custom_action_executor_subclasses.append(custom_action_executor_class)
->>>>>>> f7804636
 
     instrumentation.instrument(
         tracer_provider=tracer_provider,
@@ -116,10 +105,7 @@
         vector_store_subclasses=vector_store_subclasses,
         nlu_command_adapter_class=NLUCommandAdapter,
         endpoint_config_class=EndpointConfig,
-<<<<<<< HEAD
-=======
         multi_step_llm_command_generator_class=MultiStepLLMCommandGenerator,
->>>>>>> f7804636
         custom_action_executor_subclasses=custom_action_executor_subclasses,
     )
 
