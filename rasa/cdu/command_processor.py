from typing import List, Optional, Set, Type

import structlog
from rasa.cdu.commands import (
    CancelFlowCommand,
    Command,
    CorrectSlotsCommand,
    CorrectedSlot,
    ErrorCommand,
    ListenCommand,
    SetSlotCommand,
    StartFlowCommand,
    command_from_json,
    FreeFormAnswerCommand,
    KnowledgeAnswerCommand,
    ChitChatAnswerCommand,
)
from rasa.cdu.conversation_patterns import (
    FLOW_PATTERN_CORRECTION_ID,
    FLOW_PATTERN_INTERNAL_ERROR_ID,
    FLOW_PATTERN_LISTEN_ID,
    FLOW_PATTERN_CANCEl_ID,
)
from rasa.cdu.flow_stack import (
    STACK_FRAME_TYPES_WITH_USER_FLOWS,
    FlowStack,
    FlowStackFrame,
    StackFrameType,
)
from rasa.shared.core.constants import (
    FLOW_STACK_SLOT,
)
from rasa.shared.core.events import Event, SlotSet
from rasa.shared.core.flows.flow import (
    END_STEP,
    Flow,
    FlowStep,
    FlowsList,
    QuestionFlowStep,
)
from rasa.shared.core.trackers import DialogueStateTracker
from rasa.shared.nlu.constants import COMMANDS


structlogger = structlog.get_logger()

<<<<<<< HEAD
FLOW_PATTERN_CORRECTION_ID = RASA_DEFAULT_FLOW_PATTERN_PREFIX + "correction"

FLOW_PATTERN_CANCEl_ID = RASA_DEFAULT_FLOW_PATTERN_PREFIX + "cancel_flow"

FLOW_PATTERN_DELIBERATION_ID = RASA_DEFAULT_FLOW_PATTERN_PREFIX + "deliberation"

FLOW_PATTERN_INTERNAL_ERROR_ID = RASA_DEFAULT_FLOW_PATTERN_PREFIX + "internal_error"

FLOW_PATTERN_CHITCHAT_ID = RASA_DEFAULT_FLOW_PATTERN_PREFIX + "chitchat"

=======
>>>>>>> 46192637

def contains_command(commands: List[Command], typ: Type[Command]) -> bool:
    """Check if a list of commands contains a command of a given type.

    Example:
        >>> contains_command([ListenCommand()], ListenCommand)
        True

    Args:
        commands: The commands to check.
        typ: The type of command to check for.

    Returns:
    `True` if the list of commands contains a command of the given type.
    """
    return any(isinstance(command, typ) for command in commands)


def _get_commands_from_tracker(tracker: DialogueStateTracker) -> List[Command]:
    """Extracts the commands from the tracker.

    Args:
        tracker: The tracker containing the conversation history up to now.

    Returns:
    The commands.
    """
    if tracker.latest_message:
        dumped_commands = tracker.latest_message.parse_data.get(COMMANDS) or []
        assert isinstance(dumped_commands, list)
        return [command_from_json(command) for command in dumped_commands]
    else:
        return []


def validate_state_of_commands(commands: List[Command]) -> None:
    """Validates the state of the commands."""
    # assert that there is only at max one cancel flow command
    assert sum(isinstance(c, CancelFlowCommand) for c in commands) <= 1

    # assert that free form answer commands are only at the beginning of the list
    free_form_answer_commands = [
        c for c in commands if isinstance(c, FreeFormAnswerCommand)
    ]
    assert free_form_answer_commands == commands[: len(free_form_answer_commands)]

    # assert that there is at max only one correctslots command
    assert sum(isinstance(c, CorrectSlotsCommand) for c in commands) <= 1


def execute_commands(
    tracker: DialogueStateTracker, all_flows: FlowsList
) -> List[Event]:
    """Executes a list of commands.

    Args:
        commands: The commands to execute.
        tracker: The tracker to execute the commands on.
        all_flows: All flows.

    Returns:
    A tuple of the action to execute and the events that were created.
    """
    commands: List[Command] = _get_commands_from_tracker(tracker)
    flow_stack = FlowStack.from_tracker(tracker)
    original_stack_dump = flow_stack.as_dict()

    user_step, user_flow = flow_stack.topmost_user_frame(all_flows)

    current_top_flow = flow_stack.top_flow(all_flows)

    commands = clean_up_commands(commands, tracker, all_flows)

    events: List[Event] = []

    # commands need to be reversed to make sure they end up in the right order
    # on the stack. e.g. if there multiple start flow commands, the first one
    # should be on top of the stack. this is achieved by reversing the list
    # and then pushing the commands onto the stack in the reversed order.
    reversed_commands = list(reversed(commands))

    validate_state_of_commands(commands)

    for command in reversed_commands:
        if isinstance(command, CorrectSlotsCommand):
            if not current_top_flow:
                # we shouldn't end up here as a correction shouldn't be triggered
                # if there is nothing to correct. but just in case we do, we
                # just skip the command.
                structlogger.warning(
                    "command_executor.correct_slots.no_active_flow", command=command
                )
                continue
            structlogger.debug("command_executor.correct_slots", command=command)
            proposed_slots = {c.name: c.value for c in command.corrected_slots}

            reset_step = _find_earliest_updated_question(
                user_step, user_flow, proposed_slots
            )
            context = {
                "corrected_slots": proposed_slots,
                "corrected_reset_point": {
                    "id": user_flow.id if user_flow else None,
                    "step_id": reset_step.id if reset_step else None,
                },
            }
            correction_frame = FlowStackFrame(
                flow_id=FLOW_PATTERN_CORRECTION_ID,
                frame_type=StackFrameType.REMARK,
                context=context,
            )

            if current_top_flow.id != FLOW_PATTERN_CORRECTION_ID:
                flow_stack.push(correction_frame)
            else:
                # wrap up the previous correction flow
                flow_stack.frames[-1].step_id = END_STEP
                # push a new correction flow
                flow_stack.push(
                    correction_frame,
                    # we allow the previous correction to finish first before
                    # starting the new one
                    index=-1,
                )
        elif isinstance(command, SetSlotCommand):
            structlogger.debug("command_executor.set_slot", command=command)
            events.append(SlotSet(command.name, command.value))
        elif isinstance(command, StartFlowCommand):
            if current_top_flow:
                frame_type = StackFrameType.INTERRUPT
            else:
                frame_type = StackFrameType.REGULAR
            structlogger.debug("command_executor.start_flow", command=command)
            flow_stack.push(FlowStackFrame(flow_id=command.flow, frame_type=frame_type))
        elif isinstance(command, CancelFlowCommand):
            if not current_top_flow:
                structlogger.debug(
                    "command_executor.skip_cancel_flow.no_active_flow", command=command
                )
                continue

            canceled_frames = []
            original_frames = FlowStack.from_dict(original_stack_dump).frames
            # we need to go through the original stack dump in reverse order
            # to find the frames that were canceled. we cancel everthing from
            # the top of the stack until we hit the user flow that was canceled.
            # this will also cancel any patterns put ontop of that user flow,
            # e.g. corrections.
            for frame in reversed(original_frames):
                canceled_frames.append(frame.frame_id)
                if user_flow and frame.flow_id == user_flow.id:
                    break

            flow_stack.push(
                FlowStackFrame(
                    flow_id=FLOW_PATTERN_CANCEl_ID,
                    frame_type=StackFrameType.REMARK,
                    context={
                        "canceled_name": user_flow.readable_name()
                        if user_flow
                        else None,
                        "canceled_frames": canceled_frames,
                    },
                )
            )
        elif isinstance(command, ListenCommand):
            structlogger.debug("command_executor.listen", command=command)
            flow_stack.push(
                FlowStackFrame(
                    flow_id=FLOW_PATTERN_DELIBERATION_ID,
                    frame_type=StackFrameType.REMARK,
                )
            )
        elif isinstance(command, KnowledgeAnswerCommand):
            flow_stack.push(
                FlowStackFrame(
                    # TODO: not quite sure if we need an id here
                    flow_id="NO_FLOW",
                    frame_type=StackFrameType.DOCSEARCH,
                )
            )
        elif isinstance(command, ChitChatAnswerCommand):
            flow_stack.push(
                FlowStackFrame(
                    flow_id="NO_FLOW",
                    frame_type=StackFrameType.INTENTLESS,
                )
            )
        elif isinstance(command, ErrorCommand):
            structlogger.debug("command_executor.error", command=command)
            flow_stack.push(
                FlowStackFrame(
                    flow_id=FLOW_PATTERN_INTERNAL_ERROR_ID,
                    frame_type=StackFrameType.REMARK,
                )
            )

    # if the flow stack has changed, persist it in a set slot event
    if original_stack_dump != flow_stack.as_dict():
        events.append(SlotSet(FLOW_STACK_SLOT, flow_stack.as_dict()))
    return events


def _find_earliest_updated_question(
    current_step: Optional[FlowStep], flow: Optional[Flow], updated_slots: List[str]
) -> Optional[FlowStep]:
    """Find the question that was updated."""
    if not flow or not current_step:
        return None
    asked_question_steps = flow.previously_asked_questions(current_step.id)

    for question_step in reversed(asked_question_steps):
        if question_step.question in updated_slots:
            return question_step
    return None


def filled_slots_for_active_flow(
    tracker: DialogueStateTracker, all_flows: FlowsList
) -> Set[str]:
    """Get all slots that have been filled for the current flow.

    Args:
        tracker: The tracker to get the filled slots from.
        all_flows: All flows.

    Returns:
    All slots that have been filled for the current flow.
    """
    flow_stack = FlowStack.from_tracker(tracker)
    top_flow_step = flow_stack.top_flow_step(all_flows)

    current_question = (
        top_flow_step.question if isinstance(top_flow_step, QuestionFlowStep) else None
    )

    asked_questions = set()

    for frame in reversed(flow_stack.frames):
        if not (flow := all_flows.flow_by_id(frame.flow_id)):
            break

        for q in flow.previously_asked_questions(frame.step_id):
            if q.question != current_question:
                asked_questions.add(q.question)

        if frame.frame_type in STACK_FRAME_TYPES_WITH_USER_FLOWS:
            # as soon as we hit the first stack frame that is a "normal"
            # user defined flow we stop looking for previously asked questions
            # because we only want to ask questions that are part of the
            # current flow.
            break

    return asked_questions


def clean_up_commands(
    commands: List[Command], tracker: DialogueStateTracker, all_flows: FlowsList
) -> List[Command]:
    """Clean up a list of commands.

    This will remove commands that are not necessary anymore, e.g. because the slot
    they set is already set to the same value. It will also remove commands that
    start a flow that is already on the stack.

    Args:
        commands: The commands to clean up.
        tracker: The tracker to clean up the commands for.
        all_flows: All flows.

    Returns:
    The cleaned up commands.
    """
    flow_stack = FlowStack.from_tracker(tracker)

    flows_on_the_stack = {f.flow_id for f in flow_stack.frames}

    slots_so_far = filled_slots_for_active_flow(tracker, all_flows)

    clean_commands: List[Command] = []

    startable_flow_ids = [
        f.id for f in all_flows.underlying_flows if not f.is_handling_pattern()
    ]

    for command in commands:
        if isinstance(command, StartFlowCommand) and command.flow in flows_on_the_stack:
            structlogger.debug(
                "command_executor.skip_command.already_started_flow", command=command
            )
        elif (
            isinstance(command, StartFlowCommand)
            and command.flow not in startable_flow_ids
        ):
            structlogger.debug(
                "command_executor.skip_command.start_invalid_flow_id", command=command
            )
        elif isinstance(command, StartFlowCommand):
            flows_on_the_stack.add(command.flow)
            clean_commands.append(command)
        elif (
            isinstance(command, SetSlotCommand)
            and tracker.get_slot(command.name) == command.value
        ):
            # value hasn't changed, skip this one
            structlogger.debug(
                "command_executor.skip_command.slot_already_set", command=command
            )

        elif isinstance(command, SetSlotCommand) and command.name in slots_so_far:
            structlogger.debug(
                "command_executor.convert_command.correction", command=command
            )
            if (top := flow_stack.top()) and top.context:
                already_corrected_slots = top.context.get("corrected_slots", {})
            else:
                already_corrected_slots = {}

            if (
                command.name in already_corrected_slots
                and already_corrected_slots[command.name] == command.value
            ):
                structlogger.debug(
                    "command_executor.skip_command.slot_already_corrected",
                    command=command,
                )
                continue

            corrected_slot = CorrectedSlot(command.name, command.value)
            for c in clean_commands:
                if isinstance(c, CorrectSlotsCommand):
                    c.corrected_slots.append(corrected_slot)
                    break
            else:
                clean_commands.append(
                    CorrectSlotsCommand(corrected_slots=[corrected_slot])
                )
        elif isinstance(command, CancelFlowCommand) and contains_command(
            clean_commands, CancelFlowCommand
        ):
            structlogger.debug(
                "command_executor.skip_command.already_cancelled_flow", command=command
            )
        elif isinstance(command, FreeFormAnswerCommand):
            structlogger.debug(
                "command_executor.prepend_command.free_form_answer", command=command
            )
            clean_commands.insert(0, command)
        else:
            clean_commands.append(command)
    return clean_commands<|MERGE_RESOLUTION|>--- conflicted
+++ resolved
@@ -18,7 +18,7 @@
 from rasa.cdu.conversation_patterns import (
     FLOW_PATTERN_CORRECTION_ID,
     FLOW_PATTERN_INTERNAL_ERROR_ID,
-    FLOW_PATTERN_LISTEN_ID,
+    FLOW_PATTERN_DELIBERATION_ID,
     FLOW_PATTERN_CANCEl_ID,
 )
 from rasa.cdu.flow_stack import (
@@ -44,19 +44,6 @@
 
 structlogger = structlog.get_logger()
 
-<<<<<<< HEAD
-FLOW_PATTERN_CORRECTION_ID = RASA_DEFAULT_FLOW_PATTERN_PREFIX + "correction"
-
-FLOW_PATTERN_CANCEl_ID = RASA_DEFAULT_FLOW_PATTERN_PREFIX + "cancel_flow"
-
-FLOW_PATTERN_DELIBERATION_ID = RASA_DEFAULT_FLOW_PATTERN_PREFIX + "deliberation"
-
-FLOW_PATTERN_INTERNAL_ERROR_ID = RASA_DEFAULT_FLOW_PATTERN_PREFIX + "internal_error"
-
-FLOW_PATTERN_CHITCHAT_ID = RASA_DEFAULT_FLOW_PATTERN_PREFIX + "chitchat"
-
-=======
->>>>>>> 46192637
 
 def contains_command(commands: List[Command], typ: Type[Command]) -> bool:
     """Check if a list of commands contains a command of a given type.
