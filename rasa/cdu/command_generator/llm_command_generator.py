--- conflicted
+++ resolved
@@ -338,13 +338,8 @@
         flows_without_patterns = FlowsList(
             [f for f in flows.underlying_flows if not f.is_handling_pattern()]
         )
-<<<<<<< HEAD
         top_relevant_frame = DialogueStack.top_frame_on_tracker(
-            tracker, ignore_frame=FLOW_PATTERN_ASK_QUESTION
-=======
-        top_relevant_frame = FlowStack.top_frame_on_tracker(
             tracker, ignore_frame=FLOW_PATTERN_COLLECT_INFORMATION
->>>>>>> 62252667
         )
         top_flow = top_relevant_frame.flow(flows) if top_relevant_frame else None
         current_step = top_relevant_frame.step(flows) if top_relevant_frame else None
