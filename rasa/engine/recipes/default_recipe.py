from __future__ import annotations

import copy
import enum
import logging
import math
from enum import Enum
from typing import Dict, Text, Any, Tuple, Type, Optional, List, Callable, Set, Union

import dataclasses

from rasa.core.featurizers.precomputation import (
    CoreFeaturizationInputConverter,
    CoreFeaturizationCollector,
)
from rasa.core.policies.ensemble import DefaultPolicyPredictionEnsemble

from rasa.engine.graph import (
    GraphSchema,
    GraphComponent,
    SchemaNode,
    GraphModelConfiguration,
)
from rasa.engine.constants import (
    PLACEHOLDER_IMPORTER,
    PLACEHOLDER_MESSAGE,
    PLACEHOLDER_TRACKER,
)
from rasa.engine.recipes.recipe import Recipe
from rasa.engine.storage.resource import Resource
from rasa.graph_components.converters.nlu_message_converter import NLUMessageConverter
from rasa.graph_components.providers.domain_provider import DomainProvider
from rasa.graph_components.providers.domain_for_core_training_provider import (
    DomainForCoreTrainingProvider,
)
from rasa.graph_components.providers.nlu_training_data_provider import (
    NLUTrainingDataProvider,
)
from rasa.graph_components.providers.rule_only_provider import RuleOnlyDataProvider
from rasa.graph_components.providers.story_graph_provider import StoryGraphProvider
from rasa.graph_components.providers.training_tracker_provider import (
    TrainingTrackerProvider,
)
from rasa.shared.exceptions import RasaException, InvalidConfigException
from rasa.shared.importers.autoconfig import TrainingType

from rasa.utils.tensorflow.constants import EPOCHS
import rasa.shared.utils.common

logger = logging.getLogger(__name__)


<<<<<<< HEAD
DEFAULT_PREDICT_KWARGS = dict(
    constructor_name="load",
    eager=True,
    is_target=False,
)
=======
DEFAULT_PREDICT_KWARGS = dict(constructor_name="load", eager=True, is_target=False)
>>>>>>> a9932b4a


class DefaultV1RecipeRegisterException(RasaException):
    """If you register a class which is not of type `GraphComponent`."""

    pass


class DefaultV1Recipe(Recipe):
    """Recipe which converts the normal model config to train and predict graph."""

    @enum.unique
    class ComponentType(Enum):
        """Enum to categorize and place custom components correctly in the graph."""

        MESSAGE_TOKENIZER = 0
        MESSAGE_FEATURIZER = 1
        INTENT_CLASSIFIER = 2
        ENTITY_EXTRACTOR = 3
        POLICY_WITHOUT_END_TO_END_SUPPORT = 4
        POLICY_WITH_END_TO_END_SUPPORT = 5
        MODEL_LOADER = 6

    name = "default.v1"
    _registered_components: Dict[Text, RegisteredComponent] = {}

    def __init__(self) -> None:
        """Creates recipe."""
        self._use_core = True
        self._use_nlu = True
        self._use_end_to_end = True
        self._is_finetuning = False

    @dataclasses.dataclass()
    class RegisteredComponent:
        """Describes a graph component which was registered with the decorator."""

        clazz: Type[GraphComponent]
        types: Set[DefaultV1Recipe.ComponentType]
        is_trainable: bool
        model_from: Optional[Text]

    @classmethod
    def register(
        cls,
        component_types: Union[ComponentType, List[ComponentType]],
        is_trainable: bool,
        model_from: Optional[Text] = None,
    ) -> Callable[[Type[GraphComponent]], Type[GraphComponent]]:
        """This decorator can be used to register classes with the recipe.

        Args:
            component_types: Describes the types of a component which are then used
                to place the component in the graph.
            is_trainable: `True` if the component requires training.
            model_from: Can be used if this component requires a pre-loaded model
                such as `SpacyNLP` or `MitieNLP`.

        Returns:
            The registered class.
        """

        def decorator(registered_class: Type[GraphComponent]) -> Type[GraphComponent]:
            if not issubclass(registered_class, GraphComponent):
                raise DefaultV1RecipeRegisterException(
                    f"Failed to register class '{registered_class.__name__}' with "
                    f"the recipe '{cls.name}'. The class has to be of type "
                    f"'{GraphComponent.__name__}'."
                )

            if isinstance(component_types, cls.ComponentType):
                unique_types = {component_types}
            else:
                unique_types = set(component_types)

            cls._registered_components[
                registered_class.__name__
            ] = cls.RegisteredComponent(
                registered_class, unique_types, is_trainable, model_from
            )
            return registered_class

        return decorator

    @classmethod
    def _from_registry(cls, name: Text) -> RegisteredComponent:
        # Importing all the default Rasa components will automatically register them
        from rasa.engine.recipes.default_components import DEFAULT_COMPONENTS  # noqa

        if name in cls._registered_components:
            return cls._registered_components[name]

        if "." in name:
            clazz = rasa.shared.utils.common.class_from_module_path(name)
            if clazz.__name__ in cls._registered_components:
                return cls._registered_components[clazz.__name__]

        raise InvalidConfigException(
            f"Can't load class for name '{name}'. Please make sure to provide "
            f"a valid name or module path and to register it using the "
            f"'@DefaultV1Recipe.register' decorator."
        )

    def graph_config_for_recipe(
        self,
        config: Dict,
        cli_parameters: Dict[Text, Any],
        training_type: TrainingType = TrainingType.BOTH,
        is_finetuning: bool = False,
    ) -> GraphModelConfiguration:
        """Converts the default config to graphs (see interface for full docstring)."""
        self._use_core = (
            bool(config.get("policies")) and not training_type == TrainingType.NLU
        )
        self._use_nlu = (
            bool(config.get("pipeline")) and not training_type == TrainingType.CORE
        )

        if not self._use_nlu and training_type == TrainingType.NLU:
            raise InvalidConfigException(
                "Can't train an NLU model without a specified pipeline. Please make "
                "sure to specify a valid pipeline in your configuration."
            )

        if not self._use_core and training_type == TrainingType.CORE:
            raise InvalidConfigException(
                "Can't train an Core model without policies. Please make "
                "sure to specify a valid policy in your configuration."
            )

        self._use_end_to_end = (
            self._use_nlu
            and self._use_core
            and training_type == TrainingType.END_TO_END
        )

        self._is_finetuning = is_finetuning

        train_nodes, preprocessors = self._create_train_nodes(config, cli_parameters)
        predict_nodes = self._create_predict_nodes(config, preprocessors, train_nodes)

        core_target = "select_prediction" if self._use_core else None

        from rasa.nlu.classifiers.regex_message_handler import RegexMessageHandler

        return GraphModelConfiguration(
            train_schema=GraphSchema(train_nodes),
            predict_schema=GraphSchema(predict_nodes),
            training_type=training_type,
            language=config.get("language"),
            core_target=core_target,
            nlu_target=f"run_{RegexMessageHandler.__name__}",
        )

    def _create_train_nodes(
        self, config: Dict[Text, Any], cli_parameters: Dict[Text, Any]
    ) -> Tuple[Dict[Text, SchemaNode], List[Text]]:
        from rasa.graph_components.validators.default_recipe_validator import (
            DefaultV1RecipeValidator,
        )
        from rasa.graph_components.validators.finetuning_validator import (
            FinetuningValidator,
        )

        train_config = copy.deepcopy(config)

        train_nodes = {
            "schema_validator": SchemaNode(
                needs={"importer": PLACEHOLDER_IMPORTER},
                uses=DefaultV1RecipeValidator,
                constructor_name="create",
                fn="validate",
                config={},
                is_input=True,
            ),
            "finetuning_validator": SchemaNode(
                needs={"importer": "schema_validator"},
                uses=FinetuningValidator,
                constructor_name="load" if self._is_finetuning else "create",
                fn="validate",
                is_input=True,
                config={"validate_core": self._use_core, "validate_nlu": self._use_nlu},
            ),
        }

        preprocessors = []

        if self._use_nlu:
            preprocessors = self._add_nlu_train_nodes(
                train_config, train_nodes, cli_parameters
            )

        if self._use_core:
            self._add_core_train_nodes(
                train_config, train_nodes, preprocessors, cli_parameters
            )

        return train_nodes, preprocessors

    def _add_nlu_train_nodes(
        self,
        train_config: Dict[Text, Any],
        train_nodes: Dict[Text, SchemaNode],
        cli_parameters: Dict[Text, Any],
    ) -> List[Text]:
        persist_nlu_data = bool(cli_parameters.get("persist_nlu_training_data"))
        train_nodes["nlu_training_data_provider"] = SchemaNode(
            needs={"importer": "finetuning_validator"},
            uses=NLUTrainingDataProvider,
            constructor_name="create",
            fn="provide",
            config={
                "language": train_config.get("language"),
                "persist": persist_nlu_data,
            },
            is_target=persist_nlu_data,
            is_input=True,
        )

        last_run_node = "nlu_training_data_provider"
        preprocessors: List[Text] = []

        for idx, config in enumerate(train_config["pipeline"]):
            component_name = config.pop("name")
            component = self._from_registry(component_name)
            component_name = f"{component_name}{idx}"

            if self.ComponentType.MODEL_LOADER in component.types:
                node_name = f"provide_{component_name}"
                train_nodes[node_name] = SchemaNode(
                    needs={},
                    uses=component.clazz,
                    constructor_name="create",
                    fn="provide",
                    config=config,
                )

            from_resource = None
            if component.is_trainable:
                from_resource = self._add_nlu_train_node(
                    train_nodes,
                    component.clazz,
                    component_name,
                    last_run_node,
                    config,
                    cli_parameters,
                )

            if component.types.intersection(
                {
                    self.ComponentType.MESSAGE_TOKENIZER,
                    self.ComponentType.MESSAGE_FEATURIZER,
                }
            ):
                last_run_node = self._add_nlu_process_node(
                    train_nodes,
                    component.clazz,
                    component_name,
                    last_run_node,
                    config,
                    from_resource=from_resource,
                )

                # Remember for End-to-End-Featurization
                preprocessors.append(last_run_node)

        return preprocessors

    def _add_nlu_train_node(
        self,
        train_nodes: Dict[Text, SchemaNode],
        component: Type[GraphComponent],
        component_name: Text,
        last_run_node: Text,
        config: Dict[Text, Any],
        cli_parameters: Dict[Text, Any],
    ) -> Text:
        config_from_cli = self._extra_config_from_cli(cli_parameters, component, config)
<<<<<<< HEAD
        model_provider_needs = self._get_model_provider_needs(
            train_nodes,
            component,
        )
=======
        model_provider_needs = self._get_model_provider_needs(train_nodes, component)
>>>>>>> a9932b4a

        train_node_name = f"train_{component_name}"
        train_nodes[train_node_name] = SchemaNode(
            needs={"training_data": last_run_node, **model_provider_needs},
            uses=component,
            constructor_name="load" if self._is_finetuning else "create",
            fn="train",
            config={**config, **config_from_cli},
            is_target=True,
        )
        return train_node_name

    def _extra_config_from_cli(
        self,
        cli_parameters: Dict[Text, Any],
        component: Type[GraphComponent],
        component_config: Dict[Text, Any],
    ) -> Dict[Text, Any]:
        from rasa.nlu.classifiers.mitie_intent_classifier import MitieIntentClassifier
        from rasa.nlu.extractors.mitie_entity_extractor import MitieEntityExtractor
        from rasa.nlu.classifiers.sklearn_intent_classifier import (
            SklearnIntentClassifier,
        )

        cli_args_mapping: Dict[Type[GraphComponent], List[Text]] = {
            MitieIntentClassifier: ["num_threads"],
            MitieEntityExtractor: ["num_threads"],
            SklearnIntentClassifier: ["num_threads"],
        }

        config_from_cli = {
            param: cli_parameters[param]
            for param in cli_args_mapping.get(component, [])
            if param in cli_parameters
        }

        if (
            self._is_finetuning
            and "finetuning_epoch_fraction" in cli_parameters
            and EPOCHS in component.get_default_config()
        ):
            old_number_epochs = component_config.get(
                EPOCHS, component.get_default_config()[EPOCHS]
            )
            epoch_fraction = float(cli_parameters["finetuning_epoch_fraction"])

            config_from_cli[EPOCHS] = math.ceil(old_number_epochs * epoch_fraction)

        return config_from_cli

    def _add_nlu_process_node(
        self,
        train_nodes: Dict[Text, SchemaNode],
        component_class: Type[GraphComponent],
        component_name: Text,
        last_run_node: Text,
        component_config: Dict[Text, Any],
        from_resource: Optional[Text] = None,
    ) -> Text:
        resource_needs = {}
        if from_resource:
            resource_needs = {"resource": from_resource}

        model_provider_needs = self._get_model_provider_needs(
<<<<<<< HEAD
            train_nodes,
            component_class,
=======
            train_nodes, component_class
>>>>>>> a9932b4a
        )

        node_name = f"run_{component_name}"
        train_nodes[node_name] = SchemaNode(
            needs={
                "training_data": last_run_node,
                **resource_needs,
                **model_provider_needs,
            },
            uses=component_class,
            constructor_name="load",
            fn="process_training_data",
            config=component_config,
        )
        return node_name

    def _get_model_provider_needs(
<<<<<<< HEAD
        self,
        nodes: Dict[Text, SchemaNode],
        component_class: Type[GraphComponent],
=======
        self, nodes: Dict[Text, SchemaNode], component_class: Type[GraphComponent]
>>>>>>> a9932b4a
    ) -> Dict[Text, Text]:
        model_provider_needs = {}
        component = self._from_registry(component_class.__name__)

        if not component.model_from:
            return {}

        node_name_of_provider = next(
            (
                node_name
                for node_name, node in nodes.items()
                if node.uses.__name__ == component.model_from
            ),
            None,
        )
        if node_name_of_provider:
            model_provider_needs["model"] = node_name_of_provider

        return model_provider_needs

    def _add_core_train_nodes(
        self,
        train_config: Dict[Text, Any],
        train_nodes: Dict[Text, SchemaNode],
        preprocessors: List[Text],
        cli_parameters: Dict[Text, Any],
    ) -> None:
        train_nodes["domain_provider"] = SchemaNode(
            needs={"importer": "finetuning_validator"},
            uses=DomainProvider,
            constructor_name="create",
            fn="provide_train",
            config={},
            is_target=True,
            is_input=True,
        )
        train_nodes["domain_for_core_training_provider"] = SchemaNode(
            needs={"domain": "domain_provider"},
            uses=DomainForCoreTrainingProvider,
            constructor_name="create",
            fn="provide",
            config={},
            is_input=True,
        )
        train_nodes["story_graph_provider"] = SchemaNode(
            needs={"importer": "finetuning_validator"},
            uses=StoryGraphProvider,
            constructor_name="create",
            fn="provide",
            config={"exclusion_percentage": cli_parameters.get("exclusion_percentage")},
            is_input=True,
        )
        train_nodes["training_tracker_provider"] = SchemaNode(
            needs={
                "story_graph": "story_graph_provider",
                "domain": "domain_for_core_training_provider",
            },
            uses=TrainingTrackerProvider,
            constructor_name="create",
            fn="provide",
            config={
                param: cli_parameters[param]
                for param in ["debug_plots", "augmentation_factor"]
                if param in cli_parameters
            },
        )

        policy_with_end_to_end_support_used = False
        for idx, config in enumerate(train_config["policies"]):
            component_name = config.pop("name")
            component = self._from_registry(component_name)

            extra_config_from_cli = self._extra_config_from_cli(
                cli_parameters, component.clazz, config
            )

            requires_end_to_end_data = self._use_end_to_end and (
                self.ComponentType.POLICY_WITH_END_TO_END_SUPPORT in component.types
            )
            policy_with_end_to_end_support_used = (
                policy_with_end_to_end_support_used or requires_end_to_end_data
            )

            train_nodes[f"train_{component_name}{idx}"] = SchemaNode(
                needs={
                    "training_trackers": "training_tracker_provider",
                    "domain": "domain_for_core_training_provider",
                    **(
                        {"precomputations": "end_to_end_features_provider"}
                        if requires_end_to_end_data
                        else {}
                    ),
                },
                uses=component.clazz,
                constructor_name="load" if self._is_finetuning else "create",
                fn="train",
                is_target=True,
                config={**config, **extra_config_from_cli},
            )

        if self._use_end_to_end and policy_with_end_to_end_support_used:
            self._add_end_to_end_features_for_training(preprocessors, train_nodes)

    def _add_end_to_end_features_for_training(
<<<<<<< HEAD
        self,
        preprocessors: List[Text],
        train_nodes: Dict[Text, SchemaNode],
=======
        self, preprocessors: List[Text], train_nodes: Dict[Text, SchemaNode]
>>>>>>> a9932b4a
    ) -> None:
        train_nodes["story_to_nlu_training_data_converter"] = SchemaNode(
            needs={
                "story_graph": "story_graph_provider",
                "domain": "domain_for_core_training_provider",
            },
            uses=CoreFeaturizationInputConverter,
            constructor_name="create",
            fn="convert_for_training",
            config={},
            is_input=True,
        )

        last_node_name = "story_to_nlu_training_data_converter"
        for preprocessor in preprocessors:
            node = copy.deepcopy(train_nodes[preprocessor])
            node.needs["training_data"] = last_node_name

            node_name = f"e2e_{preprocessor}"
            train_nodes[node_name] = node
            last_node_name = node_name

        node_with_e2e_features = "end_to_end_features_provider"
        train_nodes[node_with_e2e_features] = SchemaNode(
<<<<<<< HEAD
            needs={
                "messages": last_node_name,
            },
=======
            needs={"messages": last_node_name},
>>>>>>> a9932b4a
            uses=CoreFeaturizationCollector,
            constructor_name="create",
            fn="collect",
            config={},
        )

    def _create_predict_nodes(
        self,
        config: Dict[Text, SchemaNode],
        preprocessors: List[Text],
        train_nodes: Dict[Text, SchemaNode],
    ) -> Dict[Text, SchemaNode]:

        predict_config = copy.deepcopy(config)
        predict_nodes = {}

        from rasa.nlu.classifiers.regex_message_handler import RegexMessageHandler

        predict_nodes["nlu_message_converter"] = SchemaNode(
            **DEFAULT_PREDICT_KWARGS,
            needs={"messages": PLACEHOLDER_MESSAGE},
            uses=NLUMessageConverter,
            fn="convert_user_message",
            config={},
        )

        last_run_nlu_node = "nlu_message_converter"

        if self._use_nlu:
            last_run_nlu_node = self._add_nlu_predict_nodes(
                last_run_nlu_node, predict_config, predict_nodes, train_nodes
            )

        domain_needs = {}
        if self._use_core:
            domain_needs["domain"] = "domain_provider"

        regex_handler_node_name = f"run_{RegexMessageHandler.__name__}"
        predict_nodes[regex_handler_node_name] = SchemaNode(
            **DEFAULT_PREDICT_KWARGS,
            needs={"messages": last_run_nlu_node, **domain_needs},
            uses=RegexMessageHandler,
            fn="process",
            config={},
        )

        if self._use_core:
            self._add_core_predict_nodes(
<<<<<<< HEAD
                predict_config,
                predict_nodes,
                train_nodes,
                preprocessors,
=======
                predict_config, predict_nodes, train_nodes, preprocessors
>>>>>>> a9932b4a
            )

        return predict_nodes

    def _add_nlu_predict_nodes(
        self,
        last_run_node: Text,
        predict_config: Dict[Text, Any],
        predict_nodes: Dict[Text, SchemaNode],
        train_nodes: Dict[Text, SchemaNode],
    ) -> Text:
        for idx, config in enumerate(predict_config["pipeline"]):
            component_name = config.pop("name")
            component = self._from_registry(component_name)
            component_name = f"{component_name}{idx}"
            if self.ComponentType.MODEL_LOADER in component.types:
                predict_nodes[f"provide_{component_name}"] = SchemaNode(
                    **DEFAULT_PREDICT_KWARGS,
                    needs={},
                    uses=component.clazz,
                    fn="provide",
                    config=config,
                )

            if component.types.intersection(
                {
                    self.ComponentType.MESSAGE_TOKENIZER,
                    self.ComponentType.MESSAGE_FEATURIZER,
                }
            ):
                last_run_node = self._add_nlu_predict_node_from_train(
                    predict_nodes,
                    component_name,
                    train_nodes,
                    last_run_node,
                    config,
                    from_resource=component.is_trainable,
                )
            elif component.types.intersection(
                {
                    self.ComponentType.INTENT_CLASSIFIER,
                    self.ComponentType.ENTITY_EXTRACTOR,
                }
            ):
                if component.is_trainable:
                    last_run_node = self._add_nlu_predict_node_from_train(
                        predict_nodes,
                        component_name,
                        train_nodes,
                        last_run_node,
                        config,
                        from_resource=component.is_trainable,
                    )
                else:
                    new_node = SchemaNode(
                        needs={"messages": last_run_node},
                        uses=component.clazz,
                        constructor_name="create",
                        fn="process",
                        config=config,
                    )

                    last_run_node = self._add_nlu_predict_node(
                        predict_nodes, new_node, component_name, last_run_node
                    )

        return last_run_node

    def _add_nlu_predict_node_from_train(
        self,
        predict_nodes: Dict[Text, SchemaNode],
        node_name: Text,
        train_nodes: Dict[Text, SchemaNode],
        last_run_node: Text,
        item_config: Dict[Text, Any],
        from_resource: bool = False,
    ) -> Text:
        train_node_name = f"run_{node_name}"
        resource = None
        if from_resource:
            train_node_name = f"train_{node_name}"
            resource = Resource(train_node_name)

        return self._add_nlu_predict_node(
            predict_nodes,
            dataclasses.replace(
                train_nodes[train_node_name], resource=resource, config=item_config
            ),
            node_name,
            last_run_node,
        )

    def _add_nlu_predict_node(
        self,
        predict_nodes: Dict[Text, SchemaNode],
        node: SchemaNode,
        component_name: Text,
        last_run_node: Text,
    ) -> Text:
        node_name = f"run_{component_name}"

<<<<<<< HEAD
        model_provider_needs = self._get_model_provider_needs(
            predict_nodes,
            node.uses,
        )
=======
        model_provider_needs = self._get_model_provider_needs(predict_nodes, node.uses)
>>>>>>> a9932b4a

        predict_nodes[node_name] = dataclasses.replace(
            node,
            needs={"messages": last_run_node, **model_provider_needs},
            fn="process",
            **DEFAULT_PREDICT_KWARGS,
        )

        return node_name

    def _add_core_predict_nodes(
        self,
        predict_config: Dict[Text, Any],
        predict_nodes: Dict[Text, SchemaNode],
        train_nodes: Dict[Text, SchemaNode],
        preprocessors: List[Text],
    ) -> None:
        predict_nodes["domain_provider"] = SchemaNode(
            **DEFAULT_PREDICT_KWARGS,
            needs={},
            uses=DomainProvider,
            fn="provide_inference",
            config={},
            resource=Resource("domain_provider"),
        )

        node_with_e2e_features = None

        if "end_to_end_features_provider" in train_nodes:
            node_with_e2e_features = self._add_end_to_end_features_for_inference(
                predict_nodes, preprocessors
            )

        rule_only_data_provider_name = "rule_only_data_provider"
        rule_policy_resource = None
        policies: List[Text] = []

        for idx, config in enumerate(predict_config["policies"]):
            component_name = config.pop("name")
            component = self._from_registry(component_name)

            train_node_name = f"train_{component_name}{idx}"
            node_name = f"run_{component_name}{idx}"

            from rasa.core.policies.rule_policy import RulePolicy

            if issubclass(component.clazz, RulePolicy) and not rule_policy_resource:
                rule_policy_resource = train_node_name

            predict_nodes[node_name] = dataclasses.replace(
                train_nodes[train_node_name],
                **DEFAULT_PREDICT_KWARGS,
                needs={
                    "domain": "domain_provider",
                    **(
                        {"precomputations": node_with_e2e_features}
                        if self.ComponentType.POLICY_WITH_END_TO_END_SUPPORT
                        in component.types
                        and node_with_e2e_features
                        else {}
                    ),
                    "tracker": PLACEHOLDER_TRACKER,
                    "rule_only_data": rule_only_data_provider_name,
                },
                fn="predict_action_probabilities",
                resource=Resource(train_node_name),
            )
            policies.append(node_name)

        predict_nodes["rule_only_data_provider"] = SchemaNode(
            **DEFAULT_PREDICT_KWARGS,
            needs={},
            uses=RuleOnlyDataProvider,
            fn="provide",
            config={},
            resource=Resource(rule_policy_resource) if rule_policy_resource else None,
        )

        predict_nodes["select_prediction"] = SchemaNode(
            **DEFAULT_PREDICT_KWARGS,
            needs={
                **{f"policy{idx}": name for idx, name in enumerate(policies)},
                "domain": "domain_provider",
                "tracker": PLACEHOLDER_TRACKER,
            },
            uses=DefaultPolicyPredictionEnsemble,
            fn="combine_predictions_from_kwargs",
            config={},
        )

    def _add_end_to_end_features_for_inference(
<<<<<<< HEAD
        self,
        predict_nodes: Dict[Text, SchemaNode],
        preprocessors: List[Text],
=======
        self, predict_nodes: Dict[Text, SchemaNode], preprocessors: List[Text]
>>>>>>> a9932b4a
    ) -> Text:
        predict_nodes["tracker_to_message_converter"] = SchemaNode(
            **DEFAULT_PREDICT_KWARGS,
            needs={"tracker": PLACEHOLDER_TRACKER},
            uses=CoreFeaturizationInputConverter,
            fn="convert_for_inference",
            config={},
        )

        last_node_name = "tracker_to_message_converter"
        for preprocessor in preprocessors:
            node = dataclasses.replace(
                predict_nodes[preprocessor], needs={"messages": last_node_name}
            )

            node_name = f"e2e_{preprocessor}"
            predict_nodes[node_name] = node
            last_node_name = node_name

        node_with_e2e_features = "end_to_end_features_provider"
        predict_nodes[node_with_e2e_features] = SchemaNode(
            **DEFAULT_PREDICT_KWARGS,
<<<<<<< HEAD
            needs={
                "messages": last_node_name,
            },
=======
            needs={"messages": last_node_name},
>>>>>>> a9932b4a
            uses=CoreFeaturizationCollector,
            fn="collect",
            config={},
        )
        return node_with_e2e_features<|MERGE_RESOLUTION|>--- conflicted
+++ resolved
@@ -50,15 +50,7 @@
 logger = logging.getLogger(__name__)
 
 
-<<<<<<< HEAD
-DEFAULT_PREDICT_KWARGS = dict(
-    constructor_name="load",
-    eager=True,
-    is_target=False,
-)
-=======
 DEFAULT_PREDICT_KWARGS = dict(constructor_name="load", eager=True, is_target=False)
->>>>>>> a9932b4a
 
 
 class DefaultV1RecipeRegisterException(RasaException):
@@ -337,14 +329,7 @@
         cli_parameters: Dict[Text, Any],
     ) -> Text:
         config_from_cli = self._extra_config_from_cli(cli_parameters, component, config)
-<<<<<<< HEAD
-        model_provider_needs = self._get_model_provider_needs(
-            train_nodes,
-            component,
-        )
-=======
         model_provider_needs = self._get_model_provider_needs(train_nodes, component)
->>>>>>> a9932b4a
 
         train_node_name = f"train_{component_name}"
         train_nodes[train_node_name] = SchemaNode(
@@ -409,12 +394,7 @@
             resource_needs = {"resource": from_resource}
 
         model_provider_needs = self._get_model_provider_needs(
-<<<<<<< HEAD
-            train_nodes,
-            component_class,
-=======
             train_nodes, component_class
->>>>>>> a9932b4a
         )
 
         node_name = f"run_{component_name}"
@@ -432,13 +412,7 @@
         return node_name
 
     def _get_model_provider_needs(
-<<<<<<< HEAD
-        self,
-        nodes: Dict[Text, SchemaNode],
-        component_class: Type[GraphComponent],
-=======
         self, nodes: Dict[Text, SchemaNode], component_class: Type[GraphComponent]
->>>>>>> a9932b4a
     ) -> Dict[Text, Text]:
         model_provider_needs = {}
         component = self._from_registry(component_class.__name__)
@@ -543,13 +517,7 @@
             self._add_end_to_end_features_for_training(preprocessors, train_nodes)
 
     def _add_end_to_end_features_for_training(
-<<<<<<< HEAD
-        self,
-        preprocessors: List[Text],
-        train_nodes: Dict[Text, SchemaNode],
-=======
         self, preprocessors: List[Text], train_nodes: Dict[Text, SchemaNode]
->>>>>>> a9932b4a
     ) -> None:
         train_nodes["story_to_nlu_training_data_converter"] = SchemaNode(
             needs={
@@ -574,13 +542,7 @@
 
         node_with_e2e_features = "end_to_end_features_provider"
         train_nodes[node_with_e2e_features] = SchemaNode(
-<<<<<<< HEAD
-            needs={
-                "messages": last_node_name,
-            },
-=======
             needs={"messages": last_node_name},
->>>>>>> a9932b4a
             uses=CoreFeaturizationCollector,
             constructor_name="create",
             fn="collect",
@@ -629,14 +591,7 @@
 
         if self._use_core:
             self._add_core_predict_nodes(
-<<<<<<< HEAD
-                predict_config,
-                predict_nodes,
-                train_nodes,
-                preprocessors,
-=======
                 predict_config, predict_nodes, train_nodes, preprocessors
->>>>>>> a9932b4a
             )
 
         return predict_nodes
@@ -738,14 +693,7 @@
     ) -> Text:
         node_name = f"run_{component_name}"
 
-<<<<<<< HEAD
-        model_provider_needs = self._get_model_provider_needs(
-            predict_nodes,
-            node.uses,
-        )
-=======
         model_provider_needs = self._get_model_provider_needs(predict_nodes, node.uses)
->>>>>>> a9932b4a
 
         predict_nodes[node_name] = dataclasses.replace(
             node,
@@ -837,13 +785,7 @@
         )
 
     def _add_end_to_end_features_for_inference(
-<<<<<<< HEAD
-        self,
-        predict_nodes: Dict[Text, SchemaNode],
-        preprocessors: List[Text],
-=======
         self, predict_nodes: Dict[Text, SchemaNode], preprocessors: List[Text]
->>>>>>> a9932b4a
     ) -> Text:
         predict_nodes["tracker_to_message_converter"] = SchemaNode(
             **DEFAULT_PREDICT_KWARGS,
@@ -866,13 +808,7 @@
         node_with_e2e_features = "end_to_end_features_provider"
         predict_nodes[node_with_e2e_features] = SchemaNode(
             **DEFAULT_PREDICT_KWARGS,
-<<<<<<< HEAD
-            needs={
-                "messages": last_node_name,
-            },
-=======
             needs={"messages": last_node_name},
->>>>>>> a9932b4a
             uses=CoreFeaturizationCollector,
             fn="collect",
             config={},
