import dataclasses
import inspect
import re
import logging
import sys
import typing
from typing import (
    Optional,
    Callable,
    Text,
    Tuple,
    Dict,
    Type,
    Any,
    Set,
    Union,
    TypeVar,
    List,
)

import structlog
import typing_utils

import rasa.utils.common
from rasa.core import IntentlessPolicy
from rasa.core.policies.policy import PolicyPrediction
from rasa.core.utils import AvailableEndpoints
from rasa.dialogue_understanding.coexistence.constants import (
    NLU_ENTRY,
    CALM_ENTRY,
    STICKY,
    NON_STICKY,
)
from rasa.dialogue_understanding.generator import (
    LLMBasedCommandGenerator,
)
from rasa.dialogue_understanding.patterns.chitchat import FLOW_PATTERN_CHITCHAT
from rasa.engine.constants import RESERVED_PLACEHOLDERS
from rasa.engine.exceptions import GraphSchemaValidationException
from rasa.engine.graph import (
    GraphSchema,
    GraphComponent,
    SchemaNode,
    ExecutionContext,
    GraphModelConfiguration,
)
from rasa.engine.storage.resource import Resource
from rasa.engine.storage.storage import ModelStorage
from rasa.engine.training.fingerprinting import Fingerprintable
from rasa.shared.constants import DOCS_URL_GRAPH_COMPONENTS, ROUTE_TO_CALM_SLOT
from rasa.shared.core.constants import ACTION_RESET_ROUTING, ACTION_TRIGGER_CHITCHAT
from rasa.shared.core.domain import Domain
from rasa.shared.core.flows import FlowsList, Flow
from rasa.shared.core.slots import Slot
from rasa.shared.exceptions import RasaException
from rasa.shared.nlu.training_data.message import Message


<<<<<<< HEAD
=======
from rasa.dialogue_understanding.coexistence.intent_based_router import (
    IntentBasedRouter,
)
from rasa.dialogue_understanding.coexistence.llm_based_router import LLMBasedRouter

>>>>>>> bd285016
TypeAnnotation = Union[TypeVar, Text, Type, Optional[AvailableEndpoints]]

structlogger = structlog.get_logger()


@dataclasses.dataclass
class ParameterInfo:
    """Stores metadata about a function parameter."""

    type_annotation: TypeAnnotation
    # `True` if we have a parameter like `**kwargs`
    is_variable_length_keyword_arg: bool
    has_default: bool


KEYWORDS_EXPECTED_TYPES: Dict[Text, TypeAnnotation] = {
    "resource": Resource,
    "execution_context": ExecutionContext,
    "model_storage": ModelStorage,
    "config": Dict[Text, Any],
}


def validate(model_configuration: GraphModelConfiguration) -> None:
    """Validates a graph schema.

    This tries to validate that the graph structure is correct (e.g. all nodes pass the
    correct things into each other) as well as validates the individual graph
    components.

    Args:
        model_configuration: The model configuration (schemas, language, etc.)

    Raises:
        GraphSchemaValidationException: If the validation failed.
    """
    _validate(model_configuration.train_schema, True, model_configuration.language)
    _validate(model_configuration.predict_schema, False, model_configuration.language)

    _validate_prediction_targets(
        model_configuration.predict_schema,
        core_target=model_configuration.core_target,
        nlu_target=model_configuration.nlu_target,
    )


def _validate(
    schema: GraphSchema, is_train_graph: bool, language: Optional[Text]
) -> None:
    _validate_cycle(schema)

    for node_name, node in schema.nodes.items():
        _validate_interface_usage(node)
        _validate_supported_languages(language, node)
        _validate_required_packages(node)

        run_fn_params, run_fn_return_type = _get_parameter_information(
            node.uses, node.fn
        )
        _validate_run_fn(node, run_fn_params, run_fn_return_type, is_train_graph)

        create_fn_params, _ = _get_parameter_information(
            node.uses, node.constructor_name
        )
        _validate_constructor(node, create_fn_params)

        _validate_needs(node, schema, create_fn_params, run_fn_params)

    _validate_required_components(schema)


def _validate_prediction_targets(
    schema: GraphSchema, core_target: Optional[Text], nlu_target: Text
) -> None:
    if not nlu_target:
        raise GraphSchemaValidationException(
            "Graph schema specifies no target for the 'nlu_target'. It is required "
            "for a prediction graph to specify this. Please choose a valid node "
            "name for this."
        )

    _validate_target(nlu_target, "NLU", List[Message], schema)

    if core_target:
        _validate_target(core_target, "Core", PolicyPrediction, schema)


def _validate_target(
    target_name: Text, target_type: Text, expected_type: Type, schema: GraphSchema
) -> None:
    if target_name not in schema.nodes:
        raise GraphSchemaValidationException(
            f"Graph schema specifies invalid {target_type} target '{target_name}'. "
            f"Please make sure specify a valid node name as target."
        )

    if any(target_name in node.needs.values() for node in schema.nodes.values()):
        raise GraphSchemaValidationException(
            f"One graph node uses the {target_type} target '{target_name}' as input. "
            f"This is not allowed as NLU prediction and Core prediction are run "
            f"separately."
        )

    target_node = schema.nodes[target_name]
    _, target_return_type = _get_parameter_information(target_node.uses, target_node.fn)

    if not typing_utils.issubtype(target_return_type, expected_type):
        raise GraphSchemaValidationException(
            f"Your {target_type} model's output component "
            f"'{target_node.uses.__name__}' returns an invalid return "
            f"type '{target_return_type}'. This is not allowed. The {target_type} "
            f"model's last component is expected to return the type '{expected_type}'. "
            f"See {DOCS_URL_GRAPH_COMPONENTS} for more information."
        )


def _validate_cycle(schema: GraphSchema) -> None:
    for target_name in schema.target_names:
        parents = schema.nodes[target_name].needs.values()
        for parent_name in parents:
            _walk_and_check_for_cycles([], parent_name, schema)


def _walk_and_check_for_cycles(
    visited_so_far: List[Text], node_name: Text, schema: GraphSchema
) -> None:
    if node_name in visited_so_far:
        raise GraphSchemaValidationException(
            f"Node '{node_name}' has itself as dependency. Cycles are not allowed "
            f"in the graph. Please make sure that '{node_name}' does not have itself "
            f"specified in 'needs' and none of '{node_name}'s dependencies have "
            f"'{node_name}' specified in 'needs'."
        )

    if node_name not in schema.nodes:
        raise GraphSchemaValidationException(
            f"Node '{node_name}' is not part of the graph. Node was expected to be "
            f"present in the graph as it is used by another component."
        )

    parents = schema.nodes[node_name].needs.values()
    for parent_name in parents:
        if not _is_placeholder_input(parent_name):
            _walk_and_check_for_cycles(
                [*visited_so_far, node_name], parent_name, schema
            )


def _is_placeholder_input(name: Text) -> bool:
    return name in RESERVED_PLACEHOLDERS


def _validate_interface_usage(node: SchemaNode) -> None:
    if not issubclass(node.uses, GraphComponent):
        raise GraphSchemaValidationException(
            f"Your model uses a component with class '{node.uses.__name__}'. "
            f"This class does not implement the '{GraphComponent.__name__}' interface "
            f"and can hence not be run within Rasa Pro. Please use a different "
            f"component or implement the '{GraphComponent}' interface in class "
            f"'{node.uses.__name__}'. "
            f"See {DOCS_URL_GRAPH_COMPONENTS} for more information."
        )


def _validate_supported_languages(language: Optional[Text], node: SchemaNode) -> None:
    supported_languages = node.uses.supported_languages()
    not_supported_languages = node.uses.not_supported_languages()

    if supported_languages and not_supported_languages:
        raise RasaException(
            "Only one of `supported_languages` and "
            "`not_supported_languages` can return a value different from `None`."
        )

    if (
        language
        and supported_languages is not None
        and language not in supported_languages
    ):
        raise GraphSchemaValidationException(
            f"The component '{node.uses.__name__}' does not support the currently "
            f"specified language '{language}'."
        )

    if (
        language
        and not_supported_languages is not None
        and language in not_supported_languages
    ):
        raise GraphSchemaValidationException(
            f"The component '{node.uses.__name__}' does not support the currently "
            f"specified language '{language}'."
        )


def _validate_required_packages(node: SchemaNode) -> None:
    missing_packages = rasa.utils.common.find_unavailable_packages(
        node.uses.required_packages()
    )
    if missing_packages:
        raise GraphSchemaValidationException(
            f"Component '{node.uses.__name__}' requires the following packages which "
            f"are currently not installed: {', '.join(missing_packages)}."
        )


def _get_parameter_information(
    uses: Type[GraphComponent], method_name: Text
) -> Tuple[Dict[Text, ParameterInfo], TypeAnnotation]:
    fn = _get_fn(uses, method_name)

    type_hints = _get_type_hints(uses, fn)
    return_type = type_hints.pop("return", inspect.Parameter.empty)
    type_hints.pop("cls", None)

    params = inspect.signature(fn).parameters

    type_info = {}
    for param_name, type_annotation in type_hints.items():
        inspect_info = params[param_name]
        if inspect_info.kind == inspect.Parameter.VAR_POSITIONAL:
            # We always pass things using keywords so we can ignore the any variable
            # length positional arguments
            continue

        type_info[param_name] = ParameterInfo(
            type_annotation=type_annotation,
            is_variable_length_keyword_arg=inspect_info.kind
            == inspect.Parameter.VAR_KEYWORD,
            has_default=inspect_info.default != inspect.Parameter.empty,
        )

    return type_info, return_type


def _get_type_hints(
    uses: Type[GraphComponent], fn: Callable
) -> Dict[Text, TypeAnnotation]:
    try:
        return typing.get_type_hints(fn)
    except NameError as e:
        logging.debug(
            f"Failed to retrieve type annotations for component "
            f"'{uses.__name__}' due to error:\n{e}"
        )
        raise GraphSchemaValidationException(
            f"Your model uses a component '{uses.__name__}' which has "
            f"type annotations in its method '{fn.__name__}' which failed to be "
            f"retrieved. Please make sure remove any forward "
            f"reference by removing the quotes around the type "
            f"(e.g. 'def foo() -> \"int\"' becomes 'def foo() -> int'. and make sure "
            f"all type annotations can be resolved during runtime. Note that you might "
            f"need to do a 'from __future__ import annotations' to avoid forward "
            f"references."
            f"See {DOCS_URL_GRAPH_COMPONENTS} for more information."
        )


def _get_fn(uses: Type[GraphComponent], method_name: Text) -> Callable:
    fn = getattr(uses, method_name, None)
    if fn is None:
        raise GraphSchemaValidationException(
            f"Your model uses a graph component '{uses.__name__}' which does not "
            f"have the required "
            f"method '{method_name}'. Please make sure you're either using "
            f"the right component or that your component is registered with the "
            f"correct component type."
            f"See {DOCS_URL_GRAPH_COMPONENTS} for more information."
        )
    return fn


def _validate_run_fn(
    node: SchemaNode,
    run_fn_params: Dict[Text, ParameterInfo],
    run_fn_return_type: TypeAnnotation,
    is_train_graph: bool,
) -> None:
    _validate_types_of_reserved_keywords(run_fn_params, node, node.fn)
    _validate_run_fn_return_type(node, run_fn_return_type, is_train_graph)

    for param_name in _required_args(run_fn_params):
        if param_name not in node.needs:
            raise GraphSchemaValidationException(
                f"Your model uses a component '{node.uses.__name__}' which "
                f"needs the param '{param_name}' to be provided to its method "
                f"'{node.fn}'. Please make sure that you registered "
                f"your component correctly and and that your model configuration is "
                f"valid."
                f"See {DOCS_URL_GRAPH_COMPONENTS} for more information."
            )


def _required_args(fn_params: Dict[Text, ParameterInfo]) -> Set[Text]:
    keywords = set(KEYWORDS_EXPECTED_TYPES)
    return {
        param_name
        for param_name, param in fn_params.items()
        if not param.has_default
        and not param.is_variable_length_keyword_arg
        and param_name not in keywords
    }


def _validate_run_fn_return_type(
    node: SchemaNode, return_type: Type, is_training: bool
) -> None:
    if return_type == inspect.Parameter.empty:
        raise GraphSchemaValidationException(
            f"Your model uses a component '{node.uses.__name__}' whose "
            f"method '{node.fn}' does not have a type annotation for "
            f"its return value. Type annotations are required for all "
            f"components to validate your model's structure."
            f"See {DOCS_URL_GRAPH_COMPONENTS} for more information."
        )

    # TODO: Handle forward references here
    if typing_utils.issubtype(return_type, list):
        return_type = typing_utils.get_args(return_type)[0]

    if is_training and not isinstance(return_type, Fingerprintable):
        raise GraphSchemaValidationException(
            f"Your model uses a component '{node.uses.__name__}' whose method "
            f"'{node.fn}' does not return a fingerprintable "
            f"output. This is required for proper caching between model trainings. "
            f"Please make sure you're using a return type which implements the "
            f"'{Fingerprintable.__name__}' protocol."
        )


def _validate_types_of_reserved_keywords(
    params: Dict[Text, ParameterInfo], node: SchemaNode, fn_name: Text
) -> None:
    for param_name, param in params.items():
        if param_name in KEYWORDS_EXPECTED_TYPES:
            if not typing_utils.issubtype(
                param.type_annotation, KEYWORDS_EXPECTED_TYPES[param_name]
            ):
                raise GraphSchemaValidationException(
                    f"Your model uses a component '{node.uses.__name__}' which has an "
                    f"incompatible type '{param.type_annotation}' for "
                    f"the '{param_name}' parameter in its '{fn_name}' method. "
                    f"The expected type is '{KEYWORDS_EXPECTED_TYPES[param_name]}'."
                    f"See {DOCS_URL_GRAPH_COMPONENTS} for more information."
                )


def _validate_constructor(
    node: SchemaNode, create_fn_params: Dict[Text, ParameterInfo]
) -> None:
    _validate_types_of_reserved_keywords(create_fn_params, node, node.constructor_name)

    required_args = _required_args(create_fn_params)

    if required_args and node.eager:
        raise GraphSchemaValidationException(
            f"Your model uses a component '{node.uses.__name__}' which has a "
            f"method '{node.constructor_name}' which has required parameters "
            f"('{', '.join(required_args)}'). "
            f"Extra parameters can only be supplied to the constructor method which is "
            f"used during training."
            f"See {DOCS_URL_GRAPH_COMPONENTS} for more information."
        )

    for param_name in _required_args(create_fn_params):
        if not node.eager and param_name not in node.needs:
            raise GraphSchemaValidationException(
                f"Your model uses a component '{node.uses.__name__}' which "
                f"needs the param '{param_name}' to be provided to its method "
                f"'{node.constructor_name}'. Please make sure that you registered "
                f"your component correctly and and that your model configuration is "
                f"valid."
                f"See {DOCS_URL_GRAPH_COMPONENTS} for more information."
            )


def _validate_needs(
    node: SchemaNode,
    graph: GraphSchema,
    create_fn_params: Dict[Text, ParameterInfo],
    run_fn_params: Dict[Text, ParameterInfo],
) -> None:
    available_args, has_kwargs = _get_available_args(
        node, create_fn_params, run_fn_params
    )

    for param_name, parent_name in node.needs.items():
        if not has_kwargs and param_name not in available_args:
            raise GraphSchemaValidationException(
                f"Your model uses a component '{node.uses.__name__}' which is "
                f"supposed to retrieve a value for the "
                f"param '{param_name}' although "
                f"its method '{node.fn}' does not accept a parameter with this "
                f"name. Please make sure that you registered "
                f"your component correctly and and that your model configuration is "
                f"valid."
                f"See {DOCS_URL_GRAPH_COMPONENTS} for more information."
            )

        if not _is_placeholder_input(parent_name) and parent_name not in graph.nodes:
            raise GraphSchemaValidationException(
                f"Missing graph component '{parent_name}'."
                f"Your model uses a component '{node.uses.__name__}' which expects "
                f"input from the missing component. The component is missing from "
                f"your model configuration. Please make sure that you registered "
                f"your component correctly and and that your model configuration is "
                f"valid."
                f"See {DOCS_URL_GRAPH_COMPONENTS} for more information."
            )

        required_type = available_args.get(param_name)

        if not has_kwargs and required_type is not None:
            parent = None
            if _is_placeholder_input(parent_name):
                parent_return_type: TypeAnnotation
                parent_return_type = RESERVED_PLACEHOLDERS[parent_name]  # type: ignore
            else:
                parent = graph.nodes[parent_name]
                _, parent_return_type = _get_parameter_information(
                    parent.uses, parent.fn
                )

            _validate_parent_return_type(
                node, parent, parent_return_type, required_type.type_annotation
            )


def _get_available_args(
    node: SchemaNode,
    create_fn_params: Dict[Text, ParameterInfo],
    run_fn_params: Dict[Text, ParameterInfo],
) -> Tuple[Dict[Text, ParameterInfo], bool]:
    has_kwargs = any(
        param.is_variable_length_keyword_arg for param in run_fn_params.values()
    )
    available_args = run_fn_params.copy()
    if node.eager is False:
        has_kwargs = has_kwargs or any(
            param.is_variable_length_keyword_arg for param in create_fn_params.values()
        )
        available_args.update(create_fn_params)
    return available_args, has_kwargs


def _validate_parent_return_type(
    node: SchemaNode,
    parent_node: Optional[SchemaNode],
    parent_return_type: TypeAnnotation,
    required_type: TypeAnnotation,
) -> None:
    if not typing_utils.issubtype(parent_return_type, required_type):
        parent_node_text = ""
        if parent_node:
            parent_node_text = f" by the component '{parent_node.uses.__name__}'"

        raise GraphSchemaValidationException(
            f"Your component '{node.uses.__name__}' expects an input of type "
            f"'{required_type}' but it receives an input of type '{parent_return_type}'"
            f"{parent_node_text}. "
            f"Please make sure that you registered "
            f"your component correctly and and that your model configuration is "
            f"valid."
            f"See {DOCS_URL_GRAPH_COMPONENTS} for more information."
        )


def _validate_required_components(schema: GraphSchema) -> None:
    unmet_requirements: Dict[Type, Set[Text]] = dict()
    for target_name in schema.target_names:
        unmet_requirements_for_target, _ = _recursively_check_required_components(
            node_name=target_name, schema=schema
        )
        for component_type, node_names in unmet_requirements_for_target.items():
            unmet_requirements.setdefault(component_type, set()).update(node_names)
    if unmet_requirements:
        errors = "\n".join(
            [
                f"The following components require a {component_type.__name__}: "
                f"{', '.join(sorted(required_by))}. "
                for component_type, required_by in unmet_requirements.items()
            ]
        )
        num_nodes = len(
            set(
                node_name
                for required_by in unmet_requirements.values()
                for node_name in required_by
            )
        )
        raise GraphSchemaValidationException(
            f"{num_nodes} components are missing required components which have to "
            f"run before themselves:\n"
            f"{errors}"
            f"Please add the required components to your model configuration."
        )


def _recursively_check_required_components(
    node_name: Text, schema: GraphSchema
) -> Tuple[Dict[Type, Set[Text]], Set[Type]]:
    """Collects unmet requirements and types used in the subtree rooted at `node_name`.

    Args:
        schema: the graph schema
        node_name: the name of the root of the subtree
    Returns:
       unmet requirements, i.e. a mapping from component types to names of nodes that
       are contained in the subtree rooted at `schema_node` that require that component
       type but can't find it in their respective subtrees and
       a set containing all component types of nodes that are ancestors of the
       `schema_node` (or of the`schema_node` itself)
    """
    schema_node = schema.nodes[node_name]

    unmet_requirements: Dict[Type, Set[Text]] = dict()
    component_types = set()

    # collect all component types used by ancestors and their unmet requirements
    for parent_node_name in schema_node.needs.values():
        if _is_placeholder_input(parent_node_name):
            continue
        (
            unmet_requirements_of_ancestors,
            ancestor_types,
        ) = _recursively_check_required_components(
            node_name=parent_node_name, schema=schema
        )
        for _type, nodes in unmet_requirements_of_ancestors.items():
            unmet_requirements.setdefault(_type, set()).update(nodes)
        component_types.update(ancestor_types)

    # check which requirements of the `schema_node` are not fulfilled by
    # comparing its requirements with the types found so far among the ancestor nodes
    unmet_requirements_of_current_node = set(
        required
        for required in schema_node.uses.required_components()
        if not any(
            issubclass(used_subtype, required) for used_subtype in component_types
        )
    )

    # add the unmet requirements and the type of the `schema_node`
    for component_type in unmet_requirements_of_current_node:
        unmet_requirements.setdefault(component_type, set()).add(node_name)
    component_types.add(schema_node.uses)

    return unmet_requirements, component_types


def validate_flow_component_dependencies(
    flows: FlowsList, model_configuration: GraphModelConfiguration
) -> None:
    if (pattern_chitchat := flows.flow_by_id(FLOW_PATTERN_CHITCHAT)) is not None:
        _validate_chitchat_dependencies(pattern_chitchat, model_configuration)


def _validate_chitchat_dependencies(
    pattern_chitchat: Flow, model_configuration: GraphModelConfiguration
) -> None:
    """Validate that the IntentlessPolicy is configured if the pattern_chitchat
    is using action_trigger_chitchat.
    """
    has_action_trigger_chitchat = pattern_chitchat.has_action_step(
        ACTION_TRIGGER_CHITCHAT
    )
    has_intentless_policy_configured = model_configuration.predict_schema.has_node(
        IntentlessPolicy
    )

    if has_action_trigger_chitchat and not has_intentless_policy_configured:
        structlogger.warn(
            f"flow_component_dependencies"
            f".{FLOW_PATTERN_CHITCHAT}"
            f".intentless_policy_not_configured",
            event_info=(
                f"`{FLOW_PATTERN_CHITCHAT}` has an action step with "
                f"`{ACTION_TRIGGER_CHITCHAT}`, but `IntentlessPolicy` is not "
                f"configured."
            ),
        )


<<<<<<< HEAD
def validate_coexistance_routing_setup(
    domain: Domain, model_configuration: GraphModelConfiguration, flows: FlowsList
=======
def get_component_index(schema: GraphSchema, component_class: Type) -> Optional[int]:
    """Extracts the index of a component of the given class in the schema.
    This function assumes that each component's node name is stored in a way
    that includes the index as part of the name, formatted as
    "run_{ComponentName}{Index}", which is how it's created by the recipe.
    """
    # the index of the component is at the end of the node name
    pattern = re.compile(r"\d+$")
    for node_name, node in schema.nodes.items():
        if issubclass(node.uses, component_class):
            match = pattern.search(node_name)
            if match:
                index = int(match.group())
                return index
    # index is not found or there is no component with the given class
    return None


def get_component_config(
    schema: GraphSchema, component_class: Type
) -> Optional[Dict[str, Any]]:
    """Extracts the config of a component of the given class in the schema."""
    for node_name, node in schema.nodes.items():
        if issubclass(node.uses, component_class):
            return node.config
    return None


def validate_router_exclusivity(schema: GraphSchema) -> None:
    """Validate that intent-based and llm-based routers are not
    defined at the same time.
    """
    if schema.has_node(IntentBasedRouter) and schema.has_node(LLMBasedRouter):
        structlogger.error(
            "validation.coexistance.both_routers_defined",
            event_info=(
                "Both LLMBasedRouter and IntentBasedRouter are in the config. "
                "Please use only one of them."
            ),
        )
        sys.exit(1)


def validate_intent_based_router_position(schema: GraphSchema) -> None:
    """Validate that if intent-based router is defined, it is positioned before
    the llm command generator.
    """
    intent_based_router_pos = get_component_index(schema, IntentBasedRouter)
    llm_command_generator_pos = get_component_index(schema, LLMBasedCommandGenerator)
    if (
        intent_based_router_pos is not None
        and llm_command_generator_pos is not None
        and intent_based_router_pos > llm_command_generator_pos
    ):
        structlogger.error(
            "validation.coexistance.wrong_order_of_components",
            event_info=(
                "IntentBasedRouter should come before "
                "a LLMBasedCommandGenerator in the pipeline."
            ),
        )
        sys.exit(1)


def validate_that_slots_are_defined_if_router_is_defined(
    schema: GraphSchema, routing_slots: List[Slot]
>>>>>>> bd285016
) -> None:
    # check whether intent-based or llm-based type of router is present
    for router_type in [IntentBasedRouter, LLMBasedRouter]:
        router_present = schema.has_node(router_type)
        slot_has_issue = len(routing_slots) == 0 or routing_slots[0].type_name != "bool"
        if router_present and slot_has_issue:
            structlogger.error(
                f"validation.coexistance.{ROUTE_TO_CALM_SLOT}_not_in_domain",
                event_info=(
                    f"{router_type.__name__} is in the config, but the slot "
                    f"{ROUTE_TO_CALM_SLOT} is not in the domain or not of "
                    f"type bool."
                ),
            )
            sys.exit(1)


def validate_that_router_is_defined_if_router_slots_are_in_domain(
    schema: GraphSchema,
    routing_slots: List[Slot],
) -> None:
    defined_router_slots = len(routing_slots) > 0
    router_present = schema.has_node(IntentBasedRouter) or schema.has_node(
        LLMBasedRouter
    )
    if defined_router_slots and (
        not router_present or routing_slots[0].type_name != "bool"
    ):
        structlogger.error(
            f"validation.coexistance"
            f".{ROUTE_TO_CALM_SLOT}_in_domain_with_no_router_defined",
            event_info=(
                f"The slot {ROUTE_TO_CALM_SLOT} is in the domain but the "
                f"LLMBasedRouter or the IntentBasedRouter is not in the config or "
                f"the type of the slot is not bool."
            ),
        )
        sys.exit(1)


def valid_nlu_entry_config(config: Optional[Dict[str, Any]]) -> bool:
    return (
        config is not None
        and NLU_ENTRY in config
        and isinstance(config[NLU_ENTRY], dict)
        and STICKY in config[NLU_ENTRY]
        and NON_STICKY in config[NLU_ENTRY]
    )


def valid_calm_entry_config(config: Optional[Dict[str, Any]]) -> bool:
    return (
        config is not None
        and CALM_ENTRY in config
        and isinstance(config[CALM_ENTRY], dict)
        and STICKY in config[CALM_ENTRY]
    )


def validate_configuration(
    schema: GraphSchema,
) -> None:
    """Validate the configuration of the existing coexistence routers."""
    if schema.has_node(IntentBasedRouter, include_subtypes=False):
        config = get_component_config(schema, IntentBasedRouter)
        if not valid_calm_entry_config(config) or not valid_nlu_entry_config(config):
            structlogger.error(
                "validation.coexistance.invalid_configuration",
                event_info=(
                    "The configuration of the IntentBasedRouter is invalid. "
                    "Please check the documentation.",
                ),
            )
            sys.exit(1)

    if schema.has_node(LLMBasedRouter, include_subtypes=False):
        config = get_component_config(schema, LLMBasedRouter)
        if not valid_calm_entry_config(config) or (
            config is not None
            and NLU_ENTRY in config
            and not valid_nlu_entry_config(config)
        ):
            structlogger.error(
                "validation.coexistance.invalid_configuration",
                event_info=(
                    "The configuration of the LLMBasedRouter is invalid. "
                    "Please check the documentation.",
                ),
            )
            sys.exit(1)

<<<<<<< HEAD
    def valid_nlu_entry_config(config: Optional[Dict[str, Any]]) -> bool:
        return (
            config is not None
            and NLU_ENTRY in config
            and isinstance(config[NLU_ENTRY], dict)
            and STICKY in config[NLU_ENTRY]
            and NON_STICKY in config[NLU_ENTRY]
        )

    def valid_calm_entry_config(config: Optional[Dict[str, Any]]) -> bool:
        return (
            config is not None
            and CALM_ENTRY in config
            and isinstance(config[CALM_ENTRY], dict)
            and STICKY in config[CALM_ENTRY]
        )

    def validate_configuration(
        schema: GraphSchema,
    ) -> None:
        """Validate the configuration of the existing coexistence routers."""
        if schema.has_node(IntentBasedRouter, include_subtypes=False):
            config = get_component_config(schema, IntentBasedRouter)
            if not valid_calm_entry_config(config) or not valid_nlu_entry_config(
                config
            ):
                structlogger.error(
                    "validation.coexistance.invalid_configuration",
                    event_info=(
                        "The configuration of the IntentBasedRouter is invalid. "
                        "Please check the documentation.",
                    ),
                )
                sys.exit(1)

        if schema.has_node(LLMBasedRouter, include_subtypes=False):
            config = get_component_config(schema, LLMBasedRouter)
            if not valid_calm_entry_config(config):
                structlogger.error(
                    "validation.coexistance.invalid_configuration",
                    event_info=(
                        "The configuration of the LLMBasedRouter is invalid. "
                        "Please check the documentation.",
                    ),
                )
                sys.exit(1)

    def validate_that_router_or_router_slot_are_defined_if_action_reset_routing_is_used(
        schema: GraphSchema, flows: FlowsList, routing_slots: List[Slot]
    ) -> None:
        slot_has_issue = len(routing_slots) == 0 or routing_slots[0].type_name != "bool"
        router_present = schema.has_node(LLMBasedRouter) or schema.has_node(
            IntentBasedRouter
        )

        if router_present or not slot_has_issue:
            return

        faulty_flows_with_action_reset_routing = [
            flow for flow in flows if flow.has_action_step(ACTION_RESET_ROUTING)
        ]

        if faulty_flows_with_action_reset_routing:
            for flow in faulty_flows_with_action_reset_routing:
                structlogger.error(
                    f"validation.coexistance.{ACTION_RESET_ROUTING}_present_in_flow"
                    f"_without_router_or_{ROUTE_TO_CALM_SLOT}_slot",
                    event_info=(
                        f"The action - {ACTION_RESET_ROUTING} is used in the flow - "
                        f"{flow.id}, but a router (LLMBasedRouter/IntentBasedRouter) or"
                        f" {ROUTE_TO_CALM_SLOT} are not defined.",
                    ),
                )
            sys.exit(1)

=======

def validate_coexistance_routing_setup(
    domain: Domain, model_configuration: GraphModelConfiguration
) -> None:
>>>>>>> bd285016
    schema = model_configuration.predict_schema
    routing_slots = [s for s in domain.slots if s.name == ROUTE_TO_CALM_SLOT]

    validate_router_exclusivity(schema)
    validate_intent_based_router_position(schema)
    validate_that_slots_are_defined_if_router_is_defined(schema, routing_slots)
    validate_that_router_is_defined_if_router_slots_are_in_domain(schema, routing_slots)
    validate_configuration(schema)
<<<<<<< HEAD
    validate_that_router_or_router_slot_are_defined_if_action_reset_routing_is_used(
        schema, flows, routing_slots
    )
=======


def validate_command_generator_exclusivity(schema: GraphSchema) -> None:
    """Validate that multiple command generators are not defined at same time."""
    from rasa.dialogue_understanding.generator import (
        LLMBasedCommandGenerator,
    )

    count = schema.count_nodes_of_a_given_type(
        LLMBasedCommandGenerator, include_subtypes=True
    )

    if count > 1:
        structlogger.error(
            "validation.command_generator.multiple_command_generator_defined",
            event_info=(
                "Multiple LLM based command generators are defined in the config. "
                "Please use only one LLM based command generator."
            ),
        )
        sys.exit(1)


def validate_command_generator_setup(
    model_configuration: GraphModelConfiguration,
) -> None:
    schema = model_configuration.predict_schema
    validate_command_generator_exclusivity(schema)
>>>>>>> bd285016
<|MERGE_RESOLUTION|>--- conflicted
+++ resolved
@@ -55,15 +55,11 @@
 from rasa.shared.exceptions import RasaException
 from rasa.shared.nlu.training_data.message import Message
 
-
-<<<<<<< HEAD
-=======
 from rasa.dialogue_understanding.coexistence.intent_based_router import (
     IntentBasedRouter,
 )
 from rasa.dialogue_understanding.coexistence.llm_based_router import LLMBasedRouter
 
->>>>>>> bd285016
 TypeAnnotation = Union[TypeVar, Text, Type, Optional[AvailableEndpoints]]
 
 structlogger = structlog.get_logger()
@@ -647,10 +643,6 @@
         )
 
 
-<<<<<<< HEAD
-def validate_coexistance_routing_setup(
-    domain: Domain, model_configuration: GraphModelConfiguration, flows: FlowsList
-=======
 def get_component_index(schema: GraphSchema, component_class: Type) -> Optional[int]:
     """Extracts the index of a component of the given class in the schema.
     This function assumes that each component's node name is stored in a way
@@ -717,7 +709,6 @@
 
 def validate_that_slots_are_defined_if_router_is_defined(
     schema: GraphSchema, routing_slots: List[Slot]
->>>>>>> bd285016
 ) -> None:
     # check whether intent-based or llm-based type of router is present
     for router_type in [IntentBasedRouter, LLMBasedRouter]:
@@ -809,53 +800,12 @@
             )
             sys.exit(1)
 
-<<<<<<< HEAD
-    def valid_nlu_entry_config(config: Optional[Dict[str, Any]]) -> bool:
-        return (
-            config is not None
-            and NLU_ENTRY in config
-            and isinstance(config[NLU_ENTRY], dict)
-            and STICKY in config[NLU_ENTRY]
-            and NON_STICKY in config[NLU_ENTRY]
-        )
-
-    def valid_calm_entry_config(config: Optional[Dict[str, Any]]) -> bool:
-        return (
-            config is not None
-            and CALM_ENTRY in config
-            and isinstance(config[CALM_ENTRY], dict)
-            and STICKY in config[CALM_ENTRY]
-        )
-
-    def validate_configuration(
-        schema: GraphSchema,
-    ) -> None:
-        """Validate the configuration of the existing coexistence routers."""
-        if schema.has_node(IntentBasedRouter, include_subtypes=False):
-            config = get_component_config(schema, IntentBasedRouter)
-            if not valid_calm_entry_config(config) or not valid_nlu_entry_config(
-                config
-            ):
-                structlogger.error(
-                    "validation.coexistance.invalid_configuration",
-                    event_info=(
-                        "The configuration of the IntentBasedRouter is invalid. "
-                        "Please check the documentation.",
-                    ),
-                )
-                sys.exit(1)
-
-        if schema.has_node(LLMBasedRouter, include_subtypes=False):
-            config = get_component_config(schema, LLMBasedRouter)
-            if not valid_calm_entry_config(config):
-                structlogger.error(
-                    "validation.coexistance.invalid_configuration",
-                    event_info=(
-                        "The configuration of the LLMBasedRouter is invalid. "
-                        "Please check the documentation.",
-                    ),
-                )
-                sys.exit(1)
+
+def validate_coexistance_routing_setup(
+    domain: Domain, model_configuration: GraphModelConfiguration, flows: FlowsList
+) -> None:
+    schema = model_configuration.predict_schema
+    routing_slots = [s for s in domain.slots if s.name == ROUTE_TO_CALM_SLOT]
 
     def validate_that_router_or_router_slot_are_defined_if_action_reset_routing_is_used(
         schema: GraphSchema, flows: FlowsList, routing_slots: List[Slot]
@@ -885,25 +835,14 @@
                 )
             sys.exit(1)
 
-=======
-
-def validate_coexistance_routing_setup(
-    domain: Domain, model_configuration: GraphModelConfiguration
-) -> None:
->>>>>>> bd285016
-    schema = model_configuration.predict_schema
-    routing_slots = [s for s in domain.slots if s.name == ROUTE_TO_CALM_SLOT]
-
     validate_router_exclusivity(schema)
     validate_intent_based_router_position(schema)
     validate_that_slots_are_defined_if_router_is_defined(schema, routing_slots)
     validate_that_router_is_defined_if_router_slots_are_in_domain(schema, routing_slots)
     validate_configuration(schema)
-<<<<<<< HEAD
     validate_that_router_or_router_slot_are_defined_if_action_reset_routing_is_used(
         schema, flows, routing_slots
     )
-=======
 
 
 def validate_command_generator_exclusivity(schema: GraphSchema) -> None:
@@ -931,5 +870,4 @@
     model_configuration: GraphModelConfiguration,
 ) -> None:
     schema = model_configuration.predict_schema
-    validate_command_generator_exclusivity(schema)
->>>>>>> bd285016
+    validate_command_generator_exclusivity(schema)