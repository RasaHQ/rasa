from __future__ import annotations

import logging
import shutil
from tarsafe import TarSafe
import tempfile
import uuid
from contextlib import contextmanager
from datetime import datetime
from pathlib import Path
from typing import Text, ContextManager, Tuple, Union

import rasa.utils.common
import rasa.shared.utils.io
from rasa.engine.storage.storage import ModelMetadata, ModelStorage
from rasa.engine.graph import GraphModelConfiguration
from rasa.engine.storage.resource import Resource
from rasa.exceptions import UnsupportedModelVersionError
from rasa.shared.core.domain import Domain
import rasa.model

logger = logging.getLogger(__name__)

# Paths within model archive
MODEL_ARCHIVE_COMPONENTS_DIR = "components"
MODEL_ARCHIVE_METADATA_FILE = "metadata.json"


class LocalModelStorage(ModelStorage):
    """Stores and provides output of `GraphComponents` on local disk."""

    def __init__(self, storage_path: Path) -> None:
        """Creates storage (see parent class for full docstring)."""
        self._storage_path = storage_path

    @classmethod
    def create(cls, storage_path: Path) -> ModelStorage:
        """Creates a new instance (see parent class for full docstring)."""
        return cls(storage_path)

    @classmethod
    def from_model_archive(
        cls, storage_path: Path, model_archive_path: Union[Text, Path]
    ) -> Tuple[LocalModelStorage, ModelMetadata]:
        """Initializes storage from archive (see parent class for full docstring)."""
        if next(storage_path.glob("*"), None):
            raise ValueError(
                f"The model storage with path '{storage_path}' is "
                f"not empty. You can only unpack model archives into an "
                f"empty model storage."
            )

        with tempfile.TemporaryDirectory() as temporary_directory:
            temporary_directory = Path(temporary_directory)

            cls._extract_archive_to_directory(model_archive_path, temporary_directory)
            logger.debug(f"Extracted model to '{temporary_directory}'.")

            cls._initialize_model_storage_from_model_archive(
                temporary_directory, storage_path
            )

            metadata = cls._load_metadata(temporary_directory)

            return (cls(storage_path), metadata)

    @classmethod
    def metadata_from_archive(
        cls, model_archive_path: Union[Text, Path]
    ) -> ModelMetadata:
        """Retrieves metadata from archive (see parent class for full docstring)."""
        with tempfile.TemporaryDirectory() as temporary_directory:
            temporary_directory = Path(temporary_directory)

            cls._extract_archive_to_directory(model_archive_path, temporary_directory)
            metadata = cls._load_metadata(temporary_directory)

            return metadata

    @staticmethod
    def _extract_archive_to_directory(
<<<<<<< HEAD
        model_archive_path: Union[Text, Path],
        temporary_directory: Path,
=======
        model_archive_path: Union[Text, Path], temporary_directory: Path
>>>>>>> a9932b4a
    ) -> None:
        with TarSafe.open(model_archive_path, mode="r:gz") as tar:
            tar.extractall(temporary_directory)
        LocalModelStorage._assert_not_rasa2_archive(temporary_directory)

    @staticmethod
<<<<<<< HEAD
    def _assert_not_rasa2_archive(
        temporary_directory: Path,
    ) -> None:
=======
    def _assert_not_rasa2_archive(temporary_directory: Path) -> None:
>>>>>>> a9932b4a
        fingerprint_file = Path(temporary_directory) / "fingerprint.json"
        if fingerprint_file.is_file():
            serialized_fingerprint = rasa.shared.utils.io.read_json_file(
                fingerprint_file
            )
            raise UnsupportedModelVersionError(
                model_version=serialized_fingerprint["version"]
            )

    @staticmethod
    def _initialize_model_storage_from_model_archive(
        temporary_directory: Path, storage_path: Path
    ) -> None:
        for path in (temporary_directory / MODEL_ARCHIVE_COMPONENTS_DIR).glob("*"):
<<<<<<< HEAD
            shutil.move(
                str(path),
                str(storage_path),
            )
=======
            shutil.move(str(path), str(storage_path))
>>>>>>> a9932b4a

    @staticmethod
    def _load_metadata(directory: Path) -> ModelMetadata:
        serialized_metadata = rasa.shared.utils.io.read_json_file(
            directory / MODEL_ARCHIVE_METADATA_FILE
        )

        return ModelMetadata.from_dict(serialized_metadata)

    @contextmanager
    def write_to(self, resource: Resource) -> ContextManager[Path]:
        """Persists data for a resource (see parent class for full docstring)."""
        logger.debug(f"Resource '{resource.name}' was requested for writing.")
        directory = self._directory_for_resource(resource)

        if not directory.exists():
            directory.mkdir()

        yield directory

        logger.debug(f"Resource '{resource.name}' was persisted.")

    def _directory_for_resource(self, resource: Resource) -> Path:
        return self._storage_path / resource.name

    @contextmanager
    def read_from(self, resource: Resource) -> ContextManager[Path]:
        """Provides the data of a `Resource` (see parent class for full docstring)."""
        logger.debug(f"Resource '{resource.name}' was requested for reading.")
        directory = self._directory_for_resource(resource)

        if not directory.exists():
            raise ValueError(
                f"Resource '{resource.name}' does not exist. Please make "
                f"sure that the graph component providing the resource "
                f"is a parent node of the current graph node "
                f"(in case this happens during training) or that the "
                f"resource was actually persisted during training "
                f"(in case this happens during inference)."
            )

        yield directory

    def create_model_package(
        self,
        model_archive_path: Union[Text, Path],
        model_configuration: GraphModelConfiguration,
        domain: Domain,
    ) -> ModelMetadata:
        """Creates model package (see parent class for full docstring)."""
        logger.debug(f"Start to created model package for path '{model_archive_path}'.")

        with tempfile.TemporaryDirectory() as temp_dir:
            temporary_directory = Path(temp_dir)

            shutil.copytree(
                self._storage_path, temporary_directory / MODEL_ARCHIVE_COMPONENTS_DIR
            )

            model_metadata = self._create_model_metadata(domain, model_configuration)
            self._persist_metadata(model_metadata, temporary_directory)

            if not model_archive_path.parent.exists():
                model_archive_path.parent.mkdir(parents=True)

            with TarSafe.open(model_archive_path, "w:gz") as tar:
                tar.add(temporary_directory, arcname="")

        logger.debug(f"Model package created in path '{model_archive_path}'.")

        return model_metadata

    @staticmethod
<<<<<<< HEAD
    def _persist_metadata(
        metadata: ModelMetadata,
        temporary_directory: Path,
    ) -> None:
=======
    def _persist_metadata(metadata: ModelMetadata, temporary_directory: Path) -> None:
>>>>>>> a9932b4a

        rasa.shared.utils.io.dump_obj_as_json_to_file(
            temporary_directory / MODEL_ARCHIVE_METADATA_FILE, metadata.as_dict()
        )

    @staticmethod
    def _create_model_metadata(
        domain: Domain, model_configuration: GraphModelConfiguration
    ) -> ModelMetadata:
        return ModelMetadata(
            trained_at=datetime.utcnow(),
            rasa_open_source_version=rasa.__version__,
            model_id=uuid.uuid4().hex,
            domain=domain,
            train_schema=model_configuration.train_schema,
            predict_schema=model_configuration.predict_schema,
            training_type=model_configuration.training_type,
            project_fingerprint=rasa.model.project_fingerprint(),
            language=model_configuration.language,
            core_target=model_configuration.core_target,
            nlu_target=model_configuration.nlu_target,
        )<|MERGE_RESOLUTION|>--- conflicted
+++ resolved
@@ -79,25 +79,14 @@
 
     @staticmethod
     def _extract_archive_to_directory(
-<<<<<<< HEAD
-        model_archive_path: Union[Text, Path],
-        temporary_directory: Path,
-=======
         model_archive_path: Union[Text, Path], temporary_directory: Path
->>>>>>> a9932b4a
     ) -> None:
         with TarSafe.open(model_archive_path, mode="r:gz") as tar:
             tar.extractall(temporary_directory)
         LocalModelStorage._assert_not_rasa2_archive(temporary_directory)
 
     @staticmethod
-<<<<<<< HEAD
-    def _assert_not_rasa2_archive(
-        temporary_directory: Path,
-    ) -> None:
-=======
     def _assert_not_rasa2_archive(temporary_directory: Path) -> None:
->>>>>>> a9932b4a
         fingerprint_file = Path(temporary_directory) / "fingerprint.json"
         if fingerprint_file.is_file():
             serialized_fingerprint = rasa.shared.utils.io.read_json_file(
@@ -112,14 +101,7 @@
         temporary_directory: Path, storage_path: Path
     ) -> None:
         for path in (temporary_directory / MODEL_ARCHIVE_COMPONENTS_DIR).glob("*"):
-<<<<<<< HEAD
-            shutil.move(
-                str(path),
-                str(storage_path),
-            )
-=======
             shutil.move(str(path), str(storage_path))
->>>>>>> a9932b4a
 
     @staticmethod
     def _load_metadata(directory: Path) -> ModelMetadata:
@@ -193,14 +175,7 @@
         return model_metadata
 
     @staticmethod
-<<<<<<< HEAD
-    def _persist_metadata(
-        metadata: ModelMetadata,
-        temporary_directory: Path,
-    ) -> None:
-=======
     def _persist_metadata(metadata: ModelMetadata, temporary_directory: Path) -> None:
->>>>>>> a9932b4a
 
         rasa.shared.utils.io.dump_obj_as_json_to_file(
             temporary_directory / MODEL_ARCHIVE_METADATA_FILE, metadata.as_dict()
