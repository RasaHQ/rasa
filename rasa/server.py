import asyncio
import functools
import logging
import multiprocessing
import os
import tempfile
import traceback
import typing
from functools import reduce, wraps
from inspect import isawaitable
from pathlib import Path
from typing import Any, Callable, List, Optional, Text, Union, Dict, cast

from sanic import Sanic, response
from sanic.request import Request
from sanic.response import HTTPResponse
from sanic_cors import CORS
from sanic_jwt import Initialize, exceptions

import rasa
import rasa.core.utils
import rasa.shared.utils.common
import rasa.shared.utils.io
import rasa.utils.endpoints
import rasa.utils.io
from rasa.shared.core.training_data.story_writer.yaml_story_writer import (
    YAMLStoryWriter,
)
from rasa.shared.nlu.training_data.formats import RasaYAMLReader
from rasa.utils import common as common_utils
from rasa import model
from rasa.constants import DEFAULT_RESPONSE_TIMEOUT, MINIMUM_COMPATIBLE_VERSION
from rasa.shared.constants import (
    DOCS_URL_TRAINING_DATA,
    DOCS_BASE_URL,
    DEFAULT_SENDER_ID,
    DEFAULT_DOMAIN_PATH,
    DEFAULT_MODELS_PATH,
)
from rasa.shared.core.domain import InvalidDomain
from rasa.core.agent import Agent
from rasa.core.brokers.broker import EventBroker
from rasa.core.channels.channel import (
    CollectingOutputChannel,
    OutputChannel,
    UserMessage,
)
from rasa.shared.core.events import Event
from rasa.core.lock_store import LockStore
from rasa.core.test import test
from rasa.core.tracker_store import TrackerStore
from rasa.shared.core.trackers import DialogueStateTracker, EventVerbosity
from rasa.core.utils import AvailableEndpoints
from rasa.nlu.emulators.no_emulator import NoEmulator
from rasa.nlu.test import run_evaluation
from rasa.utils.endpoints import EndpointConfig

if typing.TYPE_CHECKING:
    from ssl import SSLContext
    from typing_extensions import Protocol
    from rasa.core.processor import MessageProcessor

    class SanicView(Protocol):
        def __call__(
            self, request: Request, *args: Any, **kwargs: Any
        ) -> response.BaseHTTPResponse:
            ...


logger = logging.getLogger(__name__)

JSON_CONTENT_TYPE = "application/json"
YAML_CONTENT_TYPE = "application/x-yaml"

OUTPUT_CHANNEL_QUERY_KEY = "output_channel"
USE_LATEST_INPUT_CHANNEL_AS_OUTPUT_CHANNEL = "latest"
EXECUTE_SIDE_EFFECTS_QUERY_KEY = "execute_side_effects"


class ErrorResponse(Exception):
    def __init__(
        self,
        status: int,
        reason: Text,
        message: Text,
        details: Any = None,
        help_url: Optional[Text] = None,
    ) -> None:
        self.error_info = {
            "version": rasa.__version__,
            "status": "failure",
            "message": message,
            "reason": reason,
            "details": details or {},
            "help": help_url,
            "code": status,
        }
        self.status = status
        logger.error(message)
        super(ErrorResponse, self).__init__()


def _docs(sub_url: Text) -> Text:
    """Create a url to a subpart of the docs."""
    return DOCS_BASE_URL + sub_url


def ensure_loaded_agent(app: Sanic, require_core_is_ready=False):
    """Wraps a request handler ensuring there is a loaded and usable agent.

    Require the agent to have a loaded Core model if `require_core_is_ready` is
    `True`.
    """

    def decorator(f):
        @wraps(f)
        def decorated(*args, **kwargs):
            # noinspection PyUnresolvedReferences
            if not app.agent or not (
                app.agent.is_core_ready()
                if require_core_is_ready
                else app.agent.is_ready()
            ):
                raise ErrorResponse(
                    409,
                    "Conflict",
                    "No agent loaded. To continue processing, a "
                    "model of a trained agent needs to be loaded.",
                    help_url=_docs("/user-guide/configuring-http-api/"),
                )

            return f(*args, **kwargs)

        return decorated

    return decorator


def requires_auth(app: Sanic, token: Optional[Text] = None) -> Callable[[Any], Any]:
    """Wraps a request handler with token authentication."""

    def decorator(f: "SanicView") -> "SanicView":
        def conversation_id_from_args(args: Any, kwargs: Any) -> Optional[Text]:
            argnames = rasa.shared.utils.common.arguments_of(f)

            try:
                sender_id_arg_idx = argnames.index("conversation_id")
                if "conversation_id" in kwargs:  # try to fetch from kwargs first
                    return kwargs["conversation_id"]
                if sender_id_arg_idx < len(args):
                    return args[sender_id_arg_idx]
                return None
            except ValueError:
                return None

        def sufficient_scope(request, *args: Any, **kwargs: Any) -> Optional[bool]:
            jwt_data = request.app.auth.extract_payload(request)
            user = jwt_data.get("user", {})

            username = user.get("username", None)
            role = user.get("role", None)

            if role == "admin":
                return True
            elif role == "user":
                conversation_id = conversation_id_from_args(args, kwargs)
                return conversation_id is not None and username == conversation_id
            else:
                return False

        @wraps(f)
        async def decorated(
            request: Request, *args: Any, **kwargs: Any
        ) -> response.BaseHTTPResponse:

            provided = request.args.get("token", None)

            # noinspection PyProtectedMember
            if token is not None and provided == token:
                result = f(request, *args, **kwargs)
                if isawaitable(result):
                    result = await result
                return result
            elif app.config.get("USE_JWT") and request.app.auth.is_authenticated(
                request
            ):
                if sufficient_scope(request, *args, **kwargs):
                    result = f(request, *args, **kwargs)
                    if isawaitable(result):
                        result = await result
                    return result
                raise ErrorResponse(
                    403,
                    "NotAuthorized",
                    "User has insufficient permissions.",
                    help_url=_docs(
                        "/user-guide/configuring-http-api/#security-considerations"
                    ),
                )
            elif token is None and app.config.get("USE_JWT") is None:
                # authentication is disabled
                result = f(request, *args, **kwargs)
                if isawaitable(result):
                    result = await result
                return result
            raise ErrorResponse(
                401,
                "NotAuthenticated",
                "User is not authenticated.",
                help_url=_docs(
                    "/user-guide/configuring-http-api/#security-considerations"
                ),
            )

        return decorated

    return decorator


def event_verbosity_parameter(
    request: Request, default_verbosity: EventVerbosity
) -> EventVerbosity:
    """Create `EventVerbosity` object using request params if present."""
    event_verbosity_str = request.args.get(
        "include_events", default_verbosity.name
    ).upper()
    try:
        return EventVerbosity[event_verbosity_str]
    except KeyError:
        enum_values = ", ".join([e.name for e in EventVerbosity])
        raise ErrorResponse(
            400,
            "BadRequest",
            "Invalid parameter value for 'include_events'. "
            "Should be one of {}".format(enum_values),
            {"parameter": "include_events", "in": "query"},
        )


async def get_tracker(
    processor: "MessageProcessor", conversation_id: Text
) -> DialogueStateTracker:
    """Get tracker object from `MessageProcessor`."""
    tracker = await processor.get_tracker_with_session_start(conversation_id)
    _validate_tracker(tracker, conversation_id)

    # `_validate_tracker` ensures we can't return `None` so `Optional` is not needed
<<<<<<< HEAD
    return cast(DialogueStateTracker, tracker)
=======
    return tracker  # rasa-16-to-rasa-17
>>>>>>> c6a3ec34


def _validate_tracker(
    tracker: Optional[DialogueStateTracker], conversation_id: Text
) -> None:
    if not tracker:
        raise ErrorResponse(
            409,
            "Conflict",
            f"Could not retrieve tracker with ID '{conversation_id}'. Most likely "
            f"because there is no domain set on the agent.",
        )


def validate_request_body(request: Request, error_message: Text):
    """Check if `request` has a body."""
    if not request.body:
        raise ErrorResponse(400, "BadRequest", error_message)


async def authenticate(request: Request):
    """Callback for authentication failed."""
    raise exceptions.AuthenticationFailed(
        "Direct JWT authentication not supported. You should already have "
        "a valid JWT from an authentication provider, Rasa will just make "
        "sure that the token is valid, but not issue new tokens."
    )


def create_ssl_context(
    ssl_certificate: Optional[Text],
    ssl_keyfile: Optional[Text],
    ssl_ca_file: Optional[Text] = None,
    ssl_password: Optional[Text] = None,
) -> Optional["SSLContext"]:
    """Create an SSL context if a proper certificate is passed.

    Args:
        ssl_certificate: path to the SSL client certificate
        ssl_keyfile: path to the SSL key file
        ssl_ca_file: path to the SSL CA file for verification (optional)
        ssl_password: SSL private key password (optional)

    Returns:
        SSL context if a valid certificate chain can be loaded, `None` otherwise.

    """

    if ssl_certificate:
        import ssl

        ssl_context = ssl.create_default_context(
            purpose=ssl.Purpose.CLIENT_AUTH, cafile=ssl_ca_file
        )
        ssl_context.load_cert_chain(
            ssl_certificate, keyfile=ssl_keyfile, password=ssl_password
        )
        return ssl_context
    else:
        return None


def _create_emulator(mode: Optional[Text]) -> NoEmulator:
    """Create emulator for specified mode.
    If no emulator is specified, we will use the Rasa NLU format."""

    if mode is None:
        return NoEmulator()
    elif mode.lower() == "wit":
        from rasa.nlu.emulators.wit import WitEmulator

        return WitEmulator()
    elif mode.lower() == "luis":
        from rasa.nlu.emulators.luis import LUISEmulator

        return LUISEmulator()
    elif mode.lower() == "dialogflow":
        from rasa.nlu.emulators.dialogflow import DialogflowEmulator

        return DialogflowEmulator()
    else:
        raise ErrorResponse(
            400,
            "BadRequest",
            "Invalid parameter value for 'emulation_mode'. "
            "Should be one of 'WIT', 'LUIS', 'DIALOGFLOW'.",
            {"parameter": "emulation_mode", "in": "query"},
        )


async def _load_agent(
    model_path: Optional[Text] = None,
    model_server: Optional[EndpointConfig] = None,
    remote_storage: Optional[Text] = None,
    endpoints: Optional[AvailableEndpoints] = None,
    lock_store: Optional[LockStore] = None,
) -> Agent:
    try:
        tracker_store = None
        generator = None
        action_endpoint = None

        if endpoints:
            broker = EventBroker.create(endpoints.event_broker)
            tracker_store = TrackerStore.create(
                endpoints.tracker_store, event_broker=broker
            )
            generator = endpoints.nlg
            action_endpoint = endpoints.action
            if not lock_store:
                lock_store = LockStore.create(endpoints.lock_store)

        loaded_agent = await rasa.core.agent.load_agent(
            model_path,
            model_server,
            remote_storage,
            generator=generator,
            tracker_store=tracker_store,
            lock_store=lock_store,
            action_endpoint=action_endpoint,
        )
    except Exception as e:
        logger.debug(traceback.format_exc())
        raise ErrorResponse(
            500, "LoadingError", f"An unexpected error occurred. Error: {e}"
        )

    if not loaded_agent:
        raise ErrorResponse(
            400,
            "BadRequest",
            f"Agent with name '{model_path}' could not be loaded.",
            {"parameter": "model", "in": "query"},
        )

    return loaded_agent


def configure_cors(
    app: Sanic, cors_origins: Union[Text, List[Text], None] = ""
) -> None:
    """Configure CORS origins for the given app."""

    # Workaround so that socketio works with requests from other origins.
    # https://github.com/miguelgrinberg/python-socketio/issues/205#issuecomment-493769183
    app.config.CORS_AUTOMATIC_OPTIONS = True
    app.config.CORS_SUPPORTS_CREDENTIALS = True
    app.config.CORS_EXPOSE_HEADERS = "filename"

    CORS(
        app, resources={r"/*": {"origins": cors_origins or ""}}, automatic_options=True
    )


def add_root_route(app: Sanic):
    """Add '/' route to return hello."""

    @app.get("/")
    async def hello(request: Request):
        """Check if the server is running and responds with the version."""
        return response.text("Hello from Rasa: " + rasa.__version__)


def create_app(
    agent: Optional["Agent"] = None,
    cors_origins: Union[Text, List[Text], None] = "*",
    auth_token: Optional[Text] = None,
    response_timeout: int = DEFAULT_RESPONSE_TIMEOUT,
    jwt_secret: Optional[Text] = None,
    jwt_method: Text = "HS256",
    endpoints: Optional[AvailableEndpoints] = None,
):
    """Class representing a Rasa HTTP server."""

    app = Sanic(__name__)
    app.config.RESPONSE_TIMEOUT = response_timeout
    configure_cors(app, cors_origins)

    # Setup the Sanic-JWT extension
    if jwt_secret and jwt_method:
        # since we only want to check signatures, we don't actually care
        # about the JWT method and set the passed secret as either symmetric
        # or asymmetric key. jwt lib will choose the right one based on method
        app.config["USE_JWT"] = True
        Initialize(
            app,
            secret=jwt_secret,
            authenticate=authenticate,
            algorithm=jwt_method,
            user_id="username",
        )

    app.agent = agent
    # Initialize shared object of type unsigned int for tracking
    # the number of active training processes
    app.active_training_processes = multiprocessing.Value("I", 0)

    @app.exception(ErrorResponse)
    async def handle_error_response(request: Request, exception: ErrorResponse):
        return response.json(exception.error_info, status=exception.status)

    add_root_route(app)

    @app.get("/version")
    async def version(request: Request):
        """Respond with the version number of the installed Rasa."""

        return response.json(
            {
                "version": rasa.__version__,
                "minimum_compatible_version": MINIMUM_COMPATIBLE_VERSION,
            }
        )

    @app.get("/status")
    @requires_auth(app, auth_token)
    @ensure_loaded_agent(app)
    async def status(request: Request):
        """Respond with the model name and the fingerprint of that model."""

        return response.json(
            {
                "model_file": app.agent.path_to_model_archive
                or app.agent.model_directory,
                "fingerprint": model.fingerprint_from_path(app.agent.model_directory),
                "num_active_training_jobs": app.active_training_processes.value,
            }
        )

    @app.get("/conversations/<conversation_id:path>/tracker")
    @requires_auth(app, auth_token)
    @ensure_loaded_agent(app)
    async def retrieve_tracker(request: Request, conversation_id: Text):
        """Get a dump of a conversation's tracker including its events."""

        verbosity = event_verbosity_parameter(request, EventVerbosity.AFTER_RESTART)
        until_time = rasa.utils.endpoints.float_arg(request, "until")

        tracker = await get_tracker(app.agent.create_processor(), conversation_id)

        try:
            if until_time is not None:
                tracker = tracker.travel_back_in_time(until_time)

            state = tracker.current_state(verbosity)
            return response.json(state)
        except Exception as e:
            logger.debug(traceback.format_exc())
            raise ErrorResponse(
                500, "ConversationError", f"An unexpected error occurred. Error: {e}"
            )

    @app.post("/conversations/<conversation_id:path>/tracker/events")
    @requires_auth(app, auth_token)
    @ensure_loaded_agent(app)
    async def append_events(request: Request, conversation_id: Text):
        """Append a list of events to the state of a conversation"""
        validate_request_body(
            request,
            "You must provide events in the request body in order to append them"
            "to the state of a conversation.",
        )

        verbosity = event_verbosity_parameter(request, EventVerbosity.AFTER_RESTART)

        try:
            async with app.agent.lock_store.lock(conversation_id):
                processor = app.agent.create_processor()
                tracker = processor.get_tracker(conversation_id)
                output_channel = _get_output_channel(request, tracker)
                _validate_tracker(tracker, conversation_id)

                events = _get_events_from_request_body(request)

                for event in events:
                    tracker.update(event, app.agent.domain)
                if rasa.utils.endpoints.bool_arg(
                    request, EXECUTE_SIDE_EFFECTS_QUERY_KEY, False
                ):
                    await processor.execute_side_effects(
                        events, tracker, output_channel
                    )
                app.agent.tracker_store.save(tracker)

            return response.json(tracker.current_state(verbosity))
        except Exception as e:
            logger.debug(traceback.format_exc())
            raise ErrorResponse(
                500, "ConversationError", f"An unexpected error occurred. Error: {e}"
            )

    def _get_events_from_request_body(request: Request) -> List[Event]:
        events = request.json

        if not isinstance(events, list):
            events = [events]

        events = [Event.from_parameters(event) for event in events]
        events = [event for event in events if event]

        if not events:
            rasa.shared.utils.io.raise_warning(
                f"Append event called, but could not extract a valid event. "
                f"Request JSON: {request.json}"
            )
            raise ErrorResponse(
                400,
                "BadRequest",
                "Couldn't extract a proper event from the request body.",
                {"parameter": "", "in": "body"},
            )

        return events

    @app.put("/conversations/<conversation_id:path>/tracker/events")
    @requires_auth(app, auth_token)
    @ensure_loaded_agent(app)
    async def replace_events(request: Request, conversation_id: Text):
        """Use a list of events to set a conversations tracker to a state."""
        validate_request_body(
            request,
            "You must provide events in the request body to set the sate of the "
            "conversation tracker.",
        )

        verbosity = event_verbosity_parameter(request, EventVerbosity.AFTER_RESTART)

        try:
            async with app.agent.lock_store.lock(conversation_id):
                tracker = DialogueStateTracker.from_dict(
                    conversation_id, request.json, app.agent.domain.slots
                )

                # will override an existing tracker with the same id!
                app.agent.tracker_store.save(tracker)

            return response.json(tracker.current_state(verbosity))
        except Exception as e:
            logger.debug(traceback.format_exc())
            raise ErrorResponse(
                500, "ConversationError", f"An unexpected error occurred. Error: {e}"
            )

    @app.get("/conversations/<conversation_id:path>/story")
    @requires_auth(app, auth_token)
    @ensure_loaded_agent(app)
    async def retrieve_story(request: Request, conversation_id: Text):
        """Get an end-to-end story corresponding to this conversation."""

        # retrieve tracker and set to requested state
        tracker = await get_tracker(app.agent.create_processor(), conversation_id)

        until_time = rasa.utils.endpoints.float_arg(request, "until")

        try:
            if until_time is not None:
                tracker = tracker.travel_back_in_time(until_time)

            # dump and return tracker
            state = YAMLStoryWriter().dumps(tracker.as_story().story_steps)
            return response.text(state)
        except Exception as e:
            logger.debug(traceback.format_exc())
            raise ErrorResponse(
                500, "ConversationError", f"An unexpected error occurred. Error: {e}"
            )

    @app.post("/conversations/<conversation_id:path>/execute")
    @requires_auth(app, auth_token)
    @ensure_loaded_agent(app)
    async def execute_action(request: Request, conversation_id: Text):
        request_params = request.json

        action_to_execute = request_params.get("name", None)

        if not action_to_execute:
            raise ErrorResponse(
                400,
                "BadRequest",
                "Name of the action not provided in request body.",
                {"parameter": "name", "in": "body"},
            )

        policy = request_params.get("policy", None)
        confidence = request_params.get("confidence", None)
        verbosity = event_verbosity_parameter(request, EventVerbosity.AFTER_RESTART)

        try:
            async with app.agent.lock_store.lock(conversation_id):
                tracker = await get_tracker(
                    app.agent.create_processor(), conversation_id
                )
                output_channel = _get_output_channel(request, tracker)
                await app.agent.execute_action(
                    conversation_id,
                    action_to_execute,
                    output_channel,
                    policy,
                    confidence,
                )

        except Exception as e:
            logger.debug(traceback.format_exc())
            raise ErrorResponse(
                500, "ConversationError", f"An unexpected error occurred. Error: {e}"
            )

        tracker = await get_tracker(app.agent.create_processor(), conversation_id)
        state = tracker.current_state(verbosity)

        response_body: Dict[Text, Any] = {"tracker": state}

        if isinstance(output_channel, CollectingOutputChannel):
            response_body["messages"] = output_channel.messages

        return response.json(response_body)

    @app.post("/conversations/<conversation_id:path>/trigger_intent")
    @requires_auth(app, auth_token)
    @ensure_loaded_agent(app)
    async def trigger_intent(request: Request, conversation_id: Text) -> HTTPResponse:
        request_params = request.json

        intent_to_trigger = request_params.get("name")
        entities = request_params.get("entities", [])

        if not intent_to_trigger:
            raise ErrorResponse(
                400,
                "BadRequest",
                "Name of the intent not provided in request body.",
                {"parameter": "name", "in": "body"},
            )

        verbosity = event_verbosity_parameter(request, EventVerbosity.AFTER_RESTART)

        try:
            async with app.agent.lock_store.lock(conversation_id):
                tracker = await get_tracker(
                    app.agent.create_processor(), conversation_id
                )
                output_channel = _get_output_channel(request, tracker)
                if intent_to_trigger not in app.agent.domain.intents:
                    raise ErrorResponse(
                        404,
                        "NotFound",
                        f"The intent {trigger_intent} does not exist in the domain.",
                    )
                await app.agent.trigger_intent(
                    intent_name=intent_to_trigger,
                    entities=entities,
                    output_channel=output_channel,
                    tracker=tracker,
                )
        except ErrorResponse:
            raise
        except Exception as e:
            logger.debug(traceback.format_exc())
            raise ErrorResponse(
                500, "ConversationError", f"An unexpected error occurred. Error: {e}"
            )

        state = tracker.current_state(verbosity)

        response_body: Dict[Text, Any] = {"tracker": state}

        if isinstance(output_channel, CollectingOutputChannel):
            response_body["messages"] = output_channel.messages

        return response.json(response_body)

    @app.post("/conversations/<conversation_id:path>/predict")
    @requires_auth(app, auth_token)
    @ensure_loaded_agent(app)
    async def predict(request: Request, conversation_id: Text) -> HTTPResponse:
        try:
            # Fetches the appropriate bot response in a json format
            responses = await app.agent.predict_next(conversation_id)
            responses["scores"] = sorted(
                responses["scores"], key=lambda k: (-k["score"], k["action"])
            )
            return response.json(responses)
        except Exception as e:
            logger.debug(traceback.format_exc())
            raise ErrorResponse(
                500, "ConversationError", f"An unexpected error occurred. Error: {e}"
            )

    @app.post("/conversations/<conversation_id:path>/messages")
    @requires_auth(app, auth_token)
    @ensure_loaded_agent(app)
    async def add_message(request: Request, conversation_id: Text):
        validate_request_body(
            request,
            "No message defined in request body. Add a message to the request body in "
            "order to add it to the tracker.",
        )

        request_params = request.json

        message = request_params.get("text")
        sender = request_params.get("sender")
        parse_data = request_params.get("parse_data")

        verbosity = event_verbosity_parameter(request, EventVerbosity.AFTER_RESTART)

        # TODO: implement for agent / bot
        if sender != "user":
            raise ErrorResponse(
                400,
                "BadRequest",
                "Currently, only user messages can be passed to this endpoint. "
                "Messages of sender '{}' cannot be handled.".format(sender),
                {"parameter": "sender", "in": "body"},
            )

        user_message = UserMessage(message, None, conversation_id, parse_data)

        try:
            async with app.agent.lock_store.lock(conversation_id):
                tracker = await app.agent.log_message(user_message)
            return response.json(tracker.current_state(verbosity))
        except Exception as e:
            logger.debug(traceback.format_exc())
            raise ErrorResponse(
                500, "ConversationError", f"An unexpected error occurred. Error: {e}"
            )

    @app.post("/model/train")
    @requires_auth(app, auth_token)
    async def train(request: Request) -> HTTPResponse:
        """Train a Rasa Model."""

        validate_request_body(
            request,
            "You must provide training data in the request body in order to "
            "train your model.",
        )

        if request.headers.get("Content-type") == YAML_CONTENT_TYPE:
            training_payload = _training_payload_from_yaml(request)
        else:
            training_payload = _training_payload_from_json(request)

        try:
            with app.active_training_processes.get_lock():
                app.active_training_processes.value += 1

            loop = asyncio.get_event_loop()

            from rasa import train as train_model

            # pass `None` to run in default executor
            model_path = await loop.run_in_executor(
                None, functools.partial(train_model, **training_payload)
            )

            if model_path:
                filename = os.path.basename(model_path)

                return await response.file(
                    model_path, filename=filename, headers={"filename": filename}
                )
            else:
                raise ErrorResponse(
                    500,
                    "TrainingError",
                    "Ran training, but it finished without a trained model.",
                )
        except ErrorResponse as e:
            raise e
        except InvalidDomain as e:
            raise ErrorResponse(
                400,
                "InvalidDomainError",
                f"Provided domain file is invalid. Error: {e}",
            )
        except Exception as e:
            logger.error(traceback.format_exc())
            raise ErrorResponse(
                500,
                "TrainingError",
                f"An unexpected error occurred during training. Error: {e}",
            )
        finally:
            with app.active_training_processes.get_lock():
                app.active_training_processes.value -= 1

    @app.post("/model/test/stories")
    @requires_auth(app, auth_token)
    @ensure_loaded_agent(app, require_core_is_ready=True)
    async def evaluate_stories(request: Request) -> HTTPResponse:
        """Evaluate stories against the currently loaded model."""
        validate_request_body(
            request,
            "You must provide some stories in the request body in order to "
            "evaluate your model.",
        )

        test_data = _test_data_file_from_payload(request)

        use_e2e = rasa.utils.endpoints.bool_arg(request, "e2e", default=False)

        try:
            evaluation = await test(
                test_data, app.agent, e2e=use_e2e, disable_plotting=True
            )
            return response.json(evaluation)
        except Exception as e:
            logger.error(traceback.format_exc())
            raise ErrorResponse(
                500,
                "TestingError",
                f"An unexpected error occurred during evaluation. Error: {e}",
            )

    @app.post("/model/test/intents")
    @requires_auth(app, auth_token)
    async def evaluate_intents(request: Request) -> HTTPResponse:
        """Evaluate intents against a Rasa model."""
        validate_request_body(
            request,
            "You must provide some nlu data in the request body in order to "
            "evaluate your model.",
        )

        test_data = _test_data_file_from_payload(request)

        eval_agent = app.agent

        model_path = request.args.get("model", None)
        if model_path:
            model_server = app.agent.model_server
            if model_server is not None:
                model_server.url = model_path
            eval_agent = await _load_agent(
                model_path, model_server, app.agent.remote_storage
            )

        data_path = os.path.abspath(test_data)

        if not eval_agent.model_directory or not os.path.exists(
            eval_agent.model_directory
        ):
            raise ErrorResponse(409, "Conflict", "Loaded model file not found.")

        model_directory = eval_agent.model_directory
        _, nlu_model = model.get_model_subdirectories(model_directory)

        if nlu_model is None:
            raise ErrorResponse(
                500, "TestingError", "Missing NLU model directory.",
            )

        try:
            evaluation = run_evaluation(data_path, nlu_model, disable_plotting=True)
            return response.json(evaluation)
        except Exception as e:
            logger.error(traceback.format_exc())
            raise ErrorResponse(
                500,
                "TestingError",
                f"An unexpected error occurred during evaluation. Error: {e}",
            )

    @app.post("/model/predict")
    @requires_auth(app, auth_token)
    @ensure_loaded_agent(app, require_core_is_ready=True)
    async def tracker_predict(request: Request) -> HTTPResponse:
        """ Given a list of events, predicts the next action"""
        validate_request_body(
            request,
            "No events defined in request_body. Add events to request body in order to "
            "predict the next action.",
        )

        verbosity = event_verbosity_parameter(request, EventVerbosity.AFTER_RESTART)
        request_params = request.json
        try:
            tracker = DialogueStateTracker.from_dict(
                DEFAULT_SENDER_ID, request_params, app.agent.domain.slots
            )
        except Exception as e:
            logger.debug(traceback.format_exc())
            raise ErrorResponse(
                400,
                "BadRequest",
                f"Supplied events are not valid. {e}",
                {"parameter": "", "in": "body"},
            )

        try:
            policy_ensemble = app.agent.policy_ensemble
            probabilities, policy = policy_ensemble.probabilities_using_best_policy(
                tracker, app.agent.domain, app.agent.interpreter
            )

            scores = [
                {"action": a, "score": p}
                for a, p in zip(app.agent.domain.action_names, probabilities)
            ]

            return response.json(
                {
                    "scores": scores,
                    "policy": policy,
                    "tracker": tracker.current_state(verbosity),
                }
            )
        except Exception as e:
            logger.debug(traceback.format_exc())
            raise ErrorResponse(
                500, "PredictionError", f"An unexpected error occurred. Error: {e}"
            )

    @app.post("/model/parse")
    @requires_auth(app, auth_token)
    @ensure_loaded_agent(app)
    async def parse(request: Request) -> HTTPResponse:
        validate_request_body(
            request,
            "No text message defined in request_body. Add text message to request body "
            "in order to obtain the intent and extracted entities.",
        )
        emulation_mode = request.args.get("emulation_mode")
        emulator = _create_emulator(emulation_mode)

        try:
            data = emulator.normalise_request_json(request.json)
            try:
                parsed_data = await app.agent.parse_message_using_nlu_interpreter(
                    data.get("text")
                )
            except Exception as e:
                logger.debug(traceback.format_exc())
                raise ErrorResponse(
                    400, "ParsingError", f"An unexpected error occurred. Error: {e}"
                )
            response_data = emulator.normalise_response_json(parsed_data)

            return response.json(response_data)

        except Exception as e:
            logger.debug(traceback.format_exc())
            raise ErrorResponse(
                500, "ParsingError", f"An unexpected error occurred. Error: {e}"
            )

    @app.put("/model")
    @requires_auth(app, auth_token)
    async def load_model(request: Request) -> HTTPResponse:
        validate_request_body(request, "No path to model file defined in request_body.")

        model_path = request.json.get("model_file", None)
        model_server = request.json.get("model_server", None)
        remote_storage = request.json.get("remote_storage", None)

        if model_server:
            try:
                model_server = EndpointConfig.from_dict(model_server)
            except TypeError as e:
                logger.debug(traceback.format_exc())
                raise ErrorResponse(
                    400,
                    "BadRequest",
                    f"Supplied 'model_server' is not valid. Error: {e}",
                    {"parameter": "model_server", "in": "body"},
                )

        app.agent = await _load_agent(
            model_path, model_server, remote_storage, endpoints, app.agent.lock_store
        )

        logger.debug(f"Successfully loaded model '{model_path}'.")
        return response.json(None, status=204)

    @app.delete("/model")
    @requires_auth(app, auth_token)
    async def unload_model(request: Request) -> HTTPResponse:
        model_file = app.agent.model_directory

        app.agent = Agent(lock_store=app.agent.lock_store)

        logger.debug(f"Successfully unloaded model '{model_file}'.")
        return response.json(None, status=204)

    @app.get("/domain")
    @requires_auth(app, auth_token)
    @ensure_loaded_agent(app)
    async def get_domain(request: Request) -> HTTPResponse:
        """Get current domain in yaml or json format."""

        accepts = request.headers.get("Accept", default=JSON_CONTENT_TYPE)
        if accepts.endswith("json"):
            domain = app.agent.domain.as_dict()
            return response.json(domain)
        elif accepts.endswith("yml") or accepts.endswith("yaml"):
            domain_yaml = app.agent.domain.as_yaml()
            return response.text(
                domain_yaml, status=200, content_type=YAML_CONTENT_TYPE
            )
        else:
            raise ErrorResponse(
                406,
                "NotAcceptable",
                f"Invalid Accept header. Domain can be "
                f"provided as "
                f'json ("Accept: {JSON_CONTENT_TYPE}") or'
                f'yml ("Accept: {YAML_CONTENT_TYPE}"). '
                f"Make sure you've set the appropriate Accept "
                f"header.",
            )

    return app


def _get_output_channel(
    request: Request, tracker: Optional[DialogueStateTracker]
) -> OutputChannel:
    """Returns the `OutputChannel` which should be used for the bot's responses.

    Args:
        request: HTTP request whose query parameters can specify which `OutputChannel`
                 should be used.
        tracker: Tracker for the conversation. Used to get the latest input channel.

    Returns:
        `OutputChannel` which should be used to return the bot's responses to.
    """
    requested_output_channel = request.args.get(OUTPUT_CHANNEL_QUERY_KEY)

    if (
        requested_output_channel == USE_LATEST_INPUT_CHANNEL_AS_OUTPUT_CHANNEL
        and tracker
    ):
        requested_output_channel = tracker.get_latest_input_channel()

    # Interactive training does not set `input_channels`, hence we have to be cautious
    registered_input_channels = getattr(request.app, "input_channels", None) or []
    matching_channels = [
        channel
        for channel in registered_input_channels
        if channel.name() == requested_output_channel
    ]

    # Check if matching channels can provide a valid output channel,
    # otherwise use `CollectingOutputChannel`
    return reduce(
        lambda output_channel_created_so_far, input_channel: (
            input_channel.get_output_channel() or output_channel_created_so_far
        ),
        matching_channels,
        CollectingOutputChannel(),
    )


def _test_data_file_from_payload(request: Request) -> Text:
    if request.headers.get("Content-type") == YAML_CONTENT_TYPE:
        return str(_training_payload_from_yaml(request)["training_files"])
    else:
        return rasa.utils.io.create_temporary_file(
            request.body, mode="w+b", suffix=".md"
        )


def _training_payload_from_json(request: Request) -> Dict[Text, Union[Text, bool]]:
    logger.debug(
        "Extracting JSON payload with Markdown training data from request body."
    )

    request_payload = request.json
    _validate_json_training_payload(request_payload)

    # create a temporary directory to store config, domain and
    # training data
    temp_dir = tempfile.mkdtemp()

    config_path = os.path.join(temp_dir, "config.yml")

    rasa.shared.utils.io.write_text_file(request_payload["config"], config_path)

    if "nlu" in request_payload:
        nlu_path = os.path.join(temp_dir, "nlu.md")
        rasa.shared.utils.io.write_text_file(request_payload["nlu"], nlu_path)

    if "stories" in request_payload:
        stories_path = os.path.join(temp_dir, "stories.md")
        rasa.shared.utils.io.write_text_file(request_payload["stories"], stories_path)

    if "responses" in request_payload:
        responses_path = os.path.join(temp_dir, "responses.md")
        rasa.shared.utils.io.write_text_file(
            request_payload["responses"], responses_path
        )

    domain_path = DEFAULT_DOMAIN_PATH
    if "domain" in request_payload:
        domain_path = os.path.join(temp_dir, "domain.yml")
        rasa.shared.utils.io.write_text_file(request_payload["domain"], domain_path)

    model_output_directory = _model_output_directory(
        request_payload.get(
            "save_to_default_model_directory",
            request.args.get("save_to_default_model_directory", True),
        )
    )

    return dict(
        domain=domain_path,
        config=config_path,
        training_files=temp_dir,
        output=model_output_directory,
        force_training=request_payload.get(
            "force", request.args.get("force_training", False)
        ),
    )


def _validate_json_training_payload(rjs: Dict):
    if "config" not in rjs:
        raise ErrorResponse(
            400,
            "BadRequest",
            "The training request is missing the required key `config`.",
            {"parameter": "config", "in": "body"},
        )

    if "nlu" not in rjs and "stories" not in rjs:
        raise ErrorResponse(
            400,
            "BadRequest",
            "To train a Rasa model you need to specify at least one type of "
            "training data. Add `nlu` and/or `stories` to the request.",
            {"parameters": ["nlu", "stories"], "in": "body"},
        )

    if "stories" in rjs and "domain" not in rjs:
        raise ErrorResponse(
            400,
            "BadRequest",
            "To train a Rasa model with story training data, you also need to "
            "specify the `domain`.",
            {"parameter": "domain", "in": "body"},
        )

    if "force" in rjs or "save_to_default_model_directory" in rjs:
        rasa.shared.utils.io.raise_deprecation_warning(
            "Specifying 'force' and 'save_to_default_model_directory' as part of the "
            "JSON payload is deprecated. Please use the header arguments "
            "'force_training' and 'save_to_default_model_directory'.",
            docs=_docs("/api/http-api"),
        )


def _training_payload_from_yaml(request: Request,) -> Dict[Text, Union[Text, bool]]:
    logger.debug("Extracting YAML training data from request body.")

    decoded = request.body.decode(rasa.shared.utils.io.DEFAULT_ENCODING)
    _validate_yaml_training_payload(decoded)

    temp_dir = tempfile.mkdtemp()
    training_data = Path(temp_dir) / "data.yml"
    rasa.shared.utils.io.write_text_file(decoded, training_data)

    model_output_directory = _model_output_directory(
        request.args.get("save_to_default_model_directory", True)
    )

    return dict(
        domain=str(training_data),
        config=str(training_data),
        training_files=temp_dir,
        output=model_output_directory,
        force_training=request.args.get("force_training", False),
    )


def _model_output_directory(save_to_default_model_directory: bool) -> Text:
    if save_to_default_model_directory:
        return DEFAULT_MODELS_PATH

    return tempfile.gettempdir()


def _validate_yaml_training_payload(yaml_text: Text) -> None:
    try:
        RasaYAMLReader().validate(yaml_text)
    except Exception as e:
        raise ErrorResponse(
            400,
            "BadRequest",
            f"The request body does not contain valid YAML. Error: {e}",
            help_url=DOCS_URL_TRAINING_DATA,
        )<|MERGE_RESOLUTION|>--- conflicted
+++ resolved
@@ -245,11 +245,7 @@
     _validate_tracker(tracker, conversation_id)
 
     # `_validate_tracker` ensures we can't return `None` so `Optional` is not needed
-<<<<<<< HEAD
     return cast(DialogueStateTracker, tracker)
-=======
-    return tracker  # rasa-16-to-rasa-17
->>>>>>> c6a3ec34
 
 
 def _validate_tracker(
