--- conflicted
+++ resolved
@@ -170,13 +170,8 @@
         @wraps(f)
         async def decorated(request: Request, *args: Any, **kwargs: Any) -> "SanicResponse":
             conversation_id = kwargs["conversation_id"]
-<<<<<<< HEAD
             if await request.app.agent.tracker_store.exists(conversation_id):
                 return await f(request, *args, **kwargs)
-=======
-            if request.app.ctx.agent.tracker_store.exists(conversation_id):
-                return f(request, *args, **kwargs)
->>>>>>> 4f982f1e
             else:
                 raise ErrorResponse(
                     HTTPStatus.NOT_FOUND, "Not found", "Conversation ID not found."
@@ -760,13 +755,7 @@
                     await processor.execute_side_effects(
                         events, tracker, output_channel
                     )
-
-<<<<<<< HEAD
                 await app.agent.tracker_store.save(tracker)
-=======
-                app.ctx.agent.tracker_store.save(tracker)
->>>>>>> 4f982f1e
-
             return response.json(tracker.current_state(verbosity))
         except Exception as e:
             logger.debug(traceback.format_exc())
@@ -815,11 +804,7 @@
                 )
 
                 # will override an existing tracker with the same id!
-<<<<<<< HEAD
                 await app.agent.tracker_store.save(tracker)
-=======
-                app.ctx.agent.tracker_store.save(tracker)
->>>>>>> 4f982f1e
 
             return response.json(tracker.current_state(verbosity))
         except Exception as e:
@@ -842,13 +827,8 @@
         )
 
         try:
-<<<<<<< HEAD
             stories = await get_test_stories(
                 app.agent.processor,
-=======
-            stories = get_test_stories(
-                app.ctx.agent.processor,
->>>>>>> 4f982f1e
                 conversation_id,
                 until_time,
                 fetch_all_sessions=fetch_all_sessions,
@@ -1040,11 +1020,7 @@
                 tracker = await app.ctx.agent.processor.run_action_extract_slots(
                     user_message.output_channel, tracker
                 )
-<<<<<<< HEAD
                 await app.agent.processor.save_tracker(tracker)
-=======
-                app.ctx.agent.processor.save_tracker(tracker)
->>>>>>> 4f982f1e
 
             return response.json(tracker.current_state(verbosity))
         except Exception as e:
