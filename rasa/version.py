--- conflicted
+++ resolved
@@ -1,7 +1,3 @@
 # this file will automatically be changed,
 # do not add anything but the version number here!
-<<<<<<< HEAD
-__version__ = "3.8.10"
-=======
-__version__ = "3.9.0.dev2"
->>>>>>> bd285016
+__version__ = "3.9.0.dev2"