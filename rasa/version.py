# this file will automatically be changed,
# do not add anything but the version number here!
<<<<<<< HEAD
__version__ = "3.3.8"
=======
__version__ = "3.5.4"
>>>>>>> df89c80f
<|MERGE_RESOLUTION|>--- conflicted
+++ resolved
@@ -1,7 +1,3 @@
 # this file will automatically be changed,
 # do not add anything but the version number here!
-<<<<<<< HEAD
-__version__ = "3.3.8"
-=======
-__version__ = "3.5.4"
->>>>>>> df89c80f
+__version__ = "3.5.4"