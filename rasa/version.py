# this file will automatically be changed,
# do not add anything but the version number here!
<<<<<<< HEAD
__version__ = "3.9.9"
=======
__version__ = "3.10.0rc1"
>>>>>>> 854930ee
<|MERGE_RESOLUTION|>--- conflicted
+++ resolved
@@ -1,7 +1,3 @@
 # this file will automatically be changed,
 # do not add anything but the version number here!
-<<<<<<< HEAD
-__version__ = "3.9.9"
-=======
-__version__ = "3.10.0rc1"
->>>>>>> 854930ee
+__version__ = "3.10.0rc1"