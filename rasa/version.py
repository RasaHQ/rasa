--- conflicted
+++ resolved
@@ -1,7 +1,3 @@
 # this file will automatically be changed,
 # do not add anything but the version number here!
-<<<<<<< HEAD
-__version__ = "3.1.7"
-=======
-__version__ = "3.3.0"
->>>>>>> b1dd4cf2
+__version__ = "3.3.0"