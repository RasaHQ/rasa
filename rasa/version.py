--- conflicted
+++ resolved
@@ -1,7 +1,3 @@
 # this file will automatically be changed,
 # do not add anything but the version number here!
-<<<<<<< HEAD
-__version__ = "3.8.11"
-=======
-__version__ = "3.9.2"
->>>>>>> 9b207891
+__version__ = "3.9.2"