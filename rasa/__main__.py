import argparse
import logging
import os
import platform
import sys
import warnings

from rasa_sdk import __version__ as rasa_sdk_version

import rasa.telemetry
import rasa.utils.io
import rasa.utils.tensorflow.environment as tf_env
from rasa import version
<<<<<<< HEAD
from rasa.constants import MINIMUM_COMPATIBLE_VERSION
from rasa.utils.log_utils import configure_structlog

with warnings.catch_warnings():
    warnings.filterwarnings("ignore", category=DeprecationWarning)
    from rasa.cli import (
        data,
        export,
        interactive,
        run,
        scaffold,
        shell,
        telemetry,
        test,
        train,
        visualize,
        x,
        evaluate,
    )
=======
from rasa.cli import (
    data,
    export,
    interactive,
    run,
    scaffold,
    shell,
    telemetry,
    test,
    train,
    visualize,
    x,
    evaluate,
    llm_fine_tuning,
)
>>>>>>> 5b6fe0be
from rasa.cli.arguments.default_arguments import add_logging_options
from rasa.cli.utils import (
    parse_last_positional_argument_as_model_path,
    warn_if_rasa_plus_package_installed,
)
from rasa.plugin import plugin_manager
from rasa.shared.exceptions import RasaException
from rasa.shared.utils.cli import print_error
from rasa.utils.common import configure_logging_and_warnings, filter_warnings

logger = logging.getLogger(__name__)


def create_argument_parser() -> argparse.ArgumentParser:
    """Parse all the command line arguments for the training script."""
    parser = argparse.ArgumentParser(
        prog="rasa",
        formatter_class=argparse.ArgumentDefaultsHelpFormatter,
        description="Rasa command line interface. Rasa allows you to build "
        "your own conversational assistants 🤖. The 'rasa' command "
        "allows you to easily run most common commands like "
        "creating a new bot, training or evaluating models.",
    )

    parser.add_argument(
        "--version",
        action="store_true",
        default=argparse.SUPPRESS,
        help="Print installed Rasa version",
    )

    parent_parser = argparse.ArgumentParser(add_help=False)
    add_logging_options(parent_parser)
    parent_parsers = [parent_parser]

    subparsers = parser.add_subparsers(help="Rasa commands")

    scaffold.add_subparser(subparsers, parents=parent_parsers)
    run.add_subparser(subparsers, parents=parent_parsers)
    shell.add_subparser(subparsers, parents=parent_parsers)
    train.add_subparser(subparsers, parents=parent_parsers)
    interactive.add_subparser(subparsers, parents=parent_parsers)
    telemetry.add_subparser(subparsers, parents=parent_parsers)
    test.add_subparser(subparsers, parents=parent_parsers)
    visualize.add_subparser(subparsers, parents=parent_parsers)
    data.add_subparser(subparsers, parents=parent_parsers)
    export.add_subparser(subparsers, parents=parent_parsers)
    x.add_subparser(subparsers, parents=parent_parsers)
    evaluate.add_subparser(subparsers, parents=parent_parsers)
    llm_fine_tuning.add_subparser(subparsers, parent_parsers)
    plugin_manager().hook.refine_cli(
        subparsers=subparsers, parent_parsers=parent_parsers
    )

    return parser


def print_version() -> None:
    """Prints version information of rasa tooling and python."""
    print(f"Rasa Version      :         {version.__version__}")
    print(f"Minimum Compatible Version: {MINIMUM_COMPATIBLE_VERSION}")
    print(f"Rasa SDK Version  :         {rasa_sdk_version}")
    print(f"Python Version    :         {platform.python_version()}")
    print(f"Operating System  :         {platform.platform()}")
    print(f"Python Path       :         {sys.executable}")


def main() -> None:
    """Run as standalone python application."""
    filter_warnings(log_level=None)

    warn_if_rasa_plus_package_installed()
    parse_last_positional_argument_as_model_path()
    arg_parser = create_argument_parser()
    cmdline_arguments = arg_parser.parse_args()

    log_level = getattr(cmdline_arguments, "loglevel", None)
    logging_config_file = getattr(cmdline_arguments, "logging_config_file", None)
    configure_logging_and_warnings(
        log_level,
        logging_config_file,
        warn_only_once=True,
        filter_repeated_logs=True,
        should_filter_warnings=False,
    )

    tf_env.setup_tf_environment()
    tf_env.check_deterministic_ops()

    # insert current path in syspath so custom modules are found
    sys.path.insert(1, os.getcwd())

    try:
        if hasattr(cmdline_arguments, "func"):
            rasa.utils.io.configure_colored_logging(log_level)

            result = plugin_manager().hook.configure_commandline(
                cmdline_arguments=cmdline_arguments
            )
            endpoints_file = result[0] if result else None

            rasa.telemetry.initialize_telemetry()
            rasa.telemetry.initialize_error_reporting()
            plugin_manager().hook.init_telemetry(endpoints_file=endpoints_file)
            plugin_manager().hook.init_managers(endpoints_file=endpoints_file)
            plugin_manager().hook.init_anonymization_pipeline(
                endpoints_file=endpoints_file
            )
            # configure structlog
            configure_structlog(log_level)

            cmdline_arguments.func(cmdline_arguments)
        elif hasattr(cmdline_arguments, "version"):
            print_version()
        else:
            # user has not provided a subcommand, let's print the help
            logger.error("No command specified.")
            arg_parser.print_help()
            sys.exit(1)
    except RasaException as e:
        # these are exceptions we expect to happen (e.g. invalid training data format)
        # it doesn't make sense to print a stacktrace for these if we are not in
        # debug mode
        logger.debug("Failed to run CLI command due to an exception.", exc_info=e)
        print_error(f"{e.__class__.__name__}: {e}")
        sys.exit(1)


if __name__ == "__main__":
    main()<|MERGE_RESOLUTION|>--- conflicted
+++ resolved
@@ -3,35 +3,15 @@
 import os
 import platform
 import sys
-import warnings
 
 from rasa_sdk import __version__ as rasa_sdk_version
+from rasa.constants import MINIMUM_COMPATIBLE_VERSION
+from rasa.utils.log_utils import configure_structlog
 
 import rasa.telemetry
 import rasa.utils.io
 import rasa.utils.tensorflow.environment as tf_env
 from rasa import version
-<<<<<<< HEAD
-from rasa.constants import MINIMUM_COMPATIBLE_VERSION
-from rasa.utils.log_utils import configure_structlog
-
-with warnings.catch_warnings():
-    warnings.filterwarnings("ignore", category=DeprecationWarning)
-    from rasa.cli import (
-        data,
-        export,
-        interactive,
-        run,
-        scaffold,
-        shell,
-        telemetry,
-        test,
-        train,
-        visualize,
-        x,
-        evaluate,
-    )
-=======
 from rasa.cli import (
     data,
     export,
@@ -47,7 +27,6 @@
     evaluate,
     llm_fine_tuning,
 )
->>>>>>> 5b6fe0be
 from rasa.cli.arguments.default_arguments import add_logging_options
 from rasa.cli.utils import (
     parse_last_positional_argument_as_model_path,
@@ -56,7 +35,7 @@
 from rasa.plugin import plugin_manager
 from rasa.shared.exceptions import RasaException
 from rasa.shared.utils.cli import print_error
-from rasa.utils.common import configure_logging_and_warnings, filter_warnings
+from rasa.utils.common import configure_logging_and_warnings
 
 logger = logging.getLogger(__name__)
 
@@ -117,8 +96,6 @@
 
 def main() -> None:
     """Run as standalone python application."""
-    filter_warnings(log_level=None)
-
     warn_if_rasa_plus_package_installed()
     parse_last_positional_argument_as_model_path()
     arg_parser = create_argument_parser()
@@ -127,11 +104,7 @@
     log_level = getattr(cmdline_arguments, "loglevel", None)
     logging_config_file = getattr(cmdline_arguments, "logging_config_file", None)
     configure_logging_and_warnings(
-        log_level,
-        logging_config_file,
-        warn_only_once=True,
-        filter_repeated_logs=True,
-        should_filter_warnings=False,
+        log_level, logging_config_file, warn_only_once=True, filter_repeated_logs=True
     )
 
     tf_env.setup_tf_environment()
