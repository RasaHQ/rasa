import importlib.resources
import re
from typing import Dict, Any, List, Optional, Tuple, Union, Text

import rasa.shared.utils.io
import structlog
from jinja2 import Template
from rasa.dialogue_understanding.commands import (
    Command,
    ErrorCommand,
    SetSlotCommand,
    CancelFlowCommand,
    StartFlowCommand,
    HumanHandoffCommand,
    ChitChatAnswerCommand,
    SkipQuestionCommand,
    KnowledgeAnswerCommand,
    ClarifyCommand,
    CannotHandleCommand,
)
from rasa.dialogue_understanding.generator import CommandGenerator
from rasa.dialogue_understanding.generator.flow_retrieval import FlowRetrieval
from rasa.dialogue_understanding.stack.utils import top_flow_frame
from rasa.engine.graph import GraphComponent, ExecutionContext
from rasa.engine.recipes.default_recipe import DefaultV1Recipe
from rasa.engine.storage.resource import Resource
from rasa.engine.storage.storage import ModelStorage
from rasa.shared.constants import ROUTE_TO_CALM_SLOT
from rasa.shared.core.domain import Domain
from rasa.shared.core.flows import FlowStep, Flow, FlowsList
from rasa.shared.core.flows.steps.collect import CollectInformationFlowStep
from rasa.shared.core.trackers import DialogueStateTracker
from rasa.shared.exceptions import FileIOException
from rasa.shared.nlu.constants import FLOWS_IN_PROMPT
from rasa.shared.nlu.constants import TEXT
from rasa.shared.nlu.training_data.message import Message
from rasa.shared.nlu.training_data.training_data import TrainingData
from rasa.shared.utils.io import deep_container_fingerprint
from rasa.shared.utils.llm import (
    DEFAULT_OPENAI_CHAT_MODEL_NAME_ADVANCED,
    DEFAULT_OPENAI_MAX_GENERATED_TOKENS,
    get_prompt_template,
    llm_factory,
    tracker_as_readable_transcript,
    sanitize_message_for_prompt,
    allowed_values_for_slot,
)
from rasa.utils.log_utils import log_llm

COMMAND_PROMPT_FILE_NAME = "command_prompt.jinja2"

DEFAULT_COMMAND_PROMPT_TEMPLATE = importlib.resources.read_text(
    "rasa.dialogue_understanding.generator", "command_prompt_template.jinja2"
)

DEFAULT_LLM_CONFIG = {
    "_type": "openai",
    "request_timeout": 7,
    "temperature": 0.0,
    "model_name": DEFAULT_OPENAI_CHAT_MODEL_NAME_ADVANCED,
    "max_tokens": DEFAULT_OPENAI_MAX_GENERATED_TOKENS,
}

LLM_CONFIG_KEY = "llm"
USER_INPUT_CONFIG_KEY = "user_input"

FLOW_RETRIEVAL_KEY = "flow_retrieval"
FLOW_RETRIEVAL_ACTIVE_KEY = "active"

structlogger = structlog.get_logger()


@DefaultV1Recipe.register(
    [
        DefaultV1Recipe.ComponentType.COMMAND_GENERATOR,
    ],
    is_trainable=True,
)
class LLMCommandGenerator(GraphComponent, CommandGenerator):
    """An LLM-based command generator."""

    @staticmethod
    def get_default_config() -> Dict[str, Any]:
        """The component's default config (see parent class for full docstring)."""
        return {
            "prompt": None,
            USER_INPUT_CONFIG_KEY: None,
            LLM_CONFIG_KEY: None,
            FLOW_RETRIEVAL_KEY: FlowRetrieval.get_default_config(),
        }

    def __init__(
        self,
        config: Dict[str, Any],
        model_storage: ModelStorage,
        resource: Resource,
        prompt_template: Optional[Text] = None,
    ) -> None:
        super().__init__(config)
        self.config = {**self.get_default_config(), **config}

        self.prompt_template = prompt_template or get_prompt_template(
            config.get("prompt"),
            DEFAULT_COMMAND_PROMPT_TEMPLATE,
        )

        self._model_storage = model_storage
        self._resource = resource
        self.trace_prompt_tokens = self.config.get("trace_prompt_tokens", False)

        self.flow_retrieval: Optional[FlowRetrieval]

        if self.enabled_flow_retrieval:
            self.flow_retrieval = FlowRetrieval(
                self.config[FLOW_RETRIEVAL_KEY], model_storage, resource
            )
            structlogger.info("llm_command_generator.flow_retrieval.enabled")
        else:
            self.flow_retrieval = None
            structlogger.info("llm_command_generator.flow_retrieval.disabled")

    @property
    def enabled_flow_retrieval(self) -> bool:
        return self.config[FLOW_RETRIEVAL_KEY].get(FLOW_RETRIEVAL_ACTIVE_KEY, True)

    @classmethod
    def create(
        cls,
        config: Dict[str, Any],
        model_storage: ModelStorage,
        resource: Resource,
        execution_context: ExecutionContext,
    ) -> "LLMCommandGenerator":
        """Creates a new untrained component (see parent class for full docstring)."""
        return cls(config, model_storage, resource)

    @classmethod
    def load(
        cls,
        config: Dict[str, Any],
        model_storage: ModelStorage,
        resource: Resource,
        execution_context: ExecutionContext,
        **kwargs: Any,
    ) -> "LLMCommandGenerator":
        """Loads trained component (see parent class for full docstring)."""
        # init base command generator
        command_generator = cls(config, model_storage, resource)
        # load prompt template
        if (
            prompt_template := cls._load_prompt_template(model_storage, resource)
        ) is not None:
            command_generator.prompt_template = prompt_template
        # load flow retrieval if enabled
        if command_generator.enabled_flow_retrieval:
            command_generator.flow_retrieval = cls._load_flow_retrival(
                command_generator.config, model_storage, resource
            )
        return command_generator

    @classmethod
    def _load_prompt_template(
        cls, model_storage: ModelStorage, resource: Resource
    ) -> Optional[Text]:
        try:
            with model_storage.read_from(resource) as path:
                return rasa.shared.utils.io.read_file(path / COMMAND_PROMPT_FILE_NAME)
        except (FileNotFoundError, FileIOException) as e:
            structlogger.warning(
                "llm_command_generator.load_prompt_template.failed",
                error=e,
                resource=resource.name,
            )
        return None

    @classmethod
    def _load_flow_retrival(
        cls, config: Dict[Text, Any], model_storage: ModelStorage, resource: Resource
    ) -> Optional[FlowRetrieval]:
        enable_flow_retrieval = config.get(FLOW_RETRIEVAL_KEY, {}).get(
            FLOW_RETRIEVAL_ACTIVE_KEY, True
        )
        if enable_flow_retrieval:
            return FlowRetrieval.load(
                config=config.get(FLOW_RETRIEVAL_KEY),
                model_storage=model_storage,
                resource=resource,
            )
        return None

    def train(
        self, training_data: TrainingData, flows: FlowsList, domain: Domain
    ) -> Resource:
        """Train the llm command generator. Stores all flows into a vector store."""
        if self.flow_retrieval is not None:
            self.flow_retrieval.populate(flows, domain)
        self.persist()
        return self._resource

    def persist(self) -> None:
        """Persist this component to disk for future loading."""

        # persist prompt template
        with self._model_storage.write_to(self._resource) as path:
            rasa.shared.utils.io.write_text_file(
                self.prompt_template, path / COMMAND_PROMPT_FILE_NAME
            )
        # persist flow retrieval
        if self.flow_retrieval is not None:
            self.flow_retrieval.persist()

    def predict_commands(
        self,
        message: Message,
        flows: FlowsList,
        tracker: Optional[DialogueStateTracker] = None,
    ) -> List[Command]:
        """Predict commands using the LLM.

        Args:
            message: The message from the user.
            flows: The flows available to the user.
            tracker: The tracker containing the current state of the conversation.

        Returns:
            The commands generated by the llm.
        """
        if tracker is None or flows.is_empty():
            # cannot do anything if there are no flows or no tracker
            return []

        filtered_flows = (
            self.flow_retrieval.filter_flows(tracker, message, flows)
            if self.flow_retrieval is not None
            else flows
        )
        # add the filtered flows to the message for evaluation purposes
        message.set(
            FLOWS_IN_PROMPT, list(filtered_flows.user_flow_ids), add_to_output=True
        )
        log_llm(
            logger=structlogger,
            log_module="LLMCommandGenerator",
            log_event="llm_command_generator.predict_commands.filtered_flows",
            message=message.data[TEXT],
            enabled_flow_retrieval=self.flow_retrieval is not None,
            relevant_flows=list(filtered_flows.user_flow_ids),
        )

        flow_prompt = self.render_template(message, tracker, filtered_flows)
        log_llm(
            logger=structlogger,
            log_module="LLMCommandGenerator",
            log_event="llm_command_generator.predict_commands.prompt_rendered",
            prompt=flow_prompt,
        )

        action_list = self._generate_action_list_using_llm(flow_prompt)
        log_llm(
            logger=structlogger,
            log_module="LLMCommandGenerator",
            log_event="llm_command_generator.predict_commands.actions_generated",
            action_list=action_list,
        )

        commands: List[Command]

        if action_list is None:
            # if action_list is None, we couldn't get any response from the LLM
            commands = [ErrorCommand()]
        else:
            commands = self.parse_commands(action_list, flows)

            if not commands:
                # no commands are parsed or there's an invalid command
                commands = [CannotHandleCommand()]
            else:
                # if the LLM command generator predicted valid commands and the
                # coexistence feature is used, set the routing slot
                if tracker.has_coexistence_routing_slot:
                    commands += [SetSlotCommand(ROUTE_TO_CALM_SLOT, True)]

        log_llm(
            logger=structlogger,
<<<<<<< HEAD
            log_module=self.__class__.__name__,
=======
            log_module="LLMCommandGenerator",
>>>>>>> f1607ec4
            log_event="llm_command_generator.predict_commands.finished",
            commands=commands,
        )
        return commands

    def render_template(
        self, message: Message, tracker: DialogueStateTracker, flows: FlowsList
    ) -> str:
        """Render the jinja template to create the prompt for the LLM.

        Args:
            message: The current message from the user.
            tracker: The tracker containing the current state of the conversation.
            flows: The flows available to the user.

        Returns:
            The rendered prompt template.
        """
        top_relevant_frame = top_flow_frame(tracker.stack)
        top_flow = top_relevant_frame.flow(flows) if top_relevant_frame else None
        current_step = top_relevant_frame.step(flows) if top_relevant_frame else None

        flow_slots = self.prepare_current_flow_slots_for_template(
            top_flow, current_step, tracker
        )
        current_slot, current_slot_description = self.prepare_current_slot_for_template(
            current_step
        )
        current_conversation = tracker_as_readable_transcript(tracker)
        latest_user_message = sanitize_message_for_prompt(message.get(TEXT))
        current_conversation += f"\nUSER: {latest_user_message}"

        inputs = {
            "available_flows": self.prepare_flows_for_template(flows, tracker),
            "current_conversation": current_conversation,
            "flow_slots": flow_slots,
            "current_flow": top_flow.id if top_flow is not None else None,
            "current_slot": current_slot,
            "current_slot_description": current_slot_description,
            "user_message": latest_user_message,
        }

        return Template(self.prompt_template).render(**inputs)

    def _generate_action_list_using_llm(self, prompt: str) -> Optional[str]:
        """Use LLM to generate a response.

        Args:
            prompt: The prompt to send to the LLM.

        Returns:
            The generated text.
        """
        llm = llm_factory(self.config.get(LLM_CONFIG_KEY), DEFAULT_LLM_CONFIG)

        try:
            return llm(prompt)
        except Exception as e:
            # unfortunately, langchain does not wrap LLM exceptions which means
            # we have to catch all exceptions here
            structlogger.error("llm_command_generator.llm.error", error=e)
            return None

    @classmethod
    def parse_commands(cls, actions: Optional[str], flows: FlowsList) -> List[Command]:
        """Parse the actions returned by the llm into intent and entities.

        Args:
            actions: The actions returned by the llm.
            flows: the list of flows

        Returns:
            The parsed commands.
        """
        if actions is None:
            return []

        commands: List[Command] = []

        slot_set_re = re.compile(r"""SetSlot\(([a-zA-Z_][a-zA-Z0-9_-]*?), ?(.*)\)""")
        start_flow_re = re.compile(r"StartFlow\(([a-zA-Z0-9_-]+?)\)")
        cancel_flow_re = re.compile(r"CancelFlow\(\)")
        chitchat_re = re.compile(r"ChitChat\(\)")
        skip_question_re = re.compile(r"SkipQuestion\(\)")
        knowledge_re = re.compile(r"SearchAndReply\(\)")
        humand_handoff_re = re.compile(r"HumanHandoff\(\)")
        clarify_re = re.compile(r"Clarify\(([a-zA-Z0-9_, ]+)\)")

        for action in actions.strip().splitlines():
            if match := slot_set_re.search(action):
                slot_name = match.group(1).strip()
                slot_value = cls.clean_extracted_value(match.group(2))
                # error case where the llm tries to start a flow using a slot set
                if slot_name == "flow_name":
                    commands.extend(cls.start_flow_by_name(slot_value, flows))
                else:
                    typed_slot_value = cls.get_nullable_slot_value(slot_value)
                    commands.append(
                        SetSlotCommand(name=slot_name, value=typed_slot_value)
                    )
            elif match := start_flow_re.search(action):
                flow_name = match.group(1).strip()
                commands.extend(cls.start_flow_by_name(flow_name, flows))
            elif cancel_flow_re.search(action):
                commands.append(CancelFlowCommand())
            elif chitchat_re.search(action):
                commands.append(ChitChatAnswerCommand())
            elif skip_question_re.search(action):
                commands.append(SkipQuestionCommand())
            elif knowledge_re.search(action):
                commands.append(KnowledgeAnswerCommand())
            elif humand_handoff_re.search(action):
                commands.append(HumanHandoffCommand())
            elif match := clarify_re.search(action):
                options = sorted([opt.strip() for opt in match.group(1).split(",")])
                valid_options = [
                    flow for flow in options if flow in flows.user_flow_ids
                ]
                if len(valid_options) >= 1:
                    commands.append(ClarifyCommand(valid_options))

        return commands

    @staticmethod
    def start_flow_by_name(flow_name: str, flows: FlowsList) -> List[Command]:
        """Start a flow by name.

        If the flow does not exist, no command is returned.
        """
        if flow_name in flows.user_flow_ids:
            return [StartFlowCommand(flow=flow_name)]
        else:
            structlogger.debug(
                "llm_command_generator.flow.start_invalid_flow_id", flow=flow_name
            )
            return []

    @staticmethod
    def is_none_value(value: str) -> bool:
        """Check if the value is a none value."""
        return value in {
            "[missing information]",
            "[missing]",
            "None",
            "undefined",
            "null",
        }

    @staticmethod
    def clean_extracted_value(value: str) -> str:
        """Clean up the extracted value from the llm."""
        # replace any combination of single quotes, double quotes, and spaces
        # from the beginning and end of the string
        return value.strip("'\" ")

    @classmethod
    def get_nullable_slot_value(cls, slot_value: str) -> Union[str, None]:
        """Get the slot value or None if the value is a none value.

        Args:
            slot_value: the value to coerce

        Returns:
            The slot value or None if the value is a none value.
        """
        return slot_value if not cls.is_none_value(slot_value) else None

    def prepare_flows_for_template(
        self, flows: FlowsList, tracker: DialogueStateTracker
    ) -> List[Dict[str, Any]]:
        """Format data on available flows for insertion into the prompt template.

        Args:
            flows: The flows available to the user.
            tracker: The tracker containing the current state of the conversation.

        Returns:
            The inputs for the prompt template.
        """
        result = []
        for flow in flows.user_flows:
            slots_with_info = [
                {
                    "name": q.collect,
                    "description": q.description,
                    "allowed_values": allowed_values_for_slot(tracker.slots[q.collect]),
                }
                for q in flow.get_collect_steps()
                if self.is_extractable(q, tracker)
            ]
            result.append(
                {
                    "name": flow.id,
                    "description": flow.description,
                    "slots": slots_with_info,
                }
            )
        return result

    @staticmethod
    def is_extractable(
        collect_step: CollectInformationFlowStep,
        tracker: DialogueStateTracker,
        current_step: Optional[FlowStep] = None,
    ) -> bool:
        """Check if the `collect` can be filled.

        A collect slot can only be filled if the slot exist
        and either the collect has been asked already or the
        slot has been filled already.

        Args:
            collect_step: The collect_information step.
            tracker: The tracker containing the current state of the conversation.
            current_step: The current step in the flow.

        Returns:
            `True` if the slot can be filled, `False` otherwise.
        """
        slot = tracker.slots.get(collect_step.collect)
        if slot is None:
            return False

        return (
            # we can fill because this is a slot that can be filled ahead of time
            not collect_step.ask_before_filling
            # we can fill because the slot has been filled already
            or slot.has_been_set
            # we can fill because the is currently getting asked
            or (
                current_step is not None
                and isinstance(current_step, CollectInformationFlowStep)
                and current_step.collect == collect_step.collect
            )
        )

    @staticmethod
    def get_slot_value(tracker: DialogueStateTracker, slot_name: str) -> str:
        """Get the slot value from the tracker.

        Args:
            tracker: The tracker containing the current state of the conversation.
            slot_name: The name of the slot.

        Returns:
            The slot value as a string.
        """
        slot_value = tracker.get_slot(slot_name)
        if slot_value is None:
            return "undefined"
        else:
            return str(slot_value)

    def prepare_current_flow_slots_for_template(
        self, top_flow: Flow, current_step: FlowStep, tracker: DialogueStateTracker
    ) -> List[Dict[str, Any]]:
        """Prepare the current flow slots for the template.

        Args:
            top_flow: The top flow.
            current_step: The current step in the flow.
            tracker: The tracker containing the current state of the conversation.

        Returns:
            The slots with values, types, allowed values and a description.
        """
        if top_flow is not None:
            flow_slots = [
                {
                    "name": collect_step.collect,
                    "value": self.get_slot_value(tracker, collect_step.collect),
                    "type": tracker.slots[collect_step.collect].type_name,
                    "allowed_values": allowed_values_for_slot(
                        tracker.slots[collect_step.collect]
                    ),
                    "description": collect_step.description,
                }
                for collect_step in top_flow.get_collect_steps()
                if self.is_extractable(collect_step, tracker, current_step)
            ]
        else:
            flow_slots = []
        return flow_slots

    def prepare_current_slot_for_template(
        self, current_step: FlowStep
    ) -> Tuple[Union[str, None], Union[str, None]]:
        """Prepare the current slot for the template."""
        return (
            (current_step.collect, current_step.description)
            if isinstance(current_step, CollectInformationFlowStep)
            else (None, None)
        )

    @classmethod
    def fingerprint_addon(cls, config: Dict[str, Any]) -> Optional[str]:
        """Add a fingerprint of the knowledge base for the graph."""
        prompt_template = get_prompt_template(
            config.get("prompt"),
            DEFAULT_COMMAND_PROMPT_TEMPLATE,
        )
        return deep_container_fingerprint(prompt_template)<|MERGE_RESOLUTION|>--- conflicted
+++ resolved
@@ -282,11 +282,7 @@
 
         log_llm(
             logger=structlogger,
-<<<<<<< HEAD
-            log_module=self.__class__.__name__,
-=======
             log_module="LLMCommandGenerator",
->>>>>>> f1607ec4
             log_event="llm_command_generator.predict_commands.finished",
             commands=commands,
         )
