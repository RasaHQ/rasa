import argparse
import uuid

from rasa.cli.arguments.default_arguments import (
    add_domain_param,
    add_stories_param,
    add_model_param,
    add_endpoint_param,
)
from rasa.cli.arguments.train import (
    add_force_param,
    add_data_param,
    add_config_param,
    add_out_param,
    add_debug_plots_param,
    add_augmentation_param,
    add_persist_nlu_data_param,
)
from rasa.core import constants
from rasa.cli.arguments.run import add_server_arguments


def set_interactive_arguments(parser: argparse.ArgumentParser) -> None:
    parser.add_argument(
        "--e2e",
        action="store_true",
        help="Save story files in e2e format. In this format user messages will be included in the stories.",
    )

    add_model_param(parser, default=None)
    add_data_param(parser)

    _add_common_params(parser)
    train_arguments = _add_training_arguments(parser)

    add_force_param(train_arguments)
    add_persist_nlu_data_param(train_arguments)
    add_server_arguments(parser)


def set_interactive_core_arguments(parser: argparse.ArgumentParser) -> None:
    add_model_param(parser, model_name="Rasa Core", default=None)
    add_stories_param(parser)

    _add_common_params(parser)
    _add_training_arguments(parser)


def _add_common_params(parser: argparse.ArgumentParser) -> None:
    parser.add_argument(
        "--skip-visualization",
        default=False,
        action="store_true",
        help="Disable plotting the visualization during interactive learning.",
    )

    parser.add_argument(
        "--conversation-id",
        default=uuid.uuid4().hex,
        help="Specify the id of the conversation the messages are in. Defaults to a "
        "UUID that will be randomly generated.",
    )

    add_endpoint_param(
        parser,
        help_text="Configuration file for the model server and the connectors as a yml file.",
    )


# noinspection PyProtectedMember
def _add_training_arguments(parser: argparse.ArgumentParser) -> argparse._ArgumentGroup:
    train_arguments = parser.add_argument_group("Train Arguments")
    add_config_param(train_arguments)
    add_domain_param(train_arguments)
    add_out_param(
        train_arguments, help_text="Directory where your models should be stored."
    )
    add_augmentation_param(train_arguments)
    add_debug_plots_param(train_arguments)
<<<<<<< HEAD
=======
    add_dump_stories_param(train_arguments)
    add_server_arguments(parser)
>>>>>>> 2249d471

    return train_arguments<|MERGE_RESOLUTION|>--- conflicted
+++ resolved
@@ -16,16 +16,17 @@
     add_augmentation_param,
     add_persist_nlu_data_param,
 )
-from rasa.core import constants
-from rasa.cli.arguments.run import add_server_arguments
+from rasa.cli.arguments.run import add_port_arguments
 
 
 def set_interactive_arguments(parser: argparse.ArgumentParser) -> None:
     parser.add_argument(
         "--e2e",
         action="store_true",
-        help="Save story files in e2e format. In this format user messages will be included in the stories.",
+        help="Save story files in e2e format. In this format user messages "
+        "will be included in the stories.",
     )
+    add_port_arguments(parser)
 
     add_model_param(parser, default=None)
     add_data_param(parser)
@@ -35,7 +36,6 @@
 
     add_force_param(train_arguments)
     add_persist_nlu_data_param(train_arguments)
-    add_server_arguments(parser)
 
 
 def set_interactive_core_arguments(parser: argparse.ArgumentParser) -> None:
@@ -44,6 +44,7 @@
 
     _add_common_params(parser)
     _add_training_arguments(parser)
+    add_port_arguments(parser)
 
 
 def _add_common_params(parser: argparse.ArgumentParser) -> None:
@@ -77,10 +78,5 @@
     )
     add_augmentation_param(train_arguments)
     add_debug_plots_param(train_arguments)
-<<<<<<< HEAD
-=======
-    add_dump_stories_param(train_arguments)
-    add_server_arguments(parser)
->>>>>>> 2249d471
 
     return train_arguments