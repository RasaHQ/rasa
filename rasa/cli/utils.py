--- conflicted
+++ resolved
@@ -1,12 +1,7 @@
 import os
 import sys
 import json
-<<<<<<< HEAD
-import re
 from typing import Any, Optional, Text, List, Dict
-=======
-from typing import Any, Optional, Text, List, Dict, TYPE_CHECKING
->>>>>>> a5604104
 import logging
 
 if TYPE_CHECKING:
@@ -176,11 +171,7 @@
 
 def button_choices_from_message_data(
     message: Dict[Text, Any], allow_free_text_input: bool = True
-<<<<<<< HEAD
-) -> Question:
-=======
 ) -> "Question":
->>>>>>> a5604104
     """Return list of choices to present to the user.
 
     If allow_free_text_input is True, an additional option is added
@@ -196,11 +187,7 @@
     return choices
 
 
-<<<<<<< HEAD
-def payload_from_button_question(button_question: Question) -> Text:
-=======
 def payload_from_button_question(button_question: "Question") -> Text:
->>>>>>> a5604104
     """Prompt user with a button question and returns the nlu payload."""
     response = button_question.ask()
     if response != FREE_TEXT_INPUT_PROMPT:
@@ -209,11 +196,7 @@
     return response
 
 
-<<<<<<< HEAD
-class bcolors:
-=======
 class bcolors(object):
->>>>>>> a5604104
     HEADER = "\033[95m"
     OKBLUE = "\033[94m"
     OKGREEN = "\033[92m"
