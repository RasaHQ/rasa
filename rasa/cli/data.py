import argparse
import logging
from typing import List, TYPE_CHECKING

import rasa.shared.core.domain
from rasa import telemetry
from rasa.cli import SubParsersAction
from rasa.cli.arguments import data as arguments
from rasa.cli.arguments import default_arguments
import rasa.cli.utils
from rasa.shared.constants import DEFAULT_DATA_PATH, DEFAULT_CONFIG_PATH
import rasa.shared.data
from rasa.shared.importers.rasa import RasaFileImporter
import rasa.shared.nlu.training_data.loading
import rasa.shared.nlu.training_data.util
import rasa.shared.utils.cli
import rasa.utils.common
import rasa.shared.utils.io

if TYPE_CHECKING:
    from rasa.validator import Validator

logger = logging.getLogger(__name__)


def add_subparser(
    subparsers: SubParsersAction, parents: List[argparse.ArgumentParser]
) -> None:
    """Add all data parsers.

    Args:
        subparsers: subparser we are going to attach to
        parents: Parent parsers, needed to ensure tree structure in argparse
    """
    data_parser = subparsers.add_parser(
        "data",
        conflict_handler="resolve",
        formatter_class=argparse.ArgumentDefaultsHelpFormatter,
        parents=parents,
        help="Utils for the Rasa training files.",
    )
    data_parser.set_defaults(func=lambda _: data_parser.print_help(None))

    data_subparsers = data_parser.add_subparsers()

    _add_data_convert_parsers(data_subparsers, parents)
    _add_data_split_parsers(data_subparsers, parents)
    _add_data_validate_parsers(data_subparsers, parents)
    _add_data_migrate_parsers(data_subparsers, parents)


def _add_data_convert_parsers(
    data_subparsers: SubParsersAction, parents: List[argparse.ArgumentParser]
) -> None:
    convert_parser = data_subparsers.add_parser(
        "convert",
        formatter_class=argparse.ArgumentDefaultsHelpFormatter,
        parents=parents,
        help="Converts Rasa data between different formats.",
    )
    convert_parser.set_defaults(func=lambda _: convert_parser.print_help(None))

    convert_subparsers = convert_parser.add_subparsers()
    convert_nlu_parser = convert_subparsers.add_parser(
        "nlu",
        formatter_class=argparse.ArgumentDefaultsHelpFormatter,
        parents=parents,
        help="Converts NLU data between formats.",
    )
    convert_nlu_parser.set_defaults(func=_convert_nlu_data)
    arguments.set_convert_arguments(convert_nlu_parser, data_type="Rasa NLU")


def _add_data_split_parsers(
    data_subparsers: SubParsersAction, parents: List[argparse.ArgumentParser]
) -> None:
    split_parser = data_subparsers.add_parser(
        "split",
        formatter_class=argparse.ArgumentDefaultsHelpFormatter,
        parents=parents,
        help="Splits Rasa data into training and test data.",
    )
    split_parser.set_defaults(func=lambda _: split_parser.print_help(None))

    split_subparsers = split_parser.add_subparsers()
    nlu_split_parser = split_subparsers.add_parser(
        "nlu",
        parents=parents,
        formatter_class=argparse.ArgumentDefaultsHelpFormatter,
        help="Performs a split of your NLU data into training and test data "
        "according to the specified percentages.",
    )
    nlu_split_parser.set_defaults(func=split_nlu_data)

    arguments.set_split_arguments(nlu_split_parser)


def _add_data_validate_parsers(
    data_subparsers: SubParsersAction, parents: List[argparse.ArgumentParser]
) -> None:
    validate_parser = data_subparsers.add_parser(
        "validate",
        formatter_class=argparse.ArgumentDefaultsHelpFormatter,
        parents=parents,
        help="Validates domain and data files to check for possible mistakes.",
    )
    _append_story_structure_arguments(validate_parser)
    validate_parser.set_defaults(func=validate_files)
    arguments.set_validator_arguments(validate_parser)

    validate_subparsers = validate_parser.add_subparsers()
    story_structure_parser = validate_subparsers.add_parser(
        "stories",
        formatter_class=argparse.ArgumentDefaultsHelpFormatter,
        parents=parents,
        help="Checks for inconsistencies in the story files.",
    )
    _append_story_structure_arguments(story_structure_parser)
    story_structure_parser.set_defaults(func=validate_stories)
    arguments.set_validator_arguments(story_structure_parser)


def _append_story_structure_arguments(parser: argparse.ArgumentParser) -> None:
    parser.add_argument(
        "--max-history",
        type=int,
        default=None,
        help="Number of turns taken into account for story structure validation.",
    )
    default_arguments.add_config_param(parser)


def split_nlu_data(args: argparse.Namespace) -> None:
    """Load data from a file path and split the NLU data into test and train examples.

    Args:
        args: Commandline arguments
    """
    data_path = rasa.cli.utils.get_validated_path(args.nlu, "nlu", DEFAULT_DATA_PATH)
    data_path = rasa.shared.data.get_nlu_directory(data_path)

    nlu_data = rasa.shared.nlu.training_data.loading.load_data(data_path)
    extension = rasa.shared.nlu.training_data.util.get_file_format_extension(data_path)

    train, test = nlu_data.train_test_split(args.training_fraction, args.random_seed)

    train.persist(args.out, filename=f"training_data{extension}")
    test.persist(args.out, filename=f"test_data{extension}")

    telemetry.track_data_split(args.training_fraction, "nlu")


def validate_files(args: argparse.Namespace, stories_only: bool = False) -> None:
    """Validates either the story structure or the entire project.

    Args:
        args: Commandline arguments
        stories_only: If `True`, only the story structure is validated.
    """
    from rasa.validator import Validator

    config = rasa.cli.utils.get_validated_path(
        args.config, "config", DEFAULT_CONFIG_PATH, none_is_valid=True
    )

    file_importer = RasaFileImporter(
<<<<<<< HEAD
        domain_path=args.domain,
        training_data_paths=args.data,
        config_file=config,
=======
        domain_path=args.domain, training_data_paths=args.data, config_file=config
>>>>>>> a9932b4a
    )

    validator = Validator.from_importer(file_importer)

    if stories_only:
        all_good = _validate_story_structure(validator, args)
    else:
        all_good = (
            _validate_domain(validator)
            and _validate_nlu(validator, args)
            and _validate_story_structure(validator, args)
        )

    telemetry.track_validate_files(all_good)
    if not all_good:
        rasa.shared.utils.cli.print_error_and_exit(
            "Project validation completed with errors."
        )


def validate_stories(args: argparse.Namespace) -> None:
    """Validates that training data file content conforms to training data spec.

    Args:
        args: Commandline arguments
    """
    validate_files(args, stories_only=True)


def _validate_domain(validator: "Validator") -> bool:
    return (
        validator.verify_domain_validity()
        and validator.verify_actions_in_stories_rules()
        and validator.verify_forms_in_stories_rules()
        and validator.verify_form_slots()
        and validator.verify_slot_mappings()
    )


def _validate_nlu(validator: "Validator", args: argparse.Namespace) -> bool:
    return validator.verify_nlu(not args.fail_on_warnings)


def _validate_story_structure(validator: "Validator", args: argparse.Namespace) -> bool:
    # Check if a valid setting for `max_history` was given
    if isinstance(args.max_history, int) and args.max_history < 1:
        raise argparse.ArgumentTypeError(
            f"The value of `--max-history {args.max_history}` "
            f"is not a positive integer."
        )

    return validator.verify_story_structure(
        not args.fail_on_warnings, max_history=args.max_history
    )


def _convert_nlu_data(args: argparse.Namespace) -> None:
    import rasa.nlu.convert

    if args.format == "json":
        rasa.nlu.convert.convert_training_data(
            args.data, args.out, args.format, args.language
        )
        telemetry.track_data_convert(args.format, "nlu")
    else:
        rasa.shared.utils.cli.print_error_and_exit(
            "Could not recognize output format. Supported output formats: 'json' "
            "and 'yaml'. Specify the desired output format with '--format'."
        )


def _add_data_migrate_parsers(
    data_subparsers: SubParsersAction, parents: List[argparse.ArgumentParser]
) -> None:
    migrate_parser = data_subparsers.add_parser(
        "migrate",
        formatter_class=argparse.ArgumentDefaultsHelpFormatter,
        parents=parents,
        help="Converts Rasa domain 2.0 format to required format for 3.0.",
    )
    migrate_parser.set_defaults(func=_migrate_domain)

    arguments.set_migrate_arguments(migrate_parser)


def _migrate_domain(args: argparse.Namespace) -> None:
    import rasa.core.migrate

    rasa.core.migrate.migrate_domain_format(args.domain, args.out)<|MERGE_RESOLUTION|>--- conflicted
+++ resolved
@@ -164,13 +164,7 @@
     )
 
     file_importer = RasaFileImporter(
-<<<<<<< HEAD
-        domain_path=args.domain,
-        training_data_paths=args.data,
-        config_file=config,
-=======
         domain_path=args.domain, training_data_paths=args.data, config_file=config
->>>>>>> a9932b4a
     )
 
     validator = Validator.from_importer(file_importer)
