import argparse
import logging
import os
from pathlib import Path
from typing import List

from rasa.cli.arguments import data as arguments
<<<<<<< HEAD
import rasa.cli.utils
from rasa.nlu.convert import convert_training_data
from rasa.shared.constants import DEFAULT_DATA_PATH
import rasa.shared.data
from rasa.shared.data import is_valid_filetype
=======
import rasa.cli.utils as cli_utils
import rasa.shared.utils.cli as shared_cli_utils
from rasa.shared.constants import DEFAULT_DATA_PATH
import rasa.shared.data as shared_data
import rasa.shared.nlu.training_data.util as training_data_utils
import rasa.shared.nlu.training_data.loading as training_data_loading
>>>>>>> 4c8654c6
from rasa.shared.importers.rasa import RasaFileImporter
import rasa.shared.utils.cli
from rasa.shared.utils.cli import print_error_and_exit, print_info, print_warning
import rasa.utils.common
from rasa.utils.converter import TrainingDataConverter
from rasa.validator import Validator

logger = logging.getLogger(__name__)


# noinspection PyProtectedMember
def add_subparser(
    subparsers: argparse._SubParsersAction, parents: List[argparse.ArgumentParser]
) -> None:
    """Add all data parsers.

    Args:
        subparsers: subparser we are going to attach to
        parents: Parent parsers, needed to ensure tree structure in argparse
    """
    data_parser = subparsers.add_parser(
        "data",
        conflict_handler="resolve",
        formatter_class=argparse.ArgumentDefaultsHelpFormatter,
        parents=parents,
        help="Utils for the Rasa training files.",
    )
    data_parser.set_defaults(func=lambda _: data_parser.print_help(None))

    data_subparsers = data_parser.add_subparsers()

    _add_data_convert_parsers(data_subparsers, parents)
    _add_data_split_parsers(data_subparsers, parents)
    _add_data_validate_parsers(data_subparsers, parents)


def _add_data_convert_parsers(
    data_subparsers, parents: List[argparse.ArgumentParser]
) -> None:
    convert_parser = data_subparsers.add_parser(
        "convert",
        formatter_class=argparse.ArgumentDefaultsHelpFormatter,
        parents=parents,
        help="Converts Rasa data between different formats.",
    )
    convert_parser.set_defaults(func=lambda _: convert_parser.print_help(None))

    convert_subparsers = convert_parser.add_subparsers()
    convert_nlu_parser = convert_subparsers.add_parser(
        "nlu",
        formatter_class=argparse.ArgumentDefaultsHelpFormatter,
        parents=parents,
        help="Converts NLU data between formats.",
    )
    convert_nlu_parser.set_defaults(func=_convert_nlu_data)

    arguments.set_convert_arguments(convert_nlu_parser, data_type="Rasa NLU")

    convert_nlg_parser = convert_subparsers.add_parser(
        "nlg",
        formatter_class=argparse.ArgumentDefaultsHelpFormatter,
        parents=parents,
        help="Converts NLG data between formats.",
    )
    convert_nlg_parser.set_defaults(func=_convert_nlg_data)

    arguments.set_convert_arguments(convert_nlg_parser, data_type="Rasa NLG")

    convert_core_parser = convert_subparsers.add_parser(
        "core",
        formatter_class=argparse.ArgumentDefaultsHelpFormatter,
        parents=parents,
        help="Converts Core data between formats.",
    )
    convert_core_parser.set_defaults(func=_convert_core_data)

    arguments.set_convert_arguments(convert_core_parser, data_type="Rasa Core")


def _add_data_split_parsers(
    data_subparsers, parents: List[argparse.ArgumentParser]
) -> None:
    split_parser = data_subparsers.add_parser(
        "split",
        formatter_class=argparse.ArgumentDefaultsHelpFormatter,
        parents=parents,
        help="Splits Rasa data into training and test data.",
    )
    split_parser.set_defaults(func=lambda _: split_parser.print_help(None))

    split_subparsers = split_parser.add_subparsers()
    nlu_split_parser = split_subparsers.add_parser(
        "nlu",
        parents=parents,
        formatter_class=argparse.ArgumentDefaultsHelpFormatter,
        help="Performs a split of your NLU data into training and test data "
        "according to the specified percentages.",
    )
    nlu_split_parser.set_defaults(func=split_nlu_data)

    arguments.set_split_arguments(nlu_split_parser)


def _add_data_validate_parsers(
    data_subparsers, parents: List[argparse.ArgumentParser]
) -> None:
    validate_parser = data_subparsers.add_parser(
        "validate",
        formatter_class=argparse.ArgumentDefaultsHelpFormatter,
        parents=parents,
        help="Validates domain and data files to check for possible mistakes.",
    )
    _append_story_structure_arguments(validate_parser)
    validate_parser.set_defaults(func=validate_files)
    arguments.set_validator_arguments(validate_parser)

    validate_subparsers = validate_parser.add_subparsers()
    story_structure_parser = validate_subparsers.add_parser(
        "stories",
        formatter_class=argparse.ArgumentDefaultsHelpFormatter,
        parents=parents,
        help="Checks for inconsistencies in the story files.",
    )
    _append_story_structure_arguments(story_structure_parser)
    story_structure_parser.set_defaults(func=validate_stories)
    arguments.set_validator_arguments(story_structure_parser)


def _append_story_structure_arguments(parser: argparse.ArgumentParser) -> None:
    parser.add_argument(
        "--max-history",
        type=int,
        default=None,
        help="Number of turns taken into account for story structure validation.",
    )


def split_nlu_data(args: argparse.Namespace) -> None:
    """Load data from a file path and split the NLU data into test and train examples.

    Args:
        args: Commandline arguments
    """
    data_path = cli_utils.get_validated_path(args.nlu, "nlu", DEFAULT_DATA_PATH)
    data_path = shared_data.get_nlu_directory(data_path)

    nlu_data = training_data_loading.load_data(data_path)
    extension = training_data_utils.get_file_format_extension(data_path)

    train, test = nlu_data.train_test_split(args.training_fraction, args.random_seed)

    train.persist(args.out, filename=f"training_data{extension}")
    test.persist(args.out, filename=f"test_data{extension}")


def validate_files(args: argparse.Namespace, stories_only: bool = False) -> None:
    """Validates either the story structure or the entire project.

    Args:
        args: Commandline arguments
        stories_only: If `True`, only the story structure is validated.
    """
    file_importer = RasaFileImporter(
        domain_path=args.domain, training_data_paths=args.data
    )

    validator = rasa.utils.common.run_in_loop(Validator.from_importer(file_importer))

    if stories_only:
        all_good = _validate_story_structure(validator, args)
    else:
        all_good = (
            _validate_domain(validator)
            and _validate_nlu(validator, args)
            and _validate_story_structure(validator, args)
        )

    if not all_good:
        rasa.shared.utils.cli.print_error_and_exit(
            "Project validation completed with errors."
        )
        shared_cli_utils.print_error_and_exit(
            "Project validation completed with errors."
        )


def validate_stories(args: argparse.Namespace) -> None:
    """Validates that training data file content conforms to training data spec.

    Args:
        args: Commandline arguments
    """
    validate_files(args, stories_only=True)


def _validate_domain(validator: Validator) -> bool:
    return validator.verify_domain_validity()


def _validate_nlu(validator: Validator, args: argparse.Namespace) -> bool:
    return validator.verify_nlu(not args.fail_on_warnings)


def _validate_story_structure(validator: Validator, args: argparse.Namespace) -> bool:
    # Check if a valid setting for `max_history` was given
    if isinstance(args.max_history, int) and args.max_history < 1:
        raise argparse.ArgumentTypeError(
            f"The value of `--max-history {args.max_history}` is not a positive integer."
        )

    return validator.verify_story_structure(
        not args.fail_on_warnings, max_history=args.max_history
    )


def _convert_nlu_data(args: argparse.Namespace) -> None:
    from rasa.nlu.training_data.converters.nlu_markdown_to_yaml_converter import (
        NLUMarkdownToYamlConverter,
    )

    if args.format in ["json", "md"]:
        convert_training_data(args.data, args.out, args.format, args.language)
    elif args.format == "yaml":
        rasa.utils.common.run_in_loop(
            _convert_to_yaml(args, NLUMarkdownToYamlConverter())
        )
    else:
        shared_cli_utils.print_error_and_exit(
            "Could not recognize output format. Supported output formats: 'json', "
            "'md', 'yaml'. Specify the desired output format with '--format'."
        )


def _convert_core_data(args: argparse.Namespace) -> None:
    from rasa.core.training.converters.story_markdown_to_yaml_converter import (
        StoryMarkdownToYamlConverter,
    )

    if args.format == "yaml":
        rasa.utils.common.run_in_loop(
            _convert_to_yaml(args, StoryMarkdownToYamlConverter())
        )
    else:
        shared_cli_utils.print_error_and_exit(
            "Could not recognize output format. Supported output formats: "
            "'yaml'. Specify the desired output format with '--format'."
        )


def _convert_nlg_data(args: argparse.Namespace) -> None:
    from rasa.nlu.training_data.converters.nlg_markdown_to_yaml_converter import (
        NLGMarkdownToYamlConverter,
    )

    if args.format == "yaml":
        rasa.utils.common.run_in_loop(
            _convert_to_yaml(args, NLGMarkdownToYamlConverter())
        )
    else:
        shared_cli_utils.print_error_and_exit(
            "Could not recognize output format. Supported output formats: "
            "'yaml'. Specify the desired output format with '--format'."
        )


async def _convert_to_yaml(
    args: argparse.Namespace, converter: TrainingDataConverter
) -> None:

    output = Path(args.out)
    if not os.path.exists(output):
        shared_cli_utils.print_error_and_exit(
            f"The output path '{output}' doesn't exist. Please make sure to specify "
            f"an existing directory and try again."
        )

    training_data = Path(args.data)
    if not os.path.exists(training_data):
        shared_cli_utils.print_error_and_exit(
            f"The training data path {training_data} doesn't exist "
            f"and will be skipped."
        )

    num_of_files_converted = 0

    if os.path.isfile(training_data):
        if await _convert_file_to_yaml(training_data, output, converter):
            num_of_files_converted += 1
    elif os.path.isdir(training_data):
        for root, _, files in os.walk(training_data, followlinks=True):
            for f in sorted(files):
                source_path = Path(os.path.join(root, f))
                if await _convert_file_to_yaml(source_path, output, converter):
                    num_of_files_converted += 1

    if num_of_files_converted:
        shared_cli_utils.print_info(
            f"Converted {num_of_files_converted} file(s), saved in '{output}'."
        )
    else:
        shared_cli_utils.print_warning(
            f"Didn't convert any files under '{training_data}' path. "
            "Did you specify the correct file/directory?"
        )


async def _convert_file_to_yaml(
    source_file: Path, target_dir: Path, converter: TrainingDataConverter
) -> bool:
    """Converts a single training data file to `YAML` format.

    Args:
        source_file: Training data file to be converted.
        target_dir: Target directory for the converted file.
        converter: Converter to be used.

    Returns:
        `True` if file was converted, `False` otherwise.
    """
    if not shared_data.is_valid_filetype(source_file):
        return False

    if converter.filter(source_file):
        await converter.convert_and_write(source_file, target_dir)
        return True

    shared_cli_utils.print_warning(f"Skipped file: '{source_file}'.")

    return False<|MERGE_RESOLUTION|>--- conflicted
+++ resolved
@@ -5,23 +5,14 @@
 from typing import List
 
 from rasa.cli.arguments import data as arguments
-<<<<<<< HEAD
 import rasa.cli.utils
-from rasa.nlu.convert import convert_training_data
+import rasa.nlu.convert
 from rasa.shared.constants import DEFAULT_DATA_PATH
 import rasa.shared.data
-from rasa.shared.data import is_valid_filetype
-=======
-import rasa.cli.utils as cli_utils
-import rasa.shared.utils.cli as shared_cli_utils
-from rasa.shared.constants import DEFAULT_DATA_PATH
-import rasa.shared.data as shared_data
-import rasa.shared.nlu.training_data.util as training_data_utils
-import rasa.shared.nlu.training_data.loading as training_data_loading
->>>>>>> 4c8654c6
 from rasa.shared.importers.rasa import RasaFileImporter
+import rasa.shared.nlu.training_data.loading
+import rasa.shared.nlu.training_data.util
 import rasa.shared.utils.cli
-from rasa.shared.utils.cli import print_error_and_exit, print_info, print_warning
 import rasa.utils.common
 from rasa.utils.converter import TrainingDataConverter
 from rasa.validator import Validator
@@ -162,11 +153,11 @@
     Args:
         args: Commandline arguments
     """
-    data_path = cli_utils.get_validated_path(args.nlu, "nlu", DEFAULT_DATA_PATH)
-    data_path = shared_data.get_nlu_directory(data_path)
-
-    nlu_data = training_data_loading.load_data(data_path)
-    extension = training_data_utils.get_file_format_extension(data_path)
+    data_path = rasa.cli.utils.get_validated_path(args.nlu, "nlu", DEFAULT_DATA_PATH)
+    data_path = rasa.shared.data.get_nlu_directory(data_path)
+
+    nlu_data = rasa.shared.nlu.training_data.loading.load_data(data_path)
+    extension = rasa.shared.nlu.training_data.util.get_file_format_extension(data_path)
 
     train, test = nlu_data.train_test_split(args.training_fraction, args.random_seed)
 
@@ -200,7 +191,7 @@
         rasa.shared.utils.cli.print_error_and_exit(
             "Project validation completed with errors."
         )
-        shared_cli_utils.print_error_and_exit(
+        rasa.shared.utils.cli.print_error_and_exit(
             "Project validation completed with errors."
         )
 
@@ -240,13 +231,15 @@
     )
 
     if args.format in ["json", "md"]:
-        convert_training_data(args.data, args.out, args.format, args.language)
+        rasa.nlu.convert.convert_training_data(
+            args.data, args.out, args.format, args.language
+        )
     elif args.format == "yaml":
         rasa.utils.common.run_in_loop(
             _convert_to_yaml(args, NLUMarkdownToYamlConverter())
         )
     else:
-        shared_cli_utils.print_error_and_exit(
+        rasa.shared.utils.cli.print_error_and_exit(
             "Could not recognize output format. Supported output formats: 'json', "
             "'md', 'yaml'. Specify the desired output format with '--format'."
         )
@@ -262,7 +255,7 @@
             _convert_to_yaml(args, StoryMarkdownToYamlConverter())
         )
     else:
-        shared_cli_utils.print_error_and_exit(
+        rasa.shared.utils.cli.print_error_and_exit(
             "Could not recognize output format. Supported output formats: "
             "'yaml'. Specify the desired output format with '--format'."
         )
@@ -278,7 +271,7 @@
             _convert_to_yaml(args, NLGMarkdownToYamlConverter())
         )
     else:
-        shared_cli_utils.print_error_and_exit(
+        rasa.shared.utils.cli.print_error_and_exit(
             "Could not recognize output format. Supported output formats: "
             "'yaml'. Specify the desired output format with '--format'."
         )
@@ -290,14 +283,14 @@
 
     output = Path(args.out)
     if not os.path.exists(output):
-        shared_cli_utils.print_error_and_exit(
+        rasa.shared.utils.cli.print_error_and_exit(
             f"The output path '{output}' doesn't exist. Please make sure to specify "
             f"an existing directory and try again."
         )
 
     training_data = Path(args.data)
     if not os.path.exists(training_data):
-        shared_cli_utils.print_error_and_exit(
+        rasa.shared.utils.cli.print_error_and_exit(
             f"The training data path {training_data} doesn't exist "
             f"and will be skipped."
         )
@@ -315,11 +308,11 @@
                     num_of_files_converted += 1
 
     if num_of_files_converted:
-        shared_cli_utils.print_info(
+        rasa.shared.utils.cli.print_info(
             f"Converted {num_of_files_converted} file(s), saved in '{output}'."
         )
     else:
-        shared_cli_utils.print_warning(
+        rasa.shared.utils.cli.print_warning(
             f"Didn't convert any files under '{training_data}' path. "
             "Did you specify the correct file/directory?"
         )
@@ -338,13 +331,13 @@
     Returns:
         `True` if file was converted, `False` otherwise.
     """
-    if not shared_data.is_valid_filetype(source_file):
+    if not rasa.shared.data.is_valid_filetype(source_file):
         return False
 
     if converter.filter(source_file):
         await converter.convert_and_write(source_file, target_dir)
         return True
 
-    shared_cli_utils.print_warning(f"Skipped file: '{source_file}'.")
+    rasa.shared.utils.cli.print_warning(f"Skipped file: '{source_file}'.")
 
     return False