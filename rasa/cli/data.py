--- conflicted
+++ resolved
@@ -1,11 +1,7 @@
 import argparse
 import logging
-<<<<<<< HEAD
+import pathlib
 from typing import List
-=======
-import pathlib
-from typing import List, TYPE_CHECKING
->>>>>>> fe47783d
 
 import rasa.shared.core.domain
 from rasa import telemetry
@@ -185,8 +181,6 @@
     telemetry.track_data_split(args.training_fraction, "nlu")
 
 
-<<<<<<< HEAD
-=======
 def split_stories_data(args: argparse.Namespace) -> None:
     """Load data from a file path and split stories into test and train examples.
 
@@ -237,80 +231,6 @@
         )
 
 
-def validate_files(args: argparse.Namespace, stories_only: bool = False) -> None:
-    """Validates either the story structure or the entire project.
-
-    Args:
-        args: Commandline arguments
-        stories_only: If `True`, only the story structure is validated.
-    """
-    from rasa.validator import Validator
-
-    config = rasa.cli.utils.get_validated_path(
-        args.config, "config", DEFAULT_CONFIG_PATH, none_is_valid=True
-    )
-
-    importer = TrainingDataImporter.load_from_config(
-        domain_path=args.domain, training_data_paths=args.data, config_path=config
-    )
-
-    validator = Validator.from_importer(importer)
-
-    if stories_only:
-        all_good = _validate_story_structure(validator, args)
-    else:
-        all_good = (
-            _validate_domain(validator)
-            and _validate_nlu(validator, args)
-            and _validate_story_structure(validator, args)
-        )
-
-    validator.warn_if_config_mandatory_keys_are_not_set()
-
-    telemetry.track_validate_files(all_good)
-    if not all_good:
-        rasa.shared.utils.cli.print_error_and_exit(
-            "Project validation completed with errors."
-        )
-
-
-def validate_stories(args: argparse.Namespace) -> None:
-    """Validates that training data file content conforms to training data spec.
-
-    Args:
-        args: Commandline arguments
-    """
-    validate_files(args, stories_only=True)
-
-
-def _validate_domain(validator: "Validator") -> bool:
-    return (
-        validator.verify_domain_validity()
-        and validator.verify_actions_in_stories_rules()
-        and validator.verify_forms_in_stories_rules()
-        and validator.verify_form_slots()
-        and validator.verify_slot_mappings()
-    )
-
-
-def _validate_nlu(validator: "Validator", args: argparse.Namespace) -> bool:
-    return validator.verify_nlu(not args.fail_on_warnings)
-
-
-def _validate_story_structure(validator: "Validator", args: argparse.Namespace) -> bool:
-    # Check if a valid setting for `max_history` was given
-    if isinstance(args.max_history, int) and args.max_history < 1:
-        raise argparse.ArgumentTypeError(
-            f"The value of `--max-history {args.max_history}` "
-            f"is not a positive integer."
-        )
-
-    return validator.verify_story_structure(
-        not args.fail_on_warnings, max_history=args.max_history
-    )
-
-
->>>>>>> fe47783d
 def _convert_nlu_data(args: argparse.Namespace) -> None:
     import rasa.nlu.convert
 
