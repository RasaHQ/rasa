--- conflicted
+++ resolved
@@ -75,13 +75,10 @@
 
 def run(args: argparse.Namespace):
     import rasa.run
-<<<<<<< HEAD
     # botfront:start
     from botfront.utils import set_endpoints_credentials_args_from_remote
     set_endpoints_credentials_args_from_remote(args)
     # botfront:end
-    args.model = get_validated_path(args.model, "model", DEFAULT_MODELS_PATH)
-=======
 
     args.model = _validate_model_path(args.model, "model", DEFAULT_MODELS_PATH)
 
@@ -97,7 +94,6 @@
                 "server using `rasa train`."
             )
             return
->>>>>>> d3ea73dc
 
     args.endpoints = get_validated_path(
         args.endpoints, "endpoints", DEFAULT_ENDPOINTS_PATH, True
