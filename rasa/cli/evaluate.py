import argparse
from typing import List, Text, Optional
from pathlib import Path

from rasa import telemetry
from rasa.core.utils import AvailableEndpoints
from rasa.core.tracker_store import TrackerStore
from rasa.core.evaluation.marker_tracker_loader import MarkerTrackerLoader
from rasa.core.evaluation.marker_base import Marker, OperatorMarker
from rasa.shared.core.domain import Domain
from rasa.cli import SubParsersAction
import rasa.cli.arguments.evaluate as arguments
import rasa.shared.utils.cli

STATS_OVERALL_SUFFIX = "-overall.csv"
STATS_SESSION_SUFFIX = "-per-session.csv"


def add_subparser(
    subparsers: SubParsersAction, parents: List[argparse.ArgumentParser]
) -> None:
    """Add all evaluate parsers.

    Args:
        subparsers: subparser we are going to attach to
        parents: Parent parsers, needed to ensure tree structure in argparse
    """
    evaluate_parser = subparsers.add_parser(
        "evaluate",
        parents=parents,
        conflict_handler="resolve",
        formatter_class=argparse.ArgumentDefaultsHelpFormatter,
        help="Tools for evaluating models.",
    )

    evaluate_subparsers = evaluate_parser.add_subparsers()

    marker_parser = evaluate_subparsers.add_parser(
        "markers",
        parents=parents,
        conflict_handler="resolve",
        formatter_class=argparse.ArgumentDefaultsHelpFormatter,
        help="Applies marker conditions to existing trackers.",
    )

    markers_subparser = marker_parser.add_subparsers(dest="strategy")

    markers_first_n_subparser = markers_subparser.add_parser(
        "first_n",
        parents=parents,
        conflict_handler="resolve",
        formatter_class=argparse.ArgumentDefaultsHelpFormatter,
        help="Select trackers sequentially until N are taken.",
    )
    arguments.set_markers_first_n_arguments(markers_first_n_subparser)

    arguments.set_markers_arguments(markers_first_n_subparser)

    markers_sample_subparser = markers_subparser.add_parser(
        "sample_n",
        parents=parents,
        conflict_handler="resolve",
        formatter_class=argparse.ArgumentDefaultsHelpFormatter,
        help="Select trackers by sampling N.",
    )
    arguments.set_markers_sample_arguments(markers_sample_subparser)

    arguments.set_markers_arguments(markers_sample_subparser)

    markers_all_subparser = markers_subparser.add_parser(
        "all",
        parents=parents,
        conflict_handler="resolve",
        formatter_class=argparse.ArgumentDefaultsHelpFormatter,
        help="Select all trackers.",
    )

    arguments.set_markers_arguments(markers_all_subparser)

    marker_parser.set_defaults(func=_run_markers_cli)


def _run_markers_cli(args: argparse.Namespace) -> None:
    """Run markers algorithm using parameters from CLI.

    Args:
        args: The arguments passed in from the CLI.
    """
    seed = args.seed if "seed" in args else None
    count = args.count if "count" in args else None

    stats_file_prefix = args.stats_file_prefix if args.stats else None

    _run_markers(
        seed,
        count,
        args.endpoints,
        args.domain,
        args.strategy,
        args.config,
        args.output_filename,
        stats_file_prefix,
    )


def _run_markers(
    seed: Optional[int],
    count: Optional[int],
    endpoint_config: Path,
    domain_path: Optional[Text],
    strategy: Text,
    config: Path,
    output_filename: Path,
    stats_file_prefix: Optional[Path] = None,
) -> None:
    """Run markers algorithm over specified config and tracker store.

    Args:
        seed: (Optional) The seed to initialise the random number generator for
              use with the 'sample' strategy.
        count: (Optional) Number of trackers to extract from (for any strategy
               except 'all').
        endpoint_config: Path to the endpoint configuration defining the tracker
                         store to use.
        domain_path: Path to the domain specification to use when validating the
                     marker definitions.
        strategy: Strategy to use when selecting trackers to extract from.
        config: Path to the markers definition file to use.
        output_filename: Path to write out the extracted markers.
        stats_file_prefix: (Optional) A prefix used to create paths where files with
            statistics on the marker extraction results will be written.
            It must consists of the path to the where those files should be stored
            and the common file prefix, e.g. '<path-to-stats-folder>/statistics'.
            Statistics derived from all marker extractions will be stored in
            '<path-to-stats-folder>/statistics-overall.csv', while the statistics
            computed per session will be stored in
            '<path-to-stats-folder>/statistics-per-session.csv'.
    """
    telemetry.track_markers_extraction_initiated(
        strategy=strategy,
        only_extract=stats_file_prefix is not None,
        seed=seed is not None,
        count=count,
    )

    domain = Domain.load(domain_path) if domain_path else None
    markers = Marker.from_path(config)
    if domain and not markers.validate_against_domain(domain):
        rasa.shared.utils.cli.print_error_and_exit(
            "Validation errors were found in the markers definition. "
            "Please see errors listed above and fix before running again."
        )

    # Calculate telemetry
    # All loaded markers are combined with one virtual OR over all markers
    num_markers = len(markers.sub_markers)
    max_depth = markers.max_depth() - 1
    # Find maximum branching of marker
    branching_factor = max(
        (
            len(sub_marker.sub_markers)
            for marker in markers.sub_markers
            for sub_marker in marker.flatten()
            if isinstance(sub_marker, OperatorMarker)
        ),
        default=0,
    )

    telemetry.track_markers_parsed_count(num_markers, max_depth, branching_factor)

    tracker_loader = _create_tracker_loader(
        endpoint_config, strategy, domain, count, seed
    )

    def _append_suffix(path: Optional[Path], suffix: Text) -> Optional[Path]:
        return path.parent / (path.name + suffix) if path else None

    try:
        markers.evaluate_trackers(
            trackers=tracker_loader.load(),
            output_file=output_filename,
            session_stats_file=_append_suffix(stats_file_prefix, STATS_SESSION_SUFFIX),
            overall_stats_file=_append_suffix(stats_file_prefix, STATS_OVERALL_SUFFIX),
        )
    except (FileExistsError, NotADirectoryError) as e:
        rasa.shared.utils.cli.print_error_and_exit(message=str(e))


def _create_tracker_loader(
    endpoint_config: Text,
    strategy: Text,
    domain: Domain,
    count: Optional[int],
    seed: Optional[int],
) -> MarkerTrackerLoader:
    """Create a tracker loader against the configured tracker store.

    Args:
        endpoint_config: Path to the endpoint configuration defining the tracker
                         store to use.
        strategy: Strategy to use when selecting trackers to extract from.
        domain: The domain to use when connecting to the tracker store.
        count: (Optional) Number of trackers to extract from (for any strategy
               except 'all').
        seed: (Optional) The seed to initialise the random number generator for
              use with the 'sample_n' strategy.

    Returns:
        A MarkerTrackerLoader object configured with the specified strategy against
        the configured tracker store.
    """
    endpoints = AvailableEndpoints.read_endpoints(endpoint_config)
    tracker_store = TrackerStore.create(endpoints.tracker_store, domain=domain)
<<<<<<< HEAD
    return MarkerTrackerLoader(
        tracker_store,
        strategy,
        count,
        seed,
    )
=======
    return MarkerTrackerLoader(tracker_store, strategy, count, seed)
>>>>>>> a9932b4a
<|MERGE_RESOLUTION|>--- conflicted
+++ resolved
@@ -211,13 +211,4 @@
     """
     endpoints = AvailableEndpoints.read_endpoints(endpoint_config)
     tracker_store = TrackerStore.create(endpoints.tracker_store, domain=domain)
-<<<<<<< HEAD
-    return MarkerTrackerLoader(
-        tracker_store,
-        strategy,
-        count,
-        seed,
-    )
-=======
-    return MarkerTrackerLoader(tracker_store, strategy, count, seed)
->>>>>>> a9932b4a
+    return MarkerTrackerLoader(tracker_store, strategy, count, seed)