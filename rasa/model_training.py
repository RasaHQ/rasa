import tempfile
import time
from pathlib import Path
from typing import Text, NamedTuple, Optional, List, Union, Dict, Any

import randomname

import rasa.engine.validation
from rasa.engine.caching import LocalTrainingCache
from rasa.engine.recipes.recipe import Recipe
from rasa.engine.runner.dask import DaskGraphRunner
from rasa.engine.storage.local_model_storage import LocalModelStorage
from rasa.engine.storage.storage import ModelStorage
from rasa.engine.training.components import FingerprintStatus
from rasa.engine.training.graph_trainer import GraphTrainer
from rasa.shared.importers.autoconfig import TrainingType
from rasa.shared.importers.importer import TrainingDataImporter
from rasa import telemetry
from rasa.shared.core.domain import Domain
import rasa.shared.utils.common
import rasa.utils.common
import rasa.shared.utils.common
import rasa.shared.utils.cli
import rasa.shared.exceptions
import rasa.shared.utils.io
import rasa.shared.constants
import rasa.model

CODE_NEEDS_TO_BE_RETRAINED = 0b0001
CODE_FORCED_TRAINING = 0b1000


class TrainingResult(NamedTuple):
    """Holds information about the results of training."""

    model: Optional[Text] = None
    code: int = 0
    dry_run_results: Optional[Dict[Text, Union[FingerprintStatus, Any]]] = None


def _dry_run_result(
    fingerprint_results: Dict[Text, Union[FingerprintStatus, Any]],
    force_full_training: bool,
) -> TrainingResult:
    """Returns a dry run result.

    Args:
        fingerprint_results: A result of fingerprint run..
        force_full_training: Whether the user used the `--force` flag to enforce a
            full retraining of the model.

    Returns:
        Result containing the return code and the fingerprint results.
    """
    if force_full_training:
        rasa.shared.utils.cli.print_warning("The training was forced.")
        return TrainingResult(
            code=CODE_FORCED_TRAINING, dry_run_results=fingerprint_results
        )

    training_required = any(
        isinstance(result, FingerprintStatus) and not result.is_hit
        for result in fingerprint_results.values()
    )

    if training_required:
        rasa.shared.utils.cli.print_warning("The model needs to be retrained.")
        return TrainingResult(
            code=CODE_NEEDS_TO_BE_RETRAINED, dry_run_results=fingerprint_results
        )

    rasa.shared.utils.cli.print_success(
        "No training of components required "
        "(the responses might still need updating!)."
    )
    return TrainingResult(dry_run_results=fingerprint_results)


def train(
    domain: Text,
    config: Text,
    training_files: Optional[Union[Text, List[Text]]],
    output: Text = rasa.shared.constants.DEFAULT_MODELS_PATH,
    dry_run: bool = False,
    force_training: bool = False,
    fixed_model_name: Optional[Text] = None,
    persist_nlu_training_data: bool = False,
    core_additional_arguments: Optional[Dict] = None,
    nlu_additional_arguments: Optional[Dict] = None,
    model_to_finetune: Optional[Text] = None,
    finetuning_epoch_fraction: float = 1.0,
) -> TrainingResult:
    """Trains a Rasa model (Core and NLU).

    Args:
        domain: Path to the domain file.
        config: Path to the config file.
        training_files: List of paths to training data files.
        output: Output directory for the trained model.
        dry_run: If `True` then no training will be done, and the information about
            whether the training needs to be done will be printed.
        force_training: If `True` retrain model even if data has not changed.
        fixed_model_name: Name of model to be stored.
        persist_nlu_training_data: `True` if the NLU training data should be persisted
            with the model.
        core_additional_arguments: Additional training parameters for core training.
        nlu_additional_arguments: Additional training parameters forwarded to training
            method of each NLU component.
        model_to_finetune: Optional path to a model which should be finetuned or
            a directory in case the latest trained model should be used.
        finetuning_epoch_fraction: The fraction currently specified training epochs
            in the model configuration which should be used for finetuning.

    Returns:
        An instance of `TrainingResult`.
    """
    file_importer = TrainingDataImporter.load_from_config(
        config, domain, training_files
    )

    stories = file_importer.get_stories()
    nlu_data = file_importer.get_nlu_data()

    training_type = TrainingType.BOTH

    if nlu_data.has_e2e_examples():
        rasa.shared.utils.common.mark_as_experimental_feature("end-to-end training")
        training_type = TrainingType.END_TO_END

    if stories.is_empty() and nlu_data.contains_no_pure_nlu_data():
        rasa.shared.utils.cli.print_error(
            "No training data given. Please provide stories and NLU data in "
            "order to train a Rasa model using the '--data' argument."
        )
        return TrainingResult(code=1)

    domain = file_importer.get_domain()
    if domain.is_empty():
        rasa.shared.utils.cli.print_warning(
            "Core training was skipped because no valid domain file was found. "
            "Only an NLU-model was created. Please specify a valid domain using "
            "the '--domain' argument or check if the provided domain file exists."
        )
        training_type = TrainingType.NLU

    elif stories.is_empty():
        rasa.shared.utils.cli.print_warning(
            "No stories present. Just a Rasa NLU model will be trained."
        )
        training_type = TrainingType.NLU

    # We will train nlu if there are any nlu example, including from e2e stories.
    elif nlu_data.contains_no_pure_nlu_data() and not nlu_data.has_e2e_examples():
        rasa.shared.utils.cli.print_warning(
            "No NLU data present. Just a Rasa Core model will be trained."
        )
        training_type = TrainingType.CORE

<<<<<<< HEAD
    with telemetry.track_model_training(
        file_importer,
        model_type="rasa",
    ):
=======
    with telemetry.track_model_training(file_importer, model_type="rasa"):
>>>>>>> a9932b4a
        return _train_graph(
            file_importer,
            training_type=training_type,
            output_path=output,
            fixed_model_name=fixed_model_name,
            model_to_finetune=model_to_finetune,
            force_full_training=force_training,
            persist_nlu_training_data=persist_nlu_training_data,
            finetuning_epoch_fraction=finetuning_epoch_fraction,
            dry_run=dry_run,
            **(core_additional_arguments or {}),
            **(nlu_additional_arguments or {}),
        )


def _train_graph(
    file_importer: TrainingDataImporter,
    training_type: TrainingType,
    output_path: Text,
    fixed_model_name: Text,
    model_to_finetune: Optional[Text] = None,
    force_full_training: bool = False,
    dry_run: bool = False,
    **kwargs: Any,
) -> TrainingResult:
    if model_to_finetune:
        model_to_finetune = rasa.model.get_model_for_finetuning(model_to_finetune)
        if not model_to_finetune:
            rasa.shared.utils.cli.print_error_and_exit(
                f"No model for finetuning found. Please make sure to either "
                f"specify a path to a previous model or to have a finetunable "
                f"model within the directory '{output_path}'."
            )

        rasa.shared.utils.common.mark_as_experimental_feature(
            "Incremental Training feature"
        )

    is_finetuning = model_to_finetune is not None

    config = file_importer.get_config()
    recipe = Recipe.recipe_for_name(config.get("recipe"))
    model_configuration = recipe.graph_config_for_recipe(
        config, kwargs, training_type=training_type, is_finetuning=is_finetuning
    )

    rasa.engine.validation.validate(model_configuration)

    with tempfile.TemporaryDirectory() as temp_model_dir:
        model_storage = _create_model_storage(
            is_finetuning, model_to_finetune, Path(temp_model_dir)
        )
        cache = LocalTrainingCache()
        trainer = GraphTrainer(model_storage, cache, DaskGraphRunner)

        if dry_run:
            fingerprint_status = trainer.fingerprint(
                model_configuration.train_schema, file_importer
            )
            return _dry_run_result(fingerprint_status, force_full_training)

        model_name = _determine_model_name(fixed_model_name, training_type)
        full_model_path = Path(output_path, model_name)

        with telemetry.track_model_training(
<<<<<<< HEAD
            file_importer,
            model_type=training_type.model_type,
=======
            file_importer, model_type=training_type.model_type
>>>>>>> a9932b4a
        ):
            trainer.train(
                model_configuration,
                file_importer,
                full_model_path,
                force_retraining=force_full_training,
                is_finetuning=is_finetuning,
            )
            rasa.shared.utils.cli.print_success(
                f"Your Rasa model is trained and saved at '{full_model_path}'."
            )

        return TrainingResult(str(full_model_path), 0)


def _create_model_storage(
    is_finetuning: bool, model_to_finetune: Optional[Path], temp_model_dir: Path
) -> ModelStorage:
    if is_finetuning:
        model_storage, _ = LocalModelStorage.from_model_archive(
            temp_model_dir, model_to_finetune
        )
    else:
        model_storage = LocalModelStorage(temp_model_dir)

    return model_storage


def _determine_model_name(
    fixed_model_name: Optional[Text], training_type: TrainingType
) -> Text:
    if fixed_model_name:
        model_file = Path(fixed_model_name)
        if not model_file.name.endswith(".tar.gz"):
            return model_file.with_suffix(".tar.gz").name

        return fixed_model_name

    prefix = ""
    if training_type in [TrainingType.CORE, TrainingType.NLU]:
        prefix = f"{training_type.model_type}-"

    time_format = "%Y%m%d-%H%M%S"
    return f"{prefix}{time.strftime(time_format)}-{randomname.get_name()}.tar.gz"


def train_core(
    domain: Union[Domain, Text],
    config: Text,
    stories: Text,
    output: Text,
    fixed_model_name: Optional[Text] = None,
    additional_arguments: Optional[Dict] = None,
    model_to_finetune: Optional[Text] = None,
    finetuning_epoch_fraction: float = 1.0,
) -> Optional[Text]:
    """Trains a Core model.

    Args:
        domain: Path to the domain file.
        config: Path to the config file for Core.
        stories: Path to the Core training data.
        output: Output path.
        fixed_model_name: Name of model to be stored.
        additional_arguments: Additional training parameters.
        model_to_finetune: Optional path to a model which should be finetuned or
            a directory in case the latest trained model should be used.
        finetuning_epoch_fraction: The fraction currently specified training epochs
            in the model configuration which should be used for finetuning.

    Returns:
        Path to the model archive.

    """
    file_importer = TrainingDataImporter.load_core_importer_from_config(
        config, domain, [stories]
    )
    stories = file_importer.get_stories()
    nlu_data = file_importer.get_nlu_data()
    domain = file_importer.get_domain()

    if nlu_data.has_e2e_examples():
        rasa.shared.utils.cli.print_error(
            "Stories file contains e2e stories. Please train using `rasa train` so that"
            " the NLU model is also trained."
        )
        return None

    if domain.is_empty():
        rasa.shared.utils.cli.print_error(
            "Core training was skipped because no valid domain file was found. "
            "Please specify a valid domain using '--domain' argument or check "
            "if the provided domain file exists."
        )
        return None

    if not stories:
        rasa.shared.utils.cli.print_error(
            "No stories given. Please provide stories in order to "
            "train a Rasa Core model using the '--stories' argument."
        )
        return None

    return _train_graph(
        file_importer,
        training_type=TrainingType.CORE,
        output_path=output,
        model_to_finetune=model_to_finetune,
        fixed_model_name=fixed_model_name,
        finetuning_epoch_fraction=finetuning_epoch_fraction,
        **(additional_arguments or {}),
    ).model


def train_nlu(
    config: Text,
    nlu_data: Optional[Text],
    output: Text,
    fixed_model_name: Optional[Text] = None,
    persist_nlu_training_data: bool = False,
    additional_arguments: Optional[Dict] = None,
    domain: Optional[Union[Domain, Text]] = None,
    model_to_finetune: Optional[Text] = None,
    finetuning_epoch_fraction: float = 1.0,
) -> Optional[Text]:
    """Trains an NLU model.

    Args:
        config: Path to the config file for NLU.
        nlu_data: Path to the NLU training data.
        output: Output path.
        fixed_model_name: Name of the model to be stored.
        persist_nlu_training_data: `True` if the NLU training data should be persisted
                                   with the model.
        additional_arguments: Additional training parameters which will be passed to
                              the `train` method of each component.
        domain: Path to the optional domain file/Domain object.
        model_to_finetune: Optional path to a model which should be finetuned or
            a directory in case the latest trained model should be used.
        finetuning_epoch_fraction: The fraction currently specified training epochs
            in the model configuration which should be used for finetuning.

    Returns:
        Path to the model archive.
    """
    if not nlu_data:
        rasa.shared.utils.cli.print_error(
            "No NLU data given. Please provide NLU data in order to train "
            "a Rasa NLU model using the '--nlu' argument."
        )
        return None

    # training NLU only hence the training files still have to be selected
    file_importer = TrainingDataImporter.load_nlu_importer_from_config(
        config, domain, training_data_paths=[nlu_data]
    )

    training_data = file_importer.get_nlu_data()
    if training_data.contains_no_pure_nlu_data():
        rasa.shared.utils.cli.print_error(
            f"Path '{nlu_data}' doesn't contain valid NLU data in it. "
            f"Please verify the data format. "
            f"The NLU model training will be skipped now."
        )
        return None

    return _train_graph(
        file_importer,
        training_type=TrainingType.NLU,
        output_path=output,
        model_to_finetune=model_to_finetune,
        fixed_model_name=fixed_model_name,
        finetuning_epoch_fraction=finetuning_epoch_fraction,
        persist_nlu_training_data=persist_nlu_training_data,
        **(additional_arguments or {}),
    ).model<|MERGE_RESOLUTION|>--- conflicted
+++ resolved
@@ -156,14 +156,7 @@
         )
         training_type = TrainingType.CORE
 
-<<<<<<< HEAD
-    with telemetry.track_model_training(
-        file_importer,
-        model_type="rasa",
-    ):
-=======
     with telemetry.track_model_training(file_importer, model_type="rasa"):
->>>>>>> a9932b4a
         return _train_graph(
             file_importer,
             training_type=training_type,
@@ -229,12 +222,7 @@
         full_model_path = Path(output_path, model_name)
 
         with telemetry.track_model_training(
-<<<<<<< HEAD
-            file_importer,
-            model_type=training_type.model_type,
-=======
             file_importer, model_type=training_type.model_type
->>>>>>> a9932b4a
         ):
             trainer.train(
                 model_configuration,
