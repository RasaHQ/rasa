--- conflicted
+++ resolved
@@ -130,35 +130,16 @@
 
         if entity["isRegexp"]:
             regex_features = DialogflowReader._extract_regex_features(entity, examples)
-<<<<<<< HEAD
-            return TrainingData(
-                [],
-                entity_synonyms,
-                regex_features,
-                [],
-            )
-        else:
-            lookup_tables = DialogflowReader._extract_lookup_tables(entity, examples)
-            return TrainingData(
-                [],
-                entity_synonyms,
-                [],
-                lookup_tables,
-            )
-=======
             return TrainingData([], entity_synonyms, regex_features, [])
         else:
             lookup_tables = DialogflowReader._extract_lookup_tables(entity, examples)
             return TrainingData([], entity_synonyms, [], lookup_tables)
->>>>>>> a9932b4a
 
     @staticmethod
     def _read_examples(
         fn: Text, language: Text, fformat: Text
     ) -> Optional[List[Dict[Text, Any]]]:
-        """Infer and load the example file based on the root
-        filename and root format."""
-
+        """Infer and load example file based on root filename and root format."""
         if fformat == DIALOGFLOW_INTENT:
             examples_type = "usersays"
         else:
