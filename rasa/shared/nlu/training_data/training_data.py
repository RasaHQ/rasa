import logging
import os
from pathlib import Path
import random
from collections import Counter, OrderedDict
import copy
from os.path import relpath
from typing import Any, Dict, List, Optional, Set, Text, Tuple, Callable

import rasa.shared.data
from rasa.shared.utils.common import lazy_property
import rasa.shared.utils.io
from rasa.shared.nlu.constants import (
    RESPONSE,
    INTENT_RESPONSE_KEY,
    ENTITY_ATTRIBUTE_TYPE,
    ENTITY_ATTRIBUTE_GROUP,
    ENTITY_ATTRIBUTE_ROLE,
    NO_ENTITY_TAG,
    INTENT,
    ENTITIES,
    TEXT,
    ACTION_NAME,
<<<<<<< HEAD
=======
    ACTION_TEXT,
>>>>>>> 80ced2e6
)
from rasa.shared.nlu.training_data.message import Message
from rasa.shared.nlu.training_data import util


DEFAULT_TRAINING_DATA_OUTPUT_PATH = "training_data.yml"

logger = logging.getLogger(__name__)


class TrainingData:
    """Holds loaded intent and entity training data."""

    # Validation will ensure and warn if these lower limits are not met
    MIN_EXAMPLES_PER_INTENT = 2
    MIN_EXAMPLES_PER_ENTITY = 2

    def __init__(
        self,
        training_examples: Optional[List[Message]] = None,
        entity_synonyms: Optional[Dict[Text, Text]] = None,
        regex_features: Optional[List[Dict[Text, Text]]] = None,
        lookup_tables: Optional[List[Dict[Text, Any]]] = None,
        responses: Optional[Dict[Text, List[Dict[Text, Any]]]] = None,
    ) -> None:

        if training_examples:
            self.training_examples = self.sanitize_examples(training_examples)
        else:
            self.training_examples = []
        self.entity_synonyms = entity_synonyms or {}
        self.regex_features = regex_features or []
        self.sort_regex_features()
        self.lookup_tables = lookup_tables or []
        self.responses = responses or {}

        self._fill_response_phrases()

    def merge(self, *others: "TrainingData") -> "TrainingData":
        """Return merged instance of this data with other training data."""

        training_examples = copy.deepcopy(self.training_examples)
        entity_synonyms = self.entity_synonyms.copy()
        regex_features = copy.deepcopy(self.regex_features)
        lookup_tables = copy.deepcopy(self.lookup_tables)
        responses = copy.deepcopy(self.responses)
        others = [other for other in others if other]

        for o in others:
            training_examples.extend(copy.deepcopy(o.training_examples))
            regex_features.extend(copy.deepcopy(o.regex_features))
            lookup_tables.extend(copy.deepcopy(o.lookup_tables))

            for text, syn in o.entity_synonyms.items():
                util.check_duplicate_synonym(
                    entity_synonyms, text, syn, "merging training data"
                )

            entity_synonyms.update(o.entity_synonyms)
            responses.update(o.responses)

        return TrainingData(
            training_examples, entity_synonyms, regex_features, lookup_tables, responses
        )

    def filter_training_examples(
        self, condition: Callable[[Message], bool]
    ) -> "TrainingData":
        """Filter training examples.

        Args:
            condition: A function that will be applied to filter training examples.

        Returns:
            TrainingData: A TrainingData with filtered training examples.
        """

        return TrainingData(
            list(filter(condition, self.training_examples)),
            self.entity_synonyms,
            self.regex_features,
            self.lookup_tables,
            self.responses,
        )

    def __hash__(self) -> int:
        stringified = self.nlu_as_json() + self.nlg_as_markdown()
        text_hash = rasa.shared.utils.io.get_text_hash(stringified)

        return int(text_hash, 16)

    @staticmethod
    def sanitize_examples(examples: List[Message]) -> List[Message]:
        """Makes sure the training data is clean.

        Remove trailing whitespaces from intent and response annotations and drop
        duplicate examples.
        """

        for ex in examples:
            if ex.get(INTENT):
                ex.set(INTENT, ex.get(INTENT).strip())

            if ex.get(RESPONSE):
                ex.set(RESPONSE, ex.get(RESPONSE).strip())

        return list(OrderedDict.fromkeys(examples))

    @lazy_property
    def intent_examples(self) -> List[Message]:
        return [ex for ex in self.training_examples if ex.get(INTENT)]

    @lazy_property
    def response_examples(self) -> List[Message]:
        return [ex for ex in self.training_examples if ex.get(INTENT_RESPONSE_KEY)]

    @lazy_property
    def entity_examples(self) -> List[Message]:
        return [ex for ex in self.training_examples if ex.get(ENTITIES)]

    @lazy_property
    def intents(self) -> Set[Text]:
        """Returns the set of intents in the training data."""
        return {ex.get(INTENT) for ex in self.training_examples} - {None}

    @lazy_property
    def retrieval_intents(self) -> Set[Text]:
        """Returns the total number of response types in the training data"""
        return {
            ex.get(INTENT)
            for ex in self.training_examples
            if ex.get(INTENT_RESPONSE_KEY)
        }

    @lazy_property
    def number_of_examples_per_intent(self) -> Dict[Text, int]:
        """Calculates the number of examples per intent."""
        intents = [ex.get(INTENT) for ex in self.training_examples]
        return dict(Counter(intents))

    @lazy_property
    def number_of_examples_per_response(self) -> Dict[Text, int]:
        """Calculates the number of examples per response."""
        responses = [
            ex.get(INTENT_RESPONSE_KEY)
            for ex in self.training_examples
            if ex.get(INTENT_RESPONSE_KEY)
        ]
        return dict(Counter(responses))

    @lazy_property
    def entities(self) -> Set[Text]:
        """Returns the set of entity types in the training data."""
        entity_types = [e.get(ENTITY_ATTRIBUTE_TYPE) for e in self.sorted_entities()]
        return set(entity_types)

    @lazy_property
    def entity_roles(self) -> Set[Text]:
        """Returns the set of entity roles in the training data."""
        entity_types = [
            e.get(ENTITY_ATTRIBUTE_ROLE)
            for e in self.sorted_entities()
            if ENTITY_ATTRIBUTE_ROLE in e
        ]
        return set(entity_types) - {NO_ENTITY_TAG}

    @lazy_property
    def entity_groups(self) -> Set[Text]:
        """Returns the set of entity groups in the training data."""
        entity_types = [
            e.get(ENTITY_ATTRIBUTE_GROUP)
            for e in self.sorted_entities()
            if ENTITY_ATTRIBUTE_GROUP in e
        ]
        return set(entity_types) - {NO_ENTITY_TAG}

    def entity_roles_groups_used(self) -> bool:
        entity_groups_used = (
            self.entity_groups is not None and len(self.entity_groups) > 0
        )
        entity_roles_used = self.entity_roles is not None and len(self.entity_roles) > 0

        return entity_groups_used or entity_roles_used

    @lazy_property
    def number_of_examples_per_entity(self) -> Dict[Text, int]:
        """Calculates the number of examples per entity."""

        entities = []

        def _append_entity(entity: Dict[Text, Any], attribute: Text) -> None:
            if attribute in entity:
                _value = entity.get(attribute)
                if _value is not None and _value != NO_ENTITY_TAG:
                    entities.append(f"{attribute} '{_value}'")

        for entity in self.sorted_entities():
            _append_entity(entity, ENTITY_ATTRIBUTE_TYPE)
            _append_entity(entity, ENTITY_ATTRIBUTE_ROLE)
            _append_entity(entity, ENTITY_ATTRIBUTE_GROUP)

        return dict(Counter(entities))

    def sort_regex_features(self) -> None:
        """Sorts regex features lexicographically by name+pattern"""
        self.regex_features = sorted(
            self.regex_features, key=lambda e: "{}+{}".format(e["name"], e["pattern"])
        )

    def _fill_response_phrases(self) -> None:
        """Set response phrase for all examples by looking up NLG stories"""
        for example in self.training_examples:
            # if intent_response_key is None, that means the corresponding intent is not a
            # retrieval intent and hence no response text needs to be fetched.
            # If intent_response_key is set, fetch the corresponding response text
            if example.get(INTENT_RESPONSE_KEY) is None:
                continue

            # look for corresponding bot utterance
            story_lookup_key = util.intent_response_key_to_template_key(
                example.get_full_intent()
            )
            assistant_utterances = self.responses.get(story_lookup_key, [])
            if assistant_utterances:

                # Use the first response text as training label if needed downstream
                for assistant_utterance in assistant_utterances:
                    if assistant_utterance.get(TEXT):
                        example.set(RESPONSE, assistant_utterance[TEXT])

                # If no text attribute was found use the key for training
                if not example.get(RESPONSE):
                    example.set(RESPONSE, story_lookup_key)

    def nlu_as_json(self, **kwargs: Any) -> Text:
        """Represent this set of training examples as json."""
        from rasa.shared.nlu.training_data.formats import (  # pytype: disable=pyi-error
            RasaWriter,
        )

        return RasaWriter().dumps(self, **kwargs)

    def nlg_as_markdown(self) -> Text:
        """Generates the markdown representation of the response phrases (NLG) of
        TrainingData."""

        from rasa.shared.nlu.training_data.formats import (  # pytype: disable=pyi-error
            NLGMarkdownWriter,
        )

        return NLGMarkdownWriter().dumps(self)

    def nlg_as_yaml(self) -> Text:
        """Generates yaml representation of the response phrases (NLG) of TrainingData.

        Returns:
            responses in yaml format as a string
        """
        from rasa.shared.nlu.training_data.formats.rasa_yaml import (  # pytype: disable=pyi-error
            RasaYAMLWriter,
        )

        # only dump responses. at some point it might make sense to remove the
        # differentiation between dumping NLU and dumping responses. but we
        # can't do that until after we remove markdown support.
        return RasaYAMLWriter().dumps(TrainingData(responses=self.responses))

    def nlu_as_markdown(self) -> Text:
        """Generates the markdown representation of the NLU part of TrainingData."""
        from rasa.shared.nlu.training_data.formats import (  # pytype: disable=pyi-error
            MarkdownWriter,
        )

        return MarkdownWriter().dumps(self)

    def nlu_as_yaml(self) -> Text:
        from rasa.shared.nlu.training_data.formats.rasa_yaml import (  # pytype: disable=pyi-error
            RasaYAMLWriter,
        )

        # avoid dumping NLG data (responses). this is a workaround until we
        # can remove the distinction between nlu & nlg when converting to a string
        # (so until after we remove markdown support)
        no_responses_training_data = copy.copy(self)
        no_responses_training_data.responses = {}

        return RasaYAMLWriter().dumps(no_responses_training_data)

    def persist_nlu(self, filename: Text = DEFAULT_TRAINING_DATA_OUTPUT_PATH) -> None:
        if rasa.shared.data.is_likely_json_file(filename):
            rasa.shared.utils.io.write_text_file(self.nlu_as_json(indent=2), filename)
        elif rasa.shared.data.is_likely_markdown_file(filename):
            rasa.shared.utils.io.write_text_file(self.nlu_as_markdown(), filename)
        elif rasa.shared.data.is_likely_yaml_file(filename):
            rasa.shared.utils.io.write_text_file(self.nlu_as_yaml(), filename)
        else:
            raise ValueError(
                "Unsupported file format detected. Supported file formats are 'json', 'yml' "
                "and 'md'."
            )

    def persist_nlg(self, filename: Text) -> None:
        if rasa.shared.data.is_likely_yaml_file(filename):
            rasa.shared.utils.io.write_text_file(self.nlg_as_yaml(), filename)
        elif rasa.shared.data.is_likely_markdown_file(filename):
            nlg_serialized_data = self.nlg_as_markdown()
            if nlg_serialized_data:
                rasa.shared.utils.io.write_text_file(nlg_serialized_data, filename)
        else:
            raise ValueError(
                "Unsupported file format detected. Supported file formats are 'md' "
                "and 'yml'."
            )

    @staticmethod
    def get_nlg_persist_filename(nlu_filename: Text) -> Text:

        extension = Path(nlu_filename).suffix
        if rasa.shared.data.is_likely_json_file(nlu_filename):
            # backwards compatibility: previously NLG was always dumped as md. now
            # we are going to dump in the same format as the NLU data. unfortunately
            # there is a special case: NLU is in json format, in this case we use
            # md as we do not have a NLG json format
            extension = rasa.shared.data.markdown_file_extension()
        # Add nlg_ as prefix and change extension to .md
        filename = (
            Path(nlu_filename)
            .with_name("nlg_" + Path(nlu_filename).name)
            .with_suffix(extension)
        )
        return str(filename)

    def persist(
        self, dir_name: Text, filename: Text = DEFAULT_TRAINING_DATA_OUTPUT_PATH
    ) -> Dict[Text, Any]:
        """Persists this training data to disk and returns necessary
        information to load it again."""

        if not os.path.exists(dir_name):
            os.makedirs(dir_name)

        nlu_data_file = os.path.join(dir_name, filename)
        self.persist_nlu(nlu_data_file)
        self.persist_nlg(self.get_nlg_persist_filename(nlu_data_file))

        return {"training_data": relpath(nlu_data_file, dir_name)}

    def sorted_entities(self) -> List[Any]:
        """Extract all entities from examples and sorts them by entity type."""

        entity_examples = [
            entity for ex in self.entity_examples for entity in ex.get("entities")
        ]
        return sorted(entity_examples, key=lambda e: e["entity"])

    def sorted_intent_examples(self) -> List[Message]:
        """Sorts the intent examples by the name of the intent and then response"""

        return sorted(
            self.intent_examples,
            key=lambda e: (e.get(INTENT), e.get(INTENT_RESPONSE_KEY)),
        )

    def validate(self) -> None:
        """Ensures that the loaded training data is valid.

        Checks that the data has a minimum of certain training examples."""

        logger.debug("Validating training data...")
        if "" in self.intents:
            rasa.shared.utils.io.raise_warning(
                "Found empty intent, please check your "
                "training data. This may result in wrong "
                "intent predictions."
            )

        if "" in self.responses:
            rasa.shared.utils.io.raise_warning(
                "Found empty response, please check your "
                "training data. This may result in wrong "
                "response predictions."
            )

        # emit warnings for intents with only a few training samples
        for intent, count in self.number_of_examples_per_intent.items():
            if count < self.MIN_EXAMPLES_PER_INTENT:
                rasa.shared.utils.io.raise_warning(
                    f"Intent '{intent}' has only {count} training examples! "
                    f"Minimum is {self.MIN_EXAMPLES_PER_INTENT}, training may fail."
                )

        # emit warnings for entities with only a few training samples
        for entity, count in self.number_of_examples_per_entity.items():
            if count < self.MIN_EXAMPLES_PER_ENTITY:
                rasa.shared.utils.io.raise_warning(
                    f"Entity {entity} has only {count} training examples! "
                    f"The minimum is {self.MIN_EXAMPLES_PER_ENTITY}, because of "
                    f"this the training may fail."
                )

        # emit warnings for response intents without a response template
        for example in self.training_examples:
            if example.get(INTENT_RESPONSE_KEY) and not example.get(RESPONSE):
                rasa.shared.utils.io.raise_warning(
                    f"Your training data contains an example "
                    f"'{example.get(TEXT)[:20]}...' "
                    f"for the {example.get_full_intent()} intent. "
                    f"You either need to add a response phrase or correct the "
                    f"intent for this example in your training data. "
                    f"If you intend to use Response Selector in the pipeline, the "
                    f"training may fail."
                )

    def train_test_split(
        self, train_frac: float = 0.8, random_seed: Optional[int] = None
    ) -> Tuple["TrainingData", "TrainingData"]:
        """Split into a training and test dataset,
        preserving the fraction of examples per intent."""

        # collect all nlu data
        test, train = self.split_nlu_examples(train_frac, random_seed)

        # collect all nlg stories
        test_responses = self._needed_responses_for_examples(test)
        train_responses = self._needed_responses_for_examples(train)

        data_train = TrainingData(
            train,
            entity_synonyms=self.entity_synonyms,
            regex_features=self.regex_features,
            lookup_tables=self.lookup_tables,
            responses=train_responses,
        )

        data_test = TrainingData(
            test,
            entity_synonyms=self.entity_synonyms,
            regex_features=self.regex_features,
            lookup_tables=self.lookup_tables,
            responses=test_responses,
        )

        return data_train, data_test

    def _needed_responses_for_examples(
        self, examples: List[Message]
    ) -> Dict[Text, List[Dict[Text, Any]]]:
        """Get all responses used in any of the examples.

        Args:
            examples: messages to select responses by.

        Returns:
            All responses that appear at least once in the list of examples.
        """

        responses = {}
        for ex in examples:
            if ex.get(INTENT_RESPONSE_KEY) and ex.get(RESPONSE):
                key = util.intent_response_key_to_template_key(ex.get_full_intent())
                responses[key] = self.responses[key]
        return responses

    def split_nlu_examples(
        self, train_frac: float, random_seed: Optional[int] = None
    ) -> Tuple[list, list]:
        """Split the training data into a train and test set.

        Args:
            train_frac: percentage of examples to add to the training set.
            random_seed: random seed

        Returns:
            Test and training examples.
        """
        train, test = [], []
        training_examples = set(self.training_examples)

        def _split(_examples: List[Message], _count: int) -> None:
            if random_seed is not None:
                random.Random(random_seed).shuffle(_examples)
            else:
                random.shuffle(_examples)

            n_train = int(_count * train_frac)
            train.extend(_examples[:n_train])
            test.extend(_examples[n_train:])

        # to make sure we have at least one example per response and intent in the
        # training/test data, we first go over the response examples and then go over
        # intent examples

        for response, count in self.number_of_examples_per_response.items():
            examples = [
                e
                for e in training_examples
                if e.get(INTENT_RESPONSE_KEY) and e.get(INTENT_RESPONSE_KEY) == response
            ]
            _split(examples, count)
            training_examples = training_examples - set(examples)

        for intent, count in self.number_of_examples_per_intent.items():
            examples = [
                e
                for e in training_examples
                if INTENT in e.data and e.data[INTENT] == intent
            ]
            _split(examples, count)
            training_examples = training_examples - set(examples)

        return test, train

    def print_stats(self) -> None:
        number_of_examples_for_each_intent = []
        for intent_name, example_count in self.number_of_examples_per_intent.items():
            number_of_examples_for_each_intent.append(
                f"intent: {intent_name}, training examples: {example_count}   "
            )
        newline = "\n"

        logger.info("Training data stats:")
        logger.info(
            f"Number of intent examples: {len(self.intent_examples)} "
            f"({len(self.intents)} distinct intents)"
            "\n"
        )
        # log the number of training examples per intent

        logger.debug(f"{newline.join(number_of_examples_for_each_intent)}")

        if self.intents:
            logger.info(f"  Found intents: {list_to_str(self.intents)}")
        logger.info(
            f"Number of response examples: {len(self.response_examples)} "
            f"({len(self.responses)} distinct responses)"
        )
        logger.info(
            f"Number of entity examples: {len(self.entity_examples)} "
            f"({len(self.entities)} distinct entities)"
        )
        if self.entities:
            logger.info(f"  Found entity types: {list_to_str(self.entities)}")
        if self.entity_roles:
            logger.info(f"  Found entity roles: {list_to_str(self.entity_roles)}")
        if self.entity_groups:
            logger.info(f"  Found entity groups: {list_to_str(self.entity_groups)}")

    def is_empty(self) -> bool:
        """Checks if any training data was loaded."""

        lists_to_check = [
            self._training_examples_without_empty_e2e_examples(),
            self.entity_synonyms,
            self.regex_features,
            self.lookup_tables,
        ]
        return not any([len(lst) > 0 for lst in lists_to_check])

    def without_empty_e2e_examples(self) -> "TrainingData":
        """Removes training data examples from intent labels and action names which
        were added for end-to-end training.

        Returns:
            Itself but without training examples which don't have a text or intent.
        """
        training_examples = copy.deepcopy(self.training_examples)
        entity_synonyms = self.entity_synonyms.copy()
        regex_features = copy.deepcopy(self.regex_features)
        lookup_tables = copy.deepcopy(self.lookup_tables)
        responses = copy.deepcopy(self.responses)
        copied = TrainingData(
            training_examples, entity_synonyms, regex_features, lookup_tables, responses
        )
        copied.training_examples = self._training_examples_without_empty_e2e_examples()

        return copied

    def _training_examples_without_empty_e2e_examples(self) -> List[Message]:
        return [
            example
            for example in self.training_examples
            if not example.get(ACTION_NAME)
<<<<<<< HEAD
            and not (example.get(INTENT) and not example.get(TEXT))
=======
            and not example.get(ACTION_TEXT)
            and not (example.get(INTENT) and not example.get(TEXT))
            and not (example.get(TEXT) and not example.get(INTENT))
>>>>>>> 80ced2e6
        ]


def list_to_str(lst: List[Text], delim: Text = ", ", quote: Text = "'") -> Text:
    return delim.join([quote + e + quote for e in lst])<|MERGE_RESOLUTION|>--- conflicted
+++ resolved
@@ -21,10 +21,7 @@
     ENTITIES,
     TEXT,
     ACTION_NAME,
-<<<<<<< HEAD
-=======
     ACTION_TEXT,
->>>>>>> 80ced2e6
 )
 from rasa.shared.nlu.training_data.message import Message
 from rasa.shared.nlu.training_data import util
@@ -607,13 +604,9 @@
             example
             for example in self.training_examples
             if not example.get(ACTION_NAME)
-<<<<<<< HEAD
-            and not (example.get(INTENT) and not example.get(TEXT))
-=======
             and not example.get(ACTION_TEXT)
             and not (example.get(INTENT) and not example.get(TEXT))
             and not (example.get(TEXT) and not example.get(INTENT))
->>>>>>> 80ced2e6
         ]
 
 
