--- conflicted
+++ resolved
@@ -861,7 +861,6 @@
         )
 
 
-<<<<<<< HEAD
 RELEVANT_MESSAGE_KEYS = [
     TEXT,
     INTENT,
@@ -872,10 +871,7 @@
 ]
 
 
-class TrainingDataChunk(TrainingData):
-=======
 class TrainingDataChunk(NLUPipelineTrainingData):
->>>>>>> b8f3c870
     """Holds a portion of the complete TrainingData.
 
     It can only hold training_examples.
