--- conflicted
+++ resolved
@@ -429,47 +429,20 @@
     @rasa.shared.utils.common.cached_method
     def get_domain(self) -> Domain:
         """Merge existing domain with properties of flows."""
-<<<<<<< HEAD
-=======
-        from rasa.core.actions.flows import UTTER_FLOW_CONTINUE_INTERRUPTED
-        from rasa.shared.core.training_data.story_reader.yaml_story_reader import (
-            KEY_METADATA,
-        )
->>>>>>> 7abac8ac
-
         domain = self._importer.get_domain()
 
         flows = self.get_flows()
 
-<<<<<<< HEAD
         if flows.is_empty():
             # if there are no flows, we don't need to add the default flows either
             return domain
 
         default_flows_domain = load_default_flows_domain()
 
-=======
->>>>>>> 7abac8ac
         flow_names = [
             rasa.shared.constants.FLOW_PREFIX + flow.id
             for flow in flows.underlying_flows
         ]
-<<<<<<< HEAD
-=======
-
-        if UTTER_FLOW_CONTINUE_INTERRUPTED not in domain.responses:
-            text = "Let's continue with the previous topic off {flow_name}."
-            responses = {
-                UTTER_FLOW_CONTINUE_INTERRUPTED: [
-                    {
-                        KEY_RESPONSES_TEXT: text,
-                        KEY_METADATA: {"allow_variation": True},
-                    }
-                ]
-            }
-        else:
-            responses = {}
->>>>>>> 7abac8ac
 
         all_question_steps = [
             step
@@ -484,16 +457,8 @@
                 rasa.shared.constants.REQUIRED_SLOTS_KEY: [step.question]
             }
 
-<<<<<<< HEAD
         flow_domain = Domain.from_dict({KEY_ACTIONS: flow_names, KEY_FORMS: forms})
         return domain.merge(flow_domain.merge(default_flows_domain))
-=======
-        return domain.merge(
-            Domain.from_dict(
-                {KEY_ACTIONS: flow_names, KEY_FORMS: forms, KEY_RESPONSES: responses}
-            )
-        )
->>>>>>> 7abac8ac
 
 
 class ResponsesSyncImporter(PassThroughImporter):
