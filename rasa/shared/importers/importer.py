from functools import reduce
from typing import Text, Optional, List, Dict, Set, Any, Tuple
import logging

import rasa.shared.constants
import rasa.shared.utils.common
import rasa.shared.core.constants
import rasa.shared.utils.io
from rasa.shared.core.domain import Domain
from rasa.shared.core.events import ActionExecuted, UserUttered
from rasa.shared.core.training_data.structures import StoryGraph
from rasa.shared.nlu.training_data.message import Message
from rasa.shared.nlu.training_data.training_data import TrainingData
from rasa.shared.nlu.constants import ENTITIES, ACTION_NAME
from rasa.shared.importers.autoconfig import TrainingType
from rasa.shared.core.domain import IS_RETRIEVAL_INTENT_KEY

logger = logging.getLogger(__name__)


class TrainingDataImporter:
    """Common interface for different mechanisms to load training data."""

    def get_domain(self) -> Domain:
        """Retrieves the domain of the bot.

        Returns:
            Loaded `Domain`.
        """
        raise NotImplementedError()

<<<<<<< HEAD
    def get_stories(
        self,
        exclusion_percentage: Optional[int] = None,
    ) -> StoryGraph:
=======
    def get_stories(self, exclusion_percentage: Optional[int] = None) -> StoryGraph:
>>>>>>> a9932b4a
        """Retrieves the stories that should be used for training.

        Args:
            exclusion_percentage: Amount of training data that should be excluded.

        Returns:
            `StoryGraph` containing all loaded stories.
        """
        raise NotImplementedError()

    def get_conversation_tests(self) -> StoryGraph:
        """Retrieves end-to-end conversation stories for testing.

        Returns:
            `StoryGraph` containing all loaded stories.
        """
        return self.get_stories()

    def get_config(self) -> Dict:
        """Retrieves the configuration that should be used for the training.

        Returns:
            The configuration as dictionary.
        """
        raise NotImplementedError()

    def get_nlu_data(self, language: Optional[Text] = "en") -> TrainingData:
        """Retrieves the NLU training data that should be used for training.

        Args:
            language: Can be used to only load training data for a certain language.

        Returns:
            Loaded NLU `TrainingData`.
        """
        raise NotImplementedError()

    @staticmethod
    def load_from_config(
        config_path: Text,
        domain_path: Optional[Text] = None,
        training_data_paths: Optional[List[Text]] = None,
        training_type: Optional[TrainingType] = TrainingType.BOTH,
    ) -> "TrainingDataImporter":
        """Loads a `TrainingDataImporter` instance from a configuration file."""

        config = rasa.shared.utils.io.read_config_file(config_path)
        return TrainingDataImporter.load_from_dict(
            config, config_path, domain_path, training_data_paths, training_type
        )

    @staticmethod
    def load_core_importer_from_config(
        config_path: Text,
        domain_path: Optional[Text] = None,
        training_data_paths: Optional[List[Text]] = None,
    ) -> "TrainingDataImporter":
        """Loads core `TrainingDataImporter` instance.

        Instance loaded from configuration file will only read Core training data.
        """

        importer = TrainingDataImporter.load_from_config(
            config_path, domain_path, training_data_paths, TrainingType.CORE
        )
        return importer

    @staticmethod
    def load_nlu_importer_from_config(
        config_path: Text,
        domain_path: Optional[Text] = None,
        training_data_paths: Optional[List[Text]] = None,
    ) -> "TrainingDataImporter":
        """Loads nlu `TrainingDataImporter` instance.

        Instance loaded from configuration file will only read NLU training data.
        """

        importer = TrainingDataImporter.load_from_config(
            config_path, domain_path, training_data_paths, TrainingType.NLU
        )

        if isinstance(importer, E2EImporter):
            # When we only train NLU then there is no need to enrich the data with
            # E2E data from Core training data.
            importer = importer.importer

        return NluDataImporter(importer)

    @staticmethod
    def load_from_dict(
        config: Optional[Dict] = None,
        config_path: Optional[Text] = None,
        domain_path: Optional[Text] = None,
        training_data_paths: Optional[List[Text]] = None,
        training_type: Optional[TrainingType] = TrainingType.BOTH,
    ) -> "TrainingDataImporter":
        """Loads a `TrainingDataImporter` instance from a dictionary."""

        from rasa.shared.importers.rasa import RasaFileImporter

        config = config or {}
        importers = config.get("importers", [])
        importers = [
            TrainingDataImporter._importer_from_dict(
                importer, config_path, domain_path, training_data_paths, training_type
            )
            for importer in importers
        ]
        importers = [importer for importer in importers if importer]
        if not importers:
            importers = [
                RasaFileImporter(
                    config_path, domain_path, training_data_paths, training_type
                )
            ]

        return E2EImporter(ResponsesSyncImporter(CombinedDataImporter(importers)))

    @staticmethod
    def _importer_from_dict(
        importer_config: Dict,
        config_path: Text,
        domain_path: Optional[Text] = None,
        training_data_paths: Optional[List[Text]] = None,
        training_type: Optional[TrainingType] = TrainingType.BOTH,
    ) -> Optional["TrainingDataImporter"]:
        from rasa.shared.importers.multi_project import MultiProjectImporter
        from rasa.shared.importers.rasa import RasaFileImporter

        module_path = importer_config.pop("name", None)
        if module_path == RasaFileImporter.__name__:
            importer_class = RasaFileImporter
        elif module_path == MultiProjectImporter.__name__:
            importer_class = MultiProjectImporter
        else:
            try:
                importer_class = rasa.shared.utils.common.class_from_module_path(
                    module_path
                )
            except (AttributeError, ImportError):
                logging.warning(f"Importer '{module_path}' not found.")
                return None

        importer_config = dict(training_type=training_type, **importer_config)

        constructor_arguments = rasa.shared.utils.common.minimal_kwargs(
            importer_config, importer_class
        )

        return importer_class(
            config_path, domain_path, training_data_paths, **constructor_arguments
        )

    def fingerprint(self) -> Text:
        """Returns a random fingerprint as data shouldn't be cached."""
        return rasa.shared.utils.io.random_string(25)

    def __repr__(self) -> Text:
        """Returns text representation of object."""
        return self.__class__.__name__


class NluDataImporter(TrainingDataImporter):
    """Importer that skips any Core-related file reading."""

    def __init__(self, actual_importer: TrainingDataImporter):
        """Initializes the NLUDataImporter."""
        self._importer = actual_importer

    def get_domain(self) -> Domain:
        """Retrieves model domain (see parent class for full docstring)."""
        return Domain.empty()

<<<<<<< HEAD
    def get_stories(
        self,
        exclusion_percentage: Optional[int] = None,
    ) -> StoryGraph:
=======
    def get_stories(self, exclusion_percentage: Optional[int] = None) -> StoryGraph:
>>>>>>> a9932b4a
        """Retrieves training stories / rules (see parent class for full docstring)."""
        return StoryGraph([])

    def get_conversation_tests(self) -> StoryGraph:
        """Retrieves conversation test stories (see parent class for full docstring)."""
        return StoryGraph([])

    def get_config(self) -> Dict:
        """Retrieves model config (see parent class for full docstring)."""
        return self._importer.get_config()

    def get_nlu_data(self, language: Optional[Text] = "en") -> TrainingData:
        """Retrieves NLU training data (see parent class for full docstring)."""
        return self._importer.get_nlu_data(language)


class CombinedDataImporter(TrainingDataImporter):
    """A `TrainingDataImporter` that combines multiple importers.

    Uses multiple `TrainingDataImporter` instances
    to load the data as if they were a single instance.
    """

    def __init__(self, importers: List[TrainingDataImporter]):
        self._importers = importers

    @rasa.shared.utils.common.cached_method
    def get_config(self) -> Dict:
        """Retrieves model config (see parent class for full docstring)."""
        configs = [importer.get_config() for importer in self._importers]

        return reduce(lambda merged, other: {**merged, **(other or {})}, configs, {})

    @rasa.shared.utils.common.cached_method
    def get_domain(self) -> Domain:
        """Retrieves model domain (see parent class for full docstring)."""
        domains = [importer.get_domain() for importer in self._importers]

        return reduce(
            lambda merged, other: merged.merge(other), domains, Domain.empty()
        )

    @rasa.shared.utils.common.cached_method
<<<<<<< HEAD
    def get_stories(
        self,
        exclusion_percentage: Optional[int] = None,
    ) -> StoryGraph:
=======
    def get_stories(self, exclusion_percentage: Optional[int] = None) -> StoryGraph:
>>>>>>> a9932b4a
        """Retrieves training stories / rules (see parent class for full docstring)."""
        stories = [
            importer.get_stories(exclusion_percentage) for importer in self._importers
        ]

        return reduce(
            lambda merged, other: merged.merge(other), stories, StoryGraph([])
        )

    @rasa.shared.utils.common.cached_method
    def get_conversation_tests(self) -> StoryGraph:
        """Retrieves conversation test stories (see parent class for full docstring)."""
        stories = [importer.get_conversation_tests() for importer in self._importers]

        return reduce(
            lambda merged, other: merged.merge(other), stories, StoryGraph([])
        )

    @rasa.shared.utils.common.cached_method
    def get_nlu_data(self, language: Optional[Text] = "en") -> TrainingData:
        """Retrieves NLU training data (see parent class for full docstring)."""
        nlu_data = [importer.get_nlu_data(language) for importer in self._importers]

        return reduce(
            lambda merged, other: merged.merge(other), nlu_data, TrainingData()
        )


class ResponsesSyncImporter(TrainingDataImporter):
    """Importer that syncs `responses` between Domain and NLU training data.

    Synchronizes responses between Domain and NLU and
    adds retrieval intent properties from the NLU training data
    back to the Domain.
    """

    def __init__(self, importer: TrainingDataImporter):
        """Initializes the ResponsesSyncImporter."""
        self._importer = importer

    def get_config(self) -> Dict:
        """Retrieves model config (see parent class for full docstring)."""
        return self._importer.get_config()

    @rasa.shared.utils.common.cached_method
    def get_domain(self) -> Domain:
        """Merge existing domain with properties of retrieval intents in NLU data."""
        existing_domain = self._importer.get_domain()
        existing_nlu_data = self._importer.get_nlu_data()

        # Merge responses from NLU data with responses in the domain.
        # If NLU data has any retrieval intents, then add corresponding
        # retrieval actions with `utter_` prefix automatically to the
        # final domain, update the properties of existing retrieval intents.
        domain_with_retrieval_intents = self._get_domain_with_retrieval_intents(
            existing_nlu_data.retrieval_intents,
            existing_nlu_data.responses,
            existing_domain,
        )

        existing_domain = existing_domain.merge(domain_with_retrieval_intents)
        existing_domain.check_missing_responses()

        return existing_domain

    @staticmethod
    def _construct_retrieval_action_names(retrieval_intents: Set[Text]) -> List[Text]:
        """Lists names of all retrieval actions related to passed retrieval intents.

        Args:
            retrieval_intents: List of retrieval intents defined in the NLU training
                data.

        Returns: Names of corresponding retrieval actions
        """
        return [
            f"{rasa.shared.constants.UTTER_PREFIX}{intent}"
            for intent in retrieval_intents
        ]

    @staticmethod
    def _get_domain_with_retrieval_intents(
        retrieval_intents: Set[Text],
        responses: Dict[Text, List[Dict[Text, Any]]],
        existing_domain: Domain,
    ) -> Domain:
        """Construct a domain consisting of retrieval intents.

         The result domain will have retrieval intents that are listed
         in the NLU training data.

        Args:
            retrieval_intents: Set of retrieval intents defined in NLU training data.
            responses: Responses defined in NLU training data.
            existing_domain: Domain which is already loaded from the domain file.

        Returns: Domain with retrieval actions added to action names and properties
          for retrieval intents updated.
        """
        # Get all the properties already defined
        # for each retrieval intent in other domains
        # and add the retrieval intent property to them
        retrieval_intent_properties = []
        for intent in retrieval_intents:
            intent_properties = (
                existing_domain.intent_properties[intent]
                if intent in existing_domain.intent_properties
                else {}
            )
            intent_properties[IS_RETRIEVAL_INTENT_KEY] = True
            retrieval_intent_properties.append({intent: intent_properties})

        return Domain(
            retrieval_intent_properties,
            [],
            [],
            responses,
            ResponsesSyncImporter._construct_retrieval_action_names(retrieval_intents),
            {},
        )

<<<<<<< HEAD
    def get_stories(
        self,
        exclusion_percentage: Optional[int] = None,
    ) -> StoryGraph:
=======
    def get_stories(self, exclusion_percentage: Optional[int] = None) -> StoryGraph:
>>>>>>> a9932b4a
        """Retrieves training stories / rules (see parent class for full docstring)."""
        return self._importer.get_stories(exclusion_percentage)

    def get_conversation_tests(self) -> StoryGraph:
        """Retrieves conversation test stories (see parent class for full docstring)."""
        return self._importer.get_conversation_tests()

    @rasa.shared.utils.common.cached_method
    def get_nlu_data(self, language: Optional[Text] = "en") -> TrainingData:
        """Updates NLU data with responses for retrieval intents from domain."""
        existing_nlu_data = self._importer.get_nlu_data(language)
        existing_domain = self._importer.get_domain()

        return existing_nlu_data.merge(
            self._get_nlu_data_with_responses(
                existing_domain.retrieval_intent_responses
            )
        )

    @staticmethod
    def _get_nlu_data_with_responses(
        responses: Dict[Text, List[Dict[Text, Any]]]
    ) -> TrainingData:
        """Construct training data object with only the responses supplied.

        Args:
            responses: Responses the NLU data should
            be initialized with.

        Returns: TrainingData object with responses.

        """
        return TrainingData(responses=responses)


class E2EImporter(TrainingDataImporter):
    """Importer with the following functionality.

    - enhances the NLU training data with actions / user messages from the stories.
    - adds potential end-to-end bot messages from stories as actions to the domain
    """

    def __init__(self, importer: TrainingDataImporter) -> None:
        """Initializes the E2EImporter."""
        self.importer = importer

    @rasa.shared.utils.common.cached_method
    def get_domain(self) -> Domain:
        """Retrieves model domain (see parent class for full docstring)."""
        original = self.importer.get_domain()
        e2e_domain = self._get_domain_with_e2e_actions()
        return original.merge(e2e_domain)

    def _get_domain_with_e2e_actions(self) -> Domain:

        stories = self.get_stories()

        additional_e2e_action_names = set()
        for story_step in stories.story_steps:
            additional_e2e_action_names.update(
                {
                    event.action_text
                    for event in story_step.events
                    if isinstance(event, ActionExecuted) and event.action_text
                }
            )

        additional_e2e_action_names = list(additional_e2e_action_names)

        return Domain(
            [],
            [],
            [],
            {},
            action_names=[],
            forms={},
            action_texts=additional_e2e_action_names,
        )

<<<<<<< HEAD
    def get_stories(
        self,
        exclusion_percentage: Optional[int] = None,
    ) -> StoryGraph:
=======
    def get_stories(self, exclusion_percentage: Optional[int] = None) -> StoryGraph:
>>>>>>> a9932b4a
        """Retrieves the stories that should be used for training.

        See parent class for details.
        """
        return self.importer.get_stories(exclusion_percentage)

    def get_conversation_tests(self) -> StoryGraph:
        """Retrieves conversation test stories (see parent class for full docstring)."""
        return self.importer.get_conversation_tests()

    def get_config(self) -> Dict:
        """Retrieves model config (see parent class for full docstring)."""
        return self.importer.get_config()

    @rasa.shared.utils.common.cached_method
    def get_nlu_data(self, language: Optional[Text] = "en") -> TrainingData:
        """Retrieves NLU training data (see parent class for full docstring)."""
        training_datasets = [
            _additional_training_data_from_default_actions(),
            self.importer.get_nlu_data(language),
            self._additional_training_data_from_stories(),
        ]

        return reduce(
            lambda merged, other: merged.merge(other), training_datasets, TrainingData()
        )

    def _additional_training_data_from_stories(self) -> TrainingData:
        stories = self.get_stories()

        utterances, actions = _unique_events_from_stories(stories)

        # Sort events to guarantee deterministic behavior and to avoid that the NLU
        # model has to be retrained due to changes in the event order within
        # the stories.
        sorted_utterances = sorted(
            utterances, key=lambda user: user.intent_name or user.text or ""
        )
        sorted_actions = sorted(
            actions, key=lambda action: action.action_name or action.action_text or ""
        )

        additional_messages_from_stories = [
            _messages_from_action(action) for action in sorted_actions
        ] + [_messages_from_user_utterance(user) for user in sorted_utterances]

        logger.debug(
            f"Added {len(additional_messages_from_stories)} training data examples "
            f"from the story training data."
        )
        return TrainingData(additional_messages_from_stories)


def _unique_events_from_stories(
    stories: StoryGraph,
) -> Tuple[Set[UserUttered], Set[ActionExecuted]]:
    action_events = set()
    user_events = set()

    for story_step in stories.story_steps:
        for event in story_step.events:
            if isinstance(event, ActionExecuted):
                action_events.add(event)
            elif isinstance(event, UserUttered):
                user_events.add(event)

    return user_events, action_events


def _messages_from_user_utterance(event: UserUttered) -> Message:
    # sub state correctly encodes intent vs text
    data = event.as_sub_state()
    # sub state stores entities differently
    if data.get(ENTITIES) and event.entities:
        data[ENTITIES] = event.entities

    return Message(data=data)


def _messages_from_action(event: ActionExecuted) -> Message:
    # sub state correctly encodes action_name vs action_text
    return Message(data=event.as_sub_state())


def _additional_training_data_from_default_actions() -> TrainingData:
    additional_messages_from_default_actions = [
        Message(data={ACTION_NAME: action_name})
        for action_name in rasa.shared.core.constants.DEFAULT_ACTION_NAMES
    ]

    return TrainingData(additional_messages_from_default_actions)<|MERGE_RESOLUTION|>--- conflicted
+++ resolved
@@ -29,14 +29,7 @@
         """
         raise NotImplementedError()
 
-<<<<<<< HEAD
-    def get_stories(
-        self,
-        exclusion_percentage: Optional[int] = None,
-    ) -> StoryGraph:
-=======
     def get_stories(self, exclusion_percentage: Optional[int] = None) -> StoryGraph:
->>>>>>> a9932b4a
         """Retrieves the stories that should be used for training.
 
         Args:
@@ -211,14 +204,7 @@
         """Retrieves model domain (see parent class for full docstring)."""
         return Domain.empty()
 
-<<<<<<< HEAD
-    def get_stories(
-        self,
-        exclusion_percentage: Optional[int] = None,
-    ) -> StoryGraph:
-=======
     def get_stories(self, exclusion_percentage: Optional[int] = None) -> StoryGraph:
->>>>>>> a9932b4a
         """Retrieves training stories / rules (see parent class for full docstring)."""
         return StoryGraph([])
 
@@ -262,14 +248,7 @@
         )
 
     @rasa.shared.utils.common.cached_method
-<<<<<<< HEAD
-    def get_stories(
-        self,
-        exclusion_percentage: Optional[int] = None,
-    ) -> StoryGraph:
-=======
     def get_stories(self, exclusion_percentage: Optional[int] = None) -> StoryGraph:
->>>>>>> a9932b4a
         """Retrieves training stories / rules (see parent class for full docstring)."""
         stories = [
             importer.get_stories(exclusion_percentage) for importer in self._importers
@@ -391,14 +370,7 @@
             {},
         )
 
-<<<<<<< HEAD
-    def get_stories(
-        self,
-        exclusion_percentage: Optional[int] = None,
-    ) -> StoryGraph:
-=======
     def get_stories(self, exclusion_percentage: Optional[int] = None) -> StoryGraph:
->>>>>>> a9932b4a
         """Retrieves training stories / rules (see parent class for full docstring)."""
         return self._importer.get_stories(exclusion_percentage)
 
@@ -478,14 +450,7 @@
             action_texts=additional_e2e_action_names,
         )
 
-<<<<<<< HEAD
-    def get_stories(
-        self,
-        exclusion_percentage: Optional[int] = None,
-    ) -> StoryGraph:
-=======
     def get_stories(self, exclusion_percentage: Optional[int] = None) -> StoryGraph:
->>>>>>> a9932b4a
         """Retrieves the stories that should be used for training.
 
         See parent class for details.
