import logging
from typing import Dict, List, Optional, Text, Union

import rasa.shared.data
from rasa.shared.core.training_data.structures import StoryGraph
from rasa.shared.importers import utils
from rasa.shared.importers import autoconfig
from rasa.shared.importers.importer import TrainingDataImporter
from rasa.shared.importers.autoconfig import TrainingType
from rasa.shared.nlu.training_data.training_data import TrainingData
from rasa.shared.core.domain import InvalidDomain, Domain
from rasa.shared.core.training_data.story_reader.yaml_story_reader import (
    YAMLStoryReader,
)
import rasa.shared.utils.io

logger = logging.getLogger(__name__)


class RasaFileImporter(TrainingDataImporter):
    """Default `TrainingFileImporter` implementation."""

    def __init__(
        self,
        config_file: Optional[Text] = None,
        domain_path: Optional[Text] = None,
        training_data_paths: Optional[Union[List[Text], Text]] = None,
        training_type: Optional[TrainingType] = TrainingType.BOTH,
    ):

        self._domain_path = domain_path

        self._nlu_files = rasa.shared.data.get_data_files(
            training_data_paths, rasa.shared.data.is_nlu_file
        )
        self._story_files = rasa.shared.data.get_data_files(
            training_data_paths, YAMLStoryReader.is_stories_file
        )
        self._conversation_test_files = rasa.shared.data.get_data_files(
            training_data_paths, YAMLStoryReader.is_test_stories_file
        )

        self.config = autoconfig.get_configuration(config_file, training_type)

    def get_config(self) -> Dict:
        """Retrieves model config (see parent class for full docstring)."""
        return self.config

<<<<<<< HEAD
    def get_stories(
        self,
        exclusion_percentage: Optional[int] = None,
    ) -> StoryGraph:
        """Retrieves training stories / rules (see parent class for full docstring)."""
        return utils.story_graph_from_paths(
            self._story_files,
            self.get_domain(),
            exclusion_percentage,
=======
    def get_stories(self, exclusion_percentage: Optional[int] = None) -> StoryGraph:
        """Retrieves training stories / rules (see parent class for full docstring)."""
        return utils.story_graph_from_paths(
            self._story_files, self.get_domain(), exclusion_percentage
>>>>>>> a9932b4a
        )

    def get_conversation_tests(self) -> StoryGraph:
        """Retrieves conversation test stories (see parent class for full docstring)."""
        return utils.story_graph_from_paths(
<<<<<<< HEAD
            self._conversation_test_files,
            self.get_domain(),
=======
            self._conversation_test_files, self.get_domain()
>>>>>>> a9932b4a
        )

    def get_nlu_data(self, language: Optional[Text] = "en") -> TrainingData:
        """Retrieves NLU training data (see parent class for full docstring)."""
        return utils.training_data_from_paths(self._nlu_files, language)

    def get_domain(self) -> Domain:
        """Retrieves model domain (see parent class for full docstring)."""
        domain = Domain.empty()

        # If domain path is None, return an empty domain
        if not self._domain_path:
            return domain
        try:
            domain = Domain.load(self._domain_path)
        except InvalidDomain as e:
            rasa.shared.utils.io.raise_warning(
                f"Loading domain from '{self._domain_path}' failed. Using "
                f"empty domain. Error: '{e}'"
            )

        return domain<|MERGE_RESOLUTION|>--- conflicted
+++ resolved
@@ -46,33 +46,16 @@
         """Retrieves model config (see parent class for full docstring)."""
         return self.config
 
-<<<<<<< HEAD
-    def get_stories(
-        self,
-        exclusion_percentage: Optional[int] = None,
-    ) -> StoryGraph:
-        """Retrieves training stories / rules (see parent class for full docstring)."""
-        return utils.story_graph_from_paths(
-            self._story_files,
-            self.get_domain(),
-            exclusion_percentage,
-=======
     def get_stories(self, exclusion_percentage: Optional[int] = None) -> StoryGraph:
         """Retrieves training stories / rules (see parent class for full docstring)."""
         return utils.story_graph_from_paths(
             self._story_files, self.get_domain(), exclusion_percentage
->>>>>>> a9932b4a
         )
 
     def get_conversation_tests(self) -> StoryGraph:
         """Retrieves conversation test stories (see parent class for full docstring)."""
         return utils.story_graph_from_paths(
-<<<<<<< HEAD
-            self._conversation_test_files,
-            self.get_domain(),
-=======
             self._conversation_test_files, self.get_domain()
->>>>>>> a9932b4a
         )
 
     def get_nlu_data(self, language: Optional[Text] = "en") -> TrainingData:
