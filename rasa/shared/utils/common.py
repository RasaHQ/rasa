import asyncio
import functools
import importlib
import inspect
import logging
<<<<<<< HEAD
import sys
=======
import pkgutil
from types import ModuleType
>>>>>>> 44db2b8f
from typing import Text, Dict, Optional, Any, List, Callable, Collection, Type

import rasa.shared.utils.io
from rasa.shared.constants import DOCS_URL_MIGRATION_GUIDE
from rasa.shared.exceptions import RasaException

logger = logging.getLogger(__name__)


def class_from_module_path(
    module_path: Text, lookup_path: Optional[Text] = None
) -> Type:
    """Given the module name and path of a class, tries to retrieve the class.

    The loaded class can be used to instantiate new objects.

    Args:
        module_path: either an absolute path to a Python class,
                     or the name of the class in the local / global scope.
        lookup_path: a path where to load the class from, if it cannot
                     be found in the local / global scope.

    Returns:
        a Python class

    Raises:
        ImportError, in case the Python class cannot be found.
        RasaException, in case the imported result is something other than a class
    """
    warn_and_exit_if_module_path_contains_rasa_plus(module_path, lookup_path)

    klass = None
    if "." in module_path:
        module_name, _, class_name = module_path.rpartition(".")
        m = importlib.import_module(module_name)
        klass = getattr(m, class_name, None)
    elif lookup_path:
        # try to import the class from the lookup path
        m = importlib.import_module(lookup_path)
        klass = getattr(m, module_path, None)

    if klass is None:
        raise ImportError(f"Cannot retrieve class from path {module_path}.")

    if not inspect.isclass(klass):
        raise RasaException(
            f"`class_from_module_path()` is expected to return a class, "
            f"but for {module_path} we got a {type(klass)}."
        )
    return klass


def import_package_modules(package_name: str) -> List[ModuleType]:
    """Import all modules in a package."""
    package = importlib.import_module(package_name)
    return [
        importlib.import_module(f"{package_name}.{module_name}")
        for _, module_name, _ in pkgutil.iter_modules(package.__path__)
    ]


def all_subclasses(cls: Any) -> List[Any]:
    """Returns all known (imported) subclasses of a class."""
    classes = cls.__subclasses__() + [
        g for s in cls.__subclasses__() for g in all_subclasses(s)
    ]

    return [subclass for subclass in classes if not inspect.isabstract(subclass)]


def module_path_from_instance(inst: Any) -> Text:
    """Return the module path of an instance's class."""
    return inst.__module__ + "." + inst.__class__.__name__


def sort_list_of_dicts_by_first_key(dicts: List[Dict]) -> List[Dict]:
    """Sorts a list of dictionaries by their first key."""
    return sorted(dicts, key=lambda d: next(iter(d.keys())))


def lazy_property(function: Callable) -> Any:
    """Allows to avoid recomputing a property over and over.

    The result gets stored in a local var. Computation of the property
    will happen once, on the first call of the property. All
    succeeding calls will use the value stored in the private property.
    """
    attr_name = "_lazy_" + function.__name__

    def _lazyprop(self: Any) -> Any:
        if not hasattr(self, attr_name):
            setattr(self, attr_name, function(self))
        return getattr(self, attr_name)

    return property(_lazyprop)


def cached_method(f: Callable[..., Any]) -> Callable[..., Any]:
    """Caches method calls based on the call's `args` and `kwargs`.

    Works for `async` and `sync` methods. Don't apply this to functions.

    Args:
        f: The decorated method whose return value should be cached.

    Returns:
        The return value which the method gives for the first call with the given
        arguments.
    """
    assert "self" in arguments_of(f), "This decorator can only be used with methods."

    class Cache:
        """Helper class to abstract the caching details."""

        def __init__(self, caching_object: object, args: Any, kwargs: Any) -> None:
            self.caching_object = caching_object
            self.cache = getattr(caching_object, self._cache_name(), {})
            # noinspection PyUnresolvedReferences
            self.cache_key = functools._make_key(args, kwargs, typed=False)

        def _cache_name(self) -> Text:
            return f"_cached_{self.caching_object.__class__.__name__}_{f.__name__}"

        def is_cached(self) -> bool:
            return self.cache_key in self.cache

        def cache_result(self, result: Any) -> None:
            self.cache[self.cache_key] = result
            setattr(self.caching_object, self._cache_name(), self.cache)

        def cached_result(self) -> Any:
            return self.cache[self.cache_key]

    if asyncio.iscoroutinefunction(f):

        @functools.wraps(f)
        async def decorated(self: object, *args: Any, **kwargs: Any) -> Any:
            cache = Cache(self, args, kwargs)
            if not cache.is_cached():
                # Store the task immediately so that other concurrent calls of the
                # method can re-use the same task and don't schedule a second execution.
                to_cache = asyncio.ensure_future(f(self, *args, **kwargs))
                cache.cache_result(to_cache)
            return await cache.cached_result()

        return decorated
    else:

        @functools.wraps(f)
        def decorated(self: object, *args: Any, **kwargs: Any) -> Any:
            cache = Cache(self, args, kwargs)
            if not cache.is_cached():
                to_cache = f(self, *args, **kwargs)
                cache.cache_result(to_cache)
            return cache.cached_result()

        return decorated


def transform_collection_to_sentence(collection: Collection[Text]) -> Text:
    """Transforms e.g. a list like ['A', 'B', 'C'] into a sentence 'A, B and C'."""
    x = list(collection)
    if len(x) >= 2:
        return ", ".join(map(str, x[:-1])) + " and " + x[-1]
    return "".join(collection)


def minimal_kwargs(
    kwargs: Dict[Text, Any], func: Callable, excluded_keys: Optional[List] = None
) -> Dict[Text, Any]:
    """Returns only the kwargs which are required by a function. Keys, contained in
    the exception list, are not included.

    Args:
        kwargs: All available kwargs.
        func: The function which should be called.
        excluded_keys: Keys to exclude from the result.

    Returns:
        Subset of kwargs which are accepted by `func`.

    """
    excluded_keys = excluded_keys or []

    possible_arguments = arguments_of(func)

    return {
        k: v
        for k, v in kwargs.items()
        if k in possible_arguments and k not in excluded_keys
    }


def mark_as_experimental_feature(feature_name: Text) -> None:
    """Warns users that they are using an experimental feature."""
    logger.warning(
        f"The {feature_name} is currently experimental and might change or be "
        "removed in the future 🔬 Please share your feedback on it in the "
        "forum (https://forum.rasa.com) to help us make this feature "
        "ready for production."
    )


def arguments_of(func: Callable) -> List[Text]:
    """Return the parameters of the function `func` as a list of names."""
    import inspect

    return list(inspect.signature(func).parameters.keys())


def extract_duplicates(list1: List[Any], list2: List[Any]) -> List[Any]:
    """Extracts duplicates from two lists."""
    if list1:
        dict1 = {
            (sorted(list(i.keys()))[0] if isinstance(i, dict) else i): i for i in list1
        }
    else:
        dict1 = {}

    if list2:
        dict2 = {
            (sorted(list(i.keys()))[0] if isinstance(i, dict) else i): i for i in list2
        }
    else:
        dict2 = {}

    set1 = set(dict1.keys())
    set2 = set(dict2.keys())
    dupes = set1.intersection(set2)
    return sorted(list(dupes))


def clean_duplicates(dupes: Dict[Text, Any]) -> Dict[Text, Any]:
    """Removes keys for empty values."""
    duplicates = dupes.copy()
    for k in dupes:
        if not dupes[k]:
            duplicates.pop(k)

    return duplicates


def merge_dicts(
    tempDict1: Dict[Text, Any],
    tempDict2: Dict[Text, Any],
    override_existing_values: bool = False,
) -> Dict[Text, Any]:
    """Merges two dicts."""
    if override_existing_values:
        merged_dicts, b = tempDict1.copy(), tempDict2.copy()

    else:
        merged_dicts, b = tempDict2.copy(), tempDict1.copy()
    merged_dicts.update(b)
    return merged_dicts


def merge_lists(
    list1: List[Any], list2: List[Any], override: bool = False
) -> List[Any]:
    """Merges two lists."""
    return sorted(list(set(list1 + list2)))


def merge_lists_of_dicts(
    dict_list1: List[Dict],
    dict_list2: List[Dict],
    override_existing_values: bool = False,
) -> List[Dict]:
    """Merges two dict lists."""
    dict1 = {
        (sorted(list(i.keys()))[0] if isinstance(i, dict) else i): i for i in dict_list1
    }
    dict2 = {
        (sorted(list(i.keys()))[0] if isinstance(i, dict) else i): i for i in dict_list2
    }
    merged_dicts = merge_dicts(dict1, dict2, override_existing_values)
    return list(merged_dicts.values())


def warn_and_exit_if_module_path_contains_rasa_plus(
    module_path: Text, lookup_path: Optional[str] = None
) -> None:
    """Warns and exits if the module path contains `rasa_plus`.

    Args:
        module_path: The module path to check.
        lookup_path: The lookup path to check.
    """
    if "rasa_plus" in module_path.lower() or (
        lookup_path and "rasa_plus" in lookup_path.lower()
    ):
        rasa.shared.utils.io.raise_warning(
            f"Your module path '{module_path}' contains 'rasa_plus'. "
            f"The path to this Rasa Pro component has changed, please "
            f"follow the migration guide in the official documentation "
            f"to update your code: ",
            docs=DOCS_URL_MIGRATION_GUIDE,
        )
        sys.exit(1)<|MERGE_RESOLUTION|>--- conflicted
+++ resolved
@@ -3,12 +3,9 @@
 import importlib
 import inspect
 import logging
-<<<<<<< HEAD
+import pkgutil
 import sys
-=======
-import pkgutil
 from types import ModuleType
->>>>>>> 44db2b8f
 from typing import Text, Dict, Optional, Any, List, Callable, Collection, Type
 
 import rasa.shared.utils.io
