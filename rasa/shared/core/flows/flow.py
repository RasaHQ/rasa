from __future__ import annotations

from dataclasses import dataclass
from enum import Enum
from typing import Any, Dict, List, Optional, Protocol, Set, Text
from rasa.shared.exceptions import RasaException

import rasa.shared.utils.io


class UnreachableFlowStepException(RasaException):
    """Raised when a flow step is unreachable."""

    def __init__(self, step: FlowStep, flow: Flow) -> None:
        """Initializes the exception."""
        self.step = step
        self.flow = flow

    def __str__(self) -> Text:
        """Return a string representation of the exception."""
        return (
<<<<<<< HEAD
            f"Step '{self.step.id}' in flow '{self.flow.id}' can not be reached from "
            f"the start step. Please make sure that all steps can be reached from the "
            f"start step, e.g. by checking that another step points to this step."
=======
            f"Step '{self.step.id}' in flow '{self.flow.id}' can not be reached "
            f"from the start step. Please make sure that all steps can be reached "
            f"from the start step, e.g. by "
            f"checking that another step points to this step."
>>>>>>> 38059564
        )


class UnresolvedFlowStepIdException(RasaException):
    """Raised when a flow step is referenced but it's id can not be resolved."""

    def __init__(
        self, step_id: Text, flow: Flow, referenced_from: Optional[FlowStep]
    ) -> None:
        """Initializes the exception."""
        self.step_id = step_id
        self.flow = flow
        self.referenced_from = referenced_from

    def __str__(self) -> Text:
        """Return a string representation of the exception."""
        if self.referenced_from:
            exception_message = (
                f"Step with id '{self.step_id}' could not be resolved. "
                f"'Step '{self.referenced_from.id}' in flow '{self.flow.id}' "
                f"referenced this step but it does not exist. "
            )
        else:
            exception_message = (
                f"Step '{self.step_id}' in flow '{self.flow.id}' can not be resolved. "
            )

        return exception_message + (
            "Please make sure that the step is defined in the same flow."
        )


class UnresolvedFlowException(RasaException):
    """Raised when a flow is referenced but it's id can not be resolved."""

    def __init__(self, flow_id: Text) -> None:
        """Initializes the exception."""
        self.flow_id = flow_id

    def __str__(self) -> Text:
        """Return a string representation of the exception."""
        return (
            f"Flow '{self.flow_id}' can not be resolved. "
            f"Please make sure that the flow is defined."
        )


class FlowsList:
    """Represents the configuration of a list of flow.

    We need this class to be able to fingerprint the flows configuration.
    Fingerprinting is needed to make sure that the model is retrained if the
    flows configuration changes.
    """

    def __init__(self, flows: List[Flow]) -> None:
        """Initializes the configuration of flows.

        Args:
            flows: The flows to be configured.
        """
        self.underlying_flows = flows

    def is_empty(self) -> bool:
        """Returns whether the flows list is empty."""
        return len(self.underlying_flows) == 0

    @classmethod
    def from_json(
        cls, flows_configs: Optional[Dict[Text, Dict[Text, Any]]]
    ) -> FlowsList:
        """Used to read flows from parsed YAML.

        Args:
            flows_configs: The parsed YAML as a dictionary.

        Returns:
            The parsed flows.
        """
        if not flows_configs:
            return cls([])

        return cls(
            [
                Flow.from_json(flow_id, flow_config)
                for flow_id, flow_config in flows_configs.items()
            ]
        )

    def as_json(self) -> List[Dict[Text, Any]]:
        """Returns the flows as a dictionary.

        Returns:
            The flows as a dictionary.
        """
        return [flow.as_json() for flow in self.underlying_flows]

    def fingerprint(self) -> str:
        """Creates a fingerprint of the flows configuration.

        Returns:
            The fingerprint of the flows configuration.
        """
        flow_dicts = [flow.as_json() for flow in self.underlying_flows]
        return rasa.shared.utils.io.get_list_fingerprint(flow_dicts)

    def merge(self, other: FlowsList) -> FlowsList:
        """Merges two lists of flows together."""
        return FlowsList(self.underlying_flows + other.underlying_flows)

    def flow_by_id(self, id: Optional[Text]) -> Optional[Flow]:
        """Return the flow with the given id."""
        if not id:
            return None

        for flow in self.underlying_flows:
            if flow.id == id:
                return flow
        else:
            return None

    def step_by_id(self, step_id: Text, flow_id: Text) -> FlowStep:
        """Return the step with the given id."""
        flow = self.flow_by_id(flow_id)
        if not flow:
            raise UnresolvedFlowException(flow_id)

        step = flow.step_for_id(step_id)
        if not step:
            raise UnresolvedFlowStepIdException(step_id, flow, referenced_from=None)

        return step

    def validate(self) -> None:
        """Validate the flows."""
        for flow in self.underlying_flows:
            flow.validate()


@dataclass
class Flow:
    """Represents the configuration of a flow."""

    id: Text
    """The id of the flow."""
    name: Text
    """The name of the flow."""
    description: Optional[Text]
    """The description of the flow."""
    steps: List[FlowStep]
    """The steps of the flow."""

    @staticmethod
    def from_json(flow_id: Text, flow_config: Dict[Text, Any]) -> Flow:
        """Used to read flows from parsed YAML.

        Args:
            flow_config: The parsed YAML as a dictionary.

        Returns:
            The parsed flow.
        """
        return Flow(
            id=flow_id,
            name=flow_config.get("name", ""),
            description=flow_config.get("description"),
            steps=[
                step_from_json(step_config)
                for step_config in flow_config.get("steps", [])
            ],
        )

    def as_json(self) -> Dict[Text, Any]:
        """Returns the flow as a dictionary.

        Returns:
            The flow as a dictionary.
        """
        return {
            "id": self.id,
            "name": self.name,
            "description": self.description,
            "steps": [step.as_json() for step in self.steps],
        }

    def validate(self) -> None:
        """Validates the flow configuration.

        This ensures that the flow semantically makes sense. E.g. it
        checks:
            - whether all next links point to existing steps
            - whether all steps can be reached from the start step
        """
        self._validate_all_next_ids_are_availble_steps()
        self._validate_all_steps_can_be_reached()

    def _validate_all_next_ids_are_availble_steps(self) -> None:
        """Validates that all next links point to existing steps."""
        available_steps = {step.id for step in self.steps}
        for step in self.steps:
            for link in step.next.links:
                if link.target not in available_steps:
                    raise UnresolvedFlowStepIdException(link.target, self, step)

    def _validate_all_steps_can_be_reached(self) -> None:
        """Validates that all steps can be reached from the start step."""

        def _reachable_steps(
            step: Optional[FlowStep], reached_steps: Set[Text]
        ) -> Set[Text]:
            """Validates that the given step can be reached from the start step."""
            if step is None or step.id in reached_steps:
                return reached_steps

            reached_steps.add(step.id)
            for link in step.next.links:
                reached_steps = _reachable_steps(
                    self.step_for_id(link.target), reached_steps
                )
            return reached_steps

        reached_steps = _reachable_steps(self.first_step_in_flow(), set())

        for step in self.steps:
            if step.id not in reached_steps:
                raise UnreachableFlowStepException(step, self)

    def step_for_id(self, step_id: Optional[Text]) -> Optional[FlowStep]:
        """Returns the step with the given id."""
        if not step_id:
            return None

        if step_id == START_STEP:
            first_step_in_flow = self.first_step_in_flow()
            return StartFlowStep(first_step_in_flow.id if first_step_in_flow else None)

        if step_id == END_STEP:
            return EndFlowStep()

        for step in self.steps:
            if step.id == step_id:
                return step

        return None

    def first_step_in_flow(self) -> Optional[FlowStep]:
        """Returns the start step of this flow."""
        if len(self.steps) == 0:
            return None
        return self.steps[0]


def step_from_json(flow_step_config: Dict[Text, Any]) -> FlowStep:
    """Used to read flow steps from parsed YAML.

    Args:
        flow_step_config: The parsed YAML as a dictionary.

    Returns:
        The parsed flow step.
    """
    if "action" in flow_step_config:
        return ActionFlowStep.from_json(flow_step_config)
    if "intent" in flow_step_config:
        return UserMessageStep.from_json(flow_step_config)
    if "user" in flow_step_config:
        return UserFlowStep.from_json(flow_step_config)
    if "question" in flow_step_config:
        return QuestionFlowStep.from_json(flow_step_config)
    if "link" in flow_step_config:
        return LinkFlowStep.from_json(flow_step_config)
    if "set_slots" in flow_step_config:
        return SetSlotsFlowStep.from_json(flow_step_config)
    else:
        raise ValueError(f"Flow step is missing a type. {flow_step_config}")


@dataclass
class FlowStep:
    """Represents the configuration of a flow step."""

    id: Text
    """The id of the flow step."""
    description: Optional[Text]
    """The description of the flow step."""
    metadata: Dict[Text, Any]
    """Additional, unstructured information about this flow step."""
    next: "FlowLinks"
    """The next steps of the flow step."""

    @classmethod
    def _from_json(cls, flow_step_config: Dict[Text, Any]) -> FlowStep:
        """Used to read flow steps from parsed YAML.

        Args:
            flow_step_config: The parsed YAML as a dictionary.

        Returns:
            The parsed flow step.
        """
        return FlowStep(
            id=flow_step_config["id"],
            description=flow_step_config.get("description"),
            metadata=flow_step_config.get("metadata", {}),
            next=FlowLinks.from_json(flow_step_config.get("next", [])),
        )

    def as_json(self) -> Dict[Text, Any]:
        """Returns the flow step as a dictionary.

        Returns:
            The flow step as a dictionary.
        """
        dump = {
            "id": self.id,
            "next": self.next.as_json(),
        }
        if self.description:
            dump["description"] = self.description
        if self.metadata:
            dump["metadata"] = self.metadata
        return dump


START_STEP = "__start__"


@dataclass
class StartFlowStep(FlowStep):
    """Represents the configuration of a start flow step."""

    def __init__(self, start_step_id: Optional[Text]) -> None:
        """Initializes a start flow step.

        Args:
            start_step: The step to start the flow from.
        """
        if start_step_id is not None:
            links: List[FlowLink] = [StaticFlowLink(target=start_step_id)]
        else:
            links = []

        super().__init__(
            id=START_STEP,
            description=None,
            metadata={},
            next=FlowLinks(links=links),
        )

    @classmethod
    def from_json(cls, flow_step_config: Dict[Text, Any]) -> ActionFlowStep:
        """Used to read flow steps from parsed JSON.

        Args:
            flow_step_config: The parsed JSON as a dictionary.

        Returns:
            The parsed flow step.
        """
        raise ValueError("A start step cannot be parsed.")

    def as_json(self) -> Dict[Text, Any]:
        """Returns the flow step as a dictionary.

        Returns:
            The flow step as a dictionary.
        """
        raise ValueError("A start step cannot be dumped.")


END_STEP = "__end__"


@dataclass
class EndFlowStep(FlowStep):
    """Represents the configuration of an end to a flow."""

    def __init__(self) -> None:
        """Initializes a start flow step.

        Args:
            start_step: The step to start the flow from.
        """
        super().__init__(
            id=END_STEP,
            description=None,
            metadata={},
            next=FlowLinks(links=[]),
        )

    @classmethod
    def from_json(cls, flow_step_config: Dict[Text, Any]) -> ActionFlowStep:
        """Used to read flow steps from parsed JSON.

        Args:
            flow_step_config: The parsed JSON as a dictionary.

        Returns:
            The parsed flow step.
        """
        raise ValueError("An end step cannot be parsed.")

    def as_json(self) -> Dict[Text, Any]:
        """Returns the flow step as a dictionary.

        Returns:
            The flow step as a dictionary.
        """
        raise ValueError("An end step cannot be dumped.")


@dataclass
class ActionFlowStep(FlowStep):
    """Represents the configuration of an action flow step."""

    action: Text
    """The action of the flow step."""

    @classmethod
    def from_json(cls, flow_step_config: Dict[Text, Any]) -> ActionFlowStep:
        """Used to read flow steps from parsed YAML.

        Args:
            flow_step_config: The parsed YAML as a dictionary.

        Returns:
            The parsed flow step.
        """
        base = super()._from_json(flow_step_config)
        return ActionFlowStep(
            action=flow_step_config.get("action", ""),
            **base.__dict__,
        )

    def as_json(self) -> Dict[Text, Any]:
        """Returns the flow step as a dictionary.

        Returns:
            The flow step as a dictionary.
        """
        dump = super().as_json()
        dump["action"] = self.action
        return dump


@dataclass
class LinkFlowStep(FlowStep):
    """Represents the configuration of a link flow step."""

    link: Text
    """The link of the flow step."""

    @classmethod
    def from_json(cls, flow_step_config: Dict[Text, Any]) -> LinkFlowStep:
        """Used to read flow steps from parsed YAML.

        Args:
            flow_step_config: The parsed YAML as a dictionary.

        Returns:
            The parsed flow step.
        """
        base = super()._from_json(flow_step_config)
        return LinkFlowStep(
            link=flow_step_config.get("link", ""),
            **base.__dict__,
        )

    def as_json(self) -> Dict[Text, Any]:
        """Returns the flow step as a dictionary.

        Returns:
            The flow step as a dictionary.
        """
        dump = super().as_json()
        dump["link"] = self.link
        return dump


@dataclass
class TriggerCondition:
    """Represents the configuration of a trigger condition."""

    intent: Text
    """The intent to trigger the flow."""
    entities: List[Text]
    """The entities to trigger the flow."""

    def is_triggered(self, intent: Text, entities: List[Text]) -> bool:
<<<<<<< HEAD
        """Check if condition is triggered by the given intent and entities.
=======
        """Returns whether the trigger condition is triggered by the
        given intent and entities.
>>>>>>> 38059564

        Args:
            intent: The intent to check.
            entities: The entities to check.

        Returns:
            Whether the trigger condition is triggered by the given intent and entities.
        """
        if self.intent != intent:
            return False
        if len(self.entities) == 0:
            return True
        return all(entity in entities for entity in self.entities)


@dataclass
class UserMessageStep(FlowStep):
    """Represents the configuration of an intent flow step."""

    trigger_conditions: List[TriggerCondition]
    """The trigger conditions of the flow step."""

    @classmethod
    def from_json(cls, flow_step_config: Dict[Text, Any]) -> UserMessageStep:
        """Used to read flow steps from parsed YAML.

        Args:
            flow_step_config: The parsed YAML as a dictionary.

        Returns:
            The parsed flow step.
        """
        base = super()._from_json(flow_step_config)

        trigger_conditions = []
        if "intent" in flow_step_config:
            trigger_conditions.append(
                TriggerCondition(
                    intent=flow_step_config["intent"],
                    entities=flow_step_config.get("entities", []),
                )
            )
        elif "or" in flow_step_config:
            for trigger_condition in flow_step_config["or"]:
                trigger_conditions.append(
                    TriggerCondition(
                        intent=trigger_condition.get("intent", ""),
                        entities=trigger_condition.get("entities", []),
                    )
                )

        return UserMessageStep(
            trigger_conditions=trigger_conditions,
            **base.__dict__,
        )

    def as_json(self) -> Dict[Text, Any]:
        """Returns the flow step as a dictionary.

        Returns:
            The flow step as a dictionary.
        """
        dump = super().as_json()

        if len(self.trigger_conditions) == 1:
            dump["intent"] = self.trigger_conditions[0].intent
            if self.trigger_conditions[0].entities:
                dump["entities"] = self.trigger_conditions[0].entities
        elif len(self.trigger_conditions) > 1:
            dump["or"] = [
                {
                    "intent": trigger_condition.intent,
                    "entities": trigger_condition.entities,
                }
                for trigger_condition in self.trigger_conditions
            ]

        return dump

    def is_triggered(self, intent: Text, entities: List[Text]) -> bool:
        """Returns whether the flow step is triggered by the given intent and entities.

        Args:
            intent: The intent to check.
            entities: The entities to check.

        Returns:
            Whether the flow step is triggered by the given intent and entities.
        """
        return any(
            trigger_condition.is_triggered(intent, entities)
            for trigger_condition in self.trigger_conditions
        )


# enumeration of question scopes. scope can either be flow or global
class QuestionScope(str, Enum):
    FLOW = "flow"
    GLOBAL = "global"

    @staticmethod
    def from_str(label: Optional[Text]) -> "QuestionScope":
        """Converts a string to a QuestionScope."""
        if label is None:
            return QuestionScope.FLOW
        elif label.lower() == "flow":
            return QuestionScope.FLOW
        elif label.lower() == "global":
            return QuestionScope.GLOBAL
        else:
            raise NotImplementedError


@dataclass
class QuestionFlowStep(FlowStep):
    """Represents the configuration of a question flow step."""

    question: Text
    """The question of the flow step."""
    skip_if_filled: bool = False
    """Whether to skip the question if the slot is already filled."""
    scope: QuestionScope = QuestionScope.FLOW
    """how the question is scoped, determins when to reset its value."""

    @classmethod
    def from_json(cls, flow_step_config: Dict[Text, Any]) -> QuestionFlowStep:
        """Used to read flow steps from parsed YAML.

        Args:
            flow_step_config: The parsed YAML as a dictionary.

        Returns:
            The parsed flow step.
        """
        base = super()._from_json(flow_step_config)
        return QuestionFlowStep(
            question=flow_step_config.get("question", ""),
            skip_if_filled=flow_step_config.get("skip_if_filled", False),
            scope=QuestionScope.from_str(flow_step_config.get("scope")),
            **base.__dict__,
        )

    def as_json(self) -> Dict[Text, Any]:
        """Returns the flow step as a dictionary.

        Returns:
            The flow step as a dictionary.
        """
        dump = super().as_json()
        dump["question"] = self.question
        dump["skip_if_filled"] = self.skip_if_filled
        dump["scope"] = self.scope.value

        return dump


@dataclass
class UserFlowStep(FlowStep):
    """Represents the configuration of a user flow step."""

    user: Text
    """The user of the flow step."""

    @classmethod
    def from_json(cls, flow_step_config: Dict[Text, Any]) -> UserFlowStep:
        """Used to read flow steps from parsed YAML.

        Args:
            flow_step_config: The parsed YAML as a dictionary.

        Returns:
            The parsed flow step.
        """
        base = super()._from_json(flow_step_config)
        return UserFlowStep(
            user=flow_step_config.get("user", ""),
            **base.__dict__,
        )

    def as_json(self) -> Dict[Text, Any]:
        """Returns the flow step as a dictionary.

        Returns:
            The flow step as a dictionary.
        """
        dump = super().as_json()
        dump["user"] = self.user
        return dump


@dataclass
class SetSlotsFlowStep(FlowStep):
    """Represents the configuration of a set_slots flow step."""

    slots: List[Dict[str, Any]]
    """Slots to set of the flow step."""

    @classmethod
    def from_json(cls, flow_step_config: Dict[Text, Any]) -> SetSlotsFlowStep:
        """Used to read flow steps from parsed YAML.
        Args:
            flow_step_config: The parsed YAML as a dictionary.
        Returns:
            The parsed flow step.
        """
        base = super()._from_json(flow_step_config)
        slots = [
            {"key": k, "value": v}
            for slot in flow_step_config.get("set_slots", [])
            for k, v in slot.items()
        ]
        return SetSlotsFlowStep(
            slots=slots,
            **base.__dict__,
        )

    def as_json(self) -> Dict[Text, Any]:
        """Returns the flow step as a dictionary.
        Returns:
            The flow step as a dictionary.
        """
        dump = super().as_json()
        dump["set_slots"] = [{slot["key"]: slot["value"]} for slot in self.slots]
        return dump


@dataclass
class FlowLinks:
    """Represents the configuration of a list of flow links."""

    links: List[FlowLink]

    @staticmethod
    def from_json(flow_links_config: List[Dict[Text, Any]]) -> FlowLinks:
        """Used to read flow links from parsed YAML.

        Args:
            flow_links_config: The parsed YAML as a dictionary.

        Returns:
            The parsed flow links.
        """
        if not flow_links_config:
            return FlowLinks(links=[])

        if isinstance(flow_links_config, str):
            return FlowLinks(links=[StaticFlowLink.from_json(flow_links_config)])

        return FlowLinks(
            links=[
                FlowLinks.link_from_json(link_config)
                for link_config in flow_links_config
                if link_config
            ]
        )

    @staticmethod
    def link_from_json(link_config: Dict[Text, Any]) -> FlowLink:
        """Used to read a single flow links from parsed YAML.

        Args:
            link_config: The parsed YAML as a dictionary.

        Returns:
            The parsed flow link.
        """
        if "if" in link_config:
            return IfFlowLink.from_json(link_config)
        elif "else" in link_config:
            return ElseFlowLink.from_json(link_config)
        else:
            raise Exception("Invalid flow link")

    def as_json(self) -> Any:
        """Returns the flow links as a dictionary.

        Returns:
            The flow links as a dictionary.
        """
        if not self.links:
            return None

        if len(self.links) == 1 and isinstance(self.links[0], StaticFlowLink):
            return self.links[0].as_json()

        return [link.as_json() for link in self.links]


class FlowLink(Protocol):
    """Represents a flow link."""

    @property
    def target(self) -> Text:
        """Returns the target of the flow link.

        Returns:
            The target of the flow link.
        """
        ...

    def as_json(self) -> Any:
        """Returns the flow link as a dictionary.

        Returns:
            The flow link as a dictionary.
        """
        ...

    @staticmethod
    def from_json(link_config: Any) -> FlowLink:
        """Used to read flow links from parsed YAML.

        Args:
            link_config: The parsed YAML as a dictionary.

        Returns:
            The parsed flow link.
        """
        ...


@dataclass
class IfFlowLink:
    """Represents the configuration of an if flow link."""

    target: Text
    """The id of the linked flow."""
    condition: Optional[Text]
    """The condition of the linked flow."""

    @staticmethod
    def from_json(link_config: Dict[Text, Any]) -> IfFlowLink:
        """Used to read flow links from parsed YAML.

        Args:
            link_config: The parsed YAML as a dictionary.

        Returns:
            The parsed flow link.
        """
        return IfFlowLink(target=link_config["then"], condition=link_config.get("if"))

    def as_json(self) -> Dict[Text, Any]:
        """Returns the flow link as a dictionary.

        Returns:
            The flow link as a dictionary.
        """
        return {
            "if": self.condition,
            "then": self.target,
        }


@dataclass
class ElseFlowLink:
    """Represents the configuration of an else flow link."""

    target: Text
    """The id of the linked flow."""

    @staticmethod
    def from_json(link_config: Dict[Text, Any]) -> ElseFlowLink:
        """Used to read flow links from parsed YAML.

        Args:
            link_config: The parsed YAML as a dictionary.

        Returns:
            The parsed flow link.
        """
        return ElseFlowLink(target=link_config["else"])

    def as_json(self) -> Dict[Text, Any]:
        """Returns the flow link as a dictionary.

        Returns:
            The flow link as a dictionary.
        """
        return {"else": self.target}


@dataclass
class StaticFlowLink:
    """Represents the configuration of a static flow link."""

    target: Text
    """The id of the linked flow."""

    @staticmethod
    def from_json(link_config: Text) -> StaticFlowLink:
        """Used to read flow links from parsed YAML.

        Args:
            link_config: The parsed YAML as a dictionary.

        Returns:
            The parsed flow link.
        """
        return StaticFlowLink(target=link_config)

    def as_json(self) -> Text:
        """Returns the flow link as a dictionary.

        Returns:
            The flow link as a dictionary.
        """
        return self.target<|MERGE_RESOLUTION|>--- conflicted
+++ resolved
@@ -19,16 +19,10 @@
     def __str__(self) -> Text:
         """Return a string representation of the exception."""
         return (
-<<<<<<< HEAD
-            f"Step '{self.step.id}' in flow '{self.flow.id}' can not be reached from "
-            f"the start step. Please make sure that all steps can be reached from the "
-            f"start step, e.g. by checking that another step points to this step."
-=======
             f"Step '{self.step.id}' in flow '{self.flow.id}' can not be reached "
             f"from the start step. Please make sure that all steps can be reached "
             f"from the start step, e.g. by "
             f"checking that another step points to this step."
->>>>>>> 38059564
         )
 
 
@@ -518,12 +512,7 @@
     """The entities to trigger the flow."""
 
     def is_triggered(self, intent: Text, entities: List[Text]) -> bool:
-<<<<<<< HEAD
         """Check if condition is triggered by the given intent and entities.
-=======
-        """Returns whether the trigger condition is triggered by the
-        given intent and entities.
->>>>>>> 38059564
 
         Args:
             intent: The intent to check.
