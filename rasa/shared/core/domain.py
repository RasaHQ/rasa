--- conflicted
+++ resolved
@@ -1496,97 +1496,9 @@
 
         return final_responses
 
-<<<<<<< HEAD
-    def _transform_intents_for_file(
-        self,
-    ) -> List[Dict[Text, Dict[Text, Union[bool, List[Text]]]]]:
-        """Transform intent properties for displaying or writing into a domain file.
-
-        Internally, there is a property `used_entities` that lists all entities to be
-        used. In domain files, `use_entities` or `ignore_entities` on intents or
-        `influence_conversation` on entities is used instead to list individual entities
-        to ex- or include, because this is easier to read.
-
-        Returns:
-            The intent properties as they are used in domain files.
-        """
-        intent_properties = copy.deepcopy(self.intent_properties)
-        sorted_intent_properties = sorted(intent_properties.items())
-        intents_for_file = []
-
-        for intent_name, intent_props in sorted_intent_properties:
-            if (
-                intent_name in rasa.shared.core.constants.DEFAULT_INTENTS
-                and intent_name not in self.overridden_default_intents
-            ):
-                # Default intents should be not dumped with the domain
-                continue
-            # `use_entities`, `ignore_entities`, in the domain file do not consider
-            # the role and group labels remove them from the list to make sure to not
-            # put them into the domain file
-            use_entities = set(
-                entity
-                for entity in intent_props[USED_ENTITIES_KEY]
-                if rasa.shared.core.constants.ENTITY_LABEL_SEPARATOR not in entity
-            )
-            ignore_entities = set(self.entities) - use_entities
-            if len(use_entities) == len(self.entities):
-                intent_props[USE_ENTITIES_KEY] = True
-            elif len(use_entities) <= len(self.entities) / 2:
-                entities = list(use_entities)
-                entities.sort()
-                intent_props[USE_ENTITIES_KEY] = entities
-            else:
-                entities = list(ignore_entities)
-                entities.sort()
-                intent_props[IGNORE_ENTITIES_KEY] = entities
-            intent_props.pop(USED_ENTITIES_KEY)
-            intents_for_file.append({intent_name: intent_props})
-
-        return intents_for_file
-
-    def _transform_entities_for_file(self) -> List[Union[Text, Dict[Text, Any]]]:
-        """Transform entity properties for displaying or writing to a domain file.
-
-        Returns:
-            The entity properties as they are used in domain files.
-        """
-        entities_for_file: List[Union[Text, Dict[Text, Any]]] = []
-
-        for entity in self.entities:
-            if entity in self.roles and entity in self.groups:
-                entities_for_file.append(
-                    {
-                        entity: {
-                            ENTITY_GROUPS_KEY: self.groups[entity],
-                            ENTITY_ROLES_KEY: self.roles[entity],
-                        }
-                    }
-                )
-            elif entity in self.roles:
-                entities_for_file.append(
-                    {entity: {ENTITY_ROLES_KEY: self.roles[entity]}}
-                )
-            elif entity in self.groups:
-                entities_for_file.append(
-                    {entity: {ENTITY_GROUPS_KEY: self.groups[entity]}}
-                )
-            else:
-                entities_for_file.append(entity)
-
-        return entities_for_file
-
-    def cleaned_domain(self) -> Dict[Text, Any]:
-        """Fetch cleaned domain to display or write into a file.
-
-        The internal `used_entities` property is replaced by `use_entities` or
-        `ignore_entities` and redundant keys are replaced with default values
-        to make the domain easier readable.
-=======
     @staticmethod
     def _cleaned_data(data: Dict[Text, Any]) -> Dict[Text, Any]:
         """Remove empty and redundant keys from merged domain dict.
->>>>>>> d86c6728
 
         Returns:
             A cleaned dictionary version of the domain.
