import copy
import collections
import json
import structlog
import os
from pathlib import Path
from typing import (
    Any,
    Dict,
    List,
    NoReturn,
    Optional,
    Set,
    Text,
    Tuple,
    Union,
    TYPE_CHECKING,
    Iterable,
    MutableMapping,
    NamedTuple,
    Callable,
    cast,
)
from dataclasses import dataclass

from ruamel.yaml.scalarstring import DoubleQuotedScalarString

from rasa.shared.constants import (
    DEFAULT_SESSION_EXPIRATION_TIME_IN_MINUTES,
    DEFAULT_CARRY_OVER_SLOTS_TO_NEW_SESSION,
    DOMAIN_SCHEMA_FILE,
    DOCS_URL_DOMAINS,
    DOCS_URL_FORMS,
    LATEST_TRAINING_DATA_FORMAT_VERSION,
    DOCS_URL_RESPONSES,
    REQUIRED_SLOTS_KEY,
    IGNORED_INTENTS,
    RESPONSE_CONDITION,
)
from rasa.shared.core.constants import (
    ACTION_SHOULD_SEND_DOMAIN,
    SLOT_MAPPINGS,
    SlotMappingType,
    MAPPING_TYPE,
    MAPPING_CONDITIONS,
    KNOWLEDGE_BASE_SLOT_NAMES,
    ACTIVE_LOOP,
)
from rasa.shared.exceptions import (
    RasaException,
    YamlException,
    YamlSyntaxException,
)
from rasa.shared.utils.cli import print_error_and_exit
import rasa.shared.utils.io
import rasa.shared.utils.common
import rasa.shared.core.slot_mappings
from rasa.shared.core.events import SlotSet, UserUttered
from rasa.shared.core.slots import (
    Slot,
    CategoricalSlot,
    TextSlot,
    AnySlot,
    ListSlot,
)
from rasa.shared.utils.yaml import (
    KEY_TRAINING_DATA_FORMAT_VERSION,
    read_yaml,
    validate_training_data_format_version,
    read_yaml_file,
    dump_obj_as_yaml_to_string,
    validate_raw_yaml_using_schema_file_with_responses,
)
from rasa.shared.nlu.constants import (
    ENTITY_ATTRIBUTE_TYPE,
    ENTITY_ATTRIBUTE_ROLE,
    ENTITY_ATTRIBUTE_GROUP,
    RESPONSE_IDENTIFIER_DELIMITER,
    INTENT_NAME_KEY,
    ENTITIES,
)


if TYPE_CHECKING:
    from rasa.shared.core.trackers import DialogueStateTracker

CARRY_OVER_SLOTS_KEY = "carry_over_slots_to_new_session"
SESSION_EXPIRATION_TIME_KEY = "session_expiration_time"
SESSION_CONFIG_KEY = "session_config"
USED_ENTITIES_KEY = "used_entities"
USE_ENTITIES_KEY = "use_entities"
IGNORE_ENTITIES_KEY = "ignore_entities"
IS_RETRIEVAL_INTENT_KEY = "is_retrieval_intent"
ENTITY_ROLES_KEY = "roles"
ENTITY_GROUPS_KEY = "groups"
ENTITY_FEATURIZATION_KEY = "influence_conversation"

KEY_SLOTS = "slots"
KEY_INTENTS = "intents"
KEY_ENTITIES = "entities"
KEY_RESPONSES = "responses"
KEY_ACTIONS = "actions"
KEY_FORMS = "forms"
KEY_E2E_ACTIONS = "e2e_actions"
KEY_RESPONSES_TEXT = "text"
KEY_RESPONSES_IMAGE = "image"
KEY_RESPONSES_CUSTOM = "custom"
KEY_RESPONSES_BUTTONS = "buttons"
KEY_RESPONSES_ATTACHMENT = "attachment"
KEY_RESPONSES_QUICK_REPLIES = "quick_replies"

RESPONSE_KEYS_TO_INTERPOLATE = [
    KEY_RESPONSES_TEXT,
    KEY_RESPONSES_IMAGE,
    KEY_RESPONSES_CUSTOM,
    KEY_RESPONSES_BUTTONS,
    KEY_RESPONSES_ATTACHMENT,
    KEY_RESPONSES_QUICK_REPLIES,
]

ALL_DOMAIN_KEYS = [
    KEY_SLOTS,
    KEY_FORMS,
    KEY_ACTIONS,
    KEY_ENTITIES,
    KEY_INTENTS,
    KEY_RESPONSES,
    KEY_E2E_ACTIONS,
    SESSION_CONFIG_KEY,
]

PREV_PREFIX = "prev_"

# State is a dictionary with keys (USER, PREVIOUS_ACTION, SLOTS, ACTIVE_LOOP)
# representing the origin of a SubState;
# the values are SubStates, that contain the information needed for featurization
SubStateValue = Union[Text, Tuple[Union[float, Text], ...]]
SubState = MutableMapping[Text, SubStateValue]
State = Dict[Text, SubState]

structlogger = structlog.get_logger(__name__)


class InvalidDomain(RasaException):
    """Exception that can be raised when domain is not valid."""


class ActionNotFoundException(ValueError, RasaException):
    """Raised when an action name could not be found."""


class SessionConfig(NamedTuple):
    """The Session Configuration."""

    session_expiration_time: float  # in minutes
    carry_over_slots: bool

    @staticmethod
    def default() -> "SessionConfig":
        """Returns the SessionConfig with the default values."""
        return SessionConfig(
            DEFAULT_SESSION_EXPIRATION_TIME_IN_MINUTES,
            DEFAULT_CARRY_OVER_SLOTS_TO_NEW_SESSION,
        )

    def are_sessions_enabled(self) -> bool:
        """Returns a boolean value depending on the value of session_expiration_time."""
        return self.session_expiration_time > 0

    def as_dict(self) -> Dict:
        """Return serialized `SessionConfig`."""
        return {
            "session_expiration_time": self.session_expiration_time,
            "carry_over_slots_to_new_session": self.carry_over_slots,
        }


@dataclass
class EntityProperties:
    """Class for keeping track of the properties of entities in the domain."""

    entities: List[Text]
    roles: Dict[Text, List[Text]]
    groups: Dict[Text, List[Text]]
    default_ignored_entities: List[Text]


class Domain:
    """The domain specifies the universe in which the bot's policy acts.

    A Domain subclass provides the actions the bot can take, the intents
    and entities it can recognise.
    """

    @classmethod
    def empty(cls) -> "Domain":
        """Returns empty Domain."""
        return Domain.from_dict({})

    @classmethod
    def load(cls, paths: Union[List[Union[Path, Text]], Text, Path]) -> "Domain":
        """Returns loaded Domain after merging all domain files."""
        if not paths:
            raise InvalidDomain(
                "No domain file was specified. Please specify a path "
                "to a valid domain file."
            )
        elif not isinstance(paths, list) and not isinstance(paths, set):
            paths = [paths]

        domain = Domain.empty()
        for path in paths:
            other = cls.from_path(path)
            domain = domain.merge(other)

        return domain

    @classmethod
    def from_path(cls, path: Union[Text, Path]) -> "Domain":
        """Loads the `Domain` from a path."""
        path = os.path.abspath(path)

        if os.path.isfile(path):
            domain = cls.from_file(path)
        elif os.path.isdir(path):
            domain = cls.from_directory(path)
        else:
            raise InvalidDomain(
                "Failed to load domain specification from '{}'. "
                "File not found!".format(os.path.abspath(path))
            )

        return domain

    @classmethod
    def from_file(cls, path: Text) -> "Domain":
        """Loads the `Domain` from a YAML file."""
        return cls.from_yaml(rasa.shared.utils.io.read_file(path), path)

    @classmethod
    def from_yaml(cls, yaml: Text, original_filename: Text = "") -> "Domain":
        """Loads the `Domain` from YAML text after validating it."""
        try:
            validate_raw_yaml_using_schema_file_with_responses(yaml, DOMAIN_SCHEMA_FILE)

            data = read_yaml(yaml)
            if not validate_training_data_format_version(data, original_filename):
                return Domain.empty()
            return cls.from_dict(data)
        except YamlException as e:
            e.filename = original_filename
            raise e

    @classmethod
    def from_dict(cls, data: Dict) -> "Domain":
        """Deserializes and creates domain.

        Args:
            data: The serialized domain.

        Returns:
            The instantiated `Domain` object.
        """
        responses = data.get(KEY_RESPONSES, {})

        domain_slots = data.get(KEY_SLOTS, {})
        if domain_slots:
            rasa.shared.core.slot_mappings.validate_slot_mappings(domain_slots)
        slots = cls.collect_slots(domain_slots)
        domain_actions = data.get(KEY_ACTIONS, [])
        actions = cls._collect_action_names(domain_actions)

        additional_arguments = {
            **data.get("config", {}),
            "actions_which_explicitly_need_domain": cls._collect_actions_which_explicitly_need_domain(  # noqa: E501
                domain_actions
            ),
        }
        session_config = cls._get_session_config(data.get(SESSION_CONFIG_KEY, {}))
        intents = data.get(KEY_INTENTS, {})

        forms = data.get(KEY_FORMS, {})
        _validate_forms(forms)

        return cls(
            intents=intents,
            entities=data.get(KEY_ENTITIES, {}),
            slots=slots,
            responses=responses,
            action_names=actions,
            forms=data.get(KEY_FORMS, {}),
            data=Domain._cleaned_data(data),
            action_texts=data.get(KEY_E2E_ACTIONS, []),
            session_config=session_config,
            **additional_arguments,
        )

    @staticmethod
    def _get_session_config(session_config: Dict) -> SessionConfig:
        session_expiration_time_min = session_config.get(SESSION_EXPIRATION_TIME_KEY)

        if session_expiration_time_min is None:
            session_expiration_time_min = DEFAULT_SESSION_EXPIRATION_TIME_IN_MINUTES

        carry_over_slots = session_config.get(
            CARRY_OVER_SLOTS_KEY, DEFAULT_CARRY_OVER_SLOTS_TO_NEW_SESSION
        )

        return SessionConfig(session_expiration_time_min, carry_over_slots)

    @classmethod
    def from_directory(cls, path: Text) -> "Domain":
        """Loads and merges multiple domain files recursively from a directory tree."""
        combined: Dict[Text, Any] = {}
        duplicates: List[Dict[Text, List[Text]]] = []

        for root, _, files in os.walk(path, followlinks=True):
            for file in files:

                full_path = os.path.join(root, file)
                if not Domain.is_domain_file(full_path):
                    continue

                # does the validation here only
                _ = Domain.from_file(full_path)

                other_dict = read_yaml(rasa.shared.utils.io.read_file(full_path))
                combined = Domain.merge_domain_dicts(other_dict, combined)
                duplicates.append(combined.pop("duplicates", {}))

        Domain._handle_duplicates_from_multiple_files(duplicates)

        domain = Domain.from_dict(combined)
        return domain

    @staticmethod
    def _handle_duplicates_from_multiple_files(
<<<<<<< HEAD
        duplicates_from_multiple_files: List[Dict[Text, List[Text]]]
=======
        duplicates_from_multiple_files: List[Dict[Text, List[Text]]],
>>>>>>> 18be3b17
    ) -> None:
        combined_duplicates: Dict[Text, List[Text]] = collections.defaultdict(list)

        for duplicates in duplicates_from_multiple_files:
            duplicates = rasa.shared.utils.common.clean_duplicates(duplicates)

            for key in duplicates.keys():
                combined_duplicates[key].extend(duplicates[key])

            # handle duplicated responses by raising an error
            duplicated_responses = combined_duplicates.pop(KEY_RESPONSES, [])
            Domain._handle_duplicate_responses(duplicated_responses)

            # warn about other duplicates
            warn_about_duplicates_found_during_domain_merging(combined_duplicates)

    @staticmethod
    def _handle_duplicate_responses(response_duplicates: List[Text]) -> None:
        if response_duplicates:
            for response in response_duplicates:
                structlogger.error(
                    "domain.duplicate_response",
                    response=response,
                    event_info=(
                        f"Response '{response}' is defined in multiple domains. "
                        f"Please make sure this response is only defined in one domain."
                    ),
                )
            print_error_and_exit(
                "Unable to merge domains due to duplicate responses in domain."
            )

    def merge(
        self,
        domain: Optional["Domain"],
        override: bool = False,
        ignore_warnings_about_duplicates: bool = False,
    ) -> "Domain":
        """Merges this domain dict with another one, combining their attributes.

        This method merges domain dicts, and ensures all attributes (like ``intents``,
        ``entities``, and ``actions``) are known to the Domain when the
        object is created.

        List attributes like ``intents`` and ``actions`` are deduped
        and merged. Single attributes are taken from `domain1` unless
        override is `True`, in which case they are taken from `domain2`.
        """
        if not domain or domain.is_empty():
            return self

        if self.is_empty():
            return domain

        combined = self.__class__.merge_domain_dicts(
            domain.as_dict(), self.as_dict(), override
        )

        duplicates = combined.pop("duplicates", {})

        if not ignore_warnings_about_duplicates:
            warn_about_duplicates_found_during_domain_merging(duplicates)

        return Domain.from_dict(combined)

    @staticmethod
    def merge_domain_dicts(
        domain_dict: Dict,
        combined: Dict,
        override: bool = False,
    ) -> Dict:
        """Combines two domain dictionaries."""
        if not domain_dict:
            return combined

        if not combined:
            return domain_dict

        if override:
            config = domain_dict.get("config", {})
            for key, val in config.items():
                combined["config"][key] = val

        if (
            override
            or combined.get(SESSION_CONFIG_KEY) == SessionConfig.default().as_dict()
            or combined.get(SESSION_CONFIG_KEY) is None
        ) and domain_dict.get(SESSION_CONFIG_KEY) not in [
            None,
            SessionConfig.default().as_dict(),
        ]:
            combined[SESSION_CONFIG_KEY] = domain_dict[SESSION_CONFIG_KEY]

        # remove existing forms from new actions
        for form in combined.get(KEY_FORMS, []):
            if form in domain_dict.get(KEY_ACTIONS, []):
                domain_dict[KEY_ACTIONS].remove(form)

        duplicates: Dict[Text, List[Text]] = {}

        merge_func_mappings: Dict[Text, Callable[..., Any]] = {
            KEY_INTENTS: rasa.shared.utils.common.merge_lists_of_dicts,
            KEY_ENTITIES: rasa.shared.utils.common.merge_lists_of_dicts,
            KEY_ACTIONS: rasa.shared.utils.common.merge_lists_of_dicts,
            KEY_E2E_ACTIONS: rasa.shared.utils.common.merge_lists,
            KEY_FORMS: rasa.shared.utils.common.merge_dicts,
            KEY_RESPONSES: rasa.shared.utils.common.merge_dicts,
            KEY_SLOTS: rasa.shared.utils.common.merge_dicts,
        }

        for key, merge_func in merge_func_mappings.items():
            duplicates[key] = rasa.shared.utils.common.extract_duplicates(
                combined.get(key, []), domain_dict.get(key, [])
            )

            default: Union[List[Any], Dict[Text, Any]] = (
                {} if merge_func == rasa.shared.utils.common.merge_dicts else []
            )

            combined[key] = merge_func(
                combined.get(key, default), domain_dict.get(key, default), override
            )

        if duplicates:
            combined.update({"duplicates": duplicates})

        return combined

    def _preprocess_domain_dict(
        self,
        data: Dict,
        store_entities_as_slots: bool,
        session_config: SessionConfig,
    ) -> Dict:
        data = self._add_default_keys_to_domain_dict(
            data,
            store_entities_as_slots,
            session_config,
        )
        data = self._sanitize_intents_in_domain_dict(data)

        return data

    @staticmethod
    def _add_default_keys_to_domain_dict(
        data: Dict,
        store_entities_as_slots: bool,
        session_config: SessionConfig,
    ) -> Dict:
        # add the config, session_config and training data version defaults
        # if not included in the original domain dict
        if "config" not in data and not store_entities_as_slots:
            data.update(
                {"config": {"store_entities_as_slots": store_entities_as_slots}}
            )

        if SESSION_CONFIG_KEY not in data:
            data.update(
                {
                    SESSION_CONFIG_KEY: {
                        SESSION_EXPIRATION_TIME_KEY: (
                            session_config.session_expiration_time
                        ),
                        CARRY_OVER_SLOTS_KEY: session_config.carry_over_slots,
                    }
                }
            )

        if KEY_TRAINING_DATA_FORMAT_VERSION not in data:
            data.update(
                {
                    KEY_TRAINING_DATA_FORMAT_VERSION: DoubleQuotedScalarString(
                        LATEST_TRAINING_DATA_FORMAT_VERSION
                    )
                }
            )

        return data

    @staticmethod
    def _reset_intent_flags(intent: Dict[Text, Any]) -> None:
        for intent_property in intent.values():
            if (
                USE_ENTITIES_KEY in intent_property.keys()
                and not intent_property[USE_ENTITIES_KEY]
            ):
                intent_property[USE_ENTITIES_KEY] = []
            if (
                IGNORE_ENTITIES_KEY in intent_property.keys()
                and not intent_property[IGNORE_ENTITIES_KEY]
            ):
                intent_property[IGNORE_ENTITIES_KEY] = []

    @staticmethod
    def _sanitize_intents_in_domain_dict(data: Dict[Text, Any]) -> Dict[Text, Any]:
        if not data.get(KEY_INTENTS):
            return data

        for intent in data.get(KEY_INTENTS, []):
            if isinstance(intent, dict):
                Domain._reset_intent_flags(intent)

        data[KEY_INTENTS] = Domain._sort_intent_names_alphabetical_order(
            intents=data.get(KEY_INTENTS)
        )

        return data

    @staticmethod
    def collect_slots(slot_dict: Dict[Text, Any]) -> List[Slot]:
        """Collects a list of slots from a dictionary."""
        slots = []
        # make a copy to not alter the input dictionary
        slot_dict = copy.deepcopy(slot_dict)
        # Don't sort the slots, see https://github.com/RasaHQ/rasa-x/issues/3900
        for slot_name in slot_dict:
            slot_type = slot_dict[slot_name].pop("type", None)
            slot_class = Slot.resolve_by_type(slot_type)

            if SLOT_MAPPINGS not in slot_dict[slot_name]:
                structlogger.debug(
                    "domain.collect_slots.no_mappings_defined",
                    event_info=(
                        f"Slot '{slot_name}' has no mappings defined. "
                        f"We will continue with an empty list of mappings."
                    ),
                )
                slot_dict[slot_name][SLOT_MAPPINGS] = []

            slot = slot_class(slot_name, **slot_dict[slot_name])
            slots.append(slot)
        return slots

    @staticmethod
    def _transform_intent_properties_for_internal_use(
        intent: Dict[Text, Any], entity_properties: EntityProperties
    ) -> Dict[Text, Any]:
        """Transforms the intent's parameters in a format suitable for internal use.

        When an intent is retrieved from the `domain.yml` file, it contains two
        parameters, the `use_entities` and the `ignore_entities` parameter.
        With the values of these two parameters the Domain class is updated, a new
        parameter is added to the intent called `used_entities` and the two
        previous parameters are deleted. This happens because internally only the
        parameter `used_entities` is needed to list all the entities that should be
        used for this intent.

        Args:
            intent: The intent as retrieved from the `domain.yml` file thus having two
                parameters, the `use_entities` and the `ignore_entities` parameter.
            entity_properties: Entity properties as provided by the domain file.

        Returns:
            The intent with the new format thus having only one parameter called
            `used_entities` since this is the expected format of the intent
            when used internally.
        """
        name, properties = next(iter(intent.items()))

        if properties:
            properties.setdefault(USE_ENTITIES_KEY, True)
        else:
            raise InvalidDomain(
                f"In the `domain.yml` file, the intent '{name}' cannot have value of"
                f" `{type(properties)}`. If you have placed a ':' character after the"
                f" intent's name without adding any additional parameters to this"
                f" intent then you would need to remove the ':' character. Please see"
                f" {rasa.shared.constants.DOCS_URL_DOMAINS} for more information on how"
                f" to correctly add `intents` in the `domain` and"
                f" {rasa.shared.constants.DOCS_URL_INTENTS} for examples on"
                f" when to use the ':' character after an intent's name."
            )

        properties.setdefault(
            IGNORE_ENTITIES_KEY, entity_properties.default_ignored_entities
        )
        if not properties[USE_ENTITIES_KEY]:  # this covers False, None and []
            properties[USE_ENTITIES_KEY] = []

        # `use_entities` is either a list of explicitly included entities
        # or `True` if all should be included
        # if the listed entities have a role or group label, concatenate the entity
        # label with the corresponding role or group label to make sure roles and
        # groups can also influence the dialogue predictions
        if properties[USE_ENTITIES_KEY] is True:
            included_entities = set(entity_properties.entities) - set(
                entity_properties.default_ignored_entities
            )
            included_entities.update(
                Domain.concatenate_entity_labels(entity_properties.roles)
            )
            included_entities.update(
                Domain.concatenate_entity_labels(entity_properties.groups)
            )
        else:
            included_entities = set(properties[USE_ENTITIES_KEY])
            for entity in list(included_entities):
                included_entities.update(
                    Domain.concatenate_entity_labels(entity_properties.roles, entity)
                )
                included_entities.update(
                    Domain.concatenate_entity_labels(entity_properties.groups, entity)
                )
        excluded_entities = set(properties[IGNORE_ENTITIES_KEY])
        for entity in list(excluded_entities):
            excluded_entities.update(
                Domain.concatenate_entity_labels(entity_properties.roles, entity)
            )
            excluded_entities.update(
                Domain.concatenate_entity_labels(entity_properties.groups, entity)
            )
        used_entities = list(included_entities - excluded_entities)
        used_entities.sort()

        # Only print warning for ambiguous configurations if entities were included
        # explicitly.
        explicitly_included = isinstance(properties[USE_ENTITIES_KEY], list)
        ambiguous_entities = included_entities.intersection(excluded_entities)
        if explicitly_included and ambiguous_entities:
            structlogger.warning(
                "domain.ambiguous_entities",
                intent=name,
                entities=ambiguous_entities,
                event_info=(
                    f"Entities: '{ambiguous_entities}' are "
                    f"explicitly included and excluded for "
                    f"intent '{name}'. Excluding takes precedence "
                    f"in this case. Please resolve that ambiguity."
                ),
                docs=f"{DOCS_URL_DOMAINS}",
            )

        properties[USED_ENTITIES_KEY] = used_entities
        del properties[USE_ENTITIES_KEY]
        del properties[IGNORE_ENTITIES_KEY]

        return intent

    @rasa.shared.utils.common.lazy_property
    def retrieval_intents(self) -> List[Text]:
        """List retrieval intents present in the domain."""
        return [
            intent
            for intent in self.intent_properties
            if self.intent_properties[intent].get(IS_RETRIEVAL_INTENT_KEY)
        ]

    @classmethod
    def collect_entity_properties(
        cls, domain_entities: List[Union[Text, Dict[Text, Any]]]
    ) -> EntityProperties:
        """Get entity properties for a domain from what is provided by a domain file.

        Args:
            domain_entities: The entities as provided by a domain file.

        Returns:
            An instance of EntityProperties.
        """
        entity_properties = EntityProperties([], {}, {}, [])
        for entity in domain_entities:
            if isinstance(entity, str):
                entity_properties.entities.append(entity)
            elif isinstance(entity, dict):
                for _entity, sub_labels in entity.items():
                    entity_properties.entities.append(_entity)
                    if sub_labels:
                        if ENTITY_ROLES_KEY in sub_labels:
                            entity_properties.roles[_entity] = sub_labels[
                                ENTITY_ROLES_KEY
                            ]
                        if ENTITY_GROUPS_KEY in sub_labels:
                            entity_properties.groups[_entity] = sub_labels[
                                ENTITY_GROUPS_KEY
                            ]
                        if (
                            ENTITY_FEATURIZATION_KEY in sub_labels
                            and sub_labels[ENTITY_FEATURIZATION_KEY] is False
                        ):
                            entity_properties.default_ignored_entities.append(_entity)
                    else:
                        raise InvalidDomain(
                            f"In the `domain.yml` file, the entity '{_entity}' cannot"
                            f" have value of `{type(sub_labels)}`. If you have placed a"
                            f" ':' character after the entity `{_entity}` without"
                            f" adding any additional parameters to this entity then you"
                            f" would need to remove the ':' character. Please see"
                            f" {rasa.shared.constants.DOCS_URL_DOMAINS} for more"
                            f" information on how to correctly add `entities` in the"
                            f" `domain` and {rasa.shared.constants.DOCS_URL_ENTITIES}"
                            f" for examples on when to use the ':' character after an"
                            f" entity's name."
                        )
            else:
                raise InvalidDomain(
                    f"Invalid domain. Entity is invalid, type of entity '{entity}' "
                    f"not supported: '{type(entity).__name__}'"
                )

        return entity_properties

    @classmethod
    def collect_intent_properties(
        cls,
        intents: List[Union[Text, Dict[Text, Any]]],
        entity_properties: EntityProperties,
    ) -> Dict[Text, Dict[Text, Union[bool, List]]]:
        """Get intent properties for a domain from what is provided by a domain file.

        Args:
            intents: The intents as provided by a domain file.
            entity_properties: Entity properties as provided by the domain file.

        Returns:
            The intent properties to be stored in the domain.
        """
        # make a copy to not alter the input argument
        intents = copy.deepcopy(intents)
        intent_properties: Dict[Text, Any] = {}
        duplicates = set()

        for intent in intents:
            intent_name, properties = cls._intent_properties(intent, entity_properties)

            if intent_name in intent_properties.keys():
                duplicates.add(intent_name)

            intent_properties.update(properties)

        if duplicates:
            raise InvalidDomain(
                f"Intents are not unique! Found multiple intents "
                f"with name(s) {sorted(duplicates)}. "
                f"Either rename or remove the duplicate ones."
            )

        cls._add_default_intents(intent_properties, entity_properties)

        return intent_properties

    @classmethod
    def _intent_properties(
        cls, intent: Union[Text, Dict[Text, Any]], entity_properties: EntityProperties
    ) -> Tuple[Text, Dict[Text, Any]]:
        if not isinstance(intent, dict):
            intent_name = intent
            intent = {
                intent_name: {
                    USE_ENTITIES_KEY: True,
                    IGNORE_ENTITIES_KEY: entity_properties.default_ignored_entities,
                }
            }
        else:
            intent_name = next(iter(intent.keys()))

        return (
            intent_name,
            cls._transform_intent_properties_for_internal_use(
                intent, entity_properties
            ),
        )

    @classmethod
    def _add_default_intents(
        cls,
        intent_properties: Dict[Text, Dict[Text, Union[bool, List]]],
        entity_properties: EntityProperties,
    ) -> None:
        for intent_name in rasa.shared.core.constants.DEFAULT_INTENTS:
            if intent_name not in intent_properties:
                _, properties = cls._intent_properties(intent_name, entity_properties)
                intent_properties.update(properties)

    def __init__(
        self,
        intents: Union[Set[Text], List[Text], List[Dict[Text, Any]]],
        entities: List[Union[Text, Dict[Text, Any]]],
        slots: List[Slot],
        responses: Dict[Text, List[Dict[Text, Any]]],
        action_names: List[Text],
        forms: Union[Dict[Text, Any], List[Text]],
        data: Dict,
        action_texts: Optional[List[Text]] = None,
        store_entities_as_slots: bool = True,
        session_config: SessionConfig = SessionConfig.default(),
        **kwargs: Any,
    ) -> None:
        """Create a `Domain`.

        Args:
            intents: Intent labels.
            entities: The names of entities which might be present in user messages.
            slots: Slots to store information during the conversation.
            responses: Bot responses. If an action with the same name is executed, it
                will send the matching response to the user.
            action_names: Names of custom actions.
            forms: Form names and their slot mappings.
            data: original domain dict representation.
            action_texts: End-to-End bot utterances from end-to-end stories.
            store_entities_as_slots: If `True` Rasa will automatically create `SlotSet`
                events for entities if there are slots with the same name as the entity.
            session_config: Configuration for conversation sessions. Conversations are
                restarted at the end of a session.
            kwargs: Additional arguments.
        """
        self.entity_properties = self.collect_entity_properties(entities)
        self.intent_properties = self.collect_intent_properties(
            intents, self.entity_properties
        )
        self.overridden_default_intents = self._collect_overridden_default_intents(
            intents
        )

        self.form_names, self.forms, overridden_form_actions = self._initialize_forms(
            forms
        )

        action_names += overridden_form_actions

        self.responses = responses

        self.action_texts = action_texts if action_texts is not None else []

        data_copy = copy.deepcopy(data)
        self._data = self._preprocess_domain_dict(
            data_copy,
            store_entities_as_slots,
            session_config,
        )

        self.session_config = session_config

        self._custom_actions = action_names
        self._actions_which_explicitly_need_domain = (
            kwargs.get("actions_which_explicitly_need_domain") or []
        )

        # only includes custom actions and utterance actions
        self.user_actions = self._combine_with_responses(action_names, responses)

        # includes all action names (custom, utterance, default actions and forms)
        # and action texts from end-to-end bot utterances
        self.action_names_or_texts = (
            self._combine_user_with_default_actions(self.user_actions)
            + [
                form_name
                for form_name in self.form_names
                if form_name not in self._custom_actions
            ]
            + self.action_texts
        )

        self._user_slots = copy.copy(slots)
        self.slots = slots
        self._add_default_slots()
        self.store_entities_as_slots = store_entities_as_slots
        self._check_domain_sanity()

    def __deepcopy__(self, memo: Optional[Dict[int, Any]]) -> "Domain":
        """Enables making a deep copy of the `Domain` using `copy.deepcopy`.

        See https://docs.python.org/3/library/copy.html#copy.deepcopy
        for more implementation.

        Args:
            memo: Optional dictionary of objects already copied during the current
            copying pass.

        Returns:
            A deep copy of the current domain.
        """
        domain_dict = self.as_dict()
        return self.__class__.from_dict(copy.deepcopy(domain_dict, memo))

    def count_conditional_response_variations(self) -> int:
        """Returns count of conditional response variations."""
        count = 0
        for response_variations in self.responses.values():
            for variation in response_variations:
                if RESPONSE_CONDITION in variation:
                    count += 1

        return count

    @staticmethod
    def _collect_overridden_default_intents(
        intents: Union[Set[Text], List[Text], List[Dict[Text, Any]]],
    ) -> List[Text]:
        """Collects the default intents overridden by the user.

        Args:
            intents: User-provided intents.

        Returns:
            User-defined intents that are default intents.
        """
        intent_names: Set[Text] = {
            next(iter(intent.keys())) if isinstance(intent, dict) else intent
            for intent in intents
        }
        return sorted(
            intent_names.intersection(set(rasa.shared.core.constants.DEFAULT_INTENTS))
        )

    @staticmethod
    def _initialize_forms(
        forms: Dict[Text, Any],
    ) -> Tuple[List[Text], Dict[Text, Any], List[Text]]:
        """Retrieves the initial values for the Domain's form fields.

        Args:
            forms: Parsed content of the `forms` section in the domain.

        Returns:
            The form names, a mapping of form names and required slots, and custom
            actions.
            Returning custom actions for each forms means that Rasa Open Source should
            not use the default `FormAction` for the forms, but rather a custom action
            for it. This can e.g. be used to run the deprecated Rasa Open Source 1
            `FormAction` which is implemented in the Rasa SDK.
        """
        for form_name, form_data in forms.items():
            if form_data is not None and REQUIRED_SLOTS_KEY not in form_data:
                forms[form_name] = {REQUIRED_SLOTS_KEY: form_data}
        return list(forms.keys()), forms, []

    def __hash__(self) -> int:
        """Returns a unique hash for the domain."""
        return int(self.fingerprint(), 16)

    def fingerprint(self) -> Text:
        """Returns a unique hash for the domain which is stable across python runs.

        Returns:
            fingerprint of the domain
        """
        self_as_dict = self.as_dict()
        transformed_intents: List[Text] = []
        for intent in self_as_dict.get(KEY_INTENTS, []):
            if isinstance(intent, dict):
                transformed_intents.append(*intent.keys())
            elif isinstance(intent, str):
                transformed_intents.append(intent)

        self_as_dict[KEY_INTENTS] = sorted(transformed_intents)
        self_as_dict[KEY_ACTIONS] = self.action_names_or_texts
        return rasa.shared.utils.io.get_dictionary_fingerprint(self_as_dict)

    @staticmethod
    def _sort_intent_names_alphabetical_order(
        intents: List[Union[Text, Dict]],
    ) -> List[Union[Text, Dict]]:
        def sort(elem: Union[Text, Dict]) -> Union[Text, Dict]:
            if isinstance(elem, dict):
                return next(iter(elem.keys()))
            elif isinstance(elem, str):
                return elem

        sorted_intents = sorted(intents, key=sort)
        return sorted_intents

    @rasa.shared.utils.common.lazy_property
    def user_actions_and_forms(self) -> List[Text]:
        """Returns combination of user actions and forms."""
        return self.user_actions + self.form_names

    @rasa.shared.utils.common.lazy_property
    def num_actions(self) -> int:
        """Returns the number of available actions."""
        # noinspection PyTypeChecker
        return len(self.action_names_or_texts)

    @rasa.shared.utils.common.lazy_property
    def num_states(self) -> int:
        """Number of used input states for the action prediction."""
        return len(self.input_states)

    @rasa.shared.utils.common.lazy_property
    def retrieval_intent_responses(self) -> Dict[Text, List[Dict[Text, Any]]]:
        """Return only the responses which are defined for retrieval intents."""
        return dict(
            filter(
                lambda intent_response: self.is_retrieval_intent_response(
                    intent_response
                ),
                self.responses.items(),
            )
        )

    @staticmethod
    def is_retrieval_intent_response(
        response: Tuple[Text, List[Dict[Text, Any]]],
    ) -> bool:
        """Check if the response is for a retrieval intent.

        These responses have a `/` symbol in their name. Use that to filter them from
        the rest.
        """
        return RESPONSE_IDENTIFIER_DELIMITER in response[0]

    def _add_default_slots(self) -> None:
        """Sets up the default slots and slot values for the domain."""
        self._add_requested_slot()
        self._add_flow_slots()
        self._add_knowledge_base_slots()
        self._add_categorical_slot_default_value()
        self._add_session_metadata_slot()

    def _add_categorical_slot_default_value(self) -> None:
        """Add a default value to all categorical slots.

        All unseen values found for the slot will be mapped to this default value
        for featurization.
        """
        for slot in [s for s in self.slots if isinstance(s, CategoricalSlot)]:
            slot.add_default_value()

    def _add_flow_slots(self) -> None:
        """Adds the slots needed for the conversation flows."""
        from rasa.shared.core.constants import FLOW_SLOT_NAMES

        slot_names = [slot.name for slot in self.slots]

        for flow_slot in FLOW_SLOT_NAMES:
            if flow_slot not in slot_names:
                self.slots.append(
                    AnySlot(
                        flow_slot,
                        mappings=[],
                        influence_conversation=False,
                        is_builtin=True,
                    )
                )
            else:
                # TODO: in the future we need to prevent this entirely.
                structlogger.error(
                    "domain.add_flow_slots.slot_reserved_for_internal_usage",
                    event_info=(
                        f"Slot {flow_slot} is reserved for Rasa internal usage, "
                        f"but it already exists. This might lead to bad outcomes."
                    ),
                )

    def _add_requested_slot(self) -> None:
        """Add a slot called `requested_slot` to the list of slots.

        The value of this slot will hold the name of the slot which the user
        needs to fill in next (either explicitly or implicitly) as part of a form.
        """
        if self.form_names and rasa.shared.core.constants.REQUESTED_SLOT not in [
            slot.name for slot in self.slots
        ]:
            self.slots.append(
                TextSlot(
                    rasa.shared.core.constants.REQUESTED_SLOT,
                    mappings=[],
                    influence_conversation=False,
                    is_builtin=True,
                )
            )

    def _add_knowledge_base_slots(self) -> None:
        """Add slots for the knowledge base action to slots.

        Slots are only added if the default knowledge base action name is present.

        As soon as the knowledge base action is not experimental anymore, we should
        consider creating a new section in the domain file dedicated to knowledge
        base slots.
        """
        if (
            rasa.shared.core.constants.DEFAULT_KNOWLEDGE_BASE_ACTION
            in self.action_names_or_texts
        ):
            structlogger.warning(
                "domain.add_knowledge_base_slots.use_of_experimental_feature",
                event_info=(
                    "You are using an experimental feature: Action '{}'!".format(
                        rasa.shared.core.constants.DEFAULT_KNOWLEDGE_BASE_ACTION
                    )
                ),
            )
            slot_names = [slot.name for slot in self.slots]
            for slot in KNOWLEDGE_BASE_SLOT_NAMES:
                if slot not in slot_names:
                    self.slots.append(
                        TextSlot(
                            slot,
                            mappings=[],
                            influence_conversation=False,
                            is_builtin=True,
                        )
                    )

    def _add_session_metadata_slot(self) -> None:
        self.slots.append(
            AnySlot(
                rasa.shared.core.constants.SESSION_START_METADATA_SLOT,
                mappings=[],
                is_builtin=True,
            )
        )

    def index_for_action(self, action_name: Text) -> int:
        """Looks up which action index corresponds to this action name."""
        try:
            return self.action_names_or_texts.index(action_name)
        except ValueError:
            self.raise_action_not_found_exception(action_name)

    def raise_action_not_found_exception(self, action_name_or_text: Text) -> NoReturn:
        """Raises exception if action name or text not part of the domain or stories.

        Args:
            action_name_or_text: Name of an action or its text in case it's an
                end-to-end bot utterance.

        Raises:
            ActionNotFoundException: If `action_name_or_text` are not part of this
                domain.
        """
        action_names = "\n".join([f"\t - {a}" for a in self.action_names_or_texts])
        raise ActionNotFoundException(
            f"Cannot access action '{action_name_or_text}', "
            f"as that name is not a registered "
            f"action for this domain. "
            f"Available actions are: \n{action_names}"
        )

    # noinspection PyTypeChecker
    @rasa.shared.utils.common.lazy_property
    def slot_states(self) -> List[Text]:
        """Returns all available slot state strings."""
        return [
            f"{slot.name}_{feature_index}"
            for slot in self.slots
            for feature_index in range(0, slot.feature_dimensionality())
        ]

    # noinspection PyTypeChecker
    @rasa.shared.utils.common.lazy_property
    def entity_states(self) -> List[Text]:
        """Returns all available entity state strings."""
        entity_states = copy.deepcopy(self.entities)
        entity_states.extend(
            Domain.concatenate_entity_labels(self.entity_properties.roles)
        )
        entity_states.extend(
            Domain.concatenate_entity_labels(self.entity_properties.groups)
        )

        return entity_states

    @staticmethod
    def concatenate_entity_labels(
        entity_labels: Dict[Text, List[Text]], entity: Optional[Text] = None
    ) -> List[Text]:
        """Concatenates the given entity labels with their corresponding sub-labels.

        If a specific entity label is given, only this entity label will be
        concatenated with its corresponding sub-labels.

        Args:
            entity_labels: A map of an entity label to its sub-label list.
            entity: If present, only this entity will be considered.

        Returns:
            A list of labels.
        """
        if entity is not None and entity not in entity_labels:
            return []

        if entity:
            return [
                f"{entity}"
                f"{rasa.shared.core.constants.ENTITY_LABEL_SEPARATOR}"
                f"{sub_label}"
                for sub_label in entity_labels[entity]
            ]

        return [
            f"{entity_label}"
            f"{rasa.shared.core.constants.ENTITY_LABEL_SEPARATOR}"
            f"{entity_sub_label}"
            for entity_label, entity_sub_labels in entity_labels.items()
            for entity_sub_label in entity_sub_labels
        ]

    @rasa.shared.utils.common.lazy_property
    def input_state_map(self) -> Dict[Text, int]:
        """Provide a mapping from state names to indices."""
        return {f: i for i, f in enumerate(self.input_states)}

    @rasa.shared.utils.common.lazy_property
    def input_states(self) -> List[Text]:
        """Returns all available states."""
        return (
            self.intents
            + self.entity_states
            + self.slot_states
            + self.action_names_or_texts
            + self.form_names
        )

    def _get_featurized_entities(self, latest_message: UserUttered) -> Set[Text]:
        """Gets the names of all entities that are present and wanted in the message.

        Wherever an entity has a role or group specified as well, an additional role-
        or group-specific entity name is added.
        """
        intent_name = latest_message.intent.get(INTENT_NAME_KEY)
        intent_config = self.intent_config(intent_name)
        entities = latest_message.entities

        # If Entity Roles and Groups is used, we also need to make sure the roles and
        # groups get featurized. We concatenate the entity label with the role/group
        # label using a special separator to make sure that the resulting label is
        # unique (as you can have the same role/group label for different entities).
        entity_names_basic = set(
            entity["entity"] for entity in entities if "entity" in entity.keys()
        )
        entity_names_roles = set(
            f"{entity['entity']}"
            f"{rasa.shared.core.constants.ENTITY_LABEL_SEPARATOR}{entity['role']}"
            for entity in entities
            if "entity" in entity.keys() and "role" in entity.keys()
        )
        entity_names_groups = set(
            f"{entity['entity']}"
            f"{rasa.shared.core.constants.ENTITY_LABEL_SEPARATOR}{entity['group']}"
            for entity in entities
            if "entity" in entity.keys() and "group" in entity.keys()
        )
        entity_names = entity_names_basic.union(entity_names_roles, entity_names_groups)

        # the USED_ENTITIES_KEY of an intent also contains the entity labels and the
        # concatenated entity labels with their corresponding roles and groups labels
        wanted_entities = set(intent_config.get(USED_ENTITIES_KEY, entity_names))

        return entity_names.intersection(wanted_entities)

    def _get_user_sub_state(self, tracker: "DialogueStateTracker") -> SubState:
        """Turns latest UserUttered event into a substate.

        The substate will contain intent, text, and entities (if any are present).

        Args:
            tracker: dialog state tracker containing the dialog so far
        Returns:
            a dictionary containing intent, text and set entities
        """
        # proceed with values only if the user of a bot have done something
        # at the previous step i.e., when the state is not empty.
        latest_message = tracker.latest_message
        if not latest_message or latest_message.is_empty():
            return {}

        sub_state = cast(SubState, latest_message.as_sub_state())

        # Filter entities based on intent config. We need to convert the set into a
        # tuple because sub_state will be later transformed into a frozenset (so it can
        # be hashed for deduplication).
        entities = tuple(
            self._get_featurized_entities(latest_message).intersection(
                set(sub_state.get(ENTITIES, ()))
            )
        )
        # Sort entities so that any derived state representation is consistent across
        # runs and invariant to the order in which the entities for an utterance are
        # listed in data files.
        entities = tuple(sorted(entities))

        if entities:
            sub_state[ENTITIES] = entities
        else:
            sub_state.pop(ENTITIES, None)

        return sub_state

    @staticmethod
    def _get_slots_sub_state(
        tracker: "DialogueStateTracker", omit_unset_slots: bool = False
    ) -> SubState:
        """Sets all set slots with the featurization of the stored value.

        Args:
            tracker: dialog state tracker containing the dialog so far
            omit_unset_slots: If `True` do not include the initial values of slots.

        Returns:
            a mapping of slot names to their featurization
        """
        slots: SubState = {}
        for slot_name, slot in tracker.slots.items():
            # If the slot doesn't influence conversations, slot.as_feature() will return
            # a result that evaluates to False, meaning that the slot shouldn't be
            # included in featurised sub-states.
            # Note that this condition checks if the slot itself is None. An unset slot
            # will be a Slot object and its `value` attribute will be None.
            if slot is not None and slot.as_feature():
                if omit_unset_slots and not slot.has_been_set:
                    continue
                if slot.value == rasa.shared.core.constants.SHOULD_NOT_BE_SET:
                    slots[slot_name] = rasa.shared.core.constants.SHOULD_NOT_BE_SET
                elif any(slot.as_feature()):
                    # Only include slot in featurised sub-state if the slot is not
                    # unset, i.e. is set to some actual value and has been successfully
                    # featurized, and hence has at least one non-zero feature.
                    slots[slot_name] = tuple(slot.as_feature())
        return slots

    @staticmethod
    def _get_prev_action_sub_state(
        tracker: "DialogueStateTracker",
    ) -> Optional[Dict[Text, Text]]:
        """Turn the previous taken action into a state name.

        Args:
            tracker: dialog state tracker containing the dialog so far
        Returns:
            a dictionary with the information on latest action
        """
        return tracker.latest_action

    @staticmethod
    def _get_active_loop_sub_state(
        tracker: "DialogueStateTracker",
    ) -> Dict[Text, Optional[Text]]:
        """Turn tracker's active loop into a state name.

        Args:
            tracker: dialog state tracker containing the dialog so far
        Returns:
            a dictionary mapping "name" to active loop name if present
        """
        # we don't use tracker.active_loop_name
        # because we need to keep should_not_be_set
        if tracker.active_loop:
            return {rasa.shared.core.constants.LOOP_NAME: tracker.active_loop.name}
        else:
            return {}

    @staticmethod
    def _clean_state(state: State) -> State:
        return {
            state_type: sub_state
            for state_type, sub_state in state.items()
            if sub_state
        }

    def get_active_state(
        self, tracker: "DialogueStateTracker", omit_unset_slots: bool = False
    ) -> State:
        """Given a dialogue tracker, makes a representation of current dialogue state.

        Args:
            tracker: dialog state tracker containing the dialog so far
            omit_unset_slots: If `True` do not include the initial values of slots.

        Returns:
            A representation of the dialogue's current state.
        """
        state = {
            rasa.shared.core.constants.USER: self._get_user_sub_state(tracker),
            rasa.shared.core.constants.SLOTS: self._get_slots_sub_state(
                tracker, omit_unset_slots=omit_unset_slots
            ),
            rasa.shared.core.constants.PREVIOUS_ACTION: self._get_prev_action_sub_state(
                tracker
            ),
            rasa.shared.core.constants.ACTIVE_LOOP: self._get_active_loop_sub_state(
                tracker
            ),
        }
        return self._clean_state(state)

    @staticmethod
    def _remove_rule_only_features(
        state: State, rule_only_data: Optional[Dict[Text, Any]]
    ) -> None:
        if not rule_only_data:
            return

        rule_only_slots = rule_only_data.get(
            rasa.shared.core.constants.RULE_ONLY_SLOTS, []
        )
        rule_only_loops = rule_only_data.get(
            rasa.shared.core.constants.RULE_ONLY_LOOPS, []
        )

        # remove slots which only occur in rules but not in stories
        if rule_only_slots:
            for slot in rule_only_slots:
                state.get(rasa.shared.core.constants.SLOTS, {}).pop(slot, None)
        # remove active loop which only occur in rules but not in stories
        if (
            rule_only_loops
            and state.get(rasa.shared.core.constants.ACTIVE_LOOP, {}).get(
                rasa.shared.core.constants.LOOP_NAME
            )
            in rule_only_loops
        ):
            del state[rasa.shared.core.constants.ACTIVE_LOOP]

    @staticmethod
    def _substitute_rule_only_user_input(state: State, last_ml_state: State) -> None:
        if not rasa.shared.core.trackers.is_prev_action_listen_in_state(state):
            if not last_ml_state.get(rasa.shared.core.constants.USER) and state.get(
                rasa.shared.core.constants.USER
            ):
                del state[rasa.shared.core.constants.USER]
            elif last_ml_state.get(rasa.shared.core.constants.USER):
                state[rasa.shared.core.constants.USER] = last_ml_state[
                    rasa.shared.core.constants.USER
                ]

    def states_for_tracker_history(
        self,
        tracker: "DialogueStateTracker",
        omit_unset_slots: bool = False,
        ignore_rule_only_turns: bool = False,
        rule_only_data: Optional[Dict[Text, Any]] = None,
    ) -> List[State]:
        """List of states for each state of the trackers history.

        Args:
            tracker: Dialogue state tracker containing the dialogue so far.
            omit_unset_slots: If `True` do not include the initial values of slots.
            ignore_rule_only_turns: If True ignore dialogue turns that are present
                only in rules.
            rule_only_data: Slots and loops,
                which only occur in rules but not in stories.

        Return:
            A list of states.
        """
        states: List[State] = []
        last_ml_action_sub_state = None
        turn_was_hidden = False
        for tr, hide_rule_turn in tracker.generate_all_prior_trackers():
            if ignore_rule_only_turns:
                # remember previous ml action based on the last non hidden turn
                # we need this to override previous action in the ml state
                if not turn_was_hidden:
                    last_ml_action_sub_state = self._get_prev_action_sub_state(tr)

                # followup action or happy path loop prediction
                # don't change the fact whether dialogue turn should be hidden
                if (
                    not tr.followup_action
                    and not tr.latest_action_name == tr.active_loop_name
                ):
                    turn_was_hidden = hide_rule_turn

                if turn_was_hidden:
                    continue

            state = self.get_active_state(tr, omit_unset_slots=omit_unset_slots)

            if ignore_rule_only_turns:
                # clean state from only rule features
                self._remove_rule_only_features(state, rule_only_data)
                # make sure user input is the same as for previous state
                # for non action_listen turns
                if states:
                    self._substitute_rule_only_user_input(state, states[-1])
                # substitute previous rule action with last_ml_action_sub_state
                if last_ml_action_sub_state:
                    # FIXME: better type annotation for `State` would require
                    # a larger refactoring (e.g. switch to dataclass)
                    state[rasa.shared.core.constants.PREVIOUS_ACTION] = cast(
                        SubState,
                        last_ml_action_sub_state,
                    )

            states.append(self._clean_state(state))

        return states

    def slots_for_entities(self, entities: List[Dict[Text, Any]]) -> List[SlotSet]:
        """Creates slot events for entities if from_entity mapping matches.

        Args:
            entities: The list of entities.

        Returns:
            A list of `SlotSet` events.
        """
        if self.store_entities_as_slots:
            slot_events = []

            for slot in self.slots:
                matching_entities = []

                for mapping in slot.mappings:
                    mapping_conditions = mapping.get(MAPPING_CONDITIONS)
                    if mapping[MAPPING_TYPE] != str(SlotMappingType.FROM_ENTITY) or (
                        mapping_conditions
                        and mapping_conditions[0].get(ACTIVE_LOOP) is not None
                    ):
                        continue

                    for entity in entities:
                        if (
                            entity.get(ENTITY_ATTRIBUTE_TYPE)
                            == mapping.get(ENTITY_ATTRIBUTE_TYPE)
                            and entity.get(ENTITY_ATTRIBUTE_ROLE)
                            == mapping.get(ENTITY_ATTRIBUTE_ROLE)
                            and entity.get(ENTITY_ATTRIBUTE_GROUP)
                            == mapping.get(ENTITY_ATTRIBUTE_GROUP)
                        ):
                            matching_entities.append(entity.get("value"))

                if matching_entities:
                    if isinstance(slot, ListSlot):
                        slot_events.append(SlotSet(slot.name, matching_entities))
                    else:
                        slot_events.append(SlotSet(slot.name, matching_entities[-1]))

            return slot_events
        else:
            return []

    def persist_specification(self, model_path: Text) -> None:
        """Persist the domain specification to storage."""
        domain_spec_path = os.path.join(model_path, "domain.json")
        rasa.shared.utils.io.create_directory_for_file(domain_spec_path)

        metadata = {"states": self.input_states}
        rasa.shared.utils.io.dump_obj_as_json_to_file(domain_spec_path, metadata)

    @classmethod
    def load_specification(cls, path: Text) -> Dict[Text, Any]:
        """Load a domains specification from a dumped model directory."""
        metadata_path = os.path.join(path, "domain.json")

        return json.loads(rasa.shared.utils.io.read_file(metadata_path))

    def compare_with_specification(self, path: Text) -> bool:
        """Compare the domain spec of the current and the loaded domain.

        Throws exception if the loaded domain specification is different
        to the current domain are different.
        """
        loaded_domain_spec = self.load_specification(path)
        states = loaded_domain_spec["states"]

        if set(states) != set(self.input_states):
            missing = ",".join(set(states) - set(self.input_states))
            additional = ",".join(set(self.input_states) - set(states))
            raise InvalidDomain(
                f"Domain specification has changed. "
                f"You MUST retrain the policy. "
                f"Detected mismatch in domain specification. "
                f"The following states have been \n"
                f"\t - removed: {missing} \n"
                f"\t - added:   {additional} "
            )
        else:
            return True

    def as_dict(self) -> Dict[Text, Any]:
        """Return serialized `Domain`."""
        return self._data

    @staticmethod
    def get_responses_with_multilines(
        responses: Dict[Text, List[Dict[Text, Any]]],
    ) -> Dict[Text, List[Dict[Text, Any]]]:
        """Returns `responses` with preserved multilines in the `text` key.

        Args:
            responses: Original `responses`.

        Returns:
            `responses` with preserved multilines in the `text` key.
        """
        from ruamel.yaml.scalarstring import LiteralScalarString

        final_responses = responses.copy()
        for utter_action, examples in final_responses.items():
            for i, example in enumerate(examples):
                response_text = example.get(KEY_RESPONSES_TEXT, "")
                if not response_text or "\n" not in response_text:
                    continue
                # Has new lines, use `LiteralScalarString`
                final_responses[utter_action][i][KEY_RESPONSES_TEXT] = (
                    LiteralScalarString(response_text)
                )

        return final_responses

    @staticmethod
    def _cleaned_data(data: Dict[Text, Any]) -> Dict[Text, Any]:
        """Remove empty and redundant keys from merged domain dict.

        Returns:
            A cleaned dictionary version of the domain.
        """
        return {
            key: val
            for key, val in data.items()
            if val != {} and val != [] and val is not None
        }

    def persist(self, filename: Union[Text, Path]) -> None:
        """Write domain to a file."""
        as_yaml = self.as_yaml()
        rasa.shared.utils.io.write_text_file(as_yaml, filename)

    def as_yaml(self) -> Text:
        """Dump the `Domain` object as a YAML string.

        This function preserves the orders of the keys in the domain.

        Returns:
            A string in YAML format representing the domain.
        """
        # setting the `version` key first so that it appears at the top of YAML files
        # thanks to the `should_preserve_key_order` argument
        # of `dump_obj_as_yaml_to_string`
        domain_data: Dict[Text, Any] = {
            KEY_TRAINING_DATA_FORMAT_VERSION: DoubleQuotedScalarString(
                LATEST_TRAINING_DATA_FORMAT_VERSION
            )
        }

        domain_data.update(self.as_dict())

        if domain_data.get(KEY_RESPONSES, {}):
            domain_data[KEY_RESPONSES] = self.get_responses_with_multilines(
                domain_data[KEY_RESPONSES]
            )

        return dump_obj_as_yaml_to_string(domain_data, should_preserve_key_order=True)

    def intent_config(self, intent_name: Text) -> Dict[Text, Any]:
        """Return the configuration for an intent."""
        return self.intent_properties.get(intent_name, {})

    @rasa.shared.utils.common.lazy_property
    def intents(self) -> List[Text]:
        """Returns sorted list of intents."""
        return sorted(self.intent_properties.keys())

    @rasa.shared.utils.common.lazy_property
    def entities(self) -> List[Text]:
        """Returns sorted list of entities."""
        return sorted(self.entity_properties.entities)

    @property
    def _slots_for_domain_warnings(self) -> List[Text]:
        """Fetch names of slots that are used in domain warnings.

        Excludes slots which aren't featurized.
        """
        return [slot.name for slot in self._user_slots if slot.influence_conversation]

    @property
    def _actions_for_domain_warnings(self) -> List[Text]:
        """Fetch names of actions that are used in domain warnings.

        Includes user and form actions, but excludes those that are default actions.
        """
        return [
            action
            for action in self.user_actions_and_forms
            if action not in rasa.shared.core.constants.DEFAULT_ACTION_NAMES
        ]

    @staticmethod
    def _get_symmetric_difference(
        domain_elements: Union[List[Text], Set[Text]],
        training_data_elements: Optional[Union[List[Text], Set[Text]]],
    ) -> Dict[Text, Set[Text]]:
        """Gets the symmetric difference between two sets.

        One set represents domain elements and the other one is a set of training
        data elements.

        Returns a dictionary containing a list of items found in the `domain_elements`
        but not in `training_data_elements` at key `in_domain`, and a list of items
        found in `training_data_elements` but not in `domain_elements` at key
        `in_training_data_set`.
        """
        if training_data_elements is None:
            training_data_elements = set()

        in_domain_diff = set(domain_elements) - set(training_data_elements)
        in_training_data_diff = set(training_data_elements) - set(domain_elements)

        return {"in_domain": in_domain_diff, "in_training_data": in_training_data_diff}

    @staticmethod
    def _combine_with_responses(
        actions: List[Text], responses: Dict[Text, Any]
    ) -> List[Text]:
        """Combines actions with utter actions listed in responses section."""
        unique_utter_actions = [
            action for action in sorted(list(responses.keys())) if action not in actions
        ]
        return actions + unique_utter_actions

    @staticmethod
    def _combine_user_with_default_actions(user_actions: List[Text]) -> List[Text]:
        # remove all user actions that overwrite default actions
        # this logic is a bit reversed, you'd think that we should remove
        # the action name from the default action names if the user overwrites
        # the action, but there are some locations in the code where we
        # implicitly assume that e.g. "action_listen" is always at location
        # 0 in this array. to keep it that way, we remove the duplicate
        # action names from the users list instead of the defaults
        unique_user_actions = [
            action
            for action in user_actions
            if action not in rasa.shared.core.constants.DEFAULT_ACTION_NAMES
        ]
        return rasa.shared.core.constants.DEFAULT_ACTION_NAMES + unique_user_actions

    def domain_warnings(
        self,
        intents: Optional[Union[List[Text], Set[Text]]] = None,
        entities: Optional[Union[List[Text], Set[Text]]] = None,
        actions: Optional[Union[List[Text], Set[Text]]] = None,
        slots: Optional[Union[List[Text], Set[Text]]] = None,
    ) -> Dict[Text, Dict[Text, Set[Text]]]:
        """Generate domain warnings from intents, entities, actions and slots.

        Returns a dictionary with entries for `intent_warnings`,
        `entity_warnings`, `action_warnings` and `slot_warnings`. Excludes domain slots
        from domain warnings in case they are not featurized.
        """
        intent_warnings = self._get_symmetric_difference(self.intents, intents)
        entity_warnings = self._get_symmetric_difference(self.entities, entities)
        action_warnings = self._get_symmetric_difference(
            self._actions_for_domain_warnings, actions
        )
        slot_warnings = self._get_symmetric_difference(
            self._slots_for_domain_warnings, slots
        )

        return {
            "intent_warnings": intent_warnings,
            "entity_warnings": entity_warnings,
            "action_warnings": action_warnings,
            "slot_warnings": slot_warnings,
        }

    def _check_domain_sanity(self) -> None:
        """Make sure the domain is properly configured.

        If the domain contains any duplicate slots, intents, actions
        or entities, an InvalidDomain error is raised.  This error
        is also raised when intent-action mappings are incorrectly
        named or a response is missing.
        """

        def get_duplicates(my_items: Iterable[Any]) -> List[Any]:
            """Returns a list of duplicate items in my_items."""
            return [
                item
                for item, count in collections.Counter(my_items).items()
                if count > 1
            ]

        def check_mappings(
            intent_properties: Dict[Text, Dict[Text, Union[bool, List]]],
        ) -> List[Tuple[Text, Text]]:
            """Checks whether intent-action mappings use valid action names or texts."""
            incorrect = []
            for intent, properties in intent_properties.items():
                if "triggers" in properties:
                    triggered_action = properties.get("triggers")
                    if triggered_action not in self.action_names_or_texts:
                        incorrect.append((intent, str(triggered_action)))
            return incorrect

        def get_exception_message(
            duplicates: Optional[List[Tuple[List[Text], Text]]] = None,
            mappings: Optional[List[Tuple[Text, Text]]] = None,
        ) -> Text:
            """Return a message given a list of error locations."""
            message = ""
            if duplicates:
                message += get_duplicate_exception_message(duplicates)
            if mappings:
                if message:
                    message += "\n"
                message += get_mapping_exception_message(mappings)
            return message

        def get_mapping_exception_message(mappings: List[Tuple[Text, Text]]) -> Text:
            """Return a message given a list of duplicates."""
            message = ""
            for name, action_name in mappings:
                if message:
                    message += "\n"
                message += (
                    "Intent '{}' is set to trigger action '{}', which is "
                    "not defined in the domain.".format(name, action_name)
                )
            return message

        def get_duplicate_exception_message(
            duplicates: List[Tuple[List[Text], Text]],
        ) -> Text:
            """Return a message given a list of duplicates."""
            message = ""
            for d, name in duplicates:
                if d:
                    if message:
                        message += "\n"
                    message += (
                        f"Duplicate {name} in domain. "
                        f"These {name} occur more than once in "
                        f"the domain: '{', '.join(d)}'."
                    )
            return message

        duplicate_actions = get_duplicates(self.action_names_or_texts)
        duplicate_slots = get_duplicates([s.name for s in self.slots])
        duplicate_entities = get_duplicates(self.entities)
        incorrect_mappings = check_mappings(self.intent_properties)

        if (
            duplicate_actions
            or duplicate_slots
            or duplicate_entities
            or incorrect_mappings
        ):
            raise InvalidDomain(
                get_exception_message(
                    [
                        (duplicate_actions, KEY_ACTIONS),
                        (duplicate_slots, KEY_SLOTS),
                        (duplicate_entities, KEY_ENTITIES),
                    ],
                    incorrect_mappings,
                )
            )

    @property
    def utterances_for_response(self) -> Set[Text]:
        """Returns utterance set which should have a response.

        Will filter out utterances which are subintent (retrieval intent) types.
        eg. if actions have ['utter_chitchat', 'utter_chitchat/greet'], this
        will only return ['utter_chitchat/greet'] as only that will need a
        response.
        """
        utterances = set()
        subintent_parents = set()
        for action in self.action_names_or_texts:
            if not action.startswith(rasa.shared.constants.UTTER_PREFIX):
                continue
            action_parent_split = action.split(RESPONSE_IDENTIFIER_DELIMITER)
            if len(action_parent_split) == 2:
                action_parent = action_parent_split[0]
                subintent_parents.add(action_parent)
            utterances.add(action)
        return utterances - subintent_parents

    def check_missing_responses(self) -> None:
        """Warn user of utterance names which have no specified response."""
        missing_responses = self.utterances_for_response - set(self.responses)

        for response in missing_responses:
            structlogger.warning(
                "domain.check_missing_response",
                response=response,
                event_info=(
                    f"Action '{response}' is listed as a "
                    f"response action in the domain file, but there is "
                    f"no matching response defined. Please check your domain."
                ),
                docs=DOCS_URL_RESPONSES,
            )

    def is_empty(self) -> bool:
        """Check whether the domain is empty."""
        return self.as_dict() == Domain.empty().as_dict()

    @staticmethod
    def is_domain_file(filename: Union[Text, Path]) -> bool:
        """Checks whether the given file path is a Rasa domain file.

        Args:
            filename: Path of the file which should be checked.

        Returns:
            `True` if it's a domain file, otherwise `False`.

        Raises:
            YamlException: if the file seems to be a YAML file (extension) but
                can not be read / parsed.
        """
        from rasa.shared.data import is_likely_yaml_file

        if not is_likely_yaml_file(filename):
            return False

        try:
            content = read_yaml_file(filename)
        except (RasaException, YamlSyntaxException):
            structlogger.warning(
                "domain.cannot_load_domain_file",
                file=filename,
                event_info=(
                    f"The file {filename} could not be loaded as domain file. "
                    f"You can use https://yamlchecker.com/ to validate "
                    f"the YAML syntax of your file."
                ),
            )
            return False

        return any(key in content for key in ALL_DOMAIN_KEYS)

    def required_slots_for_form(self, form_name: Text) -> List[Text]:
        """Retrieve the list of required slot names for a form defined in the domain.

        Args:
            form_name: The name of the form.

        Returns:
            The list of slot names or an empty list if no form was found.
        """
        form = self.forms.get(form_name)
        if form:
            return form[REQUIRED_SLOTS_KEY]

        return []

    def count_slot_mapping_statistics(self) -> Tuple[int, int, int]:
        """Counts the total number of slot mappings and custom slot mappings.

        Returns:
            A triple of integers where the first entry is the total number of mappings,
            the second entry is the total number of custom mappings, and the third entry
            is the total number of mappings which have conditions attached.
        """
        total_mappings = 0
        custom_mappings = 0
        conditional_mappings = 0

        for slot in self.slots:
            total_mappings += len(slot.mappings)
            for mapping in slot.mappings:
                if mapping[MAPPING_TYPE] == str(SlotMappingType.CUSTOM):
                    custom_mappings += 1

                if MAPPING_CONDITIONS in mapping:
                    conditional_mappings += 1

        return (total_mappings, custom_mappings, conditional_mappings)

    def does_custom_action_explicitly_need_domain(self, action_name: Text) -> bool:
        """Assert if action has explicitly stated that it needs domain.

        Args:
            action_name: Name of the action to be checked

        Returns:
            True if action has explicitly stated that it needs domain.
            Otherwise, it returns false.
        """
        return action_name in self._actions_which_explicitly_need_domain

    def __repr__(self) -> Text:
        """Returns text representation of object."""
        return (
            f"{self.__class__.__name__}: {len(self.action_names_or_texts)} actions, "
            f"{len(self.intent_properties)} intents, {len(self.responses)} responses, "
            f"{len(self.slots)} slots, "
            f"{len(self.entities)} entities, {len(self.form_names)} forms"
        )

    @staticmethod
    def _collect_action_names(
        actions: List[Union[Text, Dict[Text, Any]]],
    ) -> List[Text]:
        action_names: List[Text] = []

        for action in actions:
            if isinstance(action, dict):
                action_names.extend(list(action.keys()))
            elif isinstance(action, str):
                action_names += [action]

        return action_names

    @staticmethod
    def _collect_actions_which_explicitly_need_domain(
        actions: List[Union[Text, Dict[Text, Any]]],
    ) -> List[Text]:
        action_names: List[Text] = []

        for action in actions:
            if isinstance(action, dict):
                for action_name, action_config in action.items():
                    should_send_domain = action_config.get(
                        ACTION_SHOULD_SEND_DOMAIN, False
                    )
                    if should_send_domain:
                        action_names += [action_name]

            elif action.startswith("validate_"):
                action_names += [action]

        return action_names


def warn_about_duplicates_found_during_domain_merging(
<<<<<<< HEAD
    duplicates: Dict[str, List[str]]
=======
    duplicates: Dict[Text, List[Text]],
>>>>>>> 18be3b17
) -> None:
    """Emits a warning about found duplicates while loading multiple domain paths."""
    domain_keys = [
        KEY_INTENTS,
        KEY_FORMS,
        KEY_ACTIONS,
        KEY_E2E_ACTIONS,
        KEY_RESPONSES,
        KEY_SLOTS,
        KEY_ENTITIES,
    ]

    # Build the message if there are duplicates
    message = []
    for key in domain_keys:
        duplicates_per_key = duplicates.get(key)
        if duplicates_per_key:
            message.append(
                f"The following duplicated {key} have been found "
                f"across multiple domain files: "
                f"{', '.join(duplicates_per_key)}"
            )

    # send the warning with the constructed message
    if message:
        full_message = " \n".join(message)
        structlogger.warning(
            "domain.duplicates_found", event_info=full_message, docs=DOCS_URL_DOMAINS
        )

    return None


def _validate_forms(forms: Union[Dict, List]) -> None:
    if not isinstance(forms, dict):
        raise InvalidDomain("Forms have to be specified as dictionary.")

    for form_name, form_data in forms.items():
        if form_data is None:
            continue

        if not isinstance(form_data, Dict):
            raise InvalidDomain(
                f"The contents of form '{form_name}' were specified "
                f"as '{type(form_data)}'. They need to be specified "
                f"as dictionary. Please see {DOCS_URL_FORMS} "
                f"for more information."
            )

        if IGNORED_INTENTS in form_data and REQUIRED_SLOTS_KEY not in form_data:
            raise InvalidDomain(
                f"If you use the `{IGNORED_INTENTS}` parameter in your form, then "
                f"the keyword `{REQUIRED_SLOTS_KEY}` is required. "
                f"Please see {DOCS_URL_FORMS} for more information."
            )<|MERGE_RESOLUTION|>--- conflicted
+++ resolved
@@ -335,11 +335,7 @@
 
     @staticmethod
     def _handle_duplicates_from_multiple_files(
-<<<<<<< HEAD
-        duplicates_from_multiple_files: List[Dict[Text, List[Text]]]
-=======
         duplicates_from_multiple_files: List[Dict[Text, List[Text]]],
->>>>>>> 18be3b17
     ) -> None:
         combined_duplicates: Dict[Text, List[Text]] = collections.defaultdict(list)
 
@@ -2052,11 +2048,7 @@
 
 
 def warn_about_duplicates_found_during_domain_merging(
-<<<<<<< HEAD
-    duplicates: Dict[str, List[str]]
-=======
     duplicates: Dict[Text, List[Text]],
->>>>>>> 18be3b17
 ) -> None:
     """Emits a warning about found duplicates while loading multiple domain paths."""
     domain_keys = [
