--- conflicted
+++ resolved
@@ -74,13 +74,7 @@
 
     @staticmethod
     def _get_active_loop_ignored_intents(
-<<<<<<< HEAD
-        mapping: Dict[Text, Any],
-        domain: "Domain",
-        active_loop_name: Text,
-=======
         mapping: Dict[Text, Any], domain: "Domain", active_loop_name: Text
->>>>>>> a9932b4a
     ) -> List[Text]:
         from rasa.shared.core.constants import ACTIVE_LOOP
 
@@ -105,13 +99,7 @@
 
     @staticmethod
     def intent_is_desired(
-<<<<<<< HEAD
-        mapping: Dict[Text, Any],
-        tracker: "DialogueStateTracker",
-        domain: "Domain",
-=======
         mapping: Dict[Text, Any], tracker: "DialogueStateTracker", domain: "Domain"
->>>>>>> a9932b4a
     ) -> bool:
         """Checks whether user intent matches slot mapping intent specifications."""
         mapping_intents = SlotMapping.to_list(mapping.get(INTENT, []))
@@ -145,12 +133,7 @@
 
     @staticmethod
     def entity_is_desired(
-<<<<<<< HEAD
-        mapping: Dict[Text, Any],
-        tracker: "DialogueStateTracker",
-=======
         mapping: Dict[Text, Any], tracker: "DialogueStateTracker"
->>>>>>> a9932b4a
     ) -> bool:
         """Checks whether slot should be filled by an entity in the input or not.
 
