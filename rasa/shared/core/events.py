import abc
import json
import logging
import re
from abc import ABC

import jsonpickle
import time
import uuid
from dateutil import parser
from datetime import datetime
from typing import List, Dict, Text, Any, Type, Optional, TYPE_CHECKING, Iterable

import rasa.shared.utils.common
from typing import Union

from rasa.shared.constants import DOCS_URL_TRAINING_DATA
from rasa.shared.core.constants import (
    LOOP_NAME,
    EXTERNAL_MESSAGE_PREFIX,
    ACTION_NAME_SENDER_ID_CONNECTOR_STR,
    IS_EXTERNAL,
    USE_TEXT_FOR_FEATURIZATION,
    LOOP_INTERRUPTED,
    ENTITY_LABEL_SEPARATOR,
    ACTION_SESSION_START_NAME,
    ACTION_LISTEN_NAME,
)
from rasa.shared.exceptions import UnsupportedFeatureException
from rasa.shared.nlu.constants import (
    ENTITY_ATTRIBUTE_TYPE,
    INTENT,
    TEXT,
    ENTITIES,
    ENTITY_ATTRIBUTE_VALUE,
    ACTION_TEXT,
    ACTION_NAME,
    INTENT_NAME_KEY,
    ENTITY_ATTRIBUTE_ROLE,
    ENTITY_ATTRIBUTE_GROUP,
)

if TYPE_CHECKING:
    from rasa.shared.core.trackers import DialogueStateTracker

logger = logging.getLogger(__name__)


def deserialise_events(serialized_events: List[Dict[Text, Any]]) -> List["Event"]:
    """Convert a list of dictionaries to a list of corresponding events.

    Example format:
        [{"event": "slot", "value": 5, "name": "my_slot"}]
    """

    deserialised = []

    for e in serialized_events:
        if "event" in e:
            event = Event.from_parameters(e)
            if event:
                deserialised.append(event)
            else:
                logger.warning(
                    f"Unable to parse event '{event}' while deserialising. The event"
                    " will be ignored."
                )

    return deserialised


def deserialise_entities(entities: Union[Text, List[Any]]) -> List[Dict[Text, Any]]:
    if isinstance(entities, str):
        entities = json.loads(entities)

    return [e for e in entities if isinstance(e, dict)]


def format_message(
    text: Text, intent: Optional[Text], entities: Union[Text, List[Any]]
) -> Text:
    """Uses NLU parser information to generate a message with inline entity annotations.

    Arguments:
        text: text of the message
        intent: intent of the message
        entities: entities of the message

    Return:
        Message with entities annotated inline, e.g.
        `I am from [Berlin]{"entity": "city"}`.
    """
    from rasa.shared.nlu.training_data.formats.readerwriter import TrainingDataWriter
    from rasa.shared.nlu.training_data import entities_parser

    message_from_md = entities_parser.parse_training_example(text, intent)
    deserialised_entities = deserialise_entities(entities)
    return TrainingDataWriter.generate_message(
        {"text": message_from_md.get(TEXT), "entities": deserialised_entities}
    )


def first_key(d: Dict[Text, Any], default_key: Any) -> Any:
    if len(d) > 1:
        for k in d.keys():
            if k != default_key:
                # we return the first key that is not the default key
                return k
    elif len(d) == 1:
        return list(d.keys())[0]
    else:
        return None


def split_events(
    events: Iterable["Event"],
    event_type_to_split_on: Type["Event"],
    additional_splitting_conditions: Optional[Dict[Text, Any]] = None,
    include_splitting_event: bool = True,
) -> List[List["Event"]]:
    """Splits events according to an event type and condition.

    Examples:
        Splitting events according to the event type `ActionExecuted` and the
        `action_name` 'action_session_start' would look as follows:

        >> _events = split_events(
                        events,
                        ActionExecuted,
                        {"action_name": "action_session_start"},
                        True
                     )

    Args:
        events: Events to split.
        event_type_to_split_on: The event type to split on.
        additional_splitting_conditions: Additional event attributes to split on.
        include_splitting_event: Whether the events of the type on which the split
            is based should be included in the returned events.

    Returns:
        The split events.
    """
    sub_events = []
    current = []

    def event_fulfills_splitting_condition(evt: "Event") -> bool:
        # event does not have the correct type
        if not isinstance(evt, event_type_to_split_on):
            return False

        # the type is correct and there are no further conditions
        if not additional_splitting_conditions:
            return True

        # there are further conditions - check those
        return all(
            getattr(evt, k, None) == v
            for k, v in additional_splitting_conditions.items()
        )

    for event in events:
        if event_fulfills_splitting_condition(event):
            if current:
                sub_events.append(current)

            current = []
            if include_splitting_event:
                current.append(event)
        else:
            current.append(event)

    if current:
        sub_events.append(current)

    return sub_events


def do_events_begin_with_session_start(events: List["Event"]) -> bool:
    """Determines whether `events` begins with a session start sequence.

    A session start sequence is a sequence of two events: an executed
    `action_session_start` as well as a logged `session_started`.

    Args:
        events: The events to inspect.

    Returns:
        Whether or not `events` begins with a session start sequence.
    """
    return len(events) > 1 and events[:2] == [
        ActionExecuted(ACTION_SESSION_START_NAME),
        SessionStarted(),
    ]


class Event(ABC):
    """Describes events in conversation and how the affect the conversation state.

    Immutable representation of everything which happened during a conversation of the
    user with the assistant. Tells the `rasa.shared.core.trackers.DialogueStateTracker`
    how to update its state as the events occur.
    """

    type_name = "event"

    def __init__(
        self,
        timestamp: Optional[float] = None,
        metadata: Optional[Dict[Text, Any]] = None,
    ) -> None:
        self.timestamp = timestamp or time.time()
        self._metadata = metadata or {}

    @property
    def metadata(self) -> Dict[Text, Any]:
        # Needed for compatibility with Rasa versions <1.4.0. Previous versions
        # of Rasa serialized trackers using the pickle module. For the moment,
        # Rasa still supports loading these serialized trackers with pickle,
        # but will use JSON in any subsequent save operations. Versions of
        # trackers serialized with pickle won't include the `_metadata`
        # attribute in their events, so it is necessary to define this getter
        # in case the attribute does not exist. For more information see
        # CHANGELOG.rst.
        return getattr(self, "_metadata", {})

    def __ne__(self, other: Any) -> bool:
        # Not strictly necessary, but to avoid having both x==y and x!=y
        # True at the same time
        return not (self == other)

    @abc.abstractmethod
    def as_story_string(self) -> Optional[Text]:
        """Returns the event as story string.

        Returns:
            textual representation of the event or None.
        """
        # Every class should implement this
        raise NotImplementedError

    @staticmethod
    def from_story_string(
        event_name: Text,
        parameters: Dict[Text, Any],
        default: Optional[Type["Event"]] = None,
    ) -> Optional[List["Event"]]:
        event_class = Event.resolve_by_type(event_name, default)

        if not event_class:
            return None

        return event_class._from_story_string(parameters)

    @staticmethod
    def from_parameters(
        parameters: Dict[Text, Any], default: Optional[Type["Event"]] = None
    ) -> Optional["Event"]:

        event_name = parameters.get("event")
        if event_name is None:
            return None

        event_class: Optional[Type[Event]] = Event.resolve_by_type(event_name, default)
        if not event_class:
            return None

        return event_class._from_parameters(parameters)

    @classmethod
    def _from_story_string(cls, parameters: Dict[Text, Any]) -> Optional[List["Event"]]:
        """Called to convert a parsed story line into an event."""
        return [cls(parameters.get("timestamp"), parameters.get("metadata"))]

    def as_dict(self) -> Dict[Text, Any]:
        d = {"event": self.type_name, "timestamp": self.timestamp}

        if self.metadata:
            d["metadata"] = self.metadata

        return d

    @classmethod
    def _from_parameters(cls, parameters: Dict[Text, Any]) -> Optional["Event"]:
        """Called to convert a dictionary of parameters to a single event.

        By default uses the same implementation as the story line
        conversation ``_from_story_string``. But the subclass might
        decide to handle parameters differently if the parsed parameters
        don't origin from a story file."""

        result = cls._from_story_string(parameters)
        if len(result) > 1:
            logger.warning(
                f"Event from parameters called with parameters "
                f"for multiple events. This is not supported, "
                f"only the first event will be returned. "
                f"Parameters: {parameters}"
            )
        return result[0] if result else None

    @staticmethod
    def resolve_by_type(
        type_name: Text, default: Optional[Type["Event"]] = None
    ) -> Optional[Type["Event"]]:
        """Returns a slots class by its type name."""

        for cls in rasa.shared.utils.common.all_subclasses(Event):
            if cls.type_name == type_name:
                return cls
        if type_name == "topic":
            return None  # backwards compatibility to support old TopicSet evts
        elif default is not None:
            return default
        else:
            raise ValueError(f"Unknown event name '{type_name}'.")

    def apply_to(self, tracker: "DialogueStateTracker") -> None:
        """Applies event to current conversation state.

        Args:
            tracker: The current conversation state.
        """
        pass

    @abc.abstractmethod
    def __eq__(self, other: Any) -> bool:
        """Compares object with other object."""
        # Every class should implement this
        raise NotImplementedError()

    def __str__(self) -> Text:
        """Returns text representation of event."""
        return f"{self.__class__.__name__}()"


class AlwaysEqualEventMixin(Event, ABC):
    """Class to deduplicate common behavior for events without additional attributes."""

    def __eq__(self, other: Any) -> bool:
        """Compares object with other object."""
        if not isinstance(other, self.__class__):
            return NotImplemented

        return True


class UserUttered(Event):
    """The user has said something to the bot.

    As a side effect a new `Turn` will be created in the `Tracker`.
    """

    type_name = "user"

    def __init__(
        self,
        text: Optional[Text] = None,
        intent: Optional[Dict] = None,
        entities: Optional[List[Dict]] = None,
        parse_data: Optional[Dict[Text, Any]] = None,
        timestamp: Optional[float] = None,
        input_channel: Optional[Text] = None,
        message_id: Optional[Text] = None,
        metadata: Optional[Dict] = None,
        use_text_for_featurization: Optional[bool] = None,
    ) -> None:
        """Creates event for incoming user message.

        Args:
            text: Text of user message.
            intent: Intent prediction of user message.
            entities: Extracted entities.
            parse_data: Detailed NLU parsing result for message.
            timestamp: When the event was created.
            metadata: Additional event metadata.
            input_channel: Which channel the user used to send message.
            message_id: Unique ID for message.
            use_text_for_featurization: `True` if the message's text was used to predict
                next action. `False` if the message's intent was used.

        """
        self.text = text
        self.intent = intent if intent else {}
        self.entities = entities if entities else []
        self.input_channel = input_channel
        self.message_id = message_id

        super().__init__(timestamp, metadata)

        # The featurization is set by the policies during prediction time using a
        # `DefinePrevUserUtteredFeaturization` event.
        self.use_text_for_featurization = use_text_for_featurization
        # define how this user utterance should be featurized
        if self.text and not self.intent_name:
            # happens during training
            self.use_text_for_featurization = True
        elif self.intent_name and not self.text:
            # happens during training
            self.use_text_for_featurization = False

        self.parse_data = {
            INTENT: self.intent,
            # Copy entities so that changes to `self.entities` don't affect
            # `self.parse_data` and hence don't get persisted
            ENTITIES: self.entities.copy(),
            TEXT: self.text,
            "message_id": self.message_id,
            "metadata": self.metadata,
        }

        if parse_data:
            self.parse_data.update(**parse_data)

    @staticmethod
    def _from_parse_data(
        text: Text,
        parse_data: Dict[Text, Any],
        timestamp: Optional[float] = None,
        input_channel: Optional[Text] = None,
        message_id: Optional[Text] = None,
        metadata: Optional[Dict] = None,
    ):
        return UserUttered(
            text,
            parse_data.get(INTENT),
            parse_data.get(ENTITIES, []),
            parse_data,
            timestamp,
            input_channel,
            message_id,
            metadata,
        )

    def __hash__(self) -> int:
        """Returns unique hash of object."""
        return hash(json.dumps(self.as_sub_state()))

    @property
    def intent_name(self) -> Optional[Text]:
        """Returns intent name or `None` if no intent."""
        return self.intent.get(INTENT_NAME_KEY)

    def __eq__(self, other: Any) -> bool:
        """Compares object with other object."""
        if not isinstance(other, UserUttered):
            return NotImplemented

        return (
            self.text,
            self.intent_name,
            [jsonpickle.encode(ent) for ent in self.entities],
        ) == (
            other.text,
            other.intent_name,
            [jsonpickle.encode(ent) for ent in other.entities],
        )

    def __str__(self) -> Text:
        """Returns text representation of event."""
        entities = ""
        if self.entities:
            entities = [
                f"{entity[ENTITY_ATTRIBUTE_VALUE]} "
                f"(Type: {entity[ENTITY_ATTRIBUTE_TYPE]}, "
                f"Role: {entity.get(ENTITY_ATTRIBUTE_ROLE)}, "
                f"Group: {entity.get(ENTITY_ATTRIBUTE_GROUP)})"
                for entity in self.entities
            ]
            entities = f", entities: {', '.join(entities)}"

        return (
            f"UserUttered(text: {self.text}, intent: {self.intent_name}"
            f"{entities}"
            f", use_text_for_featurization: {self.use_text_for_featurization})"
        )

    @staticmethod
    def empty() -> "UserUttered":
        return UserUttered(None)

    def is_empty(self) -> bool:
        return not self.text and not self.intent_name and not self.entities

    def as_dict(self) -> Dict[Text, Any]:
        _dict = super().as_dict()
        _dict.update(
            {
                "text": self.text,
                "parse_data": self.parse_data,
                "input_channel": getattr(self, "input_channel", None),
                "message_id": getattr(self, "message_id", None),
                "metadata": self.metadata,
            }
        )
        return _dict

    def as_sub_state(self) -> Dict[Text, Union[None, Text, List[Optional[Text]]]]:
        """Turns a UserUttered event into a substate containing information about entities,
        intent and text of the UserUttered
        Returns:
            a dictionary with intent name, text and entities
        """
        entities = [entity.get(ENTITY_ATTRIBUTE_TYPE) for entity in self.entities]
        entities.extend(
            (
                f"{entity.get(ENTITY_ATTRIBUTE_TYPE)}{ENTITY_LABEL_SEPARATOR}"
                f"{entity.get(ENTITY_ATTRIBUTE_ROLE)}"
            )
            for entity in self.entities
            if ENTITY_ATTRIBUTE_ROLE in entity
        )
        entities.extend(
            (
                f"{entity.get(ENTITY_ATTRIBUTE_TYPE)}{ENTITY_LABEL_SEPARATOR}"
                f"{entity.get(ENTITY_ATTRIBUTE_GROUP)}"
            )
            for entity in self.entities
            if ENTITY_ATTRIBUTE_GROUP in entity
        )

        out = {}
        # During training we expect either intent_name or text to be set.
        # During prediction both will be set.
        if self.text and (
            self.use_text_for_featurization or self.use_text_for_featurization is None
        ):
            out[TEXT] = self.text
        if self.intent_name and not self.use_text_for_featurization:
            out[INTENT] = self.intent_name
        # don't add entities for e2e utterances
        if entities and not self.use_text_for_featurization:
            out[ENTITIES] = entities

        return out

    @classmethod
    def _from_story_string(cls, parameters: Dict[Text, Any]) -> Optional[List[Event]]:
        try:
            return [
                cls._from_parse_data(
                    parameters.get("text"),
                    parameters.get("parse_data"),
                    parameters.get("timestamp"),
                    parameters.get("input_channel"),
                    parameters.get("message_id"),
                    parameters.get("metadata"),
                )
            ]
        except KeyError as e:
            raise ValueError(f"Failed to parse bot uttered event. {e}")

    def _entity_string(self) -> Text:
        if self.entities:
            return json.dumps(
                {
                    entity[ENTITY_ATTRIBUTE_TYPE]: entity[ENTITY_ATTRIBUTE_VALUE]
                    for entity in self.entities
                },
                ensure_ascii=False,
            )
        return ""

    def as_story_string(self, e2e: bool = False) -> Text:
        """Return event as string for Markdown training format.

        Args:
            e2e: `True` if the the event should be printed in the format for
                end-to-end conversation tests.

        Returns:
            Event as string.
        """
        if self.use_text_for_featurization and not e2e:
            raise UnsupportedFeatureException(
                f"Printing end-to-end user utterances is not supported in the "
                f"Markdown training format. Please use the YAML training data format "
                f"instead. Please see {DOCS_URL_TRAINING_DATA} for more information."
            )

        if e2e:
            text_with_entities = format_message(
                self.text or "", self.intent_name, self.entities
            )

            intent_prefix = f"{self.intent_name}: " if self.intent_name else ""
            return f"{intent_prefix}{text_with_entities}"

        return f"{self.intent_name or ''}{self._entity_string()}"

    def apply_to(self, tracker: "DialogueStateTracker") -> None:
        """Applies event to tracker. See docstring of `Event`."""
        tracker.latest_message = self
        tracker.clear_followup_action()

    @staticmethod
    def create_external(
        intent_name: Text,
        entity_list: Optional[List[Dict[Text, Any]]] = None,
        input_channel: Optional[Text] = None,
    ) -> "UserUttered":
        return UserUttered(
            text=f"{EXTERNAL_MESSAGE_PREFIX}{intent_name}",
            intent={INTENT_NAME_KEY: intent_name},
            metadata={IS_EXTERNAL: True},
            entities=entity_list or [],
            input_channel=input_channel,
        )


class DefinePrevUserUttered(Event, ABC):
    """Defines the family of events that are used to update previous user utterance."""

    def as_story_string(self) -> None:
        """Returns the event as story string.

        Returns:
            None, as this event should not appear inside the story.
        """
        return


class DefinePrevUserUtteredFeaturization(DefinePrevUserUttered):
    """Stores information whether action was predicted based on text or intent."""

    type_name = "user_featurization"

    def __init__(
        self,
        use_text_for_featurization: bool,
        timestamp: Optional[float] = None,
        metadata: Optional[Dict[Text, Any]] = None,
    ) -> None:
        """Creates event.

        Args:
            use_text_for_featurization: `True` if message text was used to predict
                action. `False` if intent was used.
            timestamp: When the event was created.
            metadata: Additional event metadata.
        """
        self.use_text_for_featurization = use_text_for_featurization
        super().__init__(timestamp, metadata)

    def __str__(self) -> Text:
        """Returns text representation of event."""
        return f"DefinePrevUserUtteredFeaturization({self.use_text_for_featurization})"

    def __hash__(self) -> int:
        """Returns unique hash for event."""
        return hash(self.use_text_for_featurization)

    @classmethod
    def _from_parameters(cls, parameters) -> "DefinePrevUserUtteredFeaturization":
        return DefinePrevUserUtteredFeaturization(
            parameters.get(USE_TEXT_FOR_FEATURIZATION),
            parameters.get("timestamp"),
            parameters.get("metadata"),
        )

    def as_dict(self) -> Dict[Text, Any]:
        """Returns serialized event."""
        d = super().as_dict()
        d.update({USE_TEXT_FOR_FEATURIZATION: self.use_text_for_featurization})
        return d

    def apply_to(self, tracker: "DialogueStateTracker") -> None:
        """Applies event to current conversation state.

        Args:
            tracker: The current conversation state.
        """
        if tracker.latest_action_name != ACTION_LISTEN_NAME:
            # featurization belong only to the last user message
            # a user message is always followed by action listen
            return

        # update previous user message's featurization based on this event
        tracker.latest_message.use_text_for_featurization = (
            self.use_text_for_featurization
        )

    def __eq__(self, other) -> bool:
        """Compares object with other object."""
        if not isinstance(other, DefinePrevUserUtteredFeaturization):
            return NotImplemented

        return self.use_text_for_featurization == other.use_text_for_featurization


<<<<<<< HEAD
# noinspection PyProtectedMember
class EntitiesAdded(DefinePrevUserUttered):
    """Event that is used to add extracted entities to the tracker state."""
=======
class DefinePrevUserUtteredEntities(DefinePrevUserUttered):
    """Event that is used to set entities on a previous user uttered event."""
>>>>>>> c9793d3d

    type_name = "entities"

    def __init__(
        self,
        entities: List[Dict[Text, Any]],
        timestamp: Optional[float] = None,
        metadata: Optional[Dict[Text, Any]] = None,
    ) -> None:
        """Initializes event.

        Args:
            entities: Entities extracted from previous user message. This can either
                be done by NLU components or end-to-end policy predictions.
            timestamp: the timestamp
            metadata: some optional metadata
        """
        self.entities = entities
        super().__init__(timestamp, metadata)

    def __str__(self) -> Text:
        """Returns the string representation of the event."""
        entity_str = [e[ENTITY_ATTRIBUTE_TYPE] for e in self.entities]
        return f"{self.__class__.__name__}({entity_str})"

    def __hash__(self) -> int:
        """Returns the hash value of the event."""
        return hash(self.entities)

    def __eq__(self, other) -> bool:
        """Compares this event with another event."""
        return isinstance(other, EntitiesAdded)

    @classmethod
    def _from_parameters(cls, parameters) -> "EntitiesAdded":
        return EntitiesAdded(
            parameters.get(ENTITIES),
            parameters.get("timestamp"),
            parameters.get("metadata"),
        )

    def as_dict(self) -> Dict[Text, Any]:
        """Converts the event into a dict.

        Returns:
            A dict that represents this event.
        """
        d = super().as_dict()
        d.update({ENTITIES: self.entities})
        return d

    def apply_to(self, tracker: "DialogueStateTracker") -> None:
        """Applies event to current conversation state.

        Args:
            tracker: The current conversation state.
        """
        if tracker.latest_action_name != ACTION_LISTEN_NAME:
            # entities belong only to the last user message
            # a user message always comes after action listen
            return

        for entity in self.entities:
            if entity not in tracker.latest_message.entities:
                tracker.latest_message.entities.append(entity)


class BotUttered(Event):
    """The bot has said something to the user.

    This class is not used in the story training as it is contained in the

    ``ActionExecuted`` class. An entry is made in the ``Tracker``.
    """

    type_name = "bot"

    def __init__(self, text=None, data=None, metadata=None, timestamp=None) -> None:
        """Creates event for a bot response.

        Args:
            text: Plain text which bot responded with.
            data: Additional data for more complex utterances (e.g. buttons).
            timestamp: When the event was created.
            metadata: Additional event metadata.
        """
        self.text = text
        self.data = data or {}
        super().__init__(timestamp, metadata)

    def __members(self):
        data_no_nones = {k: v for k, v in self.data.items() if v is not None}
        meta_no_nones = {k: v for k, v in self.metadata.items() if v is not None}
        return (
            self.text,
            jsonpickle.encode(data_no_nones),
            jsonpickle.encode(meta_no_nones),
        )

    def __hash__(self) -> int:
        """Returns unique hash for event."""
        return hash(self.__members())

    def __eq__(self, other) -> bool:
        """Compares object with other object."""
        if not isinstance(other, BotUttered):
            return NotImplemented

        return self.__members() == other.__members()

    def __str__(self) -> Text:
        """Returns text representation of event."""
        return "BotUttered(text: {}, data: {}, metadata: {})".format(
            self.text, json.dumps(self.data), json.dumps(self.metadata)
        )

    def __repr__(self) -> Text:
        """Returns text representation of event for debugging."""
        return "BotUttered('{}', {}, {}, {})".format(
            self.text, json.dumps(self.data), json.dumps(self.metadata), self.timestamp
        )

    def apply_to(self, tracker: "DialogueStateTracker") -> None:
        """Applies event to current conversation state."""
        tracker.latest_bot_utterance = self

    def as_story_string(self) -> None:
        """Skips representing the event in stories."""
        return None

    def message(self) -> Dict[Text, Any]:
        """Return the complete message as a dictionary."""

        m = self.data.copy()
        m["text"] = self.text
        m["timestamp"] = self.timestamp
        m.update(self.metadata)

        if m.get("image") == m.get("attachment"):
            # we need this as there is an oddity we introduced a while ago where
            # we automatically set the attachment to the image. to not break
            # any persisted events we kept that, but we need to make sure that
            # the message contains the image only once
            m["attachment"] = None

        return m

    @staticmethod
    def empty() -> "BotUttered":
        """Creates an empty bot utterance."""
        return BotUttered()

    def as_dict(self) -> Dict[Text, Any]:
        """Returns serialized event."""
        d = super().as_dict()
        d.update({"text": self.text, "data": self.data, "metadata": self.metadata})
        return d

    @classmethod
    def _from_parameters(cls, parameters) -> "BotUttered":
        try:
            return BotUttered(
                parameters.get("text"),
                parameters.get("data"),
                parameters.get("metadata"),
                parameters.get("timestamp"),
            )
        except KeyError as e:
            raise ValueError(f"Failed to parse bot uttered event. {e}")


class SlotSet(Event):
    """The user has specified their preference for the value of a `slot`.

    Every slot has a name and a value. This event can be used to set a
    value for a slot on a conversation.

    As a side effect the `Tracker`'s slots will be updated so
    that `tracker.slots[key]=value`.
    """

    type_name = "slot"

    def __init__(
        self,
        key: Text,
        value: Optional[Any] = None,
        timestamp: Optional[float] = None,
        metadata: Optional[Dict[Text, Any]] = None,
    ) -> None:
        """Creates event to set slot.

        Args:
            key: Name of the slot which is set.
            value: Value to which slot is set.
            timestamp: When the event was created.
            metadata: Additional event metadata.
        """
        self.key = key
        self.value = value
        super().__init__(timestamp, metadata)

    def __str__(self) -> Text:
        """Returns text representation of event."""
        return f"SlotSet(key: {self.key}, value: {self.value})"

    def __hash__(self) -> int:
        """Returns unique hash for event."""
        return hash((self.key, jsonpickle.encode(self.value)))

    def __eq__(self, other) -> bool:
        """Compares object with other object."""
        if not isinstance(other, SlotSet):
            return NotImplemented

        return (self.key, self.value) == (other.key, other.value)

    def as_story_string(self) -> Text:
        """Returns text representation of event."""
        props = json.dumps({self.key: self.value}, ensure_ascii=False)
        return f"{self.type_name}{props}"

    @classmethod
    def _from_story_string(cls, parameters: Dict[Text, Any]) -> Optional[List[Event]]:

        slots = []
        for slot_key, slot_val in parameters.items():
            slots.append(SlotSet(slot_key, slot_val))

        if slots:
            return slots
        else:
            return None

    def as_dict(self) -> Dict[Text, Any]:
        """Returns serialized event."""
        d = super().as_dict()
        d.update({"name": self.key, "value": self.value})
        return d

    @classmethod
    def _from_parameters(cls, parameters) -> "SlotSet":
        try:
            return SlotSet(
                parameters.get("name"),
                parameters.get("value"),
                parameters.get("timestamp"),
                parameters.get("metadata"),
            )
        except KeyError as e:
            raise ValueError(f"Failed to parse set slot event. {e}")

    def apply_to(self, tracker: "DialogueStateTracker") -> None:
        """Applies event to current conversation state."""
        tracker._set_slot(self.key, self.value)


class Restarted(AlwaysEqualEventMixin):
    """Conversation should start over & history wiped.

    Instead of deleting all events, this event can be used to reset the
    trackers state (e.g. ignoring any past user messages & resetting all
    the slots).
    """

    type_name = "restart"

    def __hash__(self) -> int:
        """Returns unique hash for event."""
        return hash(32143124312)

    def as_story_string(self) -> Text:
        """Returns text representation of event."""
        return self.type_name

    def apply_to(self, tracker: "DialogueStateTracker") -> None:
        """Resets the tracker and triggers a followup `ActionSessionStart`."""
        tracker._reset()
        tracker.trigger_followup_action(ACTION_SESSION_START_NAME)


class UserUtteranceReverted(AlwaysEqualEventMixin):
    """Bot reverts everything until before the most recent user message.

    The bot will revert all events after the latest `UserUttered`, this
    also means that the last event on the tracker is usually `action_listen`
    and the bot is waiting for a new user message.
    """

    type_name = "rewind"

    def __hash__(self) -> int:
        """Returns unique hash for event."""
        return hash(32143124315)

    def as_story_string(self) -> Text:
        """Returns text representation of event."""
        return self.type_name

    def apply_to(self, tracker: "DialogueStateTracker") -> None:
        """Applies event to current conversation state."""
        tracker._reset()
        tracker.replay_events()


class AllSlotsReset(AlwaysEqualEventMixin):
    """All Slots are reset to their initial values.

    If you want to keep the dialogue history and only want to reset the
    slots, you can use this event to set all the slots to their initial
    values.
    """

    type_name = "reset_slots"

    def __hash__(self) -> int:
        """Returns unique hash for event."""
        return hash(32143124316)

    def as_story_string(self) -> Text:
        """Returns text representation of event."""
        return self.type_name

    def apply_to(self, tracker) -> None:
        """Applies event to current conversation state."""
        tracker._reset_slots()


class ReminderScheduled(Event):
    """Schedules the asynchronous triggering of a user intent at a given time.

    The triggered intent can include entities if needed.
    """

    type_name = "reminder"

    def __init__(
        self,
        intent: Text,
        trigger_date_time: datetime,
        entities: Optional[List[Dict]] = None,
        name: Optional[Text] = None,
        kill_on_user_message: bool = True,
        timestamp: Optional[float] = None,
        metadata: Optional[Dict[Text, Any]] = None,
    ) -> None:
        """Creates the reminder.

        Args:
            intent: Name of the intent to be triggered.
            trigger_date_time: Date at which the execution of the action
                should be triggered (either utc or with tz).
            name: ID of the reminder. If there are multiple reminders with
                 the same id only the last will be run.
            entities: Entities that should be supplied together with the
                 triggered intent.
            kill_on_user_message: ``True`` means a user message before the
                 trigger date will abort the reminder.
            timestamp: Creation date of the event.
            metadata: Optional event metadata.
        """
        self.intent = intent
        self.entities = entities
        self.trigger_date_time = trigger_date_time
        self.kill_on_user_message = kill_on_user_message
        self.name = name if name is not None else str(uuid.uuid1())
        super().__init__(timestamp, metadata)

    def __hash__(self) -> int:
        """Returns unique hash for event."""
        return hash(
            (
                self.intent,
                self.entities,
                self.trigger_date_time.isoformat(),
                self.kill_on_user_message,
                self.name,
            )
        )

    def __eq__(self, other: Any) -> bool:
        """Compares object with other object."""
        if not isinstance(other, ReminderScheduled):
            return NotImplemented

        return self.name == other.name

    def __str__(self) -> Text:
        """Returns text representation of event."""
        return (
            f"ReminderScheduled(intent: {self.intent}, trigger_date: {self.trigger_date_time}, "
            f"entities: {self.entities}, name: {self.name})"
        )

    def scheduled_job_name(self, sender_id: Text) -> Text:
        return (
            f"[{hash(self.name)},{hash(self.intent)},{hash(str(self.entities))}]"
            f"{ACTION_NAME_SENDER_ID_CONNECTOR_STR}"
            f"{sender_id}"
        )

    def _properties(self) -> Dict[Text, Any]:
        return {
            "intent": self.intent,
            "date_time": self.trigger_date_time.isoformat(),
            "entities": self.entities,
            "name": self.name,
            "kill_on_user_msg": self.kill_on_user_message,
        }

    def as_story_string(self) -> Text:
        """Returns text representation of event."""
        props = json.dumps(self._properties())
        return f"{self.type_name}{props}"

    def as_dict(self) -> Dict[Text, Any]:
        """Returns serialized event."""
        d = super().as_dict()
        d.update(self._properties())
        return d

    @classmethod
    def _from_story_string(cls, parameters: Dict[Text, Any]) -> Optional[List[Event]]:

        trigger_date_time = parser.parse(parameters.get("date_time"))

        return [
            ReminderScheduled(
                parameters.get("intent"),
                trigger_date_time,
                parameters.get("entities"),
                name=parameters.get("name"),
                kill_on_user_message=parameters.get("kill_on_user_msg", True),
                timestamp=parameters.get("timestamp"),
                metadata=parameters.get("metadata"),
            )
        ]


class ReminderCancelled(Event):
    """Cancel certain jobs."""

    type_name = "cancel_reminder"

    def __init__(
        self,
        name: Optional[Text] = None,
        intent: Optional[Text] = None,
        entities: Optional[List[Dict]] = None,
        timestamp: Optional[float] = None,
        metadata: Optional[Dict[Text, Any]] = None,
    ) -> None:
        """Creates a ReminderCancelled event.

        If all arguments are `None`, this will cancel all reminders.
        are to be cancelled. If no arguments are supplied, this will cancel all reminders.

        Args:
            name: Name of the reminder to be cancelled.
            intent: Intent name that is to be used to identify the reminders to be cancelled.
            entities: Entities that are to be used to identify the reminders to be cancelled.
            timestamp: Optional timestamp.
            metadata: Optional event metadata.
        """
        self.name = name
        self.intent = intent
        self.entities = entities
        super().__init__(timestamp, metadata)

    def __hash__(self) -> int:
        """Returns unique hash for event."""
        return hash((self.name, self.intent, str(self.entities)))

    def __eq__(self, other: Any) -> bool:
        """Compares object with other object."""
        if not isinstance(other, ReminderCancelled):
            return NotImplemented

        return hash(self) == hash(other)

    def __str__(self) -> Text:
        """Returns text representation of event."""
        return f"ReminderCancelled(name: {self.name}, intent: {self.intent}, entities: {self.entities})"

    def cancels_job_with_name(self, job_name: Text, sender_id: Text) -> bool:
        """Determines if this `ReminderCancelled` event should cancel the job with the given name.

        Args:
            job_name: Name of the job to be tested.
            sender_id: The `sender_id` of the tracker.

        Returns:
            `True`, if this `ReminderCancelled` event should cancel the job with the given name,
            and `False` otherwise.
        """

        match = re.match(
            rf"^\[([\d\-]*),([\d\-]*),([\d\-]*)\]"
            rf"({re.escape(ACTION_NAME_SENDER_ID_CONNECTOR_STR)}{re.escape(sender_id)})",
            job_name,
        )
        if not match:
            return False
        name_hash, intent_hash, entities_hash = match.group(1, 2, 3)

        # Cancel everything unless names/intents/entities are given to
        # narrow it down.
        return (
            ((not self.name) or self._matches_name_hash(name_hash))
            and ((not self.intent) or self._matches_intent_hash(intent_hash))
            and ((not self.entities) or self._matches_entities_hash(entities_hash))
        )

    def _matches_name_hash(self, name_hash: Text) -> bool:
        return str(hash(self.name)) == name_hash

    def _matches_intent_hash(self, intent_hash: Text) -> bool:
        return str(hash(self.intent)) == intent_hash

    def _matches_entities_hash(self, entities_hash: Text) -> bool:
        return str(hash(str(self.entities))) == entities_hash

    def as_story_string(self) -> Text:
        """Returns text representation of event."""
        props = json.dumps(
            {"name": self.name, "intent": self.intent, "entities": self.entities}
        )
        return f"{self.type_name}{props}"

    @classmethod
    def _from_story_string(cls, parameters: Dict[Text, Any]) -> Optional[List[Event]]:
        return [
            ReminderCancelled(
                parameters.get("name"),
                parameters.get("intent"),
                parameters.get("entities"),
                timestamp=parameters.get("timestamp"),
                metadata=parameters.get("metadata"),
            )
        ]


class ActionReverted(AlwaysEqualEventMixin):
    """Bot undoes its last action.

    The bot reverts everything until before the most recent action.
    This includes the action itself, as well as any events that
    action created, like set slot events - the bot will now
    predict a new action using the state before the most recent
    action.
    """

    type_name = "undo"

    def __hash__(self) -> int:
        """Returns unique hash for event."""
        return hash(32143124318)

    def as_story_string(self) -> Text:
        """Returns text representation of event."""
        return self.type_name

    def apply_to(self, tracker: "DialogueStateTracker") -> None:
        """Applies event to current conversation state."""
        tracker._reset()
        tracker.replay_events()


class StoryExported(Event):
    """Story should get dumped to a file."""

    type_name = "export"

    def __init__(
        self,
        path: Optional[Text] = None,
        timestamp: Optional[float] = None,
        metadata: Optional[Dict[Text, Any]] = None,
    ) -> None:
        """Creates event about story exporting.

        Args:
            path: Path to which story was exported to.
            timestamp: When the event was created.
            metadata: Additional event metadata.
        """
        self.path = path
        super().__init__(timestamp, metadata)

    def __hash__(self) -> int:
        """Returns unique hash for event."""
        return hash(32143124319)

    @classmethod
    def _from_story_string(cls, parameters: Dict[Text, Any]) -> Optional[List[Event]]:
        return [
            StoryExported(
                parameters.get("path"),
                parameters.get("timestamp"),
                parameters.get("metadata"),
            )
        ]

    def as_story_string(self) -> Text:
        """Returns text representation of event."""
        return self.type_name

    def apply_to(self, tracker: "DialogueStateTracker") -> None:
        """Applies event to current conversation state."""
        if self.path:
            tracker.export_stories_to_file(self.path)

    def __eq__(self, other) -> bool:
        """Compares object with other object."""
        if not isinstance(other, StoryExported):
            return NotImplemented

        return self.path == other.path


class FollowupAction(Event):
    """Enqueue a followup action."""

    type_name = "followup"

    def __init__(
        self,
        name: Text,
        timestamp: Optional[float] = None,
        metadata: Optional[Dict[Text, Any]] = None,
    ) -> None:
        """Creates an event which forces the model to run a certain action next.

        Args:
            name: Name of the action to run.
            timestamp: When the event was created.
            metadata: Additional event metadata.
        """
        self.action_name = name
        super().__init__(timestamp, metadata)

    def __hash__(self) -> int:
        """Returns unique hash for event."""
        return hash(self.action_name)

    def __eq__(self, other) -> bool:
        """Compares object with other object."""
        if not isinstance(other, FollowupAction):
            return NotImplemented

        return self.action_name == other.action_name

    def __str__(self) -> Text:
        """Returns text representation of event."""
        return f"FollowupAction(action: {self.action_name})"

    def as_story_string(self) -> Text:
        """Returns text representation of event."""
        props = json.dumps({"name": self.action_name})
        return f"{self.type_name}{props}"

    @classmethod
    def _from_story_string(cls, parameters: Dict[Text, Any]) -> Optional[List[Event]]:

        return [
            FollowupAction(
                parameters.get("name"),
                parameters.get("timestamp"),
                parameters.get("metadata"),
            )
        ]

    def as_dict(self) -> Dict[Text, Any]:
        """Returns serialized event."""
        d = super().as_dict()
        d.update({"name": self.action_name})
        return d

    def apply_to(self, tracker: "DialogueStateTracker") -> None:
        """Applies event to current conversation state."""
        tracker.trigger_followup_action(self.action_name)


class ConversationPaused(AlwaysEqualEventMixin):
    """Ignore messages from the user to let a human take over.

    As a side effect the `Tracker`'s `paused` attribute will
    be set to `True`.
    """

    type_name = "pause"

    def __hash__(self) -> int:
        """Returns unique hash for event."""
        return hash(32143124313)

    def as_story_string(self) -> Text:
        """Returns text representation of event."""
        return str(self)

    def apply_to(self, tracker) -> None:
        """Applies event to current conversation state."""
        tracker._paused = True


class ConversationResumed(AlwaysEqualEventMixin):
    """Bot takes over conversation.

    Inverse of `PauseConversation`. As a side effect the `Tracker`'s
    `paused` attribute will be set to `False`.
    """

    type_name = "resume"

    def __hash__(self) -> int:
        """Returns unique hash for event."""
        return hash(32143124314)

    def as_story_string(self) -> Text:
        """Returns text representation of event."""
        return self.type_name

    def apply_to(self, tracker) -> None:
        """Applies event to current conversation state."""
        tracker._paused = False


class ActionExecuted(Event):
    """An operation describes an action taken + its result.

    It comprises an action and a list of events. operations will be appended
    to the latest `Turn`` in `Tracker.turns`.
    """

    type_name = "action"

    def __init__(
        self,
        action_name: Optional[Text] = None,
        policy: Optional[Text] = None,
        confidence: Optional[float] = None,
        timestamp: Optional[float] = None,
        metadata: Optional[Dict] = None,
        action_text: Optional[Text] = None,
    ) -> None:
        """Creates event for a successful event execution.

        Args:
            action_name: Name of the action which was executed. `None` if it was an
                end-to-end prediction.
            policy: Policy which predicted action.
            confidence: Confidence with which policy predicted action.
            timestamp: When the event was created.
            metadata: Additional event metadata.
            action_text: In case it's an end-to-end action prediction, the text which
                was predicted.
        """
        self.action_name = action_name
        self.policy = policy
        self.confidence = confidence
        self.unpredictable = False
        self.action_text = action_text

        super().__init__(timestamp, metadata)

    def __repr__(self) -> Text:
        """Returns event as string for debugging."""
        return "ActionExecuted(action: {}, policy: {}, confidence: {})".format(
            self.action_name, self.policy, self.confidence
        )

    def __str__(self) -> Text:
        """Returns event as human readable string."""
        return self.action_name or self.action_text

    def __hash__(self) -> int:
        """Returns unique hash for event."""
        return hash(self.action_name or self.action_text)

    def __eq__(self, other: Any) -> bool:
        """Checks if object is equal to another."""
        if not isinstance(other, ActionExecuted):
            return NotImplemented

        equal = self.action_name == other.action_name
        if hasattr(self, "action_text") and hasattr(other, "action_text"):
            equal = equal and self.action_text == other.action_text

        return equal

    def as_story_string(self) -> Text:
        """Returns event in Markdown format."""
        if self.action_text:
            raise UnsupportedFeatureException(
                f"Printing end-to-end bot utterances is not supported in the "
                f"Markdown training format. Please use the YAML training data format "
                f"instead. Please see {DOCS_URL_TRAINING_DATA} for more information."
            )

        return self.action_name

    @classmethod
    def _from_story_string(cls, parameters: Dict[Text, Any]) -> Optional[List[Event]]:

        return [
            ActionExecuted(
                parameters.get("name"),
                parameters.get("policy"),
                parameters.get("confidence"),
                parameters.get("timestamp"),
                parameters.get("metadata"),
                parameters.get("action_text"),
            )
        ]

    def as_dict(self) -> Dict[Text, Any]:
        """Returns serialized event."""
        d = super().as_dict()
        policy = None  # for backwards compatibility (persisted events)
        if hasattr(self, "policy"):
            policy = self.policy
        confidence = None
        if hasattr(self, "confidence"):
            confidence = self.confidence

        d.update(
            {
                "name": self.action_name,
                "policy": policy,
                "confidence": confidence,
                "action_text": self.action_text,
            }
        )
        return d

    def as_sub_state(self) -> Dict[Text, Text]:
        """Turns ActionExecuted into a dictionary containing action name or action text.

        One action cannot have both set at the same time

        Returns:
            a dictionary containing action name or action text with the corresponding
            key.
        """
        if self.action_name:
            return {ACTION_NAME: self.action_name}
        else:
            return {ACTION_TEXT: self.action_text}

    def apply_to(self, tracker: "DialogueStateTracker") -> None:
        """Applies event to current conversation state."""
        tracker.set_latest_action(self.as_sub_state())
        tracker.clear_followup_action()


class AgentUttered(Event):
    """The agent has said something to the user.

    This class is not used in the story training as it is contained in the
    ``ActionExecuted`` class. An entry is made in the ``Tracker``.
    """

    type_name = "agent"

    def __init__(
        self,
        text: Optional[Text] = None,
        data: Optional[Any] = None,
        timestamp: Optional[float] = None,
        metadata: Optional[Dict[Text, Any]] = None,
    ) -> None:
        """See docstring of `BotUttered`."""
        self.text = text
        self.data = data
        super().__init__(timestamp, metadata)

    def __hash__(self) -> int:
        """Returns unique hash for event."""
        return hash((self.text, jsonpickle.encode(self.data)))

    def __eq__(self, other) -> bool:
        """Compares object with other object."""
        if not isinstance(other, AgentUttered):
            return NotImplemented

        return (self.text, jsonpickle.encode(self.data)) == (
            other.text,
            jsonpickle.encode(other.data),
        )

    def __str__(self) -> Text:
        """Returns text representation of event."""
        return "AgentUttered(text: {}, data: {})".format(
            self.text, json.dumps(self.data)
        )

    def as_story_string(self) -> None:
        """Skips representing the event in stories."""
        return None

    def as_dict(self) -> Dict[Text, Any]:
        """Returns serialized event."""
        d = super().as_dict()
        d.update({"text": self.text, "data": self.data})
        return d

    @classmethod
    def _from_parameters(cls, parameters) -> "AgentUttered":
        try:
            return AgentUttered(
                parameters.get("text"),
                parameters.get("data"),
                parameters.get("timestamp"),
                parameters.get("metadata"),
            )
        except KeyError as e:
            raise ValueError(f"Failed to parse agent uttered event. {e}")


class ActiveLoop(Event):
    """If `name` is not None: activates a loop with `name` else deactivates active loop."""

    type_name = "active_loop"

    def __init__(
        self,
        name: Optional[Text],
        timestamp: Optional[float] = None,
        metadata: Optional[Dict[Text, Any]] = None,
    ) -> None:
        """Creates event for active loop.

        Args:
            name: Name of activated loop or `None` if current loop is deactivated.
            timestamp: When the event was created.
            metadata: Additional event metadata.
        """
        self.name = name
        super().__init__(timestamp, metadata)

    def __str__(self) -> Text:
        """Returns text representation of event."""
        return f"Loop({self.name})"

    def __hash__(self) -> int:
        """Returns unique hash for event."""
        return hash(self.name)

    def __eq__(self, other) -> bool:
        """Compares object with other object."""
        if not isinstance(other, ActiveLoop):
            return NotImplemented

        return self.name == other.name

    def as_story_string(self) -> Text:
        """Returns text representation of event."""
        props = json.dumps({LOOP_NAME: self.name})
        return f"{ActiveLoop.type_name}{props}"

    @classmethod
    def _from_story_string(cls, parameters: Dict[Text, Any]) -> List["ActiveLoop"]:
        """Called to convert a parsed story line into an event."""
        return [
            ActiveLoop(
                parameters.get(LOOP_NAME),
                parameters.get("timestamp"),
                parameters.get("metadata"),
            )
        ]

    def as_dict(self) -> Dict[Text, Any]:
        """Returns serialized event."""
        d = super().as_dict()
        d.update({LOOP_NAME: self.name})
        return d

    def apply_to(self, tracker: "DialogueStateTracker") -> None:
        """Applies event to current conversation state."""
        tracker.change_loop_to(self.name)


class LegacyForm(ActiveLoop):
    """Legacy handler of old `Form` events.

    The `ActiveLoop` event used to be called `Form`. This class is there to handle old
    legacy events which were stored with the old type name `form`.
    """

    type_name = "form"

    def as_dict(self) -> Dict[Text, Any]:
        """Returns serialized event."""
        d = super().as_dict()
        # Dump old `Form` events as `ActiveLoop` events instead of keeping the old
        # event type.
        d["event"] = ActiveLoop.type_name
        return d


class LoopInterrupted(Event):
    """Event added by FormPolicy and RulePolicy.

    Notifies form action whether or not to validate the user input.
    """

    type_name = "loop_interrupted"

    def __init__(
        self,
        is_interrupted: bool,
        timestamp: Optional[float] = None,
        metadata: Optional[Dict[Text, Any]] = None,
    ) -> None:
        """Event to notify that loop was interrupted.

        This e.g. happens when a user is within a form, and is de-railing the
        form-filling by asking FAQs.

        Args:
            is_interrupted: `True` if the loop execution was interrupted, and ML
                policies had to take over the last prediction.
            timestamp: When the event was created.
            metadata: Additional event metadata.
        """
        super().__init__(timestamp, metadata)
        self.is_interrupted = is_interrupted

    def __str__(self) -> Text:
        """Returns text representation of event."""
        return f"{LoopInterrupted.__name__}({self.is_interrupted})"

    def __hash__(self) -> int:
        """Returns unique hash for event."""
        return hash(self.is_interrupted)

    def __eq__(self, other) -> bool:
        """Compares object with other object."""
        if not isinstance(other, LoopInterrupted):
            return NotImplemented

        return self.is_interrupted == other.is_interrupted

    def as_story_string(self) -> None:
        """Skips representing event in stories."""
        return None

    @classmethod
    def _from_parameters(cls, parameters) -> "LoopInterrupted":
        return LoopInterrupted(
            parameters.get(LOOP_INTERRUPTED, False),
            parameters.get("timestamp"),
            parameters.get("metadata"),
        )

    def as_dict(self) -> Dict[Text, Any]:
        """Returns serialized event."""
        d = super().as_dict()
        d.update({LOOP_INTERRUPTED: self.is_interrupted})
        return d

    def apply_to(self, tracker: "DialogueStateTracker") -> None:
        """Applies event to current conversation state."""
        tracker.interrupt_loop(self.is_interrupted)


class LegacyFormValidation(LoopInterrupted):
    """Legacy handler of old `FormValidation` events.

    The `LoopInterrupted` event used to be called `FormValidation`. This class is there
    to handle old legacy events which were stored with the old type name
    `form_validation`.
    """

    type_name = "form_validation"

    def __init__(
        self,
        validate: bool,
        timestamp: Optional[float] = None,
        metadata: Optional[Dict[Text, Any]] = None,
    ) -> None:
        """See parent class docstring."""
        # `validate = True` is the same as `interrupted = False`
        super().__init__(not validate, timestamp, metadata)

    @classmethod
    def _from_parameters(cls, parameters: Dict) -> "LoopInterrupted":
        return LoopInterrupted(
            # `validate = True` means `is_interrupted = False`
            not parameters.get("validate", True),
            parameters.get("timestamp"),
            parameters.get("metadata"),
        )

    def as_dict(self) -> Dict[Text, Any]:
        """Returns serialized event."""
        d = super().as_dict()
        # Dump old `Form` events as `ActiveLoop` events instead of keeping the old
        # event type.
        d["event"] = LoopInterrupted.type_name
        return d


class ActionExecutionRejected(Event):
    """Notify Core that the execution of the action has been rejected."""

    type_name = "action_execution_rejected"

    def __init__(
        self,
        action_name: Text,
        policy: Optional[Text] = None,
        confidence: Optional[float] = None,
        timestamp: Optional[float] = None,
        metadata: Optional[Dict[Text, Any]] = None,
    ) -> None:
        """Creates event.

        Args:
            action_name: Action which was rejected.
            policy: Policy which predicted the rejected action.
            confidence: Confidence with which the reject action was predicted.
            timestamp: When the event was created.
            metadata: Additional event metadata.
        """
        self.action_name = action_name
        self.policy = policy
        self.confidence = confidence
        super().__init__(timestamp, metadata)

    def __str__(self) -> Text:
        """Returns text representation of event."""
        return (
            "ActionExecutionRejected("
            "action: {}, policy: {}, confidence: {})"
            "".format(self.action_name, self.policy, self.confidence)
        )

    def __hash__(self) -> int:
        """Returns unique hash for event."""
        return hash(self.action_name)

    def __eq__(self, other) -> bool:
        """Compares object with other object."""
        if not isinstance(other, ActionExecutionRejected):
            return NotImplemented

        return self.action_name == other.action_name

    @classmethod
    def _from_parameters(cls, parameters) -> "ActionExecutionRejected":
        return ActionExecutionRejected(
            parameters.get("name"),
            parameters.get("policy"),
            parameters.get("confidence"),
            parameters.get("timestamp"),
            parameters.get("metadata"),
        )

    def as_story_string(self) -> None:
        """Skips representing this event in stories."""
        return None

    def as_dict(self) -> Dict[Text, Any]:
        """Returns serialized event."""
        d = super().as_dict()
        d.update(
            {
                "name": self.action_name,
                "policy": self.policy,
                "confidence": self.confidence,
            }
        )
        return d

    def apply_to(self, tracker: "DialogueStateTracker") -> None:
        """Applies event to current conversation state."""
        tracker.reject_action(self.action_name)


class SessionStarted(AlwaysEqualEventMixin):
    """Mark the beginning of a new conversation session."""

    type_name = "session_started"

    def __hash__(self) -> int:
        """Returns unique hash for event."""
        return hash(32143124320)

    def as_story_string(self) -> None:
        """Skips representing event in stories."""
        logger.warning(
            f"'{self.type_name}' events cannot be serialised as story strings."
        )

    def apply_to(self, tracker: "DialogueStateTracker") -> None:
        """Applies event to current conversation state."""
        # noinspection PyProtectedMember
        tracker._reset()<|MERGE_RESOLUTION|>--- conflicted
+++ resolved
@@ -688,14 +688,8 @@
         return self.use_text_for_featurization == other.use_text_for_featurization
 
 
-<<<<<<< HEAD
-# noinspection PyProtectedMember
 class EntitiesAdded(DefinePrevUserUttered):
     """Event that is used to add extracted entities to the tracker state."""
-=======
-class DefinePrevUserUtteredEntities(DefinePrevUserUttered):
-    """Event that is used to set entities on a previous user uttered event."""
->>>>>>> c9793d3d
 
     type_name = "entities"
 
