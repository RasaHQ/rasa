import rasa.shared.constants as constants

DEFAULT_CATEGORICAL_SLOT_VALUE = "__other__"

USER_INTENT_RESTART = "restart"
USER_INTENT_BACK = "back"
USER_INTENT_OUT_OF_SCOPE = "out_of_scope"
USER_INTENT_SESSION_START = "session_start"
SESSION_START_METADATA_SLOT = "session_started_metadata"

DEFAULT_INTENTS = [
    USER_INTENT_RESTART,
    USER_INTENT_BACK,
    USER_INTENT_OUT_OF_SCOPE,
    USER_INTENT_SESSION_START,
    constants.DEFAULT_NLU_FALLBACK_INTENT_NAME,
]

LOOP_NAME = "name"

ACTION_LISTEN_NAME = "action_listen"
ACTION_RESTART_NAME = "action_restart"
ACTION_SESSION_START_NAME = "action_session_start"
ACTION_DEFAULT_FALLBACK_NAME = "action_default_fallback"
ACTION_DEACTIVATE_LOOP_NAME = "action_deactivate_loop"
LEGACY_ACTION_DEACTIVATE_LOOP_NAME = "action_deactivate_form"
ACTION_REVERT_FALLBACK_EVENTS_NAME = "action_revert_fallback_events"
ACTION_DEFAULT_ASK_AFFIRMATION_NAME = "action_default_ask_affirmation"
ACTION_DEFAULT_ASK_REPHRASE_NAME = "action_default_ask_rephrase"
ACTION_BACK_NAME = "action_back"
ACTION_TWO_STAGE_FALLBACK_NAME = "action_two_stage_fallback"
RULE_SNIPPET_ACTION_NAME = "..."

DEFAULT_ACTION_NAMES = [
    ACTION_LISTEN_NAME,
    ACTION_RESTART_NAME,
    ACTION_SESSION_START_NAME,
    ACTION_DEFAULT_FALLBACK_NAME,
    ACTION_DEACTIVATE_LOOP_NAME,
    ACTION_REVERT_FALLBACK_EVENTS_NAME,
    ACTION_DEFAULT_ASK_AFFIRMATION_NAME,
    ACTION_DEFAULT_ASK_REPHRASE_NAME,
    ACTION_TWO_STAGE_FALLBACK_NAME,
    ACTION_BACK_NAME,
    RULE_SNIPPET_ACTION_NAME,
]

# rules allow setting a value of slots or active_loops to None;
# generator substitutes `None`s with this constant to notify rule policy that
# a value should not be set during prediction to activate a rule
SHOULD_NOT_BE_SET = "should_not_be_set"

PREVIOUS_ACTION = "prev_action"
ACTIVE_LOOP = "active_loop"
LOOP_INTERRUPTED = "is_interrupted"
LOOP_REJECTED = "rejected"
TRIGGER_MESSAGE = "trigger_message"
FOLLOWUP_ACTION = "followup_action"

# start of special user message section
EXTERNAL_MESSAGE_PREFIX = "EXTERNAL: "
# Key to access data in the event metadata
# It specifies if an event was caused by an external entity (e.g. a sensor).
IS_EXTERNAL = "is_external"

ACTION_NAME_SENDER_ID_CONNECTOR_STR = "__sender_id:"

REQUESTED_SLOT = "requested_slot"

# slots for knowledge base
SLOT_LISTED_ITEMS = "knowledge_base_listed_objects"
SLOT_LAST_OBJECT = "knowledge_base_last_object"
SLOT_LAST_OBJECT_TYPE = "knowledge_base_last_object_type"
DEFAULT_KNOWLEDGE_BASE_ACTION = "action_query_knowledge_base"

# the keys for `State` (USER, PREVIOUS_ACTION, SLOTS, ACTIVE_LOOP)
# represent the origin of a `SubState`
USER = "user"
SLOTS = "slots"

USE_TEXT_FOR_FEATURIZATION = "use_text_for_featurization"
ENTITY_LABEL_SEPARATOR = "#"

<<<<<<< HEAD
RULE_ONLY_SLOTS = "rule_only_slots"
RULE_ONLY_LOOPS = "rule_only_loops"
=======
# if you add more policy/classifier names, make sure to add a test as well to ensure
# that the name and the class stay in sync
POLICY_NAME_TWO_STAGE_FALLBACK = "TwoStageFallbackPolicy"
POLICY_NAME_MAPPING = "MappingPolicy"
POLICY_NAME_FALLBACK = "FallbackPolicy"
POLICY_NAME_FORM = "FormPolicy"
POLICY_NAME_RULE = "RulePolicy"

CLASSIFIER_NAME_FALLBACK = "FallbackClassifier"
>>>>>>> 050c87f1

POLICIES_THAT_EXTRACT_ENTITIES = {"TEDPolicy"}<|MERGE_RESOLUTION|>--- conflicted
+++ resolved
@@ -81,10 +81,9 @@
 USE_TEXT_FOR_FEATURIZATION = "use_text_for_featurization"
 ENTITY_LABEL_SEPARATOR = "#"
 
-<<<<<<< HEAD
 RULE_ONLY_SLOTS = "rule_only_slots"
 RULE_ONLY_LOOPS = "rule_only_loops"
-=======
+
 # if you add more policy/classifier names, make sure to add a test as well to ensure
 # that the name and the class stay in sync
 POLICY_NAME_TWO_STAGE_FALLBACK = "TwoStageFallbackPolicy"
@@ -94,6 +93,5 @@
 POLICY_NAME_RULE = "RulePolicy"
 
 CLASSIFIER_NAME_FALLBACK = "FallbackClassifier"
->>>>>>> 050c87f1
 
 POLICIES_THAT_EXTRACT_ENTITIES = {"TEDPolicy"}