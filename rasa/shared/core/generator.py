from collections import defaultdict, namedtuple, deque

import copy
import logging
import random
from contextlib import contextmanager

from tqdm import tqdm
from typing import (
    Optional,
    List,
    Text,
    Set,
    Dict,
    Tuple,
    Deque,
    DefaultDict,
    Any,
    Iterable,
    Generator,
)

from rasa.shared.constants import DOCS_URL_STORIES
from rasa.shared.core.constants import SHOULD_NOT_BE_SET
from rasa.shared.core.domain import Domain, State
from rasa.shared.core.events import (
    ActionExecuted,
    UserUttered,
    ActionReverted,
    UserUtteranceReverted,
    Restarted,
    Event,
    SlotSet,
    ActiveLoop,
)
from rasa.shared.core.trackers import DialogueStateTracker, FrozenState
from rasa.shared.core.slots import Slot
from rasa.shared.core.training_data.structures import (
    StoryGraph,
    STORY_START,
    StoryStep,
    RuleStep,
    GENERATED_CHECKPOINT_PREFIX,
)
from rasa.shared.utils.io import is_logging_disabled
import rasa.shared.utils.io

logger = logging.getLogger(__name__)

ExtractorConfig = namedtuple(
    "ExtractorConfig",
    "remove_duplicates "
    "unique_last_num_states "
    "augmentation_factor "
    "max_number_of_augmented_trackers "
    "tracker_limit "
    "use_story_concatenation "
    "rand",
)


class TrackerWithCachedStates(DialogueStateTracker):
    """A tracker wrapper that caches the state creation of the tracker."""

    def __init__(
        self,
        sender_id: Text,
        slots: Optional[Iterable[Slot]],
        max_event_history: Optional[int] = None,
        domain: Optional[Domain] = None,
        is_augmented: bool = False,
        is_rule_tracker: bool = False,
    ) -> None:
        """Initializes a tracker with cached states."""
        super().__init__(
            sender_id, slots, max_event_history, is_rule_tracker=is_rule_tracker
        )
        self._states_for_hashing: Deque[FrozenState] = deque()
        self.domain = domain if domain is not None else Domain.empty()
        # T/F property to filter augmented stories
        self.is_augmented = is_augmented
        self.__skip_states = False

    @classmethod
    def from_events(
        cls,
        sender_id: Text,
        evts: List[Event],
        slots: Optional[Iterable[Slot]] = None,
        max_event_history: Optional[int] = None,
        sender_source: Optional[Text] = None,
        domain: Optional[Domain] = None,
        is_rule_tracker: bool = False,
    ) -> "TrackerWithCachedStates":
        """Initializes a tracker with given events."""
        tracker = cls(
            sender_id, slots, max_event_history, domain, is_rule_tracker=is_rule_tracker
        )
        for e in evts:
            tracker.update(e)
        return tracker

    def past_states_for_hashing(
<<<<<<< HEAD
        self,
        domain: Domain,
        omit_unset_slots: bool = False,
=======
        self, domain: Domain, omit_unset_slots: bool = False
>>>>>>> c8423d39
    ) -> Deque[FrozenState]:
        """Generates and caches the past states of this tracker based on the history.

        Args:
            domain: a :class:`rasa.shared.core.domain.Domain`
            omit_unset_slots: If `True` do not include the initial values of slots.

        Returns:
            A list of states
        """
        # we need to make sure this is the same domain, otherwise things will
        # go wrong. but really, the same tracker shouldn't be used across
        # domains
        assert domain == self.domain

        # if don't have it cached, we use the domain to calculate the states
        # from the events
        states_for_hashing = self._states_for_hashing
        if not states_for_hashing:
            states = super().past_states(domain, omit_unset_slots=omit_unset_slots)
            states_for_hashing = deque(self.freeze_current_state(s) for s in states)

        self._states_for_hashing = states_for_hashing

        return states_for_hashing

    @staticmethod
    def _unfreeze_states(frozen_states: Deque[FrozenState]) -> List[State]:
        return [
            {key: dict(value) for key, value in dict(frozen_state).items()}
            for frozen_state in frozen_states
        ]

    def past_states(
        self,
        domain: Domain,
        omit_unset_slots: bool = False,
        ignore_rule_only_turns: bool = False,
        rule_only_data: Optional[Dict[Text, Any]] = None,
    ) -> List[State]:
        """Generates the past states of this tracker based on the history.

        Args:
            domain: The Domain.
            omit_unset_slots: If `True` do not include the initial values of slots.
            ignore_rule_only_turns: If True ignore dialogue turns that are present
                only in rules.
            rule_only_data: Slots and loops,
                which only occur in rules but not in stories.

        Returns:
            a list of states
        """
        states_for_hashing = self.past_states_for_hashing(
            domain, omit_unset_slots=omit_unset_slots
        )
        return self._unfreeze_states(states_for_hashing)

    def clear_states(self) -> None:
        """Reset the states."""
        self._states_for_hashing = deque()

    def init_copy(self) -> "TrackerWithCachedStates":
        """Create a new state tracker with the same initial values."""
        return type(self)(
            "",
            self.slots.values(),
            self._max_event_history,
            self.domain,
            self.is_augmented,
            self.is_rule_tracker,
        )

    @contextmanager
    def _skip_states_manager(self) -> Generator[None, None, None]:
        self.__skip_states = True
        try:
            yield
        finally:
            self.__skip_states = False

    def copy(
        self, sender_id: Text = "", sender_source: Text = ""
    ) -> "TrackerWithCachedStates":
        """Creates a duplicate of this tracker.

        A new tracker will be created and all events
        will be replayed.
        """
        # This is an optimization, we could use the original copy, but
        # the states would be lost and we would need to recalculate them

        tracker = self.init_copy()
        tracker.sender_id = sender_id
        tracker.sender_source = sender_source

        with self._skip_states_manager():
            for event in self.events:
                tracker.update(event)

        tracker._states_for_hashing = copy.copy(self._states_for_hashing)

        return tracker

    def _append_current_state(self) -> None:
        if self._states_for_hashing is None:
            self._states_for_hashing = self.past_states_for_hashing(self.domain)
        else:
            state = self.domain.get_active_state(self)
            frozen_state = self.freeze_current_state(state)
            self._states_for_hashing.append(frozen_state)

<<<<<<< HEAD
    def update(self, event: Event, skip_states: bool = False) -> None:
        """Modify the state of the tracker according to an ``Event``."""

=======
    def update(
        self,
        event: Event,
        domain: Optional[Domain] = None,
    ) -> None:
        """Modify the state of the tracker according to an ``Event``."""
>>>>>>> c8423d39
        # if `skip_states` is `True`, this function behaves exactly like the
        # normal update of the `DialogueStateTracker`
        if not self._states_for_hashing and not self.__skip_states:
            # rest of this function assumes we have the previous state
            # cached. let's make sure it is there.
            self._states_for_hashing = self.past_states_for_hashing(self.domain)

        super().update(event)

        if not self.__skip_states:
            if isinstance(event, ActionExecuted):
                pass
            elif isinstance(event, ActionReverted):
                self._states_for_hashing.pop()  # removes the state after the action
                self._states_for_hashing.pop()  # removes the state used for the action
            elif isinstance(event, UserUtteranceReverted):
                self.clear_states()
            elif isinstance(event, Restarted):
                self.clear_states()
            else:
                self._states_for_hashing.pop()

            self._append_current_state()


# define types
TrackerLookupDict = DefaultDict[Text, List[TrackerWithCachedStates]]

TrackersTuple = Tuple[List[TrackerWithCachedStates], List[TrackerWithCachedStates]]


class TrainingDataGenerator:
    """Generates trackers from training data."""

    def __init__(
        self,
        story_graph: StoryGraph,
        domain: Domain,
        remove_duplicates: bool = True,
        unique_last_num_states: Optional[int] = None,
        augmentation_factor: int = 50,
        tracker_limit: Optional[int] = None,
        use_story_concatenation: bool = True,
        debug_plots: bool = False,
    ):
        """Given a set of story parts, generates all stories that are possible.

        The different story parts can end and start with checkpoints
        and this generator will match start and end checkpoints to
        connect complete stories. Afterwards, duplicate stories will be
        removed and the data is augmented (if augmentation is enabled).
        """
        self.story_graph = story_graph.with_cycles_removed()
        if debug_plots:
            self.story_graph.visualize("story_blocks_connections.html")

        self.domain = domain

        # 10x factor is a heuristic for augmentation rounds
        max_number_of_augmented_trackers = augmentation_factor * 10

        self.config = ExtractorConfig(
            remove_duplicates=remove_duplicates,
            unique_last_num_states=unique_last_num_states,
            augmentation_factor=augmentation_factor,
            max_number_of_augmented_trackers=max_number_of_augmented_trackers,
            tracker_limit=tracker_limit,
            use_story_concatenation=use_story_concatenation,
            rand=random.Random(42),
        )
        # hashed featurization of all finished trackers
        self.hashed_featurizations: Set[int] = set()

    @staticmethod
    def _phase_name(everything_reachable_is_reached: bool, phase: int) -> Text:
        if everything_reachable_is_reached:
            return f"augmentation round {phase}"
        else:
            return f"data generation round {phase}"

    def generate(self) -> List[TrackerWithCachedStates]:
        """Generate trackers from stories and rules.

        Returns:
            The generated trackers.
        """
        return self.generate_story_trackers() + self._generate_rule_trackers()

    def generate_story_trackers(self) -> List[TrackerWithCachedStates]:
        """Generate trackers from stories (exclude rule trackers).

        Returns:
            The generated story trackers.
        """
        steps = [
            step
            for step in self.story_graph.ordered_steps()
            if not isinstance(step, RuleStep)
        ]

        return self._generate(steps, is_rule_data=False)

    def _generate_rule_trackers(self) -> List[TrackerWithCachedStates]:
        steps = [
            step
            for step in self.story_graph.ordered_steps()
            if isinstance(step, RuleStep)
        ]

        return self._generate(steps, is_rule_data=True)

    def _generate(
        self, story_steps: List[StoryStep], is_rule_data: bool = False
    ) -> List[TrackerWithCachedStates]:
        if not story_steps:
            logger.debug(f"No {'rules' if is_rule_data else 'story blocks'} found.")
            return []

        if self.config.remove_duplicates and self.config.unique_last_num_states:
            logger.debug(
                "Generated trackers will be deduplicated "
                "based on their unique last {} states."
                "".format(self.config.unique_last_num_states)
            )
        self._mark_first_action_in_story_steps_as_unpredictable()

        active_trackers: DefaultDict[Text, List[TrackerWithCachedStates]] = defaultdict(
            list
        )

        init_tracker = TrackerWithCachedStates(
            "",
            self.domain.slots,
            max_event_history=self.config.tracker_limit,
            domain=self.domain,
            is_rule_tracker=is_rule_data,
        )
        active_trackers[STORY_START].append(init_tracker)

        # trackers that are sent to a featurizer
        finished_trackers = []
        # keep story end trackers separately for augmentation
        story_end_trackers = []

        phase = 0  # one phase is one traversal of all story steps.

        # do not augment rule data
        if not is_rule_data:
            min_num_aug_phases = 3 if self.config.augmentation_factor > 0 else 0
            logger.debug(f"Number of augmentation rounds is {min_num_aug_phases}")
        else:
            min_num_aug_phases = 0

        # placeholder to track gluing process of checkpoints
        used_checkpoints: Set[Text] = set()
        previous_unused: Set[Text] = set()
        everything_reachable_is_reached = False

        # we will continue generating data until we have reached all
        # checkpoints that seem to be reachable. This is a heuristic,
        # if we did not reach any new checkpoints in an iteration, we
        # assume we have reached all and stop.

        while not everything_reachable_is_reached or phase < min_num_aug_phases:
            phase_name = self._phase_name(everything_reachable_is_reached, phase)

            num_active_trackers = self._count_trackers(active_trackers)

            if num_active_trackers:
                logger.debug(
                    "Starting {} ... (with {} trackers)"
                    "".format(phase_name, num_active_trackers)
                )
            else:
                logger.debug(f"There are no trackers for {phase_name}")
                break

            # track unused checkpoints for this phase
            unused_checkpoints: Set[Text] = set()

            desc = f"Processed {'rules' if is_rule_data else 'story blocks'}"
            pbar = tqdm(story_steps, desc=desc, disable=is_logging_disabled())
            for step in pbar:
                incoming_trackers: List[TrackerWithCachedStates] = []
                for start in step.start_checkpoints:
                    if active_trackers[start.name]:
                        ts = start.filter_trackers(active_trackers[start.name])
                        incoming_trackers.extend(ts)
                        used_checkpoints.add(start.name)
                    elif start.name not in used_checkpoints:
                        # need to skip - there was no previous step that
                        # had this start checkpoint as an end checkpoint
                        # it will be processed in next phases
                        unused_checkpoints.add(start.name)
                if not incoming_trackers:
                    # if there are no trackers,
                    # we can skip the rest of the loop
                    continue

                # these are the trackers that reached this story
                # step and that need to handle all events of the step

                if self.config.remove_duplicates:
                    incoming_trackers, end_trackers = self._remove_duplicate_trackers(
                        incoming_trackers
                    )

                    # append end trackers to finished trackers
                    finished_trackers.extend(end_trackers)

                if everything_reachable_is_reached:
                    # augmentation round
                    incoming_trackers = self._subsample_trackers(
                        incoming_trackers, self.config.max_number_of_augmented_trackers
                    )

                # update progress bar
                pbar.set_postfix({"# trackers": "{:d}".format(len(incoming_trackers))})

                trackers, end_trackers = self._process_step(step, incoming_trackers)

                # add end trackers to finished trackers
                finished_trackers.extend(end_trackers)

                # update our tracker dictionary with the trackers
                # that handled the events of the step and
                # that can now be used for further story steps
                # that start with the checkpoint this step ended with

                for end in step.end_checkpoints:
                    start_name = self._find_start_checkpoint_name(end.name)

                    active_trackers[start_name].extend(trackers)

                    if start_name in used_checkpoints:
                        # add end checkpoint as unused
                        # if this checkpoint was processed as
                        # start one before
                        unused_checkpoints.add(start_name)

                if not step.end_checkpoints:
                    unique_ends = self._remove_duplicate_story_end_trackers(trackers)
                    story_end_trackers.extend(unique_ends)

            num_finished = len(finished_trackers) + len(story_end_trackers)
            logger.debug(f"Finished phase ({num_finished} training samples found).")

            # prepare next round
            phase += 1

            if not everything_reachable_is_reached:
                # check if we reached all nodes that can be reached
                # if we reached at least one more node this round
                # than last one, we assume there is still
                # something left to reach and we continue

                unused_checkpoints = self._add_unused_end_checkpoints(
                    set(active_trackers.keys()), unused_checkpoints, used_checkpoints
                )
                active_trackers = self._filter_active_trackers(
                    active_trackers, unused_checkpoints
                )
                num_active_trackers = self._count_trackers(active_trackers)

                everything_reachable_is_reached = (
                    unused_checkpoints == previous_unused or num_active_trackers == 0
                )
                previous_unused = unused_checkpoints

                if everything_reachable_is_reached:
                    # should happen only once

                    previous_unused -= used_checkpoints
                    # add trackers with unused checkpoints
                    # to finished trackers
                    for start_name in previous_unused:
                        finished_trackers.extend(active_trackers[start_name])

                    logger.debug("Data generation rounds finished.")
                    logger.debug(
                        "Found {} unused checkpoints".format(len(previous_unused))
                    )
                    phase = 0
                else:
                    logger.debug(
                        "Found {} unused checkpoints "
                        "in current phase."
                        "".format(len(unused_checkpoints))
                    )
                    logger.debug(
                        "Found {} active trackers "
                        "for these checkpoints."
                        "".format(num_active_trackers)
                    )

            if everything_reachable_is_reached:
                # augmentation round, so we process only
                # story end checkpoints
                # reset used checkpoints
                used_checkpoints = set()

                # generate active trackers for augmentation
                active_trackers = self._create_start_trackers_for_augmentation(
                    story_end_trackers
                )

        finished_trackers.extend(story_end_trackers)
        self._issue_unused_checkpoint_notification(previous_unused)
        logger.debug("Found {} training trackers.".format(len(finished_trackers)))

        if self.config.augmentation_factor > 0:
            augmented_trackers, original_trackers = [], []
            for t in finished_trackers:
                if t.is_augmented:
                    augmented_trackers.append(t)
                else:
                    original_trackers.append(t)
            augmented_trackers = self._subsample_trackers(
                augmented_trackers, self.config.max_number_of_augmented_trackers
            )
            logger.debug(
                "Subsampled to {} augmented training trackers."
                "".format(len(augmented_trackers))
            )
            logger.debug(
                "There are {} original trackers.".format(len(original_trackers))
            )
            finished_trackers = original_trackers + augmented_trackers

        return finished_trackers

    @staticmethod
    def _count_trackers(active_trackers: TrackerLookupDict) -> int:
        """Count the number of trackers in the tracker dictionary."""
        return sum(len(ts) for ts in active_trackers.values())

    def _subsample_trackers(
        self,
        incoming_trackers: List[TrackerWithCachedStates],
        max_number_of_trackers: int,
    ) -> List[TrackerWithCachedStates]:
        """Subsample the list of trackers to retrieve a random subset."""

        # if flows get very long and have a lot of forks we
        # get into trouble by collecting too many trackers
        # hence the sub sampling
        if max_number_of_trackers is not None:
            return _subsample_array(
                incoming_trackers, max_number_of_trackers, rand=self.config.rand
            )
        else:
            return incoming_trackers

    def _find_start_checkpoint_name(self, end_name: Text) -> Text:
        """Find start checkpoint name given end checkpoint name of a cycle"""
        return self.story_graph.story_end_checkpoints.get(end_name, end_name)

    @staticmethod
    def _add_unused_end_checkpoints(
        start_checkpoints: Set[Text],
        unused_checkpoints: Set[Text],
        used_checkpoints: Set[Text],
    ) -> Set[Text]:
        """Add unused end checkpoints
        if they were never encountered as start checkpoints
        """

        return unused_checkpoints.union(
            {
                start_name
                for start_name in start_checkpoints
                if start_name not in used_checkpoints
            }
        )

    @staticmethod
    def _filter_active_trackers(
        active_trackers: TrackerLookupDict, unused_checkpoints: Set[Text]
    ) -> TrackerLookupDict:
        """Filter active trackers that ended with unused checkpoint
        or are parts of loops."""
        next_active_trackers = defaultdict(list)

        for start_name in unused_checkpoints:
            # process trackers ended with unused checkpoints further
            if start_name != STORY_START:
                # there is no point to process STORY_START checkpoint again
                next_active_trackers[start_name] = active_trackers.get(start_name, [])

        return next_active_trackers

    def _create_start_trackers_for_augmentation(
        self, story_end_trackers: List[TrackerWithCachedStates]
    ) -> TrackerLookupDict:
        """This is where the augmentation magic happens.

        We will reuse all the trackers that reached the
        end checkpoint `None` (which is the end of a
        story) and start processing all steps again. So instead
        of starting with a fresh tracker, the second and
        all following phases will reuse a couple of the trackers
        that made their way to a story end.

        We need to do some cleanup before processing them again.
        """
        next_active_trackers = defaultdict(list)

        if self.config.use_story_concatenation:
            ending_trackers = _subsample_array(
                story_end_trackers,
                self.config.augmentation_factor,
                rand=self.config.rand,
            )
            for t in ending_trackers:
                # this is a nasty thing - all stories end and
                # start with action listen - so after logging the first
                # actions in the next phase the trackers would
                # contain action listen followed by action listen.
                # to fix this we are going to "undo" the last action listen

                # tracker should be copied,
                # otherwise original tracker is updated
                aug_t = t.copy()
                aug_t.is_augmented = True
                aug_t.update(ActionReverted())
                next_active_trackers[STORY_START].append(aug_t)

        return next_active_trackers

    def _process_step(
        self, step: StoryStep, incoming_trackers: List[TrackerWithCachedStates]
    ) -> TrackersTuple:
        """Processes a steps events with all trackers.

        The trackers that reached the steps starting checkpoint will
        be used to process the events. Collects and returns training
        data while processing the story step."""

        events = step.explicit_events(self.domain)

        trackers = []
        if events:  # small optimization

            # need to copy the tracker as multiple story steps
            # might start with the same checkpoint and all of them
            # will use the same set of incoming trackers

            for tracker in incoming_trackers:
                # sender id is used to be able for a human to see where the
                # messages and events for this tracker came from - to do this
                # we concatenate the story block names of the blocks that
                # contribute to the trackers events
                if tracker.sender_id:
                    if (
                        step.block_name
                        and step.block_name not in tracker.sender_id.split(" > ")
                    ):
                        new_sender = tracker.sender_id + " > " + step.block_name
                    else:
                        new_sender = tracker.sender_id
                else:
                    new_sender = step.block_name
                trackers.append(tracker.copy(new_sender, step.source_name))

        end_trackers = []
        for event in events:
            if (
                isinstance(event, ActionExecuted)
                and event.action_text
                and event.action_text not in self.domain.action_texts
            ):
                rasa.shared.utils.cli.print_warning(
                    f"Test story '{step.block_name}' in "
                    f"'{step.source_name}' contains the bot utterance "
                    f"'{event.action_text}', which is not part "
                    f"of the training data / domain."
                )
            for tracker in trackers:
                if isinstance(
                    event, (ActionReverted, UserUtteranceReverted, Restarted)
                ):
                    end_trackers.append(tracker.copy(tracker.sender_id))
                if isinstance(step, RuleStep):
                    # The rules can specify that a form or a slot shouldn't be set,
                    # therefore we need to distinguish between not set
                    # and explicitly set to None
                    if isinstance(event, ActiveLoop) and event.name is None:
                        event.name = SHOULD_NOT_BE_SET

                    if isinstance(event, SlotSet) and event.value is None:
                        event.value = SHOULD_NOT_BE_SET

                tracker.update(event)

        # end trackers should be returned separately
        # to avoid using them for augmentation
        return trackers, end_trackers

    def _remove_duplicate_trackers(
        self, trackers: List[TrackerWithCachedStates]
    ) -> TrackersTuple:
        """Removes trackers that create equal featurizations
            for current story step.

        From multiple trackers that create equal featurizations
        we only need to keep one. Because as we continue processing
        events and story steps, all trackers that created the
        same featurization once will do so in the future (as we
        feed the same events to all trackers)."""

        step_hashed_featurizations = set()

        # collected trackers that created different featurizations
        unique_trackers = []  # for current step
        end_trackers = []  # for all steps

        for tracker in trackers:
            states_for_hashing = tuple(tracker.past_states_for_hashing(self.domain))
            hashed = hash(states_for_hashing)

            # only continue with trackers that created a
            # hashed_featurization we haven't observed
            if hashed not in step_hashed_featurizations:
                if self.config.unique_last_num_states:
                    last_states = states_for_hashing[
                        -self.config.unique_last_num_states :
                    ]
                    last_hashed = hash(last_states)

                    if last_hashed not in step_hashed_featurizations:
                        step_hashed_featurizations.add(last_hashed)
                        unique_trackers.append(tracker)
                    elif (
                        len(states_for_hashing) > len(last_states)
                        and hashed not in self.hashed_featurizations
                    ):
                        self.hashed_featurizations.add(hashed)
                        end_trackers.append(tracker)
                else:
                    unique_trackers.append(tracker)

                step_hashed_featurizations.add(hashed)

        return unique_trackers, end_trackers

    def _remove_duplicate_story_end_trackers(
        self, trackers: List[TrackerWithCachedStates]
    ) -> List[TrackerWithCachedStates]:
        """Removes trackers that reached story end and
        created equal featurizations."""

        # collected trackers that created different featurizations
        unique_trackers = []  # for all steps

        # deduplication of finished trackers is needed,
        # otherwise featurization does a lot of unnecessary work

        for tracker in trackers:
            states_for_hashing = tuple(tracker.past_states_for_hashing(self.domain))
            hashed = hash(states_for_hashing + (tracker.is_rule_tracker,))

            # only continue with trackers that created a
            # hashed_featurization we haven't observed

            if hashed not in self.hashed_featurizations:
                self.hashed_featurizations.add(hashed)
                unique_trackers.append(tracker)

        return unique_trackers

    def _mark_first_action_in_story_steps_as_unpredictable(self) -> None:
        """Mark actions which shouldn't be used during ML training.

        If a story starts with an action, we can not use
        that first action as a training example, as there is no
        history. There is one exception though, we do want to
        predict action listen. But because stories never
        contain action listen events (they are added when a
        story gets converted to a dialogue) we need to apply a
        small trick to avoid marking actions occurring after
        an action listen as unpredictable."""

        for step in self.story_graph.story_steps:
            # TODO: this does not work if a step is the conversational start
            #       as well as an intermediary part of a conversation.
            #       This means a checkpoint can either have multiple
            #       checkpoints OR be the start of a conversation
            #       but not both.
            if STORY_START in {s.name for s in step.start_checkpoints}:
                for i, e in enumerate(step.events):
                    if isinstance(e, UserUttered):
                        # if there is a user utterance, that means before the
                        # user uttered something there has to be
                        # an action listen. therefore, any action that comes
                        # after this user utterance isn't the first
                        # action anymore and the tracker used for prediction
                        # is not empty anymore. Hence, it is fine
                        # to predict anything that occurs after an utterance.
                        break
                    if isinstance(e, ActionExecuted):
                        e.unpredictable = True
                        break

    def _issue_unused_checkpoint_notification(
        self, unused_checkpoints: Set[Text]
    ) -> None:
        """Warns about unused story blocks.

        Unused steps are ones having a start or end checkpoint
        that no one provided."""

        if STORY_START in unused_checkpoints:
            rasa.shared.utils.io.raise_warning(
                "There is no starting story block "
                "in the training data. "
                "All your story blocks start with some checkpoint. "
                "There should be at least one story block "
                "that starts without any checkpoint.",
                docs=DOCS_URL_STORIES + "#stories",
            )

        # running through the steps first will result in only one warning
        # per block (as one block might have multiple steps)
        collected_start = set()
        collected_end = set()
        for step in self.story_graph.story_steps:
            for start in step.start_checkpoints:
                if start.name in unused_checkpoints:
                    # After processing, there shouldn't be a story part left.
                    # This indicates a start checkpoint that doesn't exist
                    collected_start.add((start.name, step.block_name))

            for end in step.end_checkpoints:
                if end.name in unused_checkpoints:
                    # After processing, there shouldn't be a story part left.
                    # This indicates an end checkpoint that doesn't exist
                    collected_end.add((end.name, step.block_name))

        for cp, block_name in collected_start:
            if not cp.startswith(GENERATED_CHECKPOINT_PREFIX):
                rasa.shared.utils.io.raise_warning(
                    f"Unsatisfied start checkpoint '{cp}' "
                    f"in block '{block_name}'. "
                    f"Remove this checkpoint or add "
                    f"story blocks that end "
                    f"with this checkpoint.",
                    docs=DOCS_URL_STORIES + "#checkpoints",
                )

        for cp, block_name in collected_end:
            if not cp.startswith(GENERATED_CHECKPOINT_PREFIX):
                rasa.shared.utils.io.raise_warning(
                    f"Unsatisfied end checkpoint '{cp}' "
                    f"in block '{block_name}'. "
                    f"Remove this checkpoint or add "
                    f"story blocks that start "
                    f"with this checkpoint.",
                    docs=DOCS_URL_STORIES + "#checkpoints",
                )


def _subsample_array(
    arr: List[Any],
    max_values: int,
    can_modify_incoming_array: bool = True,
    rand: Optional[random.Random] = None,
) -> List[Any]:
    """Shuffles the array and returns `max_values` number of elements."""
    if not can_modify_incoming_array:
        arr = arr[:]
    if rand is not None:
        rand.shuffle(arr)
    else:
        random.shuffle(arr)
    return arr[:max_values]<|MERGE_RESOLUTION|>--- conflicted
+++ resolved
@@ -101,13 +101,7 @@
         return tracker
 
     def past_states_for_hashing(
-<<<<<<< HEAD
-        self,
-        domain: Domain,
-        omit_unset_slots: bool = False,
-=======
         self, domain: Domain, omit_unset_slots: bool = False
->>>>>>> c8423d39
     ) -> Deque[FrozenState]:
         """Generates and caches the past states of this tracker based on the history.
 
@@ -220,18 +214,12 @@
             frozen_state = self.freeze_current_state(state)
             self._states_for_hashing.append(frozen_state)
 
-<<<<<<< HEAD
-    def update(self, event: Event, skip_states: bool = False) -> None:
-        """Modify the state of the tracker according to an ``Event``."""
-
-=======
     def update(
         self,
         event: Event,
         domain: Optional[Domain] = None,
     ) -> None:
         """Modify the state of the tracker according to an ``Event``."""
->>>>>>> c8423d39
         # if `skip_states` is `True`, this function behaves exactly like the
         # normal update of the `DialogueStateTracker`
         if not self._states_for_hashing and not self.__skip_states:
