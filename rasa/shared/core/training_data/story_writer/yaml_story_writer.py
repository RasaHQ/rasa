from collections import OrderedDict
from pathlib import Path
from typing import Any, Dict, List, Text, Union, Optional

from ruamel import yaml
from ruamel.yaml.comments import CommentedMap
from ruamel.yaml.scalarstring import DoubleQuotedScalarString, LiteralScalarString

import rasa.shared.utils.io
from rasa.shared.constants import LATEST_TRAINING_DATA_FORMAT_VERSION
from rasa.shared.core.events import (
    UserUttered,
    ActionExecuted,
    SlotSet,
    ActiveLoop,
    Event,
)
from rasa.shared.core.training_data.story_reader.yaml_story_reader import (
    KEY_STORIES,
    KEY_STORY_NAME,
    KEY_USER_INTENT,
    KEY_ENTITIES,
    KEY_ACTION,
    KEY_STEPS,
    KEY_CHECKPOINT,
    KEY_SLOT_NAME,
    KEY_CHECKPOINT_SLOTS,
    KEY_OR,
    KEY_USER_MESSAGE,
    KEY_ACTIVE_LOOP,
    KEY_BOT_END_TO_END_MESSAGE,
<<<<<<< HEAD
=======
    KEY_RULES,
    KEY_RULE_FOR_CONVERSATION_START,
    KEY_WAIT_FOR_USER_INPUT_AFTER_RULE,
    KEY_RULE_CONDITION,
    KEY_RULE_NAME,
)
from rasa.shared.core.training_data.structures import (
    StoryStep,
    Checkpoint,
    STORY_START,
    RuleStep,
>>>>>>> 80ced2e6
)


class YAMLStoryWriter:
    """Writes Core training data into a file in a YAML format. """

    def dumps(self, story_steps: List[StoryStep]) -> Text:
        """Turns Story steps into a string.

        Args:
            story_steps: Original story steps to be converted to the YAML.
        Returns:
            String with story steps in the YAML format.
        """
        stream = yaml.StringIO()
        self.dump(stream, story_steps)
        return stream.getvalue()

    def dump(
        self, target: Union[Text, Path, yaml.StringIO], story_steps: List[StoryStep]
    ) -> None:
        """Writes Story steps into a target file/stream.

        Args:
            target: name of the target file/stream to write the YAML to.
            story_steps: Original story steps to be converted to the YAML.
        """
        result = self.stories_to_yaml(story_steps)

        rasa.shared.utils.io.write_yaml(result, target, True)

    def stories_to_yaml(self, story_steps: List[StoryStep]) -> Dict[Text, Any]:
        """Converts a sequence of story steps into yaml format.

        Args:
            story_steps: Original story steps to be converted to the YAML.
        """
        from rasa.shared.utils.validation import KEY_TRAINING_DATA_FORMAT_VERSION

        stories = []
        rules = []
        for story_step in story_steps:
            if isinstance(story_step, RuleStep):
                rules.append(self.process_rule_step(story_step))
            else:
                stories.append(self.process_story_step(story_step))

        result = OrderedDict()
        result[KEY_TRAINING_DATA_FORMAT_VERSION] = DoubleQuotedScalarString(
            LATEST_TRAINING_DATA_FORMAT_VERSION
        )

        if stories:
            result[KEY_STORIES] = stories
        if rules:
            result[KEY_RULES] = rules
        return result

    def process_story_step(self, story_step: StoryStep) -> OrderedDict:
        """Converts a single story step into an ordered dict.

        Args:
            story_step: A single story step to be converted to the dict.

        Returns:
            Dict with a story step.
        """
        result = OrderedDict()
        result[KEY_STORY_NAME] = story_step.block_name
        steps = self.process_checkpoints(story_step.start_checkpoints)

        for event in story_step.events:
            processed = self.process_event(event)
            if processed:
                steps.append(processed)

        steps.extend(self.process_checkpoints(story_step.end_checkpoints))

        result[KEY_STEPS] = steps

        return result

    def process_event(self, event: Event) -> Optional[OrderedDict]:
        if isinstance(event, list):
            return self.process_or_utterances(event)
        if isinstance(event, UserUttered):
            return self.process_user_utterance(event)
        if isinstance(event, ActionExecuted):
            return self.process_action(event)
        if isinstance(event, SlotSet):
            return self.process_slot(event)
        if isinstance(event, ActiveLoop):
            return self.process_active_loop(event)
        return None

    @staticmethod
    def stories_contain_loops(stories: List[StoryStep]) -> bool:
        """Checks if the stories contain at least one active loop.

        Args:
            stories: Stories steps.

        Returns:
            `True` if the `stories` contain at least one active loop.
            `False` otherwise.
        """
        return any(
            [
                [event for event in story_step.events if isinstance(event, ActiveLoop)]
                for story_step in stories
            ]
        )

    @staticmethod
    def process_user_utterance(user_utterance: UserUttered) -> OrderedDict:
        """Converts a single user utterance into an ordered dict.

        Args:
            user_utterance: Original user utterance object.

        Returns:
            Dict with a user utterance.
        """
        result = CommentedMap()
        if user_utterance.intent_name and not user_utterance.use_text_for_featurization:
            result[KEY_USER_INTENT] = user_utterance.intent_name

        if hasattr(user_utterance, "inline_comment"):
            result.yaml_add_eol_comment(
                user_utterance.inline_comment(), KEY_USER_INTENT
            )

        if user_utterance.text and (
            user_utterance.use_text_for_featurization
            or user_utterance.use_text_for_featurization is None
        ):
            result[KEY_USER_MESSAGE] = LiteralScalarString(user_utterance.text)

        if len(user_utterance.entities):
            entities = []
            for entity in user_utterance.entities:
                if entity["value"]:
                    entities.append(OrderedDict([(entity["entity"], entity["value"])]))
                else:
                    entities.append(entity["entity"])
            result[KEY_ENTITIES] = entities

        return result

    @staticmethod
    def process_action(action: ActionExecuted) -> Optional[OrderedDict]:
        """Converts a single action into an ordered dict.

        Args:
            action: Original action object.

        Returns:
            Dict with an action.
        """
        if action.action_name == rasa.shared.core.constants.RULE_SNIPPET_ACTION_NAME:
            return None

        result = CommentedMap()
        if action.action_name:
            result[KEY_ACTION] = action.action_name
        elif action.action_text:
            result[KEY_BOT_END_TO_END_MESSAGE] = action.action_text

        if hasattr(action, "inline_comment"):
            if KEY_ACTION in result:
                result.yaml_add_eol_comment(action.inline_comment(), KEY_ACTION)
            elif KEY_BOT_END_TO_END_MESSAGE in result:
                result.yaml_add_eol_comment(
                    action.inline_comment(), KEY_BOT_END_TO_END_MESSAGE
                )

        return result

    @staticmethod
    def process_slot(event: SlotSet):
        """Converts a single `SlotSet` event into an ordered dict.

        Args:
            event: Original `SlotSet` event.

        Returns:
            Dict with an `SlotSet` event.
        """
        return OrderedDict([(KEY_SLOT_NAME, [{event.key: event.value}])])

    @staticmethod
    def process_checkpoints(checkpoints: List[Checkpoint]) -> List[OrderedDict]:
        """Converts checkpoints event into an ordered dict.

        Args:
            checkpoints: List of original checkpoint.

        Returns:
            List of converted checkpoints.
        """
        result = []
        for checkpoint in checkpoints:
            if checkpoint.name == STORY_START:
                continue
            next_checkpoint = OrderedDict([(KEY_CHECKPOINT, checkpoint.name)])
            if checkpoint.conditions:
                next_checkpoint[KEY_CHECKPOINT_SLOTS] = [
                    {key: value} for key, value in checkpoint.conditions.items()
                ]
            result.append(next_checkpoint)
        return result

    def process_or_utterances(self, utterances: List[UserUttered]) -> OrderedDict:
        """Converts user utterance containing the `OR` statement.

        Args:
            utterances: User utterances belonging to the same `OR` statement.

        Returns:
            Dict with converted user utterances.
        """
        return OrderedDict(
            [
                (
                    KEY_OR,
                    [
                        self.process_user_utterance(utterance)
                        for utterance in utterances
                    ],
                )
            ]
        )

    @staticmethod
    def process_active_loop(event: ActiveLoop) -> OrderedDict:
        """Converts ActiveLoop event into an ordered dict.

        Args:
            event: ActiveLoop event.

        Returns:
            Converted event.
        """
        return OrderedDict([(KEY_ACTIVE_LOOP, event.name)])

    def process_rule_step(self, rule_step: RuleStep) -> OrderedDict:
        """Converts a RuleStep into an ordered dict.

        Args:
            rule_step: RuleStep object.

        Returns:
            Converted rule step.
        """
        result = OrderedDict()
        result[KEY_RULE_NAME] = rule_step.block_name

        condition_steps = []
        condition_events = rule_step.get_rules_condition()
        for event in condition_events:
            processed = self.process_event(event)
            if processed:
                condition_steps.append(processed)
        if condition_steps:
            result[KEY_RULE_CONDITION] = condition_steps

        normal_events = rule_step.get_rules_events()
        if normal_events and not (
            isinstance(normal_events[0], ActionExecuted)
            and normal_events[0].action_name
            == rasa.shared.core.constants.RULE_SNIPPET_ACTION_NAME
        ):
            result[KEY_RULE_FOR_CONVERSATION_START] = True

        normal_steps = []
        for event in normal_events:
            processed = self.process_event(event)
            if processed:
                normal_steps.append(processed)
        if normal_steps:
            result[KEY_STEPS] = normal_steps

        if len(normal_events) > 1 and (
            isinstance(normal_events[len(normal_events) - 1], ActionExecuted)
            and normal_events[len(normal_events) - 1].action_name
            == rasa.shared.core.constants.RULE_SNIPPET_ACTION_NAME
        ):
            result[KEY_WAIT_FOR_USER_INPUT_AFTER_RULE] = False

        return result<|MERGE_RESOLUTION|>--- conflicted
+++ resolved
@@ -29,8 +29,6 @@
     KEY_USER_MESSAGE,
     KEY_ACTIVE_LOOP,
     KEY_BOT_END_TO_END_MESSAGE,
-<<<<<<< HEAD
-=======
     KEY_RULES,
     KEY_RULE_FOR_CONVERSATION_START,
     KEY_WAIT_FOR_USER_INPUT_AFTER_RULE,
@@ -42,7 +40,6 @@
     Checkpoint,
     STORY_START,
     RuleStep,
->>>>>>> 80ced2e6
 )
 
 
