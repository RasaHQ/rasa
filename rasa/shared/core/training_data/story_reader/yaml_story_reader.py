--- conflicted
+++ resolved
@@ -656,14 +656,7 @@
             PREDICTED_CONFIDENCE_KEY: confidence,
         }
         intent_ranking = [
-<<<<<<< HEAD
-            {
-                INTENT_NAME_KEY: intent_name,
-                PREDICTED_CONFIDENCE_KEY: confidence,
-            }
-=======
             {INTENT_NAME_KEY: intent_name, PREDICTED_CONFIDENCE_KEY: confidence}
->>>>>>> a9932b4a
         ]
         message_data = {}
         message_data[TEXT] = user_text
