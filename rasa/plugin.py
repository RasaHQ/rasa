--- conflicted
+++ resolved
@@ -13,12 +13,6 @@
 
 if typing.TYPE_CHECKING:
     from rasa.rasa.engine.graph import SchemaNode
-    from rasa.shared.core.domain import Domain
-<<<<<<< HEAD
-    from rasa.core.actions.action import Action
-=======
-    from rasa.core.policies.policy import PolicyPrediction
->>>>>>> e2a45ca5
 
 hookspec = pluggy.HookspecMarker("rasa")
 
@@ -99,23 +93,5 @@
 def clean_entity_targets_for_evaluation(
     merged_targets: List[str], extractor: str
 ) -> List[str]:
-    """Remove entity targets for space-based entity extractors."""
-<<<<<<< HEAD
-
-
-@hookspec  # type: ignore[misc]
-def generate_space_activation_actions(domain: "Domain") -> List["Action"]:
-    """Hook specification for getting a plugin's list of space activation actions."""
-=======
-    return []
-
-
-@hookspec(firstresult=True)  # type: ignore[misc]
-def filter_and_rerank_actions(
-    domain: "Domain",
-    predictions: List["PolicyPrediction"],
-    tracker: DialogueStateTracker,
-) -> List["PolicyPrediction"]:
-    """Hook spec for getting list of filtered and reranked policy predictions."""
-    return []
->>>>>>> e2a45ca5
+    """Remove entity targets for space-based entity extractors.""
+    return []