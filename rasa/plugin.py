import argparse
import functools
import sys
<<<<<<< HEAD
=======

>>>>>>> bf34ba28
from typing import Any, Dict, List, Optional, TYPE_CHECKING, Text, Tuple, Union

import pluggy

from rasa.cli import SubParsersAction
from rasa.engine.storage.storage import ModelMetadata
from rasa.shared.core.trackers import DialogueStateTracker
from rasa.shared.nlu.training_data.message import Message

<<<<<<< HEAD
=======

>>>>>>> bf34ba28
if TYPE_CHECKING:
    from rasa.engine.graph import SchemaNode
    from rasa.core.brokers.broker import EventBroker
    from rasa.core.tracker_store import TrackerStore
    from rasa.rasa.engine.graph import SchemaNode
    from rasa.shared.core.domain import Domain
    from rasa.utils.endpoints import EndpointConfig


hookspec = pluggy.HookspecMarker("rasa")


@functools.lru_cache(maxsize=2)
def plugin_manager() -> pluggy.PluginManager:
    """Initialises a plugin manager which registers hook implementations."""
    _plugin_manager = pluggy.PluginManager("rasa")
    _plugin_manager.add_hookspecs(sys.modules["rasa.plugin"])
    _discover_plugins(_plugin_manager)

    return _plugin_manager


def _discover_plugins(manager: pluggy.PluginManager) -> None:
    try:
        # rasa_plus is an enterprise-ready version of rasa open source
        # which extends existing functionality via plugins
        import rasa_plus

        rasa_plus.init_hooks(manager)
    except ModuleNotFoundError:
        pass


@hookspec  # type: ignore[misc]
def refine_cli(
    subparsers: SubParsersAction,
    parent_parsers: List[argparse.ArgumentParser],
) -> None:
    """Customizable hook for adding CLI commands."""


@hookspec(firstresult=True)  # type: ignore[misc]
def handle_space_args(args: argparse.Namespace) -> Dict[Text, Any]:
    """Extracts space from the command line arguments."""
    return {}


@hookspec  # type: ignore[misc]
def modify_default_recipe_graph_train_nodes(
    train_config: Dict[Text, Any],
    train_nodes: Dict[Text, "SchemaNode"],
    cli_parameters: Dict[Text, Any],
) -> None:
    """Hook specification to modify the default recipe graph for training.

    Modifications are made in-place.
    """


@hookspec  # type: ignore[misc]
def modify_default_recipe_graph_predict_nodes(
    predict_nodes: Dict[Text, "SchemaNode"]
) -> None:
    """Hook specification to modify the default recipe graph for prediction.

    Modifications are made in-place.
    """


@hookspec  # type: ignore[misc]
def get_version_info() -> Tuple[Text, Text]:
    """Hook specification for getting plugin version info."""
    return "", ""


@hookspec  # type: ignore[misc]
def configure_commandline(cmdline_arguments: argparse.Namespace) -> Optional[Text]:
    """Hook specification for configuring plugin CLI."""


@hookspec  # type: ignore[misc]
def init_telemetry(endpoints_file: Optional[Text]) -> None:
    """Hook specification for initialising plugin telemetry."""


@hookspec  # type: ignore[misc]
def mock_tracker_for_evaluation(
    example: Message, model_metadata: Optional[ModelMetadata]
) -> Optional[DialogueStateTracker]:
    """Generate a mocked tracker for NLU evaluation."""


@hookspec  # type: ignore[misc]
def clean_entity_targets_for_evaluation(
    merged_targets: List[str], extractor: str
) -> List[str]:
    """Remove entity targets for space-based entity extractors."""
    return []


@hookspec  # type: ignore[misc]
def check_for_spaces_importer(module_path: Text) -> bool:
    """Check if a module path is a spaces data importer."""
    return False


@hookspec(firstresult=True)  # type: ignore[misc]
def prefix_stripping_for_custom_actions(json_body: Dict[Text, Any]) -> Dict[Text, Any]:
    """Remove namespacing introduced by spaces before custom actions call."""
    return {}


@hookspec  # type: ignore[misc]
def prefixing_custom_actions_response(
    json_body: Dict[Text, Any], response: Dict[Text, Any]
) -> None:
    """Add namespacing to the response from custom actions."""


@hookspec  # type: ignore[misc]
def init_managers(endpoints_file: Optional[Text]) -> None:
    """Hook specification for initialising managers."""


@hookspec(firstresult=True)  # type: ignore[misc]
def create_tracker_store(  # type: ignore[empty-body]
    endpoint_config: Union["TrackerStore", "EndpointConfig"],
    domain: "Domain",
    event_broker: Optional["EventBroker"],
) -> "TrackerStore":
    """Hook specification for wrapping with AuthRetryTrackerStore."""


@hookspec(firstresult=True)  # type: ignore[misc]
def read_anonymization_rules(  # type: ignore[empty-body]
    endpoints_file: Optional[Text],
) -> List[Any]:
    """Hook specification for reading anonymization rules."""


@hookspec(firstresult=True)  # type: ignore[misc]
def create_anonymization_pipeline(
    anonymization_rules: Optional[List[Any]],
    event_broker_config: Optional["EndpointConfig"],
) -> Optional[Any]:
    """Hook specification for creating the anonymization pipeline."""<|MERGE_RESOLUTION|>--- conflicted
+++ resolved
@@ -1,10 +1,6 @@
 import argparse
 import functools
 import sys
-<<<<<<< HEAD
-=======
-
->>>>>>> bf34ba28
 from typing import Any, Dict, List, Optional, TYPE_CHECKING, Text, Tuple, Union
 
 import pluggy
@@ -14,10 +10,6 @@
 from rasa.shared.core.trackers import DialogueStateTracker
 from rasa.shared.nlu.training_data.message import Message
 
-<<<<<<< HEAD
-=======
-
->>>>>>> bf34ba28
 if TYPE_CHECKING:
     from rasa.engine.graph import SchemaNode
     from rasa.core.brokers.broker import EventBroker
