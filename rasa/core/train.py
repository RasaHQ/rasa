--- conflicted
+++ resolved
@@ -1,15 +1,7 @@
 import argparse
 import logging
-<<<<<<< HEAD
-import tempfile
-import typing
-from pathlib import Path
-from typing import Dict, Optional, Text, Union, List
-=======
-import os
 from pathlib import Path
 from typing import Dict, Optional, Text, List
->>>>>>> 9a18f547
 
 import rasa.shared.utils.io
 import rasa.utils.io
@@ -39,16 +31,7 @@
 
         for current_run, percentage in enumerate(exclusion_percentages, 1):
             for policy_config in policy_configs:
-<<<<<<< HEAD
-
-                file_importer = TrainingDataImporter.load_core_importer_from_config(
-                    policy_config, domain, [story_file]
-                )
-
-                config_name = Path(policy_config).stem
-=======
-                config_name = os.path.splitext(os.path.basename(policy_config))[0]
->>>>>>> 9a18f547
+                config_name = Path(policy_config).suffix
                 logging.info(
                     "Starting to train {} round {}/{}"
                     " with {}% exclusion"
@@ -57,27 +40,6 @@
                     )
                 )
 
-<<<<<<< HEAD
-                with TempDirectoryPath(tempfile.mkdtemp()) as train_path:
-                    train(
-                        domain,
-                        file_importer,
-                        train_path,
-                        policy_config=policy_config,
-                        exclusion_percentage=percentage,
-                        additional_arguments=additional_arguments,
-                    )
-                    new_fingerprint = model.model_fingerprint(file_importer)
-
-                    output_dir = Path(output_path) / ("run_" + str(r + 1))
-                    model_name = config_name + PERCENTAGE_KEY + str(percentage)
-                    model.package_model(
-                        fingerprint=new_fingerprint,
-                        output_directory=str(output_dir),
-                        train_path=train_path,
-                        fixed_model_name=model_name,
-                    )
-=======
                 rasa.model_training.train_core(
                     domain,
                     policy_config,
@@ -89,7 +51,6 @@
                         "exclusion_percentage": percentage,
                     },
                 )
->>>>>>> 9a18f547
 
 
 def get_no_of_stories(story_file: Text, domain: Text) -> int:
