--- conflicted
+++ resolved
@@ -27,10 +27,7 @@
     ENTITY_ATTRIBUTE_ROLE,
     ENTITY_ATTRIBUTE_GROUP,
     ACTION_NAME,
-<<<<<<< HEAD
-=======
     ACTION_TEXT,
->>>>>>> 44d288ce
 )
 from rasa.core.constants import (
     SHOULD_NOT_BE_SET,
@@ -58,25 +55,16 @@
     ActionExecutionRejected,
 )
 from rasa.core.domain import Domain, State  # pytype: disable=pyi-error
-<<<<<<< HEAD
-from rasa.core.slots import Slot
-from rasa.utils import common as common_utils
-
-=======
 from rasa.shared.core.slots import Slot
->>>>>>> 44d288ce
 
 if typing.TYPE_CHECKING:
     from rasa.core.training.structures import Story
 
 logger = logging.getLogger(__name__)
 
-<<<<<<< HEAD
-=======
 # same as State but with Dict[...] substituted with FrozenSet[Tuple[...]]
 FrozenState = FrozenSet[Tuple[Text, FrozenSet[Tuple[Text, Tuple[Union[float, Text]]]]]]
 
->>>>>>> 44d288ce
 
 class EventVerbosity(Enum):
     """Filter on which events to include in tracker dumps."""
@@ -235,11 +223,7 @@
         return None
 
     @staticmethod
-<<<<<<< HEAD
-    def freeze_current_state(state) -> frozenset:
-=======
     def freeze_current_state(state: State) -> FrozenState:
->>>>>>> 44d288ce
         frozen_state = frozenset(
             {
                 key: frozenset(values.items())
@@ -250,13 +234,6 @@
         )
         return frozen_state
 
-<<<<<<< HEAD
-    def past_states(self, domain) -> deque:
-        """Generate the past states of this tracker based on the history."""
-
-        generated_states = domain.states_for_tracker_history(self)
-        return deque(self.freeze_current_state(s) for s in generated_states)
-=======
     def past_states(self, domain: Domain) -> List[State]:
         """Generate the past states of this tracker based on the history.
 
@@ -267,7 +244,6 @@
             a list of states
         """
         return domain.states_for_tracker_history(self)
->>>>>>> 44d288ce
 
     def change_loop_to(self, loop_name: Text) -> None:
         """Set the currently active loop.
@@ -766,16 +742,6 @@
 
     @property
     def latest_action_name(self) -> Optional[Text]:
-<<<<<<< HEAD
-        """Get the name of the previously executed action if it was not e2e action.
-
-        Returns: `None` if the action was e2e action.
-        """
-        return self.latest_action.get(ACTION_NAME)
-
-
-def get_active_loop_name(state: State) -> Optional[Text]:
-=======
         """Get the name of the previously executed action or text of e2e action.
 
         Returns: name of the previously executed action or text of e2e action
@@ -794,7 +760,6 @@
     Return:
         the name of active loop or None
     """
->>>>>>> 44d288ce
     if (
         not state.get(ACTIVE_LOOP)
         or state[ACTIVE_LOOP].get(LOOP_NAME) == SHOULD_NOT_BE_SET
@@ -804,9 +769,6 @@
     return state[ACTIVE_LOOP].get(LOOP_NAME)
 
 
-<<<<<<< HEAD
-def prev_action_listen_in_state(state: State) -> bool:
-=======
 def is_prev_action_listen_in_state(state: State) -> bool:
     """Check if action_listen is the previous executed action.
 
@@ -816,6 +778,5 @@
     Return:
         boolean value indicating whether action_listen is previous action
     """
->>>>>>> 44d288ce
     prev_action_name = state.get(PREVIOUS_ACTION, {}).get(ACTION_NAME)
     return prev_action_name == ACTION_LISTEN_NAME