--- conflicted
+++ resolved
@@ -167,14 +167,10 @@
     ) -> Dict[Text, Any]:
         """Return the current tracker state as an object."""
 
-<<<<<<< HEAD
-        evts = [e.as_dict() for e in self._events_for_verbosity(event_verbosity)]
-
-=======
         evts = self._events_for_verbosity(event_verbosity)
         if evts:
             evts = [e.as_dict() for e in evts]
->>>>>>> ff213fc2
+
         latest_event_time = None
         if len(self.events) > 0:
             latest_event_time = self.events[-1].timestamp
@@ -193,26 +189,16 @@
             "latest_action_name": self.latest_action_name,
         }
 
-<<<<<<< HEAD
-    def _events_for_verbosity(self, event_verbosity: EventVerbosity) -> List[Event]:
-=======
     def _events_for_verbosity(
         self, event_verbosity: EventVerbosity
     ) -> Optional[List[Event]]:
->>>>>>> ff213fc2
         if event_verbosity == EventVerbosity.ALL:
             return list(self.events)
         if event_verbosity == EventVerbosity.AFTER_RESTART:
             return self.events_after_latest_restart()
         if event_verbosity == EventVerbosity.APPLIED:
             return self.applied_events()
-<<<<<<< HEAD
-        else:
-            return []
-=======
-
         return None
->>>>>>> ff213fc2
 
     def past_states(self, domain) -> deque:
         """Generate the past states of this tracker based on the history."""
@@ -340,7 +326,6 @@
 
         tracker = self.init_copy()
 
-<<<<<<< HEAD
         for event in self.applied_events():
 
             if isinstance(event, ActionExecuted):
@@ -349,72 +334,6 @@
             tracker.update(event)
 
         yield tracker
-=======
-        ignored_trackers = []
-        latest_message = tracker.latest_message
-
-        for i, event in enumerate(self.applied_events()):
-            if isinstance(event, UserUttered):
-                if tracker.active_loop.get("name") is None:
-                    # store latest user message before the form
-                    latest_message = event
-
-            elif isinstance(event, Form):
-                # form got either activated or deactivated, so override
-                # tracker's latest message
-                tracker.latest_message = latest_message
-
-            elif isinstance(event, ActionExecuted):
-                # yields the intermediate state
-                if tracker.active_loop.get("name") is None:
-                    # no form is active, just yield as is
-                    yield tracker
-
-                elif tracker.active_loop.get("rejected"):
-                    yield from ignored_trackers
-                    ignored_trackers = []
-
-                    if not tracker.active_loop.get(
-                        "validate"
-                    ) or event.action_name != tracker.active_loop.get("name"):
-                        # persist latest user message
-                        # that was rejected by the form
-                        latest_message = tracker.latest_message
-                    else:
-                        # form was called with validation, so
-                        # override tracker's latest message
-                        tracker.latest_message = latest_message
-
-                    yield tracker
-
-                elif event.action_name != tracker.active_loop.get("name"):
-                    # it is not known whether the form will be
-                    # successfully executed, so store this tracker for later
-                    tr = tracker.copy()
-                    # form was called with validation, so
-                    # override tracker's latest message
-                    tr.latest_message = latest_message
-                    ignored_trackers.append(tr)
-
-                if event.action_name == tracker.active_loop.get("name"):
-                    # the form was successfully executed, so
-                    # remove all stored trackers
-                    ignored_trackers = []
-
-            tracker.update(event)
-
-        # yields the final state
-        if tracker.active_loop.get("name") is None:
-            # no form is active, just yield as is
-            yield tracker
-        elif (
-            tracker.active_loop.get("rejected")
-            or tracker.latest_action_name == ACTION_LISTEN_NAME
-        ):
-            # either a form was rejected or user uttered smth yield trackers
-            yield from ignored_trackers
-            yield tracker
->>>>>>> ff213fc2
 
     def applied_events(self) -> List[Event]:
         """Returns all actions that should be applied - w/o reverted events."""
@@ -442,11 +361,7 @@
             elif (
                 isinstance(event, ActionExecuted)
                 and event.action_name in form_names
-<<<<<<< HEAD
-                and not self.first_loop_execution_or_previous_rejection(
-=======
                 and not self._first_loop_execution_or_previous_rejection(
->>>>>>> ff213fc2
                     event.action_name, applied_events
                 )
             ):
@@ -469,11 +384,7 @@
                 break
 
     @staticmethod
-<<<<<<< HEAD
-    def first_loop_execution_or_previous_rejection(
-=======
     def _first_loop_execution_or_previous_rejection(
->>>>>>> ff213fc2
         loop_action_name: Text, applied_events: List[Event]
     ) -> bool:
         for event in reversed(applied_events):
@@ -629,11 +540,7 @@
             return has_instance and not excluded
 
         filtered = filter(
-<<<<<<< HEAD
-            filter_function, reversed(self._events_for_verbosity(event_verbosity))
-=======
             filter_function, reversed(self._events_for_verbosity(event_verbosity) or [])
->>>>>>> ff213fc2
         )
 
         for i in range(skip):
