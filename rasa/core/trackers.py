--- conflicted
+++ resolved
@@ -323,7 +323,6 @@
 
         tracker = self.init_copy()
 
-<<<<<<< HEAD
         for event in self.applied_events():
 
             if isinstance(event, ActionExecuted):
@@ -332,94 +331,9 @@
             tracker.update(event)
 
         yield tracker
-=======
-        ignored_trackers = []
-        latest_message = tracker.latest_message
-
-        for i, event in enumerate(self.applied_events()):
-            if isinstance(event, UserUttered):
-                if tracker.active_loop.get("name") is None:
-                    # store latest user message before the form
-                    latest_message = event
-
-            elif isinstance(event, Form):
-                # form got either activated or deactivated, so override
-                # tracker's latest message
-                tracker.latest_message = latest_message
-
-            elif isinstance(event, ActionExecuted):
-                # yields the intermediate state
-                if tracker.active_loop.get("name") is None:
-                    # no form is active, just yield as is
-                    yield tracker
-
-                elif tracker.active_loop.get("rejected"):
-                    yield from ignored_trackers
-                    ignored_trackers = []
-
-                    if not tracker.active_loop.get(
-                        "validate"
-                    ) or event.action_name != tracker.active_loop.get("name"):
-                        # persist latest user message
-                        # that was rejected by the form
-                        latest_message = tracker.latest_message
-                    else:
-                        # form was called with validation, so
-                        # override tracker's latest message
-                        tracker.latest_message = latest_message
-
-                    yield tracker
-
-                elif event.action_name != tracker.active_loop.get("name"):
-                    # it is not known whether the form will be
-                    # successfully executed, so store this tracker for later
-                    tr = tracker.copy()
-                    # form was called with validation, so
-                    # override tracker's latest message
-                    tr.latest_message = latest_message
-                    ignored_trackers.append(tr)
-
-                if event.action_name == tracker.active_loop.get("name"):
-                    # the form was successfully executed, so
-                    # remove all stored trackers
-                    ignored_trackers = []
-
-            tracker.update(event)
-
-        # yields the final state
-        if tracker.active_loop.get("name") is None:
-            # no form is active, just yield as is
-            yield tracker
-        elif (
-            tracker.active_loop.get("rejected")
-            or tracker.latest_action_name == ACTION_LISTEN_NAME
-        ):
-            # either a form was rejected or user uttered smth yield trackers
-            yield from ignored_trackers
-            yield tracker
->>>>>>> aa2ac650
 
     def applied_events(self) -> List[Event]:
         """Returns all actions that should be applied - w/o reverted events."""
-
-<<<<<<< HEAD
-        def undo_till_previous(
-            event_type: Type[Event], done_events: List[Event]
-        ) -> None:
-            """Removes events from `done_events` until the first
-               occurrence `event_type` is found which is also removed."""
-            # list gets modified - hence we need to copy events!
-            for e in reversed(done_events[:]):
-                del done_events[-1]
-                if isinstance(e, event_type):
-                    break
-=======
-        form_names = [
-            event.name
-            for event in self.events
-            if isinstance(event, Form) and event.name
-        ]
->>>>>>> aa2ac650
 
         form_names = [
             event.name
@@ -439,9 +353,8 @@
                 # a listen event right before it, so we'll first rewind the
                 # user utterance, then get the action right before it (also removes
                 # the `action_listen` action right before it).
-<<<<<<< HEAD
-                undo_till_previous(UserUttered, applied_events)
-                undo_till_previous(ActionExecuted, applied_events)
+                self._undo_till_previous(UserUttered, applied_events)
+                self._undo_till_previous(ActionExecuted, applied_events)
             elif (
                 isinstance(event, ActionExecuted)
                 and event.action_name in form_names
@@ -449,19 +362,7 @@
                     event.action_name, applied_events
                 )
             ):
-                self.undo_till_previous_loop_execution(
-=======
-                self._undo_till_previous(UserUttered, applied_events)
-                self._undo_till_previous(ActionExecuted, applied_events)
-            elif (
-                isinstance(event, ActionExecuted)
-                and event.action_name in form_names
-                and not self._first_loop_execution_or_previous_rejection(
-                    event.action_name, applied_events
-                )
-            ):
                 self._undo_till_previous_loop_execution(
->>>>>>> aa2ac650
                     event.action_name, applied_events
                 )
             else:
@@ -470,9 +371,6 @@
         return applied_events
 
     @staticmethod
-<<<<<<< HEAD
-    def first_loop_execution_or_previous_rejection(
-=======
     def _undo_till_previous(event_type: Type[Event], done_events: List[Event]) -> None:
         """Removes events from `done_events` until the first
            occurrence `event_type` is found which is also removed."""
@@ -483,8 +381,7 @@
                 break
 
     @staticmethod
-    def _first_loop_execution_or_previous_rejection(
->>>>>>> aa2ac650
+    def first_loop_execution_or_previous_rejection(
         loop_action_name: Text, applied_events: List[Event]
     ) -> bool:
         for event in reversed(applied_events):
@@ -509,11 +406,7 @@
         return True
 
     @staticmethod
-<<<<<<< HEAD
-    def undo_till_previous_loop_execution(
-=======
     def _undo_till_previous_loop_execution(
->>>>>>> aa2ac650
         loop_action_name: Text, done_events: List[Event]
     ) -> None:
         offset = 0
