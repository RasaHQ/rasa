--- conflicted
+++ resolved
@@ -152,16 +152,7 @@
         config[POLICY_MAX_HISTORY] = None
 
         super().__init__(
-<<<<<<< HEAD
-            config,
-            model_storage,
-            resource,
-            execution_context,
-            featurizer,
-            lookup,
-=======
             config, model_storage, resource, execution_context, featurizer, lookup
->>>>>>> a9932b4a
         )
 
         self._fallback_action_name = config["core_fallback_action_name"]
