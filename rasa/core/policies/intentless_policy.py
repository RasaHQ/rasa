import importlib.resources
import math
from dataclasses import dataclass, field
from typing import Any, Dict, List, Optional, Set, TYPE_CHECKING, Text, Tuple

import structlog
import tiktoken
from jinja2 import Template
from langchain.docstore.document import Document
from langchain.schema.embeddings import Embeddings
from langchain_community.vectorstores.faiss import FAISS

import rasa.shared.utils.io
from rasa import telemetry
from rasa.core.constants import (
    CHAT_POLICY_PRIORITY,
    POLICY_PRIORITY,
)
from rasa.core.policies.policy import Policy, PolicyPrediction, SupportedData
from rasa.dialogue_understanding.stack.frames import (
    ChitChatStackFrame,
    DialogueStackFrame,
)
from rasa.engine.graph import ExecutionContext
from rasa.engine.recipes.default_recipe import DefaultV1Recipe
from rasa.engine.storage.resource import Resource
from rasa.engine.storage.storage import ModelStorage
from rasa.graph_components.providers.forms_provider import Forms
from rasa.graph_components.providers.responses_provider import Responses
<<<<<<< HEAD
from rasa.shared.constants import REQUIRED_SLOTS_KEY
=======
from rasa.shared.constants import (
    REQUIRED_SLOTS_KEY,
    ROUTE_TO_CALM_SLOT,
    API_TYPE_CONFIG_KEY,
    EMBEDDINGS_CONFIG_KEY,
    LLM_CONFIG_KEY,
    MODEL_CONFIG_KEY,
    MODEL_NAME_CONFIG_KEY,
    PROMPT_CONFIG_KEY,
)
>>>>>>> 854930ee
from rasa.shared.core.constants import ACTION_LISTEN_NAME
from rasa.shared.core.domain import KEY_RESPONSES_TEXT, Domain
from rasa.shared.core.events import (
    ActionExecuted,
    BotUttered,
    Event,
    UserUttered,
)
from rasa.shared.core.flows import FlowsList
from rasa.shared.core.generator import TrackerWithCachedStates
from rasa.shared.core.trackers import DialogueStateTracker
from rasa.shared.exceptions import FileIOException, RasaCoreException
from rasa.shared.nlu.constants import PREDICTED_CONFIDENCE_KEY
from rasa.shared.nlu.training_data.training_data import TrainingData
from rasa.shared.providers.embedding._langchain_embedding_client_adapter import (
    _LangchainEmbeddingClientAdapter,
)
from rasa.shared.providers.llm.llm_client import LLMClient
from rasa.shared.utils.io import deep_container_fingerprint
from rasa.shared.utils.llm import (
    AI,
    DEFAULT_OPENAI_CHAT_MODEL_NAME,
    DEFAULT_OPENAI_EMBEDDING_MODEL_NAME,
    DEFAULT_OPENAI_MAX_GENERATED_TOKENS,
    USER,
    combine_custom_and_default_config,
    embedder_factory,
    get_prompt_template,
    llm_factory,
    sanitize_message_for_prompt,
    tracker_as_readable_transcript,
)
from rasa.utils.ml_utils import (
    extract_ai_response_examples,
    extract_participant_messages_from_transcript,
    form_utterances_to_action,
    load_faiss_vector_store,
    persist_faiss_vector_store,
    response_for_template,
)
from rasa.utils.log_utils import log_llm

if TYPE_CHECKING:
    from rasa.core.featurizers.tracker_featurizers import TrackerFeaturizer

structlogger = structlog.get_logger()

NUMBER_OF_CONVERSATION_SAMPLES = 5

NUMBER_OF_RESPONSE_SAMPLES = 20

# GPT-3 model's MAX_TOKEN = 2049
# https://platform.openai.com/docs/models/gpt-3
# get_response_prompt empty template uses around 149 tokens
# equal number of tokens for conversation and responses
# (2049 - 149) / 2 = 950
# 100 tokens for input
MAX_NUMBER_OF_TOKENS_FOR_SAMPLES = 900

# the config property name for the confidence of the nlu prediction
NLU_ABSTENTION_THRESHOLD = "nlu_abstention_threshold"

DEFAULT_LLM_CONFIG = {
    "api_type": "openai",
    "model": DEFAULT_OPENAI_CHAT_MODEL_NAME,
    "temperature": 0.0,
    "max_tokens": DEFAULT_OPENAI_MAX_GENERATED_TOKENS,
    "request_timeout": 5,
}

DEFAULT_EMBEDDINGS_CONFIG = {
    "api_type": "openai",
    "model": DEFAULT_OPENAI_EMBEDDING_MODEL_NAME,
}

DEFAULT_INTENTLESS_PROMPT_TEMPLATE = importlib.resources.open_text(
    "rasa.core.policies", "intentless_prompt_template.jinja2"
).name

INTENTLESS_PROMPT_TEMPLATE_FILE_NAME = "intentless_policy_prompt.jinja2"


class RasaMLPolicyTrainingException(RasaCoreException):
    """Raised when training fails."""

    pass


@dataclass
class Interaction:
    text: str
    actor: str


@dataclass
class Conversation:
    interactions: List[Interaction] = field(default_factory=list)


def collect_form_responses(forms: Forms) -> Set[Text]:
    """Collect responses that belong the requested slots in forms.

    Args:
        forms: the forms from the domain
    Returns:
        all utterances used in forms
    """
    form_responses = set()
    for _, form_info in forms.data.items():
        for required_slot in form_info.get(REQUIRED_SLOTS_KEY, []):
            form_responses.add(f"utter_ask_{required_slot}")
    return form_responses


def filter_responses(responses: Responses, forms: Forms, flows: FlowsList) -> Responses:
    """Filters out responses that are unwanted for the intentless policy.

    This includes utterances used in flows and forms.

    Args:
        responses: the responses from the domain
        forms: the forms from the domain
        flows: all flows
    Returns:
        The remaining, relevant responses for the intentless policy.
    """
    form_responses = collect_form_responses(forms)
    flow_responses = flows.utterances
    combined_responses = form_responses | flow_responses
    filtered_responses = {
        name: variants
        for name, variants in responses.data.items()
        if name not in combined_responses
    }
    return Responses(data=filtered_responses)


def action_from_response(
    text: Optional[str], responses: Dict[Text, List[Dict[Text, Any]]]
) -> Optional[str]:
    """Returns the action associated with the given response text.

    Args:
        text: The response text.
        responses: The responses from the domain.

    Returns:
    The action associated with the response text, or None if no action is found.
    """
    if not text:
        return None

    for action, variations in responses.items():
        for variation in variations:
            if variation.get(KEY_RESPONSES_TEXT) == text:
                return action
    return None


def _conversation_sample_from_tracker(
    tracker: DialogueStateTracker,
    responses: Dict[Text, List[Dict[Text, Any]]],
) -> Optional[Conversation]:
    """Extracts a conversation sample from the given tracker.

    Example:
        >>> tracker = DialogueStateTracker(
        ...     "default",
        ...     slots=[],
        ...     active_loop={},
        ...     events=[
        ...         UserUttered("hello"),
        ...         BotUttered("hey there!"),
        ...         UserUttered("goodbye"),
        ...         BotUttered("bye bye!"),
        ...     ],
        ... )
        >>> _conversation_sample_from_tracker(tracker)
        Conversation(interactions=[
            Interaction(actor='user', text='hello'),
            Interaction(actor='bot', text='hey there!'),
            Interaction(actor='user', text='goodbye'),
            Interaction(actor='bot', text='bye bye!'),
        ])

    Args:
        tracker: The tracker to extract a conversation sample from.
        responses: The responses from the domain.

    Returns:
        The conversation sample, or None if the tracker doesn't contain a
    conversation sample.
    """
    conversation = Conversation()
    for event in tracker.applied_events():
        if isinstance(event, UserUttered):
            if event.text is None:
                # need to abort here, as we can't use this conversation
                # sample as it doesn't have an actual user message attached
                # likely, this is just an intent.
                return None
            conversation.interactions.append(Interaction(actor=USER, text=event.text))
        elif isinstance(event, BotUttered):
            conversation.interactions.append(
                Interaction(actor=AI, text=event.text or "")
            )
        elif (
            isinstance(event, ActionExecuted)
            and event.action_name
            and event.action_name.startswith("utter_")
        ):
            response = response_for_template(event.action_name, responses)
            if response:
                interaction = Interaction(actor=AI, text=response)
                conversation.interactions.append(interaction)
            else:
                # need to abort here, as we can't use this conversation
                # sample as it doesn't have a response for the utterance
                # that was used in the story.
                return None
    # Do not use reduced conversations with just one or no utterances
    if len(conversation.interactions) < 2:
        structlogger.debug(
            "intentless_policy.sampled_conversation.skipped",
            interations=conversation.interactions,
        )
        return None
    # Do not use conversation with only user or only bot
    if len({m.actor for m in conversation.interactions}) < 2:
        structlogger.debug(
            "intentless_policy.sampled_conversation.skipped",
            interactions=conversation.interactions,
        )
        return None
    return conversation


def conversation_samples_from_trackers(
    training_trackers: List[TrackerWithCachedStates],
    responses: Dict[Text, List[Dict[Text, Any]]],
) -> List[Conversation]:
    """Extracts conversation samples from the given trackers.

    Args:
        training_trackers: The trackers to extract conversation samples from.
        responses: The responses from the domain.

    Returns:
    The conversation samples.
    """
    return [
        sample
        for tracker in training_trackers
        if (sample := _conversation_sample_from_tracker(tracker, responses))
    ]


def truncate_documents(
    docs: List[Document],
    max_number_of_tokens: int,
    model_name: str = DEFAULT_OPENAI_CHAT_MODEL_NAME,
) -> List[Document]:
    """Takes first n documents that contains less then `max_number_of_tokens` tokens.

    Args:
        docs: Sequence of documents that needs to be truncated.
        max_number_of_tokens: Maximum number of tokens to preserve.
        model_name: Name of the model to use for tokenization.

    Returns:
        Sequence of documents that contains less then `max_number_of_tokens` tokens.
    """
    enc = tiktoken.encoding_for_model(model_name)

    truncated_docs = []
    docs_token_num = 0
    for doc in docs:
        doc_token_num = len(enc.encode(doc.page_content))
        if docs_token_num + doc_token_num > max_number_of_tokens:
            break

        docs_token_num += doc_token_num
        truncated_docs.append(doc)

    return truncated_docs


def conversation_as_prompt(conversation: Conversation) -> str:
    """Converts the given conversation to a prompt.

    Example:
        >>> conversation = Conversation(interactions=[
        ... Interaction(actor=USER, text="hi"),
        ... Interaction(actor=AI, text="Hello World!")
        ... ])
        >>> print(conversation_as_prompt(conversation))
        USER: hi
        AI: Hello World!

    Args:
        conversation: The conversation to convert.

    Returns:
    The prompt.
    """
    return "\n".join(
        f"{m.actor}: {sanitize_message_for_prompt(m.text)}"
        for m in conversation.interactions
    )


@DefaultV1Recipe.register(
    DefaultV1Recipe.ComponentType.POLICY_WITH_END_TO_END_SUPPORT, is_trainable=True
)
class IntentlessPolicy(Policy):
    """Policy which uses a language model to generate the next action.

    The policy uses the OpenAI API to generate the next action based on the
    conversation history. The policy can be used to generate a response for
    the user or to predict the next action.
    """

    @staticmethod
    def get_default_config() -> Dict[Text, Any]:
        """Returns the default config (see parent class for full docstring)."""
        # please make sure to update the docs when changing a default parameter
        return {
            POLICY_PRIORITY: CHAT_POLICY_PRIORITY,
            # the abstention threshold is used to determine whether the policy
            # should predict an action or abstain from prediction. if the
            # nlu predictions confidence is above the threshold, the
            # policy will predict with a score lower than the threshold. this
            # ensures that the policy will not override a deterministic policy
            # which utilizes the nlu predictions confidence (e.g. Memoization).
            NLU_ABSTENTION_THRESHOLD: 0.9,
            LLM_CONFIG_KEY: DEFAULT_LLM_CONFIG,
            EMBEDDINGS_CONFIG_KEY: DEFAULT_EMBEDDINGS_CONFIG,
            PROMPT_CONFIG_KEY: DEFAULT_INTENTLESS_PROMPT_TEMPLATE,
        }

    @staticmethod
    def supported_data() -> SupportedData:
        """The type of data supported by this policy.

        By default, this is only ML-based training data. If policies support rule data,
        or both ML-based data and rule data, they need to override this method.

        Returns:
            The data type supported by this policy (ML-based training data).
        """
        return SupportedData.ML_DATA

    @staticmethod
    def does_support_stack_frame(frame: DialogueStackFrame) -> bool:
        """Checks if the policy supports the given stack frame."""
        return isinstance(frame, ChitChatStackFrame)

    def __init__(
        self,
        config: Dict[Text, Any],
        model_storage: ModelStorage,
        resource: Resource,
        execution_context: ExecutionContext,
        featurizer: Optional["TrackerFeaturizer"] = None,
        responses_docsearch: Optional["FAISS"] = None,
        samples_docsearch: Optional["FAISS"] = None,
        prompt_template: Optional[Text] = None,
    ) -> None:
        """Constructs a new Policy object."""
        super().__init__(config, model_storage, resource, execution_context, featurizer)

        self.nlu_abstention_threshold: float = self.config[NLU_ABSTENTION_THRESHOLD]
        self.response_index = responses_docsearch
        self.conversation_samples_index = samples_docsearch
        self.embedder = self._create_plain_embedder(config)
        self.prompt_template = prompt_template or rasa.shared.utils.io.read_file(
            self.config[PROMPT_CONFIG_KEY]
        )
        self.trace_prompt_tokens = self.config.get("trace_prompt_tokens", False)

    @classmethod
    def _create_plain_embedder(cls, config: Dict[Text, Any]) -> Embeddings:
        """Creates an embedder that uses the OpenAI API.

        Returns:
        The embedder.
        """
        client = embedder_factory(
            config.get(EMBEDDINGS_CONFIG_KEY), DEFAULT_EMBEDDINGS_CONFIG
        )
        return _LangchainEmbeddingClientAdapter(client)

    def embeddings_property(self, prop: str) -> Optional[str]:
        """Returns the property of the embeddings config."""
        return combine_custom_and_default_config(
            self.config.get(EMBEDDINGS_CONFIG_KEY), DEFAULT_EMBEDDINGS_CONFIG
        ).get(prop)

    def llm_property(self, prop: str) -> Optional[str]:
        """Returns the property of the LLM config."""
        return combine_custom_and_default_config(
            self.config.get(LLM_CONFIG_KEY), DEFAULT_LLM_CONFIG
        ).get(prop)

    def train(  # type: ignore[override]
        self,
        training_trackers: List[TrackerWithCachedStates],
        domain: Domain,
        responses: Responses,
        forms: Forms,
        training_data: TrainingData,
        flows: Optional[FlowsList],
        **kwargs: Any,
    ) -> Resource:
        """Trains a policy.

        Args:
            training_trackers: The story and rules trackers from the training data.
            domain: The model's domain.
            responses: The model's responses.
            forms: The model's forms.
            training_data: The model's training data.
            flows: all existing flows for task-oriented processes
            **kwargs: Depending on the specified `needs` section and the resulting
                graph structure the policy can use different input to train itself.

        Returns:
            A policy must return its resource locator so that potential children nodes
            can load the policy from the resource.
        """
        responses = filter_responses(responses, forms, flows or FlowsList([]))
        telemetry.track_intentless_policy_train()
        response_texts = [r for r in extract_ai_response_examples(responses.data)]

        selected_trackers = [
            t for t in training_trackers if not t.is_augmented and not t.is_rule_tracker
        ]

        conversation_samples = conversation_samples_from_trackers(
            selected_trackers, responses.data
        )
        conversations = [
            prompt
            for c in conversation_samples
            if (prompt := conversation_as_prompt(c))
        ]

        try:
            self.response_index = (
                FAISS.from_texts(response_texts, self.embedder, normalize_L2=True)
                if response_texts
                else None
            )

            self.conversation_samples_index = (
                FAISS.from_texts(conversations, self.embedder)
                if conversations
                else None
            )
        except Exception as e:
            structlogger.error(
                "intentless_policy.train.llm.error",
                error=e,
            )
            raise RasaMLPolicyTrainingException(
                "The training of the Intentless Policy failed due to an error "
                "with the LLM provider. Sorry about that! "
                "You can retry your request."
            )

        structlogger.info("intentless_policy.training.completed")
        telemetry.track_intentless_policy_train_completed(
            embeddings_type=self.embeddings_property(API_TYPE_CONFIG_KEY),
            embeddings_model=self.embeddings_property(MODEL_CONFIG_KEY)
            or self.embeddings_property(MODEL_NAME_CONFIG_KEY),
            llm_type=self.llm_property(API_TYPE_CONFIG_KEY),
            llm_model=self.llm_property(MODEL_CONFIG_KEY)
            or self.llm_property(MODEL_NAME_CONFIG_KEY),
        )

        self.persist()
        return self._resource

    def persist(self) -> None:
        """Persists the policy to storage."""
        with self._model_storage.write_to(self._resource) as path:
            persist_faiss_vector_store(path / "responses_faiss", self.response_index)
            persist_faiss_vector_store(
                path / "samples_faiss", self.conversation_samples_index
            )
            rasa.shared.utils.io.write_text_file(
                self.prompt_template, path / INTENTLESS_PROMPT_TEMPLATE_FILE_NAME
            )

    async def predict_action_probabilities(
        self,
        tracker: DialogueStateTracker,
        domain: Domain,
        rule_only_data: Optional[Dict[Text, Any]] = None,
        **kwargs: Any,
    ) -> PolicyPrediction:
        """Predicts the next action the bot should take after seeing the tracker.

        Args:
            tracker: The tracker containing the conversation history up to now.
            domain: The model's domain.
            rule_only_data: Slots and loops which are specific to rules and hence
                should be ignored by this policy.
            **kwargs: Depending on the specified `needs` section and the resulting
                graph structure the policy can use different input to make predictions.

        Returns:
             The prediction.
        """
        if not self.supports_current_stack_frame(
            tracker
        ) or self.should_abstain_in_coexistence(tracker, True):
            return self._prediction(self._default_predictions(domain))

        if tracker.has_bot_message_after_latest_user_message():
            # if the last event was a bot utterance, we either want to
            # return to the active loop or else predict action_listen as
            # this is the end of the turn
            if tracker.active_loop_name:
                result = self._prediction_result(tracker.active_loop_name, domain)
            else:
                result = self._prediction_result(ACTION_LISTEN_NAME, domain)
            return self._prediction(result)

        if not self.response_index:
            # we don't have any responses, so we can't predict anything
            result = self._default_predictions(domain)
            return self._prediction(result)

        response, score = await self.find_closest_response(tracker)

        predicted_action_name = action_from_response(response, domain.responses)

        form_utterances = form_utterances_to_action(domain)
        if predicted_action_name in form_utterances:
            # if the predicted action is a form utterance, we need to predict the form
            # action instead
            predicted_action_name = form_utterances[predicted_action_name]

        structlogger.info(
            "intentless_policy.prediction.completed",
            predicted_action_name=predicted_action_name,
            score=score,
        )

        telemetry.track_intentless_policy_predict(
            embeddings_type=self.embeddings_property(API_TYPE_CONFIG_KEY),
            embeddings_model=self.embeddings_property(MODEL_CONFIG_KEY)
            or self.embeddings_property(MODEL_NAME_CONFIG_KEY),
            llm_type=self.llm_property(API_TYPE_CONFIG_KEY),
            llm_model=self.llm_property(MODEL_CONFIG_KEY)
            or self.llm_property(MODEL_NAME_CONFIG_KEY),
            score=score,
        )

        result = self._prediction_result(predicted_action_name, domain, score)

        stack = tracker.stack
        if not stack.is_empty():
            stack.pop()
            events: List[Event] = tracker.create_stack_updated_events(stack)
        else:
            events = []

        return self._prediction(result, events=events)

    async def generate_answer(
        self,
        response_examples: List[str],
        conversation_samples: List[str],
        history: str,
    ) -> Optional[str]:
        """Make the llm call to generate an answer."""
        llm = llm_factory(self.config[LLM_CONFIG_KEY], DEFAULT_LLM_CONFIG)
        inputs = {
            "conversations": conversation_samples,
            "responses": response_examples,
            "current_conversation": history,
        }
        prompt = Template(self.prompt_template).render(**inputs)
        log_llm(
            logger=structlogger,
            log_module="IntentlessPolicy",
            log_event="intentless_policy.generate_answer.prompt_rendered",
            prompt=prompt,
        )
        return await self._generate_llm_answer(llm, prompt)

    async def _generate_llm_answer(self, llm: LLMClient, prompt: str) -> Optional[str]:
        try:
            llm_response = await llm.acompletion(prompt)
            return llm_response.choices[0]
        except Exception as e:
            # unfortunately, langchain does not wrap LLM exceptions which means
            # we have to catch all exceptions here
            structlogger.error("intentless_policy.answer_generation.failed", error=e)
            return None

    def embed_llm_response(self, llm_response: str) -> Optional[List[float]]:
        """Embed the llm response."""
        try:
            # using embed documents here because the responses are the documents
            return self.embedder.embed_documents([llm_response])[0]
        except Exception as e:
            # unfortunately, langchain does not wrap LLM exceptions which means
            # we have to catch all exceptions here
            structlogger.error("intentless_policy.answer_embedding.failed", error=e)
            return None

    async def find_closest_response(
        self, tracker: DialogueStateTracker
    ) -> Tuple[Optional[str], float]:
        """Find the closest response fitting the conversation in the tracker.

        Generates a response using the OpenAI API and then finds the closest
        response in the domains responses. The closest response is determined
        using embeddings of the response and all the responses in the domain.
        The embedding is generated using the OpenAI API and the HyDE model.

        Args:
            tracker: The tracker containing the conversation history up to now.
            policy_model: The model's persisted data.
            company: The company the model is used for.

        Returns:
            The response and the score of the response.
        """
        if not self.response_index:
            structlogger.debug("intentless_policy.prediction.skip_noresponses")
            return None, 0.0

        if not tracker.latest_message or not tracker.latest_message.text:
            # we can't generate a response if there is no text on the latest
            # user message
            structlogger.debug("intentless_policy.prediction.skip_notext")
            return None, 0.0

        if tracker.latest_message.text.startswith("/"):
            # we don't want to generate a response if the user is trying to
            # execute a "command" - this should be handled by the regex
            # intent classifier in rasa pro.
            structlogger.debug("intentless_policy.prediction.skip_slash")
            return None, 0.0

        history = tracker_as_readable_transcript(tracker)
        ai_response_examples = self.select_response_examples(
            history,
            number_of_samples=NUMBER_OF_RESPONSE_SAMPLES,
            max_number_of_tokens=MAX_NUMBER_OF_TOKENS_FOR_SAMPLES,
        )
        conversation_samples = self.select_few_shot_conversations(
            history,
            number_of_samples=NUMBER_OF_CONVERSATION_SAMPLES,
            max_number_of_tokens=MAX_NUMBER_OF_TOKENS_FOR_SAMPLES,
        )
        extra_ai_responses = self.extract_ai_responses(conversation_samples)

        # put conversation responses in front of sampled examples,
        # keeping the order of samples
        final_response_examples = extra_ai_responses
        for resp in ai_response_examples:
            if resp not in final_response_examples:
                final_response_examples.append(resp)

        llm_response = await self.generate_answer(
            final_response_examples, conversation_samples, history
        )
        if not llm_response:
            structlogger.debug("intentless_policy.prediction.skip_llm_fail")
            return None, 0.0
        embedded_llm_response = self.embed_llm_response(llm_response)
        if not embedded_llm_response:
            structlogger.debug("intentless_policy.prediction.skip_response_embed_fail")
            return None, 0.0

        search_results = self.response_index.similarity_search_with_score_by_vector(
            embedded_llm_response
        )

        return self._get_response_and_score(search_results, tracker)

    def extract_ai_responses(self, conversation_samples: List[str]) -> List[str]:
        """Extracts the AI responses from the conversation samples.

        Args:
            conversation_samples: The conversation samples.

        Returns:
        The AI responses.
        """
        ai_replies = []

        for conversation_sample in conversation_samples:
            ai_texts = extract_participant_messages_from_transcript(
                conversation_sample, participant=AI
            )
            for ai_text in ai_texts:
                if ai_text not in ai_replies:
                    ai_replies.append(ai_text)
        return ai_replies

    def _get_response_and_score(
        self,
        search_results: List[Tuple["Document", float]],
        tracker: DialogueStateTracker,
    ) -> Tuple[Optional[str], float]:
        """Returns the response and score of the response.

        If there are no search results, returns None for the response
        and 0 for the score.

        Args:
            search_results: The search results.
            tracker: The tracker containing the conversation history up to now.


        Returns:
        The response and the score of the response.
        """
        if not search_results:
            return None, 0.0

        first_search_result = search_results[0]
        document, l2dist = first_search_result
        response = document.page_content
        score = 1.0 - float(l2dist) / math.sqrt(2)  # from L2 distance to score

        if tracker.latest_message:
            nlu_confidence = tracker.latest_message.intent.get(
                PREDICTED_CONFIDENCE_KEY, 1.0
            )
        else:
            nlu_confidence = 1.0
        # --- If we have high NLU confidence, let rules / memo run the show
        if nlu_confidence > self.nlu_abstention_threshold:
            score = min(score, nlu_confidence - 0.01)
        return response, score

    def select_response_examples(
        self,
        history: str,
        number_of_samples: int,
        max_number_of_tokens: int,
    ) -> List[str]:
        """Samples responses that fit the current conversation.

        Args:
            history: The conversation history.
            policy_model: The policy model.
            number_of_samples: The number of samples to return.
            max_number_of_tokens: Maximum number of tokens for responses.

        Returns:
            The sampled conversation in order of score decrease.
        """
        if not self.response_index or not history:
            return []

        try:
            embedding = self.embedder.embed_query(history)
        except Exception as e:
            structlogger.error(
                "intentless_policy.select_response_examples.error", error=e
            )
            return []

        docs = self.response_index.similarity_search_by_vector(
            embedding, k=number_of_samples
        )
        structlogger.debug(
            "intentless_policy.select_response_examples.success",
            number_of_samples=number_of_samples,
            docs=docs,
        )

        return [
            document.page_content
            for document in truncate_documents(
                docs, max_number_of_tokens=max_number_of_tokens
            )
        ]

    def select_few_shot_conversations(
        self,
        history: str,
        number_of_samples: int,
        max_number_of_tokens: int,
    ) -> List[str]:
        """Samples conversations from the given conversation samples.

        Excludes conversations without AI replies

        Args:
            history: The conversation history.
            number_of_samples: The number of samples to return.
            max_number_of_tokens: Maximum number of tokens for conversations.

        Returns:
            The sampled conversation ordered by similarity decrease.
        """
        if not self.conversation_samples_index or not history:
            return []

        docs = self.conversation_samples_index.similarity_search(
            history, k=number_of_samples
        )

        structlogger.debug(
            "intentless_policy.sampled_conversation",
            number_of_samples=number_of_samples,
            docs=docs,
        )
        conversations = []

        for doc in truncate_documents(docs, max_number_of_tokens=max_number_of_tokens):
            conversations.append(doc.page_content)
        return conversations

    def _prediction_result(
        self, action_name: Optional[Text], domain: Domain, score: Optional[float] = 1.0
    ) -> List[float]:
        """Creates a prediction result.

        Args:
            action_name: The name of the predicted action.
            domain: The model's domain.
            score: The score of the predicted action.

        Resturns:
            The prediction result where the score is used for one hot encoding.
        """
        result = self._default_predictions(domain)
        if action_name:
            result[domain.index_for_action(action_name)] = score  # type: ignore[assignment]
        return result

    @classmethod
    def load(
        cls,
        config: Dict[Text, Any],
        model_storage: ModelStorage,
        resource: Resource,
        execution_context: ExecutionContext,
        **kwargs: Any,
    ) -> "IntentlessPolicy":
        """Loads a trained policy (see parent class for full docstring)."""
        responses_docsearch = None
        samples_docsearch = None
        prompt_template = None
        try:
            with model_storage.read_from(resource) as path:
                responses_docsearch = load_faiss_vector_store(
                    path / "responses_faiss", cls._create_plain_embedder(config)
                )
                samples_docsearch = load_faiss_vector_store(
                    path / "samples_faiss", cls._create_plain_embedder(config)
                )

                # FIXME: This is a hack to make sure that the docsearches are
                #  normalized. unfortunatley langchain doesn't persist / load
                #  this parameter.
                if responses_docsearch:
                    responses_docsearch._normalize_L2 = True  # pylint: disable=protected-access
                prompt_template = rasa.shared.utils.io.read_file(
                    path / INTENTLESS_PROMPT_TEMPLATE_FILE_NAME
                )

        except (ValueError, FileNotFoundError, FileIOException) as e:
            structlogger.warning(
                "intentless_policy.load.failed", error=e, resource_name=resource.name
            )

        return cls(
            config,
            model_storage,
            resource,
            execution_context,
            responses_docsearch=responses_docsearch,
            samples_docsearch=samples_docsearch,
            prompt_template=prompt_template,
        )

    @classmethod
    def fingerprint_addon(cls, config: Dict[str, Any]) -> Optional[str]:
        """Add a fingerprint of the knowledge base for the graph."""
        prompt_template = get_prompt_template(
            config.get(PROMPT_CONFIG_KEY),
            DEFAULT_INTENTLESS_PROMPT_TEMPLATE,
        )
        return deep_container_fingerprint(prompt_template)<|MERGE_RESOLUTION|>--- conflicted
+++ resolved
@@ -27,9 +27,7 @@
 from rasa.engine.storage.storage import ModelStorage
 from rasa.graph_components.providers.forms_provider import Forms
 from rasa.graph_components.providers.responses_provider import Responses
-<<<<<<< HEAD
 from rasa.shared.constants import REQUIRED_SLOTS_KEY
-=======
 from rasa.shared.constants import (
     REQUIRED_SLOTS_KEY,
     ROUTE_TO_CALM_SLOT,
@@ -40,7 +38,6 @@
     MODEL_NAME_CONFIG_KEY,
     PROMPT_CONFIG_KEY,
 )
->>>>>>> 854930ee
 from rasa.shared.core.constants import ACTION_LISTEN_NAME
 from rasa.shared.core.domain import KEY_RESPONSES_TEXT, Domain
 from rasa.shared.core.events import (
