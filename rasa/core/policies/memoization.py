--- conflicted
+++ resolved
@@ -5,7 +5,7 @@
 import logging
 
 from tqdm import tqdm
-from typing import Optional, Any, Dict, List, Text, Tuple
+from typing import Optional, Any, Dict, List, Text
 
 import rasa.utils.io
 import rasa.shared.utils.io
@@ -221,11 +221,7 @@
         domain: Domain,
         interpreter: NaturalLanguageInterpreter,
         **kwargs: Any,
-<<<<<<< HEAD
-    ) -> Tuple[List[float], Optional[bool]]:
-=======
     ) -> PolicyPrediction:
->>>>>>> 61fa7d60
         result = self._default_predictions(domain)
 
         tracker_as_states = self.featurizer.prediction_states([tracker], domain)
@@ -238,11 +234,7 @@
         else:
             logger.debug("There is no memorised next action")
 
-<<<<<<< HEAD
-        return result, False
-=======
         return self._prediction(result)
->>>>>>> 61fa7d60
 
     def _metadata(self) -> Dict[Text, Any]:
         return {
