import copy
import logging
from pathlib import Path
from collections import defaultdict

import numpy as np

import rasa.shared.utils.io
import tensorflow as tf
import tensorflow_addons as tfa
from typing import Any, List, Optional, Text, Dict, Tuple, Union, TYPE_CHECKING

import rasa.utils.io as io_utils
import rasa.core.actions.action
from rasa.nlu.constants import TOKENS_NAMES
from rasa.nlu.extractors.extractor import EntityExtractor
from rasa.nlu.classifiers.diet_classifier import EntityTagSpec
from rasa.shared.core.domain import Domain
from rasa.core.featurizers.tracker_featurizers import (
    TrackerFeaturizer,
    FullDialogueTrackerFeaturizer,
    MaxHistoryTrackerFeaturizer,
)
from rasa.core.featurizers.single_state_featurizer import SingleStateFeaturizer
from rasa.shared.nlu.constants import (
    ACTION_TEXT,
    ACTION_NAME,
    INTENT,
    TEXT,
    ENTITIES,
    VALID_FEATURE_TYPES,
    FEATURE_TYPE_SENTENCE,
    ENTITY_ATTRIBUTE_TYPE,
    ENTITY_TAGS,
    EXTRACTOR,
)
from rasa.shared.nlu.interpreter import NaturalLanguageInterpreter
from rasa.core.policies.policy import Policy, PolicyPrediction
from rasa.core.constants import DEFAULT_POLICY_PRIORITY, DIALOGUE
from rasa.shared.core.constants import ACTIVE_LOOP, SLOTS, ACTION_LISTEN_NAME
from rasa.shared.core.trackers import DialogueStateTracker
from rasa.shared.core.generator import TrackerWithCachedStates
from rasa.utils import train_utils
from rasa.utils.tensorflow.models import RasaModel, TransformerRasaModel
from rasa.utils.tensorflow.model_data import (
    RasaModelData,
    FeatureSignature,
    FeatureArray,
    Data,
)
from rasa.utils.tensorflow.model_data_utils import convert_to_data_format
from rasa.utils.tensorflow.constants import (
    LABEL,
    IDS,
    TRANSFORMER_SIZE,
    NUM_TRANSFORMER_LAYERS,
    NUM_HEADS,
    BATCH_SIZES,
    BATCH_STRATEGY,
    EPOCHS,
    RANDOM_SEED,
    RANKING_LENGTH,
    LOSS_TYPE,
    SIMILARITY_TYPE,
    NUM_NEG,
    EVAL_NUM_EXAMPLES,
    EVAL_NUM_EPOCHS,
    NEGATIVE_MARGIN_SCALE,
    REGULARIZATION_CONSTANT,
    SCALE_LOSS,
    USE_MAX_NEG_SIM,
    MAX_NEG_SIM,
    MAX_POS_SIM,
    EMBEDDING_DIMENSION,
    DROP_RATE_DIALOGUE,
    DROP_RATE_LABEL,
    DROP_RATE,
    DROP_RATE_ATTENTION,
    WEIGHT_SPARSITY,
    KEY_RELATIVE_ATTENTION,
    VALUE_RELATIVE_ATTENTION,
    MAX_RELATIVE_POSITION,
    SOFTMAX,
    AUTO,
    BALANCED,
    TENSORBOARD_LOG_DIR,
    TENSORBOARD_LOG_LEVEL,
    CHECKPOINT_MODEL,
    ENCODING_DIMENSION,
    UNIDIRECTIONAL_ENCODER,
    SEQUENCE,
    SENTENCE,
    SEQUENCE_LENGTH,
    DENSE_DIMENSION,
    CONCAT_DIMENSION,
    SPARSE_INPUT_DROPOUT,
    DENSE_INPUT_DROPOUT,
    MASKED_LM,
    MASK,
    HIDDEN_LAYERS_SIZES,
    FEATURIZERS,
    ENTITY_RECOGNITION,
)
from rasa.shared.core.events import UserUttered, DefinePrevUserUtteredEntities, Event
from rasa.shared.nlu.training_data.message import Message

if TYPE_CHECKING:
    from rasa.shared.nlu.training_data.features import Features


logger = logging.getLogger(__name__)

E2E_CONFIDENCE_THRESHOLD = "e2e_confidence_threshold"
LABEL_KEY = LABEL
LABEL_SUB_KEY = IDS
LENGTH = "length"
INDICES = "indices"
SENTENCE_FEATURES_TO_ENCODE = [INTENT, TEXT, ACTION_NAME, ACTION_TEXT]
SEQUENCE_FEATURES_TO_ENCODE = [TEXT, ACTION_TEXT, f"{LABEL}_{ACTION_TEXT}"]
LABEL_FEATURES_TO_ENCODE = [f"{LABEL}_{ACTION_NAME}", f"{LABEL}_{ACTION_TEXT}"]
STATE_LEVEL_FEATURES = [ENTITIES, SLOTS, ACTIVE_LOOP]
PREDICTION_FEATURES = STATE_LEVEL_FEATURES + SENTENCE_FEATURES_TO_ENCODE + [DIALOGUE]

SAVE_MODEL_FILE_NAME = "ted_policy"


class TEDPolicy(Policy):
    """Transformer Embedding Dialogue (TED) Policy is described in
    https://arxiv.org/abs/1910.00486.
    This policy has a pre-defined architecture, which comprises the
    following steps:
        - concatenate user input (user intent and entities), previous system actions,
          slots and active forms for each time step into an input vector to
          pre-transformer embedding layer;
        - feed it to transformer;
        - apply a dense layer to the output of the transformer to get embeddings of a
          dialogue for each time step;
        - apply a dense layer to create embeddings for system actions for each time
          step;
        - calculate the similarity between the dialogue embedding and embedded system
          actions. This step is based on the StarSpace
          (https://arxiv.org/abs/1709.03856) idea.
    """

    # please make sure to update the docs when changing a default parameter
    defaults = {
        # ## Architecture of the used neural network
        # Hidden layer sizes for layers before the dialogue and label embedding layers.
        # The number of hidden layers is equal to the length of the corresponding
        # list.
        # Hidden layer sizes for layers before the embedding layers for user message
        # and labels.
        # The number of hidden layers is equal to the length of the corresponding
        # list.
        HIDDEN_LAYERS_SIZES: {TEXT: [], ACTION_TEXT: [], f"{LABEL}_{ACTION_TEXT}": []},
        DENSE_DIMENSION: {
            TEXT: 128,
            ACTION_TEXT: 128,
            f"{LABEL}_{ACTION_TEXT}": 128,
            INTENT: 20,
            ACTION_NAME: 20,
            f"{LABEL}_{ACTION_NAME}": 20,
            ENTITIES: 20,
            SLOTS: 20,
            ACTIVE_LOOP: 20,
        },
        CONCAT_DIMENSION: {TEXT: 128, ACTION_TEXT: 128, f"{LABEL}_{ACTION_TEXT}": 128},
        ENCODING_DIMENSION: 50,
        # Number of units in sequence transformer
        TRANSFORMER_SIZE: 128,
        # Number of sequence transformer layers
        NUM_TRANSFORMER_LAYERS: 1,
        # Number of units in dialogue transformer
        f"{DIALOGUE}_{TRANSFORMER_SIZE}": 128,
        # Number of dialogue transformer layers
        f"{DIALOGUE}_{NUM_TRANSFORMER_LAYERS}": 1,
        # Number of attention heads in transformer
        NUM_HEADS: 4,
        # If 'True' use key relative embeddings in attention
        KEY_RELATIVE_ATTENTION: False,
        # If 'True' use value relative embeddings in attention
        VALUE_RELATIVE_ATTENTION: False,
        # Max position for relative embeddings
        MAX_RELATIVE_POSITION: None,
        # Use a unidirectional or bidirectional encoder.
        UNIDIRECTIONAL_ENCODER: True,
        # ## Training parameters
        # Initial and final batch sizes:
        # Batch size will be linearly increased for each epoch.
        BATCH_SIZES: [64, 256],
        # Strategy used whenc creating batches.
        # Can be either 'sequence' or 'balanced'.
        BATCH_STRATEGY: BALANCED,
        # Number of epochs to train
        EPOCHS: 1,
        # Set random seed to any 'int' to get reproducible results
        RANDOM_SEED: None,
        # ## Parameters for embeddings
        # Dimension size of embedding vectors
        EMBEDDING_DIMENSION: 20,
        # The number of incorrect labels. The algorithm will minimize
        # their similarity to the user input during training.
        NUM_NEG: 20,
        # Type of similarity measure to use, either 'auto' or 'cosine' or 'inner'.
        SIMILARITY_TYPE: AUTO,
        # The type of the loss function, either 'softmax' or 'margin'.
        LOSS_TYPE: SOFTMAX,
        # Number of top actions to normalize scores for loss type 'softmax'.
        # Set to 0 to turn off normalization.
        RANKING_LENGTH: 10,
        # Indicates how similar the algorithm should try to make embedding vectors
        # for correct labels.
        # Should be 0.0 < ... < 1.0 for 'cosine' similarity type.
        MAX_POS_SIM: 0.8,
        # Maximum negative similarity for incorrect labels.
        # Should be -1.0 < ... < 1.0 for 'cosine' similarity type.
        MAX_NEG_SIM: -0.2,
        # If 'True' the algorithm only minimizes maximum similarity over
        # incorrect intent labels, used only if 'loss_type' is set to 'margin'.
        USE_MAX_NEG_SIM: True,
        # If 'True' scale loss inverse proportionally to the confidence
        # of the correct prediction
        SCALE_LOSS: True,
        # ## Regularization parameters
        # The scale of regularization
        REGULARIZATION_CONSTANT: 0.001,
        # The scale of how important is to minimize the maximum similarity
        # between embeddings of different labels,
        # used only if 'loss_type' is set to 'margin'.
        NEGATIVE_MARGIN_SCALE: 0.8,
        # Dropout rate for embedding layers of dialogue features.
        DROP_RATE_DIALOGUE: 0.1,
        # Dropout rate for embedding layers of utterance level features.
        DROP_RATE: 0.0,
        # Dropout rate for embedding layers of label, e.g. action, features.
        DROP_RATE_LABEL: 0.0,
        # Dropout rate for attention.
        DROP_RATE_ATTENTION: 0,
        # Sparsity of the weights in dense layers
        WEIGHT_SPARSITY: 0.8,
        # If 'True' apply dropout to sparse input tensors
        SPARSE_INPUT_DROPOUT: True,
        # If 'True' apply dropout to dense input tensors
        DENSE_INPUT_DROPOUT: True,
        # If 'True' random tokens of the input message will be masked and the model
        # should predict those tokens.
        MASKED_LM: False,
        # ## Evaluation parameters
        # How often calculate validation accuracy.
        # Small values may hurt performance, e.g. model accuracy.
        EVAL_NUM_EPOCHS: 20,
        # How many examples to use for hold out validation set
        # Large values may hurt performance, e.g. model accuracy.
        EVAL_NUM_EXAMPLES: 0,
        # If you want to use tensorboard to visualize training and validation metrics,
        # set this option to a valid output directory.
        TENSORBOARD_LOG_DIR: None,
        # Define when training metrics for tensorboard should be logged.
        # Either after every epoch or for every training step.
        # Valid values: 'epoch' and 'minibatch'
        TENSORBOARD_LOG_LEVEL: "epoch",
        # Perform model checkpointing
        CHECKPOINT_MODEL: False,
        # Only pick e2e prediction if the policy is confident enough
        E2E_CONFIDENCE_THRESHOLD: 0.5,
        # Specify what features to use as sequence and sentence features.
        # By default all features in the pipeline are used.
        FEATURIZERS: [],
        # If set to true, entities are predicted in user utterances.
        ENTITY_RECOGNITION: True,
    }

    @staticmethod
    def _standard_featurizer(max_history: Optional[int] = None) -> TrackerFeaturizer:
        return MaxHistoryTrackerFeaturizer(
            SingleStateFeaturizer(), max_history=max_history
        )

    def __init__(
        self,
        featurizer: Optional[TrackerFeaturizer] = None,
        priority: int = DEFAULT_POLICY_PRIORITY,
        max_history: Optional[int] = None,
        model: Optional[RasaModel] = None,
<<<<<<< HEAD
        fake_features: Optional[Dict[Text, List["Features"]]] = None,
        entity_tag_specs: Optional[List[EntityTagSpec]] = None,
=======
        zero_state_features: Optional[Dict[Text, List["Features"]]] = None,
        should_finetune: bool = False,
>>>>>>> 9f94cbcf
        **kwargs: Any,
    ) -> None:
        """Declare instance variables with default values."""
        if not featurizer:
            featurizer = self._standard_featurizer(max_history)

        super().__init__(
            featurizer, priority, should_finetune=should_finetune, **kwargs
        )
        if isinstance(featurizer, FullDialogueTrackerFeaturizer):
            self.is_full_dialogue_featurizer_used = True
        else:
            self.is_full_dialogue_featurizer_used = False

        self._load_params(**kwargs)

        self.model = model

        self._entity_tag_specs = entity_tag_specs

        self.fake_features = fake_features or defaultdict(list)
        # TED is only e2e if only text is present in fake features, which represent
        # all possible input features for current version of this trained ted
        self.only_e2e = TEXT in self.fake_features and INTENT not in self.fake_features

        self._label_data: Optional[RasaModelData] = None
        self.data_example: Optional[Dict[Text, List[np.ndarray]]] = None

    def _load_params(self, **kwargs: Dict[Text, Any]) -> None:
        self.config = copy.deepcopy(self.defaults)
        self.config.update(kwargs)

        self.config = train_utils.check_deprecated_options(self.config)

        self.config = train_utils.update_similarity_type(self.config)
        self.config = train_utils.update_evaluation_parameters(self.config)

    def _create_entity_tag_specs(self) -> List[EntityTagSpec]:
        """Create entity tag specifications with their respective tag id mappings."""
        _tag_specs = []

        tag_id_index_mapping = self.featurizer.state_featurizer.get_entity_tag_ids()

        if tag_id_index_mapping:
            _tag_specs.append(
                EntityTagSpec(
                    tag_name=ENTITY_ATTRIBUTE_TYPE,
                    tags_to_ids=tag_id_index_mapping,
                    ids_to_tags={
                        value: key for key, value in tag_id_index_mapping.items()
                    },
                    num_tags=len(tag_id_index_mapping),
                )
            )

        return _tag_specs

    def _create_label_data(
        self, domain: Domain, interpreter: NaturalLanguageInterpreter
    ) -> Tuple[RasaModelData, List[Dict[Text, List["Features"]]]]:
        # encode all label_ids with policies' featurizer
        state_featurizer = self.featurizer.state_featurizer
        encoded_all_labels = state_featurizer.encode_all_actions(domain, interpreter)

        attribute_data, _ = convert_to_data_format(
            encoded_all_labels, featurizers=self.config[FEATURIZERS]
        )

        label_data = RasaModelData()
        label_data.add_data(attribute_data, key_prefix=f"{LABEL_KEY}_")
        label_data.add_lengths(
            f"{LABEL}_{ACTION_TEXT}",
            SEQUENCE_LENGTH,
            f"{LABEL}_{ACTION_TEXT}",
            SEQUENCE,
        )

        label_ids = np.arange(domain.num_actions)
        label_data.add_features(
            LABEL_KEY,
            LABEL_SUB_KEY,
            [FeatureArray(np.expand_dims(label_ids, -1), number_of_dimensions=2)],
        )

        return label_data, encoded_all_labels

    def _create_data_for_entities(
        self, entity_tags: Optional[List[List[Dict[Text, List["Features"]]]]]
    ) -> Optional[Data]:
        if not self.config[ENTITY_RECOGNITION]:
            return

        # check that there are real entity tags
        if entity_tags and any([any(turn_tags) for turn_tags in entity_tags]):
            entity_tags_data, _ = convert_to_data_format(entity_tags)
            return entity_tags_data

        # there are no "real" entity tags
        logger.debug(
            f"Entity recognition cannot be performed, "
            f"set '{ENTITY_RECOGNITION}' config parameter to 'False'."
        )
        self.config[ENTITY_RECOGNITION] = False

    def _create_model_data(
        self,
        tracker_state_features: List[List[Dict[Text, List["Features"]]]],
        label_ids: Optional[np.ndarray] = None,
        entity_tags: Optional[List[List[Dict[Text, List["Features"]]]]] = None,
        encoded_all_labels: Optional[List[Dict[Text, List["Features"]]]] = None,
    ) -> RasaModelData:
        """Combine all model related data into RasaModelData.

        Args:
            tracker_state_features: a dictionary of attributes
                (INTENT, TEXT, ACTION_NAME, ACTION_TEXT, ENTITIES, SLOTS, ACTIVE_LOOP)
                to a list of features for all dialogue turns in all training trackers
            label_ids: the label ids (e.g. action ids) for every dialogue turn in all
                training trackers
            entity_tags: a dictionary of entity type (ENTITY_TAGS) to a list of features
                containing entity tag ids for text user inputs otherwise empty dict
                for all dialogue turns in all training trackers
            encoded_all_labels: a list of dictionaries containing attribute features
                for label ids

        Returns:
            RasaModelData
        """
        model_data = RasaModelData(label_key=LABEL_KEY, label_sub_key=LABEL_SUB_KEY)

        if label_ids is not None and encoded_all_labels is not None:
            label_ids = np.array(
                [np.expand_dims(seq_label_ids, -1) for seq_label_ids in label_ids]
            )
            model_data.add_features(
                LABEL_KEY,
                LABEL_SUB_KEY,
                [FeatureArray(label_ids, number_of_dimensions=3)],
            )

            attribute_data, self.fake_features = convert_to_data_format(
                tracker_state_features, featurizers=self.config[FEATURIZERS]
            )

            entity_tags_data = self._create_data_for_entities(entity_tags)
            if entity_tags_data is not None:
                model_data.add_data(entity_tags_data)
        else:
            # method is called during prediction
            attribute_data, _ = convert_to_data_format(
                tracker_state_features,
                self.fake_features,
                featurizers=self.config[FEATURIZERS],
            )

        model_data.add_data(attribute_data)
        model_data.add_lengths(TEXT, SEQUENCE_LENGTH, TEXT, SEQUENCE)
        model_data.add_lengths(ACTION_TEXT, SEQUENCE_LENGTH, ACTION_TEXT, SEQUENCE)

        # add the dialogue lengths
        attribute_present = next(iter(list(attribute_data.keys())))
        dialogue_lengths = np.array(
            [
                np.size(np.squeeze(f, -1))
                for f in model_data.data[attribute_present][MASK][0]
            ]
        )
        model_data.data[DIALOGUE][LENGTH] = [
            FeatureArray(dialogue_lengths, number_of_dimensions=1)
        ]

        # make sure all keys are in the same order during training and prediction
        model_data.sort()

        return model_data

    def train(
        self,
        training_trackers: List[TrackerWithCachedStates],
        domain: Domain,
        interpreter: NaturalLanguageInterpreter,
        **kwargs: Any,
    ) -> None:
        """Train the policy on given training trackers."""

        if not training_trackers:
            logger.error(
                f"Can not train '{self.__class__.__name__}'. No data was provided. "
                f"Skipping training of the policy."
            )
            return

        # dealing with training data
        tracker_state_features, label_ids, entity_tags = self.featurize_for_training(
            training_trackers, domain, interpreter, **kwargs
        )

        self._label_data, encoded_all_labels = self._create_label_data(
            domain, interpreter
        )

        # extract actual training data to feed to model
        model_data = self._create_model_data(
            tracker_state_features, label_ids, entity_tags, encoded_all_labels
        )
        if model_data.is_empty():
            logger.error(
                f"Can not train '{self.__class__.__name__}'. No data was provided. "
                f"Skipping training of the policy."
            )
            return

        if self.config[ENTITY_RECOGNITION]:
            self._entity_tag_specs = self._create_entity_tag_specs()

        # keep one example for persisting and loading
        self.data_example = model_data.first_data_example()

<<<<<<< HEAD
        self.model = TED(
            model_data.get_signature(),
            self.config,
            isinstance(self.featurizer, MaxHistoryTrackerFeaturizer),
            self._label_data,
            self._entity_tag_specs,
        )
=======
        if not self.finetune_mode:
            # This means the model wasn't loaded from a
            # previously trained model and hence needs
            # to be instantiated.
            self.model = TED(
                model_data.get_signature(),
                self.config,
                isinstance(self.featurizer, MaxHistoryTrackerFeaturizer),
                self._label_data,
            )
>>>>>>> 9f94cbcf

        self.model.fit(
            model_data,
            self.config[EPOCHS],
            self.config[BATCH_SIZES],
            self.config[EVAL_NUM_EXAMPLES],
            self.config[EVAL_NUM_EPOCHS],
            batch_strategy=self.config[BATCH_STRATEGY],
        )

    def _featurize_tracker_for_e2e(
        self,
        tracker: DialogueStateTracker,
        domain: Domain,
        interpreter: NaturalLanguageInterpreter,
    ) -> List[List[Dict[Text, List["Features"]]]]:
        # construct two examples in the batch to be fed to the model -
        # one by featurizing last user text
        # and second - an optional one (see conditions below),
        # the first example in the constructed batch either does not contain user input
        # or uses intent or text based on whether TED is e2e only.
        tracker_state_features = self.featurizer.create_state_features(
            [tracker], domain, interpreter, use_text_for_last_user_input=self.only_e2e
        )
        # the second - text, but only after user utterance and if not only e2e
        if (
            tracker.latest_action_name == ACTION_LISTEN_NAME
            and TEXT in self.fake_features
            and not self.only_e2e
        ):
            tracker_state_features += self.featurizer.create_state_features(
                [tracker], domain, interpreter, use_text_for_last_user_input=True
            )
        return tracker_state_features

    def _pick_confidence(
        self, confidences: np.ndarray, similarities: np.ndarray
    ) -> Tuple[np.ndarray, bool]:
        # the confidences and similarities have shape (batch-size x number of actions)
        # batch-size can only be 1 or 2;
        # in the case batch-size==2, the first example contain user intent as features,
        # the second - user text as features
        if confidences.shape[0] > 2:
            raise ValueError(
                "We cannot pick prediction from batches of size more than 2."
            )
        # we use heuristic to pick correct prediction
        if confidences.shape[0] == 2:
            # we use similarities to pick appropriate input,
            # since it seems to be more accurate measure,
            # policy is trained to maximize the similarity not the confidence
            if (
                np.max(confidences[1]) > self.config[E2E_CONFIDENCE_THRESHOLD]
                # TODO maybe compare confidences is better
                and np.max(similarities[1]) > np.max(similarities[0])
            ):
                return confidences[1], True

            return confidences[0], False

        # by default the first example in a batch is the one to use for prediction
        return confidences[0], self.only_e2e

    def predict_action_probabilities(
        self,
        tracker: DialogueStateTracker,
        domain: Domain,
        interpreter: NaturalLanguageInterpreter,
        **kwargs: Any,
    ) -> PolicyPrediction:
        """Predicts the next action the bot should take.

        See the docstring of the parent class `Policy` for more information.
        """
        if self.model is None:
            return self._prediction(self._default_predictions(domain))

        # create model data from tracker
        tracker_state_features = self._featurize_tracker_for_e2e(
            tracker, domain, interpreter
        )
        model_data = self._create_model_data(tracker_state_features)

        output = self.model.predict(model_data)

        # take the last prediction in the sequence
        similarities = output["similarities"].numpy()[:, -1, :]
        confidences = output["action_scores"].numpy()[:, -1, :]
        # take correct prediction from batch
        confidence, is_e2e_prediction = self._pick_confidence(confidences, similarities)

        if self.config[LOSS_TYPE] == SOFTMAX and self.config[RANKING_LENGTH] > 0:
            confidence = train_utils.normalize(confidence, self.config[RANKING_LENGTH])

        optional_events = self._create_optional_event_for_entities(
            output, is_e2e_prediction, interpreter, tracker
        )

        return self._prediction(
            confidence.tolist(),
            is_end_to_end_prediction=is_e2e_prediction,
            optional_events=optional_events,
        )

    def _create_optional_event_for_entities(
        self,
        prediction_output: Dict[Text, tf.Tensor],
        is_e2e_prediction: bool,
        interpreter: NaturalLanguageInterpreter,
        tracker: DialogueStateTracker,
    ) -> Optional[List[Event]]:
        if tracker.latest_action_name != ACTION_LISTEN_NAME or not is_e2e_prediction:
            # entities belong only to the last user message
            # and only if user text was used for prediction,
            # a user message always comes after action listen
            return

        if not self.config[ENTITY_RECOGNITION]:
            # entity recognition is not turned on, no entities can be predicted
            return

        # The batch dimension of entity prediction is not the same as batch size,
        # rather it is the number of last (if max history featurizer else all)
        # text inputs in the batch
        # therefore, in order to pick entities from the latest user message
        # we need to pick entities from the last batch dimension of entity prediction
        (
            predicted_tags,
            confidence_values,
        ) = rasa.utils.train_utils.entity_label_to_tags(
            prediction_output, self._entity_tag_specs, prediction_index=-1
        )

        if ENTITY_ATTRIBUTE_TYPE not in predicted_tags:
            # no entities detected
            return

        # entities belong to the last message of the tracker
        # convert the predicted tags to actual entities
        text = tracker.latest_message.text
        parsed_message = interpreter.featurize_message(Message(data={TEXT: text}))
        tokens = parsed_message.get(TOKENS_NAMES[TEXT])
        entities = EntityExtractor.convert_predictions_into_entities(
            text, tokens, predicted_tags, confidences=confidence_values
        )

        # add the extractor name
        for entity in entities:
            entity[EXTRACTOR] = "TEDPolicy"

        return [DefinePrevUserUtteredEntities(entities)]

    def persist(self, path: Union[Text, Path]) -> None:
        """Persists the policy to a storage."""
        if self.model is None:
            logger.debug(
                "Method `persist(...)` was called without a trained model present. "
                "Nothing to persist then!"
            )
            return

        model_path = Path(path)
        tf_model_file = model_path / f"{SAVE_MODEL_FILE_NAME}.tf_model"

        rasa.shared.utils.io.create_directory_for_file(tf_model_file)

        self.featurizer.persist(path)

        if self.model.checkpoint_model:
            self.model.copy_best(str(tf_model_file))
        else:
            self.model.save(str(tf_model_file))

        io_utils.json_pickle(
            model_path / f"{SAVE_MODEL_FILE_NAME}.priority.pkl", self.priority
        )
        io_utils.pickle_dump(
            model_path / f"{SAVE_MODEL_FILE_NAME}.meta.pkl", self.config
        )
        io_utils.pickle_dump(
            model_path / f"{SAVE_MODEL_FILE_NAME}.data_example.pkl", self.data_example
        )
        io_utils.pickle_dump(
            model_path / f"{SAVE_MODEL_FILE_NAME}.fake_features.pkl",
            self.fake_features,
        )
        io_utils.pickle_dump(
            model_path / f"{SAVE_MODEL_FILE_NAME}.label_data.pkl",
            dict(self._label_data.data),
        )

        entity_tag_specs = (
            [tag_spec._asdict() for tag_spec in self._entity_tag_specs]
            if self._entity_tag_specs
            else []
        )
        rasa.shared.utils.io.dump_obj_as_json_to_file(
            model_path / f"{SAVE_MODEL_FILE_NAME}.entity_tag_specs.json",
            entity_tag_specs,
        )

    @classmethod
    def load(
        cls,
        path: Union[Text, Path],
        should_finetune: bool = False,
        epoch_override: int = defaults[EPOCHS],
        **kwargs: Any,
    ) -> "TEDPolicy":
        """Loads a policy from the storage.

        **Needs to load its featurizer**
        """
        model_path = Path(path)

        if not model_path.exists():
            raise Exception(
                f"Failed to load TED policy model. Path "
                f"'{model_path.absolute()}' doesn't exist."
            )

        tf_model_file = model_path / f"{SAVE_MODEL_FILE_NAME}.tf_model"

        featurizer = TrackerFeaturizer.load(path)

        if not (model_path / f"{SAVE_MODEL_FILE_NAME}.data_example.pkl").is_file():
            return cls(featurizer=featurizer)

        loaded_data = io_utils.pickle_load(
            model_path / f"{SAVE_MODEL_FILE_NAME}.data_example.pkl"
        )
        label_data = io_utils.pickle_load(
            model_path / f"{SAVE_MODEL_FILE_NAME}.label_data.pkl"
        )
        fake_features = io_utils.pickle_load(
            model_path / f"{SAVE_MODEL_FILE_NAME}.fake_features.pkl"
        )
        label_data = RasaModelData(data=label_data)
        meta = io_utils.pickle_load(model_path / f"{SAVE_MODEL_FILE_NAME}.meta.pkl")
        priority = io_utils.json_unpickle(
            model_path / f"{SAVE_MODEL_FILE_NAME}.priority.pkl"
        )
        entity_tag_specs = rasa.shared.utils.io.read_json_file(
            model_path / f"{SAVE_MODEL_FILE_NAME}.entity_tag_specs.json"
        )
        entity_tag_specs = [
            EntityTagSpec(
                tag_name=tag_spec["tag_name"],
                ids_to_tags={
                    int(key): value for key, value in tag_spec["ids_to_tags"].items()
                },
                tags_to_ids={
                    key: int(value) for key, value in tag_spec["tags_to_ids"].items()
                },
                num_tags=tag_spec["num_tags"],
            )
            for tag_spec in entity_tag_specs
        ]

        model_data_example = RasaModelData(
            label_key=LABEL_KEY, label_sub_key=LABEL_SUB_KEY, data=loaded_data
        )
        meta = train_utils.update_similarity_type(meta)

        meta[EPOCHS] = epoch_override

        model = TED.load(
            str(tf_model_file),
            model_data_example,
            data_signature=model_data_example.get_signature(),
            config=meta,
            # during prediction we don't care about previous dialogue turns,
            # so to save computation time, use only the last one
            use_only_last_dialogue_turns=True,
            label_data=label_data,
<<<<<<< HEAD
            entity_tag_specs=entity_tag_specs,
        )

        # build the graph for prediction
        predict_data_example = RasaModelData(
            label_key=LABEL_KEY,
            label_sub_key=LABEL_SUB_KEY,
            data={
                feature_name: features
                for feature_name, features in model_data_example.items()
                if feature_name
                # we need to remove label features for prediction if they are present
                in PREDICTION_FEATURES
            },
        )
        model.build_for_predict(predict_data_example)
=======
            finetune_mode=should_finetune,
        )

        if not should_finetune:
            # build the graph for prediction

            features_to_select = STATE_LEVEL_FEATURES + FEATURES_TO_ENCODE + [DIALOGUE]
            predict_data_example = RasaModelData(
                label_key=LABEL_KEY,
                label_sub_key=LABEL_SUB_KEY,
                data={
                    feature_name: features
                    for feature_name, features in model_data_example.items()
                    if feature_name in features_to_select
                },
            )
            model.build_for_predict(predict_data_example)
>>>>>>> 9f94cbcf

        return cls(
            featurizer=featurizer,
            priority=priority,
            model=model,
<<<<<<< HEAD
            fake_features=fake_features,
            entity_tag_specs=entity_tag_specs,
=======
            zero_state_features=zero_state_features,
            should_finetune=should_finetune,
>>>>>>> 9f94cbcf
            **meta,
        )


class TED(TransformerRasaModel):
    def __init__(
        self,
        data_signature: Dict[Text, Dict[Text, List[FeatureSignature]]],
        config: Dict[Text, Any],
        use_only_last_dialogue_turns: bool,
        label_data: RasaModelData,
        entity_tag_specs: Optional[List[EntityTagSpec]],
    ) -> None:
        """Intializes the TED model.

        Args:
            data_signature: the data signature of the input data
            config: the model configuration
            use_only_last_dialogue_turns: if 'True' only the last dialogue turn will be used
            label_data: the label data
            entity_tag_specs: the entity tag specifications
        """
        super().__init__("TED", config, data_signature, label_data)

        self.use_only_last_dialogue_turns = use_only_last_dialogue_turns

        self.predict_data_signature = {
            feature_name: features
            for feature_name, features in data_signature.items()
            if feature_name in PREDICTION_FEATURES
        }

        self._entity_tag_specs = entity_tag_specs

        # optimizer
        self.optimizer = tf.keras.optimizers.Adam()

        # metrics
        self.action_loss = tf.keras.metrics.Mean(name="loss")
        self.action_acc = tf.keras.metrics.Mean(name="acc")
        self.entity_loss = tf.keras.metrics.Mean(name="e_loss")
        self.entity_f1 = tf.keras.metrics.Mean(name="e_f1")
        self.metrics_to_log += ["loss", "acc"]
        if self.config[ENTITY_RECOGNITION]:
            self.metrics_to_log += ["e_loss", "e_f1"]

        # needed for efficient prediction
        self.all_labels_embed: Optional[tf.Tensor] = None

        self._prepare_layers()

    def _check_data(self) -> None:
        if not any(key in [INTENT, TEXT] for key in self.data_signature.keys()):
            raise ValueError(
                f"No user features specified. "
                f"Cannot train '{self.__class__.__name__}' model."
            )

        if not any(
            key in [ACTION_NAME, ACTION_TEXT] for key in self.data_signature.keys()
        ):
            raise ValueError(
                f"No action features specified. "
                f"Cannot train '{self.__class__.__name__}' model."
            )
        if LABEL not in self.data_signature:
            raise ValueError(
                f"No label features specified. "
                f"Cannot train '{self.__class__.__name__}' model."
            )

    # ---CREATING LAYERS HELPERS---

    def _prepare_layers(self) -> None:
        for name in self.data_signature.keys():
            self._prepare_sparse_dense_layer_for(name, self.data_signature)
            if name in SEQUENCE_FEATURES_TO_ENCODE:
                self._prepare_sequence_layers(name)
            self._prepare_encoding_layers(name)

        for name in self.label_signature.keys():
            self._prepare_sparse_dense_layer_for(name, self.label_signature)
            if name in SEQUENCE_FEATURES_TO_ENCODE:
                self._prepare_sequence_layers(name)
            self._prepare_encoding_layers(name)

        self._prepare_transformer_layer(
            DIALOGUE,
            self.config[f"{DIALOGUE}_{NUM_TRANSFORMER_LAYERS}"],
            self.config[f"{DIALOGUE}_{TRANSFORMER_SIZE}"],
            self.config[DROP_RATE_DIALOGUE],
            self.config[DROP_RATE_ATTENTION],
        )

        self._prepare_embed_layers(DIALOGUE)
        self._prepare_embed_layers(LABEL)

        self._prepare_dot_product_loss(LABEL, self.config[SCALE_LOSS])

        if self.config[ENTITY_RECOGNITION]:
            self._prepare_entity_recognition_layers()

    def _prepare_sparse_dense_layer_for(
        self, name: Text, signature: Dict[Text, Dict[Text, List[FeatureSignature]]]
    ) -> None:
        """Prepares the sparse dense layer for the given attribute name.

        It is used to combine the sparse and dense features of the attribute at the
        beginning of the model.

        Args:
            name: the attribute name
            signature: data signature
        """
        for feature_type in VALID_FEATURE_TYPES:
            if feature_type not in signature[name]:
                # features for feature type are not present
                continue

            self._prepare_sparse_dense_dropout_layers(
                f"{name}_{feature_type}", self.config[DROP_RATE]
            )

            # use the same configurable dense dimension for all sparse features
            self._prepare_sparse_dense_layers(
                signature[name][feature_type],
                f"{name}_{feature_type}",
                self.config[DENSE_DIMENSION][name],
            )

    def _prepare_encoding_layers(self, name: Text) -> None:
        """Create ffnn layer for given attribute name. The layer is used just before
        all dialogue features are combined.

        Args:
            name: attribute name
        """
        # create encoding layers only for the features which should be encoded;
        if name not in SENTENCE_FEATURES_TO_ENCODE + LABEL_FEATURES_TO_ENCODE:
            return
        # check that there are SENTENCE features for the attribute name in data
        if (
            name in SENTENCE_FEATURES_TO_ENCODE
            and FEATURE_TYPE_SENTENCE not in self.data_signature[name]
        ):
            return
        #  same for label_data
        if (
            name in LABEL_FEATURES_TO_ENCODE
            and FEATURE_TYPE_SENTENCE not in self.label_signature[name]
        ):
            return

        self._prepare_ffnn_layer(
            f"{name}",
            [self.config[ENCODING_DIMENSION]],
            self.config[DROP_RATE_DIALOGUE],
            prefix="encoding_layer",
        )

    # ---GRAPH BUILDING HELPERS---

    @staticmethod
    def _compute_dialogue_indices(
        tf_batch_data: Dict[Text, Dict[Text, List[tf.Tensor]]]
    ) -> None:
        dialogue_lengths = tf.cast(tf_batch_data[DIALOGUE][LENGTH][0], dtype=tf.int32)
        # wrap in a list, because that's the structure of tf_batch_data
        tf_batch_data[DIALOGUE][INDICES] = [
            (
                tf.map_fn(
                    tf.range,
                    dialogue_lengths,
                    fn_output_signature=tf.RaggedTensorSpec(
                        shape=[None], dtype=tf.int32
                    ),
                )
            ).values
        ]

    def _create_all_labels_embed(self) -> Tuple[tf.Tensor, tf.Tensor]:
        all_label_ids = self.tf_label_data[LABEL_KEY][LABEL_SUB_KEY][0]
        # labels cannot have all features "fake"
        all_labels_encoded = {}
        for key in self.tf_label_data.keys():
            if key != LABEL_KEY:
                attribute_features, _, _ = self._encode_real_features_per_attribute(
                    self.tf_label_data, key
                )
                all_labels_encoded[key] = attribute_features

        if (
            all_labels_encoded.get(f"{LABEL_KEY}_{ACTION_TEXT}") is not None
            and all_labels_encoded.get(f"{LABEL_KEY}_{ACTION_NAME}") is not None
        ):
            x = all_labels_encoded.pop(
                f"{LABEL_KEY}_{ACTION_TEXT}"
            ) + all_labels_encoded.pop(f"{LABEL_KEY}_{ACTION_NAME}")
        elif all_labels_encoded.get(f"{LABEL_KEY}_{ACTION_TEXT}") is not None:
            x = all_labels_encoded.pop(f"{LABEL_KEY}_{ACTION_TEXT}")
        else:
            x = all_labels_encoded.pop(f"{LABEL_KEY}_{ACTION_NAME}")

        # additional sequence axis is artifact of our RasaModelData creation
        # TODO check whether this should be solved in data creation
        x = tf.squeeze(x, axis=1)

        all_labels_embed = self._tf_layers[f"embed.{LABEL}"](x)

        return all_label_ids, all_labels_embed

    def _embed_dialogue(
        self,
        dialogue_in: tf.Tensor,
        tf_batch_data: Dict[Text, Dict[Text, List[tf.Tensor]]],
    ) -> Tuple[tf.Tensor, tf.Tensor, tf.Tensor]:
        """Create dialogue level embedding and mask."""
        dialogue_lengths = tf.cast(tf_batch_data[DIALOGUE][LENGTH][0], tf.int32)
        mask = self._compute_mask(dialogue_lengths)

        dialogue_transformed = self._tf_layers[f"transformer.{DIALOGUE}"](
            dialogue_in, 1 - mask, self._training
        )
        dialogue_transformed = tfa.activations.gelu(dialogue_transformed)

        if self.use_only_last_dialogue_turns:
            # pick last vector if max history featurizer is used
            dialogue_transformed = tf.expand_dims(
                self._last_token(dialogue_transformed, dialogue_lengths), 1
            )
            mask = tf.expand_dims(self._last_token(mask, dialogue_lengths), 1)

        dialogue_embed = self._tf_layers[f"embed.{DIALOGUE}"](dialogue_transformed)

        return dialogue_embed, mask, dialogue_transformed

    def _encode_features_per_attribute(
        self, tf_batch_data: Dict[Text, Dict[Text, List[tf.Tensor]]], attribute: Text
    ) -> Tuple[tf.Tensor, tf.Tensor, tf.Tensor]:
        # The input is a representation of 4d tensor of
        # shape (batch-size x dialogue-len x sequence-len x units) in 3d of shape
        # (sum of dialogue history length for all tensors in the batch x
        # max sequence length x number of features).

        # However, some dialogue turns contain non existent state features,
        # e.g. `intent` and `text` features are mutually exclusive,
        # as well as `action_name` and `action_text` are mutually exclusive,
        # or some dialogue turns don't contain any `slots`.
        # In order to create 4d full tensors, we created "fake" zero features for
        # these non existent state features. And filtered them during batch generation.
        # Therefore the first dimensions for different attributes are different.
        # It could happen that some batches don't contain "real" features at all,
        # e.g. large number of stories don't contain any `slots`.
        # Therefore actual input tensors will be empty.
        # Since we need actual numbers to create dialogue turn features, we create
        # zero tensors in `_encode_fake_features_per_attribute` for these attributes.
        return tf.cond(
            tf.shape(tf_batch_data[attribute][SENTENCE][0])[0] > 0,
            lambda: self._encode_real_features_per_attribute(tf_batch_data, attribute),
            lambda: self._encode_fake_features_per_attribute(tf_batch_data, attribute),
        )

    def _get_dense_units(
        self, attribute_features_list: List[tf.Tensor], attribute: Text
    ) -> int:
        # TODO this should be done in corresponding layers once in init
        units = 0
        for f in attribute_features_list:
            if isinstance(f, tf.SparseTensor):
                units += self.config[DENSE_DIMENSION][attribute]
            else:
                units += f.shape[-1]
        return units

    def _get_concat_units(
        self, tf_batch_data: Dict[Text, Dict[Text, List[tf.Tensor]]], attribute: Text
    ) -> int:
        # TODO this should be done in corresponding layers once in init
        # calculate concat sequence sentence dim
        sentence_units = self._get_dense_units(
            tf_batch_data[attribute][SENTENCE], attribute
        )
        sequence_units = self._get_dense_units(
            tf_batch_data[attribute][SEQUENCE], attribute
        )

        if sequence_units and not sentence_units:
            return sequence_units

        if sentence_units and not sequence_units:
            return sentence_units

        if sentence_units != sequence_units:
            return self.config[CONCAT_DIMENSION][TEXT]

        return sentence_units

    def _encode_fake_features_per_attribute(
        self, tf_batch_data: Dict[Text, Dict[Text, List[tf.Tensor]]], attribute: Text
    ) -> Tuple[tf.Tensor, tf.Tensor, tf.Tensor]:
        # we need to create real zero tensors with appropriate batch and dialogue dim
        # because they are passed to dialogue transformer
        attribute_mask = tf_batch_data[attribute][MASK][0]

        batch_dim = tf.shape(attribute_mask)[0]
        dialogue_dim = tf.shape(attribute_mask)[1]
        if attribute in set(SENTENCE_FEATURES_TO_ENCODE + LABEL_FEATURES_TO_ENCODE):
            units = self.config[ENCODING_DIMENSION]
        else:
            units = self._get_dense_units(tf_batch_data[attribute][SENTENCE], attribute)

        attribute_features = tf.zeros(
            (batch_dim, dialogue_dim, units), dtype=tf.float32
        )
        if attribute == TEXT:
            # if the input features are fake, we don't process them further,
            # but we need to calculate correct last dim (units) so that tf could infer
            # the last shape of the tensors
            if self.config[f"{DIALOGUE}_{NUM_TRANSFORMER_LAYERS}"] > 0:
                text_transformer_units = self.config[f"{DIALOGUE}_{TRANSFORMER_SIZE}"]
            elif self.config[HIDDEN_LAYERS_SIZES][TEXT]:
                text_transformer_units = self.config[HIDDEN_LAYERS_SIZES][TEXT][-1]
            else:
                text_transformer_units = self._get_concat_units(
                    tf_batch_data, attribute
                )

            text_transformer_output = tf.zeros(
                (0, 0, text_transformer_units), dtype=tf.float32
            )
            text_sequence_lengths = tf.zeros((0, 1), dtype=tf.int32)
        else:
            # simulate None with empty tensor of zeros
            text_transformer_output = tf.zeros((0,))
            text_sequence_lengths = tf.zeros((0,))

        return attribute_features, text_transformer_output, text_sequence_lengths

    @staticmethod
    def _create_last_dialogue_turns_mask(
        tf_batch_data: Dict[Text, Dict[Text, List[tf.Tensor]]], attribute: Text
    ) -> tf.Tensor:
        # Since use_only_last_dialogue_turns is True,
        # we need to find the locations of last dialogue turns in
        # (combined batch dimension and dialogue length,) dimension,
        # so that we can use `_sequence_lengths` as a boolean  mask to pick
        # which ones are "real" textual input in these last dialogue turns.

        # In order to do that we can use given `dialogue_lengths`.
        # For example:
        # If we have `dialogue_lengths = [2, 1, 3]`, than
        # `dialogue_indices = [0, 1, 0, 0, 1, 2]` here we can spot that `0`
        # always indicates the first dialogue turn,
        # which means that previous dialogue turn is the last dialogue turn.
        # Combining this with the fact that the last element in
        # `dialogue_indices` is always the last dialogue turn, we can add
        # a `0` to the end, getting
        # `_dialogue_indices = [0, 1, 0, 0, 1, 2, 0]`.
        # Then removing the first element
        # `_last_dialogue_turn_inverse_indicator = [1, 0, 0, 1, 2, 0]`
        # we see that `0` points to the last dialogue turn.
        # We convert all positive numbers to `True` and take
        # the inverse mask to get
        # `last_dialogue_mask = [0, 1, 1, 0, 0, 1],
        # which precisely corresponds to the fact that first dialogue is of
        # length 2, the second 1 and the third 3.
        last_dialogue_turn_mask = tf.math.logical_not(
            tf.cast(
                tf.concat(
                    [
                        tf_batch_data[DIALOGUE][INDICES][0],
                        tf.zeros((1,), dtype=tf.int32),
                    ],
                    axis=0,
                )[1:],
                dtype=tf.bool,
            )
        )
        # get only the indices of real inputs
        return tf.boolean_mask(
            last_dialogue_turn_mask,
            tf.reshape(tf_batch_data[attribute][SEQUENCE_LENGTH][0], (-1,)),
        )

    def _encode_real_features_per_attribute(
        self, tf_batch_data: Dict[Text, Dict[Text, List[tf.Tensor]]], attribute: Text
    ) -> Tuple[tf.Tensor, tf.Tensor, tf.Tensor]:
        """Encodes features for a given attribute.

        Args:
            tf_batch_data: dictionary mapping every attribute to its features and masks
            attribute: the attribute we will encode features for
            (e.g., ACTION_NAME, INTENT)

        Returns:
            A tensor combining  all features for `attribute`
        """
        # simulate None with empty tensor of zeros
        text_transformer_output = tf.zeros((0,))
        text_sequence_lengths = tf.zeros((0,))

        if attribute in SEQUENCE_FEATURES_TO_ENCODE:
            # sequence_lengths contain `0` for "fake" features, while
            # tf_batch_data[attribute] contain only "real" features
            sequence_lengths = tf_batch_data[attribute][SEQUENCE_LENGTH][0]
            # extract only nonzero lengths and cast to int
            sequence_lengths = tf.cast(
                tf.boolean_mask(sequence_lengths, sequence_lengths), dtype=tf.int32
            )
            # boolean mask returns flat tensor
            sequence_lengths = tf.expand_dims(sequence_lengths, axis=-1)

            mask_sequence_text = tf.squeeze(
                self._compute_mask(sequence_lengths), axis=1
            )
            # add 1 to sequence lengths to account for sentence features
            sequence_lengths += 1
            mask_text = tf.squeeze(self._compute_mask(sequence_lengths), axis=1)

            attribute_features, _, _, _ = self._create_sequence(
                tf_batch_data[attribute][SEQUENCE],
                tf_batch_data[attribute][SENTENCE],
                mask_sequence_text,
                mask_text,
                attribute,
                sparse_dropout=self.config[SPARSE_INPUT_DROPOUT],
                dense_dropout=self.config[DENSE_INPUT_DROPOUT],
                masked_lm_loss=self.config[MASKED_LM],
                sequence_ids=False,
            )

            if attribute == TEXT:
                text_transformer_output = attribute_features
                text_sequence_lengths = sequence_lengths

                if self.use_only_last_dialogue_turns:
                    # get the location of all last dialogue inputs
                    last_dialogue_turns_mask = self._create_last_dialogue_turns_mask(
                        tf_batch_data, attribute
                    )
                    # pick outputs that correspond to the last dialogue turns
                    text_transformer_output = tf.boolean_mask(
                        text_transformer_output, last_dialogue_turns_mask
                    )
                    text_sequence_lengths = tf.boolean_mask(
                        text_sequence_lengths, last_dialogue_turns_mask
                    )

            # resulting attribute features will have shape
            # combined batch dimension and dialogue length x 1 x units
            attribute_features = tf.expand_dims(
                self._last_token(
                    attribute_features, tf.squeeze(sequence_lengths, axis=-1)
                ),
                axis=1,
            )

        else:
            # resulting attribute features will have shape
            # combined batch dimension and dialogue length x 1 x units
            attribute_features = self._combine_sparse_dense_features(
                tf_batch_data[attribute][SENTENCE], f"{attribute}_{SENTENCE}"
            )

        if attribute in SENTENCE_FEATURES_TO_ENCODE + LABEL_FEATURES_TO_ENCODE:
            attribute_features = self._tf_layers[f"encoding_layer.{attribute}"](
                attribute_features
            )

        # attribute features have shape
        # (combined batch dimension and dialogue length x 1 x units)
        # convert them back to their original shape of
        # batch size x dialogue length x units
        attribute_features = self._convert_to_original_shape(
            attribute_features, tf_batch_data, attribute
        )

        return attribute_features, text_transformer_output, text_sequence_lengths

    @staticmethod
    def _convert_to_original_shape(
        attribute_features: tf.Tensor,
        tf_batch_data: Dict[Text, Dict[Text, List[tf.Tensor]]],
        attribute: Text,
    ) -> tf.Tensor:
        """Transform attribute features back to original shape.

        Given shape: (combined batch and dialogue dimension x 1 x units)
        Original shape: (batch x dialogue length x units)

        Args:
            attribute_features: the "real" features to convert
            attribute_mask:  the tensor containing the position of "real" features
                in the dialogue, shape is (batch-size x dialogue_len x 1)
            dialogue_lengths: the tensor containing the actual dialogue length,
                shape is (batch-size,)

        Returns:
            The converted attribute features
        """
        # in order to convert the attribute features with shape
        # (combined batch-size and dialogue length x 1 x units)
        # to a shape of (batch-size x dialogue length x units)
        # we use tf.scatter_nd. Therefore, we need the target shape and the indices
        # mapping the values of attribute features to the position in the resulting
        # tensor.

        # attribute_mask has shape batch x dialogue_len x 1
        attribute_mask = tf_batch_data[attribute][MASK][0]

        if attribute in SENTENCE_FEATURES_TO_ENCODE + STATE_LEVEL_FEATURES:
            dialogue_lengths = tf.cast(
                tf_batch_data[DIALOGUE][LENGTH][0], dtype=tf.int32
            )
            dialogue_indices = tf_batch_data[DIALOGUE][INDICES][0]
        else:
            # for labels, dialogue length is a fake dim and equal to 1
            dialogue_lengths = tf.ones((tf.shape(attribute_mask)[0],), dtype=tf.int32)
            dialogue_indices = tf.zeros((tf.shape(attribute_mask)[0],), dtype=tf.int32)

        batch_dim = tf.shape(attribute_mask)[0]
        dialogue_dim = tf.shape(attribute_mask)[1]
        units = attribute_features.shape[-1]

        # attribute_mask has shape (batch x dialogue_len x 1), remove last dimension
        attribute_mask = tf.cast(tf.squeeze(attribute_mask, axis=-1), dtype=tf.int32)
        # sum of attribute mask contains number of dialogue turns with "real" features
        non_fake_dialogue_lengths = tf.reduce_sum(attribute_mask, axis=-1)
        # create the batch indices
        batch_indices = tf.repeat(tf.range(batch_dim), non_fake_dialogue_lengths)

        # attribute_mask has shape (batch x dialogue_len x 1), while
        # dialogue_indices has shape (combined_dialogue_len,)
        # in order to find positions of real input we need to flatten
        # attribute mask to (combined_dialogue_len,)
        dialogue_indices_mask = tf.boolean_mask(
            attribute_mask, tf.sequence_mask(dialogue_lengths, dtype=tf.int32)
        )
        # pick only those indices that contain "real" input
        dialogue_indices = tf.boolean_mask(dialogue_indices, dialogue_indices_mask)

        indices = tf.stack([batch_indices, dialogue_indices], axis=1)

        shape = tf.convert_to_tensor([batch_dim, dialogue_dim, units])
        attribute_features = tf.squeeze(attribute_features, axis=1)

        return tf.scatter_nd(indices, attribute_features, shape)

    def _process_batch_data(
        self, tf_batch_data: Dict[Text, Dict[Text, List[tf.Tensor]]]
    ) -> Tuple[tf.Tensor, Optional[tf.Tensor], Optional[tf.Tensor]]:
        """Encodes batch data.

        Combines intent and text and action name and action text if both are present.

        Args:
            tf_batch_data: dictionary mapping every attribute to its features and masks

        Returns:
             Tensor: encoding of all features in the batch, combined;
        """
        # encode each attribute present in tf_batch_data
        text_transformer_output = None
        text_sequence_lengths = None
        batch_encoded = {}
        for attribute in tf_batch_data.keys():
            if attribute in SENTENCE_FEATURES_TO_ENCODE + STATE_LEVEL_FEATURES:
                (
                    attribute_features,
                    _text_transformer_output,
                    _text_sequence_lengths,
                ) = self._encode_features_per_attribute(tf_batch_data, attribute)

                batch_encoded[attribute] = attribute_features
                if attribute == TEXT:
                    text_transformer_output = _text_transformer_output
                    text_sequence_lengths = _text_sequence_lengths

        # if both action text and action name are present, combine them; otherwise,
        # return the one which is present

        if (
            batch_encoded.get(ACTION_TEXT) is not None
            and batch_encoded.get(ACTION_NAME) is not None
        ):
            batch_action = batch_encoded.pop(ACTION_TEXT) + batch_encoded.pop(
                ACTION_NAME
            )
        elif batch_encoded.get(ACTION_TEXT) is not None:
            batch_action = batch_encoded.pop(ACTION_TEXT)
        else:
            batch_action = batch_encoded.pop(ACTION_NAME)
        # same for user input
        if (
            batch_encoded.get(INTENT) is not None
            and batch_encoded.get(TEXT) is not None
        ):
            batch_user = batch_encoded.pop(INTENT) + batch_encoded.pop(TEXT)
        elif batch_encoded.get(TEXT) is not None:
            batch_user = batch_encoded.pop(TEXT)
        else:
            batch_user = batch_encoded.pop(INTENT)

        batch_features = [batch_user, batch_action]
        # once we have user input and previous action,
        # add all other attributes (SLOTS, ACTIVE_LOOP, etc.) to batch_features;
        for key in batch_encoded.keys():
            batch_features.append(batch_encoded.get(key))

        batch_features = tf.concat(batch_features, axis=-1)

        return batch_features, text_transformer_output, text_sequence_lengths

    def _reshape_for_entities(
        self,
        tf_batch_data: Dict[Text, Dict[Text, List[tf.Tensor]]],
        dialogue_transformer_output: tf.Tensor,
        text_transformer_output: tf.Tensor,
        text_sequence_lengths: tf.Tensor,
    ) -> Tuple[tf.Tensor, tf.Tensor, tf.Tensor]:
        # The first dim of the output of the text sequence transformer is the same
        # as number of "real" features for `text` at the last dialogue turns
        # (let's call it `N`),
        # which corresponds to the first dim of the tag ids tensor.
        # To calculate the loss for entities we need the output of the text
        # sequence transformer (shape: N x sequence length x units),
        # the output of the dialogue transformer
        # (shape: batch size x dialogue length x units) and the tag ids for the
        # entities (shape: N x sequence length - 1 x units)
        # In order to process the tensors, they need to have the same shape.
        # Convert the output of the dialogue transformer to shape
        # (N x 1 x units).

        # Note: The CRF layer cannot handle 4D tensors. E.g. we cannot use the shape
        # batch size x dialogue length x sequence length x units

        # convert the output of the dialogue transformer
        # to shape (real entity dim x 1 x units)
        attribute_mask = tf_batch_data[TEXT][MASK][0]
        dialogue_lengths = tf.cast(tf_batch_data[DIALOGUE][LENGTH][0], tf.int32)

        if self.use_only_last_dialogue_turns:
            # pick outputs that correspond to the last dialogue turns
            attribute_mask = tf.expand_dims(
                self._last_token(attribute_mask, dialogue_lengths), axis=1
            )
        dialogue_transformer_output = tf.boolean_mask(
            dialogue_transformer_output, tf.squeeze(attribute_mask, axis=-1)
        )

        # boolean mask removed axis=1, add it back
        dialogue_transformer_output = tf.expand_dims(
            dialogue_transformer_output, axis=1
        )

        # broadcast the dialogue transformer output sequence-length-times to get the
        # same shape as the text sequence transformer output
        dialogue_transformer_output = tf.broadcast_to(
            dialogue_transformer_output, tf.shape(text_transformer_output)
        )

        # concat the output of the dialogue transformer to the output of the text
        # sequence transformer (adding context)
        # resulting shape (N x sequence length x 2 units)
        # N = number of "real" features for `text` at the last dialogue turns
        text_transformed = tf.concat(
            [text_transformer_output, dialogue_transformer_output], axis=-1
        )

        text_mask = tf.squeeze(self._compute_mask(text_sequence_lengths), axis=1)
        # add zeros to match the shape of text_transformed, because
        # max sequence length might differ, since it is calculated dynamically
        # based on a subset of sequence lengths
        sequence_diff = tf.shape(text_transformed)[1] - tf.shape(text_mask)[1]
        text_mask = tf.pad(text_mask, [[0, 0], [0, sequence_diff], [0, 0]])

        # remove additional dims and sentence features
        text_sequence_lengths = tf.reshape(text_sequence_lengths, (-1,)) - 1

        return text_transformed, text_mask, text_sequence_lengths

    # ---TRAINING---

    def _batch_loss_entities(
        self,
        tf_batch_data: Dict[Text, Dict[Text, List[tf.Tensor]]],
        dialogue_transformer_output: tf.Tensor,
        text_transformer_output: tf.Tensor,
        text_sequence_lengths: tf.Tensor,
    ) -> tf.Tensor:
        # It could happen that some batches don't contain "real" features for `text`,
        # e.g. large number of stories are intent only.
        # Therefore actual `text_transformer_output` will be empty.
        # We cannot create a loss with empty tensors.
        # Since we need actual numbers to create a full loss, we output
        # zero in this case.
        return tf.cond(
            tf.shape(text_transformer_output)[0] > 0,
            lambda: self._real_batch_loss_entities(
                tf_batch_data,
                dialogue_transformer_output,
                text_transformer_output,
                text_sequence_lengths,
            ),
            lambda: tf.constant(0.0),
        )

    def _real_batch_loss_entities(
        self,
        tf_batch_data: Dict[Text, Dict[Text, List[tf.Tensor]]],
        dialogue_transformer_output: tf.Tensor,
        text_transformer_output: tf.Tensor,
        text_sequence_lengths: tf.Tensor,
    ) -> tf.Tensor:

        text_transformed, text_mask, text_sequence_lengths = self._reshape_for_entities(
            tf_batch_data,
            dialogue_transformer_output,
            text_transformer_output,
            text_sequence_lengths,
        )

        tag_ids = tf_batch_data[ENTITY_TAGS][IDS][0]
        # add a zero (no entity) for the sentence features to match the shape of inputs
        sequence_diff = tf.shape(text_transformed)[1] - tf.shape(tag_ids)[1]
        tag_ids = tf.pad(tag_ids, [[0, 0], [0, sequence_diff], [0, 0]])

        loss, f1, _ = self._calculate_entity_loss(
            text_transformed,
            tag_ids,
            text_mask,
            text_sequence_lengths,
            ENTITY_ATTRIBUTE_TYPE,
        )

        self.entity_loss.update_state(loss)
        self.entity_f1.update_state(f1)

        return loss

    @staticmethod
    def _get_labels_embed(
        label_ids: tf.Tensor, all_labels_embed: tf.Tensor
    ) -> tf.Tensor:
        # instead of processing labels again, gather embeddings from
        # all_labels_embed using label ids

        indices = tf.cast(label_ids[:, :, 0], tf.int32)
        labels_embed = tf.gather(all_labels_embed, indices)

        return labels_embed

    def batch_loss(
        self, batch_in: Union[Tuple[tf.Tensor], Tuple[np.ndarray]]
    ) -> tf.Tensor:
        """Calculates the loss for the given batch.

        Args:
            batch_in: The batch.

        Returns:
            The loss of the given batch.
        """
        tf_batch_data = self.batch_to_model_data_format(batch_in, self.data_signature)
        self._compute_dialogue_indices(tf_batch_data)

        all_label_ids, all_labels_embed = self._create_all_labels_embed()

        label_ids = tf_batch_data[LABEL_KEY][LABEL_SUB_KEY][0]
        labels_embed = self._get_labels_embed(label_ids, all_labels_embed)

        (
            dialogue_in,
            text_transformer_output,
            text_sequence_lengths,
        ) = self._process_batch_data(tf_batch_data)
        (
            dialogue_embed,
            dialogue_mask,
            dialogue_transformer_output,
        ) = self._embed_dialogue(dialogue_in, tf_batch_data)
        dialogue_mask = tf.squeeze(dialogue_mask, axis=-1)

        losses = []

        loss, acc = self._tf_layers[f"loss.{LABEL}"](
            dialogue_embed,
            labels_embed,
            label_ids,
            all_labels_embed,
            all_label_ids,
            dialogue_mask,
        )
        losses.append(loss)

        if (
            self.config[ENTITY_RECOGNITION]
            and text_transformer_output is not None
            and text_sequence_lengths is not None
        ):
            losses.append(
                self._batch_loss_entities(
                    tf_batch_data,
                    dialogue_transformer_output,
                    text_transformer_output,
                    text_sequence_lengths,
                )
            )

        self.action_loss.update_state(loss)
        self.action_acc.update_state(acc)

        return tf.math.add_n(losses)

    # ---PREDICTION---

    def prepare_for_predict(self) -> None:
        """Prepares the model for prediction."""
        _, self.all_labels_embed = self._create_all_labels_embed()

    def batch_predict(
        self, batch_in: Union[Tuple[tf.Tensor], Tuple[np.ndarray]]
    ) -> Dict[Text, tf.Tensor]:
        """Predicts the output of the given batch.

        Args:
            batch_in: The batch.

        Returns:
            The output to predict.
        """
        if self.all_labels_embed is None:
            raise ValueError(
                "The model was not prepared for prediction. "
                "Call `prepare_for_predict` first."
            )

        tf_batch_data = self.batch_to_model_data_format(
            batch_in, self.predict_data_signature
        )
        self._compute_dialogue_indices(tf_batch_data)

        (
            dialogue_in,
            text_transformer_output,
            text_sequence_lengths,
        ) = self._process_batch_data(tf_batch_data)
        (
            dialogue_embed,
            dialogue_mask,
            dialogue_transformer_output,
        ) = self._embed_dialogue(dialogue_in, tf_batch_data)
        dialogue_mask = tf.squeeze(dialogue_mask, axis=-1)

        sim_all = self._tf_layers[f"loss.{LABEL}"].sim(
            dialogue_embed[:, :, tf.newaxis, :],
            self.all_labels_embed[tf.newaxis, tf.newaxis, :, :],
            dialogue_mask,
        )

        scores = self._tf_layers[f"loss.{LABEL}"].confidence_from_sim(
            sim_all, self.config[SIMILARITY_TYPE]
        )
        predictions = {"action_scores": scores, "similarities": sim_all}

        if (
            self.config[ENTITY_RECOGNITION]
            and text_transformer_output is not None
            and text_sequence_lengths is not None
        ):
            pred_ids, confidences = self._batch_predict_entities(
                tf_batch_data,
                dialogue_transformer_output,
                text_transformer_output,
                text_sequence_lengths,
            )
            name = ENTITY_ATTRIBUTE_TYPE
            predictions[f"e_{name}_ids"] = pred_ids
            predictions[f"e_{name}_scores"] = confidences

        return predictions

    def _batch_predict_entities(
        self,
        tf_batch_data: Dict[Text, Dict[Text, List[tf.Tensor]]],
        dialogue_transformer_output: tf.Tensor,
        text_transformer_output: tf.Tensor,
        text_sequence_lengths: tf.Tensor,
    ) -> Tuple[tf.Tensor, tf.Tensor]:
        # It could happen that current prediction turn don't contain
        # "real" features for `text`,
        # Therefore actual `text_transformer_output` will be empty.
        # We cannot predict entities with empty tensors.
        # Since we need to output some tensors of the same shape, we output
        # zero tensors.
        return tf.cond(
            tf.shape(text_transformer_output)[0] > 0,
            lambda: self._real_batch_predict_entities(
                tf_batch_data,
                dialogue_transformer_output,
                text_transformer_output,
                text_sequence_lengths,
            ),
            lambda: (
                # the output is of shape (batch_size, max_seq_len)
                tf.zeros(tf.shape(text_transformer_output)[:2], dtype=tf.int32),
                tf.zeros(tf.shape(text_transformer_output)[:2], dtype=tf.float32),
            ),
        )

    def _real_batch_predict_entities(
        self,
        tf_batch_data: Dict[Text, Dict[Text, List[tf.Tensor]]],
        dialogue_transformer_output: tf.Tensor,
        text_transformer_output: tf.Tensor,
        text_sequence_lengths: tf.Tensor,
    ) -> Tuple[tf.Tensor, tf.Tensor]:

        text_transformed, _, text_sequence_lengths = self._reshape_for_entities(
            tf_batch_data,
            dialogue_transformer_output,
            text_transformer_output,
            text_sequence_lengths,
        )

        name = ENTITY_ATTRIBUTE_TYPE

        _logits = self._tf_layers[f"embed.{name}.logits"](text_transformed)

        return self._tf_layers[f"crf.{name}"](_logits, text_sequence_lengths)


# pytype: enable=key-error<|MERGE_RESOLUTION|>--- conflicted
+++ resolved
@@ -101,7 +101,7 @@
     FEATURIZERS,
     ENTITY_RECOGNITION,
 )
-from rasa.shared.core.events import UserUttered, DefinePrevUserUtteredEntities, Event
+from rasa.shared.core.events import DefinePrevUserUtteredEntities, Event
 from rasa.shared.nlu.training_data.message import Message
 
 if TYPE_CHECKING:
@@ -282,13 +282,9 @@
         priority: int = DEFAULT_POLICY_PRIORITY,
         max_history: Optional[int] = None,
         model: Optional[RasaModel] = None,
-<<<<<<< HEAD
         fake_features: Optional[Dict[Text, List["Features"]]] = None,
         entity_tag_specs: Optional[List[EntityTagSpec]] = None,
-=======
-        zero_state_features: Optional[Dict[Text, List["Features"]]] = None,
         should_finetune: bool = False,
->>>>>>> 9f94cbcf
         **kwargs: Any,
     ) -> None:
         """Declare instance variables with default values."""
@@ -507,15 +503,6 @@
         # keep one example for persisting and loading
         self.data_example = model_data.first_data_example()
 
-<<<<<<< HEAD
-        self.model = TED(
-            model_data.get_signature(),
-            self.config,
-            isinstance(self.featurizer, MaxHistoryTrackerFeaturizer),
-            self._label_data,
-            self._entity_tag_specs,
-        )
-=======
         if not self.finetune_mode:
             # This means the model wasn't loaded from a
             # previously trained model and hence needs
@@ -525,8 +512,8 @@
                 self.config,
                 isinstance(self.featurizer, MaxHistoryTrackerFeaturizer),
                 self._label_data,
-            )
->>>>>>> 9f94cbcf
+                self._entity_tag_specs,
+            )
 
         self.model.fit(
             model_data,
@@ -802,54 +789,32 @@
             # so to save computation time, use only the last one
             use_only_last_dialogue_turns=True,
             label_data=label_data,
-<<<<<<< HEAD
             entity_tag_specs=entity_tag_specs,
-        )
-
-        # build the graph for prediction
-        predict_data_example = RasaModelData(
-            label_key=LABEL_KEY,
-            label_sub_key=LABEL_SUB_KEY,
-            data={
-                feature_name: features
-                for feature_name, features in model_data_example.items()
-                if feature_name
-                # we need to remove label features for prediction if they are present
-                in PREDICTION_FEATURES
-            },
-        )
-        model.build_for_predict(predict_data_example)
-=======
             finetune_mode=should_finetune,
         )
 
         if not should_finetune:
             # build the graph for prediction
-
-            features_to_select = STATE_LEVEL_FEATURES + FEATURES_TO_ENCODE + [DIALOGUE]
             predict_data_example = RasaModelData(
                 label_key=LABEL_KEY,
                 label_sub_key=LABEL_SUB_KEY,
                 data={
                     feature_name: features
                     for feature_name, features in model_data_example.items()
-                    if feature_name in features_to_select
+                    if feature_name
+                    # we need to remove label features for prediction if they are present
+                    in PREDICTION_FEATURES
                 },
             )
             model.build_for_predict(predict_data_example)
->>>>>>> 9f94cbcf
 
         return cls(
             featurizer=featurizer,
             priority=priority,
             model=model,
-<<<<<<< HEAD
             fake_features=fake_features,
             entity_tag_specs=entity_tag_specs,
-=======
-            zero_state_features=zero_state_features,
             should_finetune=should_finetune,
->>>>>>> 9f94cbcf
             **meta,
         )
 
