import logging
from pathlib import Path
from collections import defaultdict

import numpy as np

import rasa.shared.utils.io
import tensorflow as tf
import tensorflow_addons as tfa
from typing import Any, List, Optional, Text, Dict, Tuple, Union, TYPE_CHECKING

import rasa.utils.io as io_utils
import rasa.core.actions.action
from rasa.nlu.constants import TOKENS_NAMES
from rasa.nlu.extractors.extractor import EntityExtractor
from rasa.nlu.classifiers.diet_classifier import EntityTagSpec
from rasa.shared.core.domain import Domain
from rasa.core.featurizers.tracker_featurizers import (
    TrackerFeaturizer,
    FullDialogueTrackerFeaturizer,
    MaxHistoryTrackerFeaturizer,
)
from rasa.core.featurizers.single_state_featurizer import SingleStateFeaturizer
from rasa.shared.nlu.constants import (
    ACTION_TEXT,
    ACTION_NAME,
    INTENT,
    TEXT,
    ENTITIES,
    VALID_FEATURE_TYPES,
    FEATURE_TYPE_SENTENCE,
    ENTITY_ATTRIBUTE_TYPE,
    ENTITY_TAGS,
    EXTRACTOR,
    SPLIT_ENTITIES_BY_COMMA,
    SPLIT_ENTITIES_BY_COMMA_DEFAULT_VALUE,
)
from rasa.shared.nlu.interpreter import NaturalLanguageInterpreter
from rasa.core.policies.policy import Policy, PolicyPrediction
from rasa.core.constants import DEFAULT_POLICY_PRIORITY, DIALOGUE
from rasa.shared.core.constants import ACTIVE_LOOP, SLOTS, ACTION_LISTEN_NAME
from rasa.shared.core.trackers import DialogueStateTracker
from rasa.shared.core.generator import TrackerWithCachedStates
import rasa.utils.train_utils
from rasa.utils.tensorflow.models import RasaModel, TransformerRasaModel
from rasa.utils.tensorflow.model_data import (
    RasaModelData,
    FeatureSignature,
    FeatureArray,
    Data,
)
from rasa.utils.tensorflow.model_data_utils import convert_to_data_format
from rasa.utils.tensorflow.constants import (
    LABEL,
    IDS,
    TRANSFORMER_SIZE,
    NUM_TRANSFORMER_LAYERS,
    NUM_HEADS,
    BATCH_SIZES,
    BATCH_STRATEGY,
    EPOCHS,
    RANDOM_SEED,
    RANKING_LENGTH,
    LOSS_TYPE,
    SIMILARITY_TYPE,
    NUM_NEG,
    EVAL_NUM_EXAMPLES,
    EVAL_NUM_EPOCHS,
    NEGATIVE_MARGIN_SCALE,
    REGULARIZATION_CONSTANT,
    SCALE_LOSS,
    USE_MAX_NEG_SIM,
    MAX_NEG_SIM,
    MAX_POS_SIM,
    EMBEDDING_DIMENSION,
    DROP_RATE_DIALOGUE,
    DROP_RATE_LABEL,
    DROP_RATE,
    DROP_RATE_ATTENTION,
    WEIGHT_SPARSITY,
    KEY_RELATIVE_ATTENTION,
    VALUE_RELATIVE_ATTENTION,
    MAX_RELATIVE_POSITION,
    SOFTMAX,
    AUTO,
    BALANCED,
    TENSORBOARD_LOG_DIR,
    TENSORBOARD_LOG_LEVEL,
    CHECKPOINT_MODEL,
    ENCODING_DIMENSION,
    UNIDIRECTIONAL_ENCODER,
    SEQUENCE,
    SENTENCE,
    SEQUENCE_LENGTH,
    DENSE_DIMENSION,
    CONCAT_DIMENSION,
    SPARSE_INPUT_DROPOUT,
    DENSE_INPUT_DROPOUT,
    MASKED_LM,
    MASK,
    HIDDEN_LAYERS_SIZES,
    FEATURIZERS,
    ENTITY_RECOGNITION,
    BILOU_FLAG,
)
from rasa.shared.core.events import EntitiesAdded, Event
from rasa.shared.nlu.training_data.message import Message

if TYPE_CHECKING:
    from rasa.shared.nlu.training_data.features import Features


logger = logging.getLogger(__name__)

E2E_CONFIDENCE_THRESHOLD = "e2e_confidence_threshold"
LABEL_KEY = LABEL
LABEL_SUB_KEY = IDS
LENGTH = "length"
INDICES = "indices"
SENTENCE_FEATURES_TO_ENCODE = [INTENT, TEXT, ACTION_NAME, ACTION_TEXT]
SEQUENCE_FEATURES_TO_ENCODE = [TEXT, ACTION_TEXT, f"{LABEL}_{ACTION_TEXT}"]
LABEL_FEATURES_TO_ENCODE = [f"{LABEL}_{ACTION_NAME}", f"{LABEL}_{ACTION_TEXT}"]
STATE_LEVEL_FEATURES = [ENTITIES, SLOTS, ACTIVE_LOOP]
PREDICTION_FEATURES = STATE_LEVEL_FEATURES + SENTENCE_FEATURES_TO_ENCODE + [DIALOGUE]

SAVE_MODEL_FILE_NAME = "ted_policy"


class TEDPolicy(Policy):
    """Transformer Embedding Dialogue (TED) Policy is described in
    https://arxiv.org/abs/1910.00486.
    This policy has a pre-defined architecture, which comprises the
    following steps:
        - concatenate user input (user intent and entities), previous system actions,
          slots and active forms for each time step into an input vector to
          pre-transformer embedding layer;
        - feed it to transformer;
        - apply a dense layer to the output of the transformer to get embeddings of a
          dialogue for each time step;
        - apply a dense layer to create embeddings for system actions for each time
          step;
        - calculate the similarity between the dialogue embedding and embedded system
          actions. This step is based on the StarSpace
          (https://arxiv.org/abs/1709.03856) idea.
    """

    # please make sure to update the docs when changing a default parameter
    defaults = {
        # ## Architecture of the used neural network
        # Hidden layer sizes for layers before the embedding layers for user message
        # and labels.
        # The number of hidden layers is equal to the length of the corresponding list.
        HIDDEN_LAYERS_SIZES: {TEXT: [], ACTION_TEXT: [], f"{LABEL}_{ACTION_TEXT}": []},
        # Dense dimension to use for sparse features.
        DENSE_DIMENSION: {
            TEXT: 128,
            ACTION_TEXT: 128,
            f"{LABEL}_{ACTION_TEXT}": 128,
            INTENT: 20,
            ACTION_NAME: 20,
            f"{LABEL}_{ACTION_NAME}": 20,
            ENTITIES: 20,
            SLOTS: 20,
            ACTIVE_LOOP: 20,
        },
        # Default dimension to use for concatenating sequence and sentence features.
        CONCAT_DIMENSION: {TEXT: 128, ACTION_TEXT: 128, f"{LABEL}_{ACTION_TEXT}": 128},
        # Dimension size of embedding vectors before the dialogue transformer encoder.
        ENCODING_DIMENSION: 50,
        # Number of units in transformer encoders
        TRANSFORMER_SIZE: {
            TEXT: 128,
            ACTION_TEXT: 128,
            f"{LABEL}_{ACTION_TEXT}": 128,
            DIALOGUE: 128,
        },
        # Number of layers in transformer encoders
        NUM_TRANSFORMER_LAYERS: {
            TEXT: 1,
            ACTION_TEXT: 1,
            f"{LABEL}_{ACTION_TEXT}": 1,
            DIALOGUE: 1,
        },
        # Number of attention heads in transformer
        NUM_HEADS: 4,
        # If 'True' use key relative embeddings in attention
        KEY_RELATIVE_ATTENTION: False,
        # If 'True' use value relative embeddings in attention
        VALUE_RELATIVE_ATTENTION: False,
        # Max position for relative embeddings
        MAX_RELATIVE_POSITION: None,
        # Use a unidirectional or bidirectional encoder.
        UNIDIRECTIONAL_ENCODER: True,
        # ## Training parameters
        # Initial and final batch sizes:
        # Batch size will be linearly increased for each epoch.
        BATCH_SIZES: [64, 256],
        # Strategy used whenc creating batches.
        # Can be either 'sequence' or 'balanced'.
        BATCH_STRATEGY: BALANCED,
        # Number of epochs to train
        EPOCHS: 1,
        # Set random seed to any 'int' to get reproducible results
        RANDOM_SEED: None,
        # ## Parameters for embeddings
        # Dimension size of embedding vectors
        EMBEDDING_DIMENSION: 20,
        # The number of incorrect labels. The algorithm will minimize
        # their similarity to the user input during training.
        NUM_NEG: 20,
        # Type of similarity measure to use, either 'auto' or 'cosine' or 'inner'.
        SIMILARITY_TYPE: AUTO,
        # The type of the loss function, either 'softmax' or 'margin'.
        LOSS_TYPE: SOFTMAX,
        # Number of top actions to normalize scores for loss type 'softmax'.
        # Set to 0 to turn off normalization.
        RANKING_LENGTH: 10,
        # Indicates how similar the algorithm should try to make embedding vectors
        # for correct labels.
        # Should be 0.0 < ... < 1.0 for 'cosine' similarity type.
        MAX_POS_SIM: 0.8,
        # Maximum negative similarity for incorrect labels.
        # Should be -1.0 < ... < 1.0 for 'cosine' similarity type.
        MAX_NEG_SIM: -0.2,
        # If 'True' the algorithm only minimizes maximum similarity over
        # incorrect intent labels, used only if 'loss_type' is set to 'margin'.
        USE_MAX_NEG_SIM: True,
        # If 'True' scale loss inverse proportionally to the confidence
        # of the correct prediction
        SCALE_LOSS: True,
        # ## Regularization parameters
        # The scale of regularization
        REGULARIZATION_CONSTANT: 0.001,
        # The scale of how important is to minimize the maximum similarity
        # between embeddings of different labels,
        # used only if 'loss_type' is set to 'margin'.
        NEGATIVE_MARGIN_SCALE: 0.8,
        # Dropout rate for embedding layers of dialogue features.
        DROP_RATE_DIALOGUE: 0.1,
        # Dropout rate for embedding layers of utterance level features.
        DROP_RATE: 0.0,
        # Dropout rate for embedding layers of label, e.g. action, features.
        DROP_RATE_LABEL: 0.0,
        # Dropout rate for attention.
        DROP_RATE_ATTENTION: 0.0,
        # Sparsity of the weights in dense layers
        WEIGHT_SPARSITY: 0.8,
        # If 'True' apply dropout to sparse input tensors
        SPARSE_INPUT_DROPOUT: True,
        # If 'True' apply dropout to dense input tensors
        DENSE_INPUT_DROPOUT: True,
        # If 'True' random tokens of the input message will be masked and the model
        # should predict those tokens.
        MASKED_LM: False,
        # ## Evaluation parameters
        # How often calculate validation accuracy.
        # Small values may hurt performance, e.g. model accuracy.
        EVAL_NUM_EPOCHS: 20,
        # How many examples to use for hold out validation set
        # Large values may hurt performance, e.g. model accuracy.
        EVAL_NUM_EXAMPLES: 0,
        # If you want to use tensorboard to visualize training and validation metrics,
        # set this option to a valid output directory.
        TENSORBOARD_LOG_DIR: None,
        # Define when training metrics for tensorboard should be logged.
        # Either after every epoch or for every training step.
        # Valid values: 'epoch' and 'minibatch'
        TENSORBOARD_LOG_LEVEL: "epoch",
        # Perform model checkpointing
        CHECKPOINT_MODEL: False,
        # Only pick e2e prediction if the policy is confident enough
        E2E_CONFIDENCE_THRESHOLD: 0.5,
        # Specify what features to use as sequence and sentence features.
        # By default all features in the pipeline are used.
        FEATURIZERS: [],
        # If set to true, entities are predicted in user utterances.
        ENTITY_RECOGNITION: True,
<<<<<<< HEAD
        # 'BILOU_flag' determines whether to use BILOU tagging or not.
        # If set to 'True' labelling is more rigorous, however more
        # examples per entity are required.
        # Rule of thumb: you should have more than 100 examples per entity.
        BILOU_FLAG: True,
=======
        # Split entities by comma, this makes sense e.g. for a list of
        # ingredients in a recipe, but it doesn't make sense for the parts of
        # an address
        SPLIT_ENTITIES_BY_COMMA: SPLIT_ENTITIES_BY_COMMA_DEFAULT_VALUE,
>>>>>>> 73521046
    }

    @staticmethod
    def _standard_featurizer(max_history: Optional[int] = None) -> TrackerFeaturizer:
        return MaxHistoryTrackerFeaturizer(
            SingleStateFeaturizer(), max_history=max_history
        )

    def __init__(
        self,
        featurizer: Optional[TrackerFeaturizer] = None,
        priority: int = DEFAULT_POLICY_PRIORITY,
        max_history: Optional[int] = None,
        model: Optional[RasaModel] = None,
        fake_features: Optional[Dict[Text, List["Features"]]] = None,
        entity_tag_specs: Optional[List[EntityTagSpec]] = None,
        should_finetune: bool = False,
        **kwargs: Any,
    ) -> None:
        """Declare instance variables with default values."""
        self.split_entities_config = rasa.utils.train_utils.init_split_entities(
            kwargs.get(SPLIT_ENTITIES_BY_COMMA, SPLIT_ENTITIES_BY_COMMA_DEFAULT_VALUE),
            self.defaults[SPLIT_ENTITIES_BY_COMMA],
        )

        if not featurizer:
            featurizer = self._standard_featurizer(max_history)

        super().__init__(
            featurizer, priority, should_finetune=should_finetune, **kwargs
        )
        if isinstance(featurizer, FullDialogueTrackerFeaturizer):
            self.is_full_dialogue_featurizer_used = True
        else:
            self.is_full_dialogue_featurizer_used = False

        self._load_params(**kwargs)

        self.model = model

        self._entity_tag_specs = entity_tag_specs

        self.fake_features = fake_features or defaultdict(list)
        # TED is only e2e if only text is present in fake features, which represent
        # all possible input features for current version of this trained ted
        self.only_e2e = TEXT in self.fake_features and INTENT not in self.fake_features

        self._label_data: Optional[RasaModelData] = None
        self.data_example: Optional[Dict[Text, List[np.ndarray]]] = None

    def _load_params(self, **kwargs: Dict[Text, Any]) -> None:
        new_config = rasa.utils.train_utils.check_core_deprecated_options(kwargs)
        self.config = rasa.utils.train_utils.override_defaults(
            self.defaults, new_config
        )
        self.config = rasa.utils.train_utils.update_similarity_type(self.config)
        self.config = rasa.utils.train_utils.update_evaluation_parameters(self.config)

    def _create_label_data(
        self, domain: Domain, interpreter: NaturalLanguageInterpreter
    ) -> Tuple[RasaModelData, List[Dict[Text, List["Features"]]]]:
        # encode all label_ids with policies' featurizer
        state_featurizer = self.featurizer.state_featurizer
        encoded_all_labels = state_featurizer.encode_all_actions(domain, interpreter)

        attribute_data, _ = convert_to_data_format(
            encoded_all_labels, featurizers=self.config[FEATURIZERS]
        )

        label_data = RasaModelData()
        label_data.add_data(attribute_data, key_prefix=f"{LABEL_KEY}_")
        label_data.add_lengths(
            f"{LABEL}_{ACTION_TEXT}",
            SEQUENCE_LENGTH,
            f"{LABEL}_{ACTION_TEXT}",
            SEQUENCE,
        )

        label_ids = np.arange(domain.num_actions)
        label_data.add_features(
            LABEL_KEY,
            LABEL_SUB_KEY,
            [FeatureArray(np.expand_dims(label_ids, -1), number_of_dimensions=2)],
        )

        return label_data, encoded_all_labels

    def _create_data_for_entities(
        self, entity_tags: Optional[List[List[Dict[Text, List["Features"]]]]]
    ) -> Optional[Data]:
        if not self.config[ENTITY_RECOGNITION]:
            return

        # check that there are real entity tags
        if entity_tags and any([any(turn_tags) for turn_tags in entity_tags]):
            entity_tags_data, _ = convert_to_data_format(entity_tags)
            return entity_tags_data

        # there are no "real" entity tags
        logger.debug(
            f"Entity recognition cannot be performed, "
            f"set '{ENTITY_RECOGNITION}' config parameter to 'False'."
        )
        self.config[ENTITY_RECOGNITION] = False

    def _create_model_data(
        self,
        tracker_state_features: List[List[Dict[Text, List["Features"]]]],
        label_ids: Optional[np.ndarray] = None,
        entity_tags: Optional[List[List[Dict[Text, List["Features"]]]]] = None,
        encoded_all_labels: Optional[List[Dict[Text, List["Features"]]]] = None,
    ) -> RasaModelData:
        """Combine all model related data into RasaModelData.

        Args:
            tracker_state_features: a dictionary of attributes
                (INTENT, TEXT, ACTION_NAME, ACTION_TEXT, ENTITIES, SLOTS, ACTIVE_LOOP)
                to a list of features for all dialogue turns in all training trackers
            label_ids: the label ids (e.g. action ids) for every dialogue turn in all
                training trackers
            entity_tags: a dictionary of entity type (ENTITY_TAGS) to a list of features
                containing entity tag ids for text user inputs otherwise empty dict
                for all dialogue turns in all training trackers
            encoded_all_labels: a list of dictionaries containing attribute features
                for label ids

        Returns:
            RasaModelData
        """
        model_data = RasaModelData(label_key=LABEL_KEY, label_sub_key=LABEL_SUB_KEY)

        if label_ids is not None and encoded_all_labels is not None:
            label_ids = np.array(
                [np.expand_dims(seq_label_ids, -1) for seq_label_ids in label_ids]
            )
            model_data.add_features(
                LABEL_KEY,
                LABEL_SUB_KEY,
                [FeatureArray(label_ids, number_of_dimensions=3)],
            )

            attribute_data, self.fake_features = convert_to_data_format(
                tracker_state_features, featurizers=self.config[FEATURIZERS]
            )

            entity_tags_data = self._create_data_for_entities(entity_tags)
            if entity_tags_data is not None:
                model_data.add_data(entity_tags_data)
        else:
            # method is called during prediction
            attribute_data, _ = convert_to_data_format(
                tracker_state_features,
                self.fake_features,
                featurizers=self.config[FEATURIZERS],
            )

        model_data.add_data(attribute_data)
        model_data.add_lengths(TEXT, SEQUENCE_LENGTH, TEXT, SEQUENCE)
        model_data.add_lengths(ACTION_TEXT, SEQUENCE_LENGTH, ACTION_TEXT, SEQUENCE)

        # add the dialogue lengths
        attribute_present = next(iter(list(attribute_data.keys())))
        dialogue_lengths = np.array(
            [
                np.size(np.squeeze(f, -1))
                for f in model_data.data[attribute_present][MASK][0]
            ]
        )
        model_data.data[DIALOGUE][LENGTH] = [
            FeatureArray(dialogue_lengths, number_of_dimensions=1)
        ]

        # make sure all keys are in the same order during training and prediction
        model_data.sort()

        return model_data

    def train(
        self,
        training_trackers: List[TrackerWithCachedStates],
        domain: Domain,
        interpreter: NaturalLanguageInterpreter,
        **kwargs: Any,
    ) -> None:
        """Train the policy on given training trackers."""

        if not training_trackers:
            logger.error(
                f"Can not train '{self.__class__.__name__}'. No data was provided. "
                f"Skipping training of the policy."
            )
            return

        # dealing with training data
        tracker_state_features, label_ids, entity_tags = self.featurize_for_training(
            training_trackers,
            domain,
            interpreter,
            bilou_tagging=self.config[BILOU_FLAG],
            **kwargs,
        )

        self._label_data, encoded_all_labels = self._create_label_data(
            domain, interpreter
        )

        # extract actual training data to feed to model
        model_data = self._create_model_data(
            tracker_state_features, label_ids, entity_tags, encoded_all_labels
        )
        if model_data.is_empty():
            logger.error(
                f"Can not train '{self.__class__.__name__}'. No data was provided. "
                f"Skipping training of the policy."
            )
            return

        if self.config[ENTITY_RECOGNITION]:
            self._entity_tag_specs = self.featurizer.state_featurizer.entity_tag_specs

        # keep one example for persisting and loading
        self.data_example = model_data.first_data_example()

        if not self.finetune_mode:
            # This means the model wasn't loaded from a
            # previously trained model and hence needs
            # to be instantiated.
            self.model = TED(
                model_data.get_signature(),
                self.config,
                isinstance(self.featurizer, MaxHistoryTrackerFeaturizer),
                self._label_data,
                self._entity_tag_specs,
            )

        self.model.fit(
            model_data,
            self.config[EPOCHS],
            self.config[BATCH_SIZES],
            self.config[EVAL_NUM_EXAMPLES],
            self.config[EVAL_NUM_EPOCHS],
            batch_strategy=self.config[BATCH_STRATEGY],
        )

    def _featurize_tracker_for_e2e(
        self,
        tracker: DialogueStateTracker,
        domain: Domain,
        interpreter: NaturalLanguageInterpreter,
    ) -> List[List[Dict[Text, List["Features"]]]]:
        # construct two examples in the batch to be fed to the model -
        # one by featurizing last user text
        # and second - an optional one (see conditions below),
        # the first example in the constructed batch either does not contain user input
        # or uses intent or text based on whether TED is e2e only.
        tracker_state_features = self.featurizer.create_state_features(
            [tracker], domain, interpreter, use_text_for_last_user_input=self.only_e2e
        )
        # the second - text, but only after user utterance and if not only e2e
        if (
            tracker.latest_action_name == ACTION_LISTEN_NAME
            and TEXT in self.fake_features
            and not self.only_e2e
        ):
            tracker_state_features += self.featurizer.create_state_features(
                [tracker], domain, interpreter, use_text_for_last_user_input=True
            )
        return tracker_state_features

    def _pick_confidence(
        self, confidences: np.ndarray, similarities: np.ndarray
    ) -> Tuple[np.ndarray, bool]:
        # the confidences and similarities have shape (batch-size x number of actions)
        # batch-size can only be 1 or 2;
        # in the case batch-size==2, the first example contain user intent as features,
        # the second - user text as features
        if confidences.shape[0] > 2:
            raise ValueError(
                "We cannot pick prediction from batches of size more than 2."
            )
        # we use heuristic to pick correct prediction
        if confidences.shape[0] == 2:
            # we use similarities to pick appropriate input,
            # since it seems to be more accurate measure,
            # policy is trained to maximize the similarity not the confidence
            if (
                np.max(confidences[1]) > self.config[E2E_CONFIDENCE_THRESHOLD]
                # TODO maybe compare confidences is better
                and np.max(similarities[1]) > np.max(similarities[0])
            ):
                return confidences[1], True

            return confidences[0], False

        # by default the first example in a batch is the one to use for prediction
        return confidences[0], self.only_e2e

    def predict_action_probabilities(
        self,
        tracker: DialogueStateTracker,
        domain: Domain,
        interpreter: NaturalLanguageInterpreter,
        **kwargs: Any,
    ) -> PolicyPrediction:
        """Predicts the next action the bot should take.

        See the docstring of the parent class `Policy` for more information.
        """
        if self.model is None:
            return self._prediction(self._default_predictions(domain))

        # create model data from tracker
        tracker_state_features = self._featurize_tracker_for_e2e(
            tracker, domain, interpreter
        )
        model_data = self._create_model_data(tracker_state_features)

        output = self.model.predict(model_data)

        # take the last prediction in the sequence
        similarities = output["similarities"].numpy()[:, -1, :]
        confidences = output["action_scores"].numpy()[:, -1, :]
        # take correct prediction from batch
        confidence, is_e2e_prediction = self._pick_confidence(confidences, similarities)

        if self.config[LOSS_TYPE] == SOFTMAX and self.config[RANKING_LENGTH] > 0:
            confidence = rasa.utils.train_utils.normalize(
                confidence, self.config[RANKING_LENGTH]
            )

        optional_events = self._create_optional_event_for_entities(
            output, is_e2e_prediction, interpreter, tracker
        )

        return self._prediction(
            confidence.tolist(),
            is_end_to_end_prediction=is_e2e_prediction,
            optional_events=optional_events,
        )

    def _create_optional_event_for_entities(
        self,
        prediction_output: Dict[Text, tf.Tensor],
        is_e2e_prediction: bool,
        interpreter: NaturalLanguageInterpreter,
        tracker: DialogueStateTracker,
    ) -> Optional[List[Event]]:
        if tracker.latest_action_name != ACTION_LISTEN_NAME or not is_e2e_prediction:
            # entities belong only to the last user message
            # and only if user text was used for prediction,
            # a user message always comes after action listen
            return

        if not self.config[ENTITY_RECOGNITION]:
            # entity recognition is not turned on, no entities can be predicted
            return

        # The batch dimension of entity prediction is not the same as batch size,
        # rather it is the number of last (if max history featurizer else all)
        # text inputs in the batch
        # therefore, in order to pick entities from the latest user message
        # we need to pick entities from the last batch dimension of entity prediction
        (
            predicted_tags,
            confidence_values,
        ) = rasa.utils.train_utils.entity_label_to_tags(
            prediction_output,
            self._entity_tag_specs,
            self.config[BILOU_FLAG],
            prediction_index=-1,
        )

        if ENTITY_ATTRIBUTE_TYPE not in predicted_tags:
            # no entities detected
            return

        # entities belong to the last message of the tracker
        # convert the predicted tags to actual entities
        text = tracker.latest_message.text
        parsed_message = interpreter.featurize_message(Message(data={TEXT: text}))
        tokens = parsed_message.get(TOKENS_NAMES[TEXT])
        entities = EntityExtractor.convert_predictions_into_entities(
            text,
            tokens,
            predicted_tags,
            self.split_entities_config,
            confidences=confidence_values,
        )

        # add the extractor name
        for entity in entities:
            entity[EXTRACTOR] = "TEDPolicy"

        return [EntitiesAdded(entities)]

    def persist(self, path: Union[Text, Path]) -> None:
        """Persists the policy to a storage."""
        if self.model is None:
            logger.debug(
                "Method `persist(...)` was called without a trained model present. "
                "Nothing to persist then!"
            )
            return

        model_path = Path(path)
        tf_model_file = model_path / f"{SAVE_MODEL_FILE_NAME}.tf_model"

        rasa.shared.utils.io.create_directory_for_file(tf_model_file)

        self.featurizer.persist(path)

        if self.model.checkpoint_model:
            self.model.copy_best(str(tf_model_file))
        else:
            self.model.save(str(tf_model_file))

        io_utils.json_pickle(
            model_path / f"{SAVE_MODEL_FILE_NAME}.priority.pkl", self.priority
        )
        io_utils.pickle_dump(
            model_path / f"{SAVE_MODEL_FILE_NAME}.meta.pkl", self.config
        )
        io_utils.pickle_dump(
            model_path / f"{SAVE_MODEL_FILE_NAME}.data_example.pkl", self.data_example
        )
        io_utils.pickle_dump(
            model_path / f"{SAVE_MODEL_FILE_NAME}.fake_features.pkl",
            self.fake_features,
        )
        io_utils.pickle_dump(
            model_path / f"{SAVE_MODEL_FILE_NAME}.label_data.pkl",
            dict(self._label_data.data),
        )

        entity_tag_specs = (
            [tag_spec._asdict() for tag_spec in self._entity_tag_specs]
            if self._entity_tag_specs
            else []
        )
        rasa.shared.utils.io.dump_obj_as_json_to_file(
            model_path / f"{SAVE_MODEL_FILE_NAME}.entity_tag_specs.json",
            entity_tag_specs,
        )

    @classmethod
    def load(
        cls,
        path: Union[Text, Path],
        should_finetune: bool = False,
        epoch_override: int = defaults[EPOCHS],
        **kwargs: Any,
    ) -> "TEDPolicy":
        """Loads a policy from the storage.

        **Needs to load its featurizer**
        """
        model_path = Path(path)

        if not model_path.exists():
            raise Exception(
                f"Failed to load TED policy model. Path "
                f"'{model_path.absolute()}' doesn't exist."
            )

        tf_model_file = model_path / f"{SAVE_MODEL_FILE_NAME}.tf_model"

        featurizer = TrackerFeaturizer.load(path)

        if not (model_path / f"{SAVE_MODEL_FILE_NAME}.data_example.pkl").is_file():
            return cls(featurizer=featurizer)

        loaded_data = io_utils.pickle_load(
            model_path / f"{SAVE_MODEL_FILE_NAME}.data_example.pkl"
        )
        label_data = io_utils.pickle_load(
            model_path / f"{SAVE_MODEL_FILE_NAME}.label_data.pkl"
        )
        fake_features = io_utils.pickle_load(
            model_path / f"{SAVE_MODEL_FILE_NAME}.fake_features.pkl"
        )
        label_data = RasaModelData(data=label_data)
        meta = io_utils.pickle_load(model_path / f"{SAVE_MODEL_FILE_NAME}.meta.pkl")
        priority = io_utils.json_unpickle(
            model_path / f"{SAVE_MODEL_FILE_NAME}.priority.pkl"
        )
        entity_tag_specs = rasa.shared.utils.io.read_json_file(
            model_path / f"{SAVE_MODEL_FILE_NAME}.entity_tag_specs.json"
        )
        entity_tag_specs = [
            EntityTagSpec(
                tag_name=tag_spec["tag_name"],
                ids_to_tags={
                    int(key): value for key, value in tag_spec["ids_to_tags"].items()
                },
                tags_to_ids={
                    key: int(value) for key, value in tag_spec["tags_to_ids"].items()
                },
                num_tags=tag_spec["num_tags"],
            )
            for tag_spec in entity_tag_specs
        ]

        model_data_example = RasaModelData(
            label_key=LABEL_KEY, label_sub_key=LABEL_SUB_KEY, data=loaded_data
        )
        meta = rasa.utils.train_utils.update_similarity_type(meta)

        meta[EPOCHS] = epoch_override

        model = TED.load(
            str(tf_model_file),
            model_data_example,
            data_signature=model_data_example.get_signature(),
            config=meta,
            # during prediction we don't care about previous dialogue turns,
            # so to save computation time, use only the last one
            use_only_last_dialogue_turns=True,
            label_data=label_data,
            entity_tag_specs=entity_tag_specs,
            finetune_mode=should_finetune,
        )

        if not should_finetune:
            # build the graph for prediction
            predict_data_example = RasaModelData(
                label_key=LABEL_KEY,
                label_sub_key=LABEL_SUB_KEY,
                data={
                    feature_name: features
                    for feature_name, features in model_data_example.items()
                    if feature_name
                    # we need to remove label features for prediction if they are present
                    in PREDICTION_FEATURES
                },
            )
            model.build_for_predict(predict_data_example)

        return cls(
            featurizer=featurizer,
            priority=priority,
            model=model,
            fake_features=fake_features,
            entity_tag_specs=entity_tag_specs,
            should_finetune=should_finetune,
            **meta,
        )


class TED(TransformerRasaModel):
    def __init__(
        self,
        data_signature: Dict[Text, Dict[Text, List[FeatureSignature]]],
        config: Dict[Text, Any],
        use_only_last_dialogue_turns: bool,
        label_data: RasaModelData,
        entity_tag_specs: Optional[List[EntityTagSpec]],
    ) -> None:
        """Intializes the TED model.

        Args:
            data_signature: the data signature of the input data
            config: the model configuration
            use_only_last_dialogue_turns: if 'True' only the last dialogue turn will be used
            label_data: the label data
            entity_tag_specs: the entity tag specifications
        """
        super().__init__("TED", config, data_signature, label_data)

        self.use_only_last_dialogue_turns = use_only_last_dialogue_turns

        self.predict_data_signature = {
            feature_name: features
            for feature_name, features in data_signature.items()
            if feature_name in PREDICTION_FEATURES
        }

        self._entity_tag_specs = entity_tag_specs

        # optimizer
        self.optimizer = tf.keras.optimizers.Adam()

        # metrics
        self.action_loss = tf.keras.metrics.Mean(name="loss")
        self.action_acc = tf.keras.metrics.Mean(name="acc")
        self.entity_loss = tf.keras.metrics.Mean(name="e_loss")
        self.entity_f1 = tf.keras.metrics.Mean(name="e_f1")
        self.metrics_to_log += ["loss", "acc"]
        if self.config[ENTITY_RECOGNITION]:
            self.metrics_to_log += ["e_loss", "e_f1"]

        # needed for efficient prediction
        self.all_labels_embed: Optional[tf.Tensor] = None

        self._prepare_layers()

    def _check_data(self) -> None:
        if not any(key in [INTENT, TEXT] for key in self.data_signature.keys()):
            raise ValueError(
                f"No user features specified. "
                f"Cannot train '{self.__class__.__name__}' model."
            )

        if not any(
            key in [ACTION_NAME, ACTION_TEXT] for key in self.data_signature.keys()
        ):
            raise ValueError(
                f"No action features specified. "
                f"Cannot train '{self.__class__.__name__}' model."
            )
        if LABEL not in self.data_signature:
            raise ValueError(
                f"No label features specified. "
                f"Cannot train '{self.__class__.__name__}' model."
            )

    # ---CREATING LAYERS HELPERS---

    def _prepare_layers(self) -> None:
        for name in self.data_signature.keys():
            self._prepare_sparse_dense_layer_for(name, self.data_signature)
            if name in SEQUENCE_FEATURES_TO_ENCODE:
                self._prepare_sequence_layers(name)
            self._prepare_encoding_layers(name)

        for name in self.label_signature.keys():
            self._prepare_sparse_dense_layer_for(name, self.label_signature)
            if name in SEQUENCE_FEATURES_TO_ENCODE:
                self._prepare_sequence_layers(name)
            self._prepare_encoding_layers(name)

        self._prepare_transformer_layer(
            DIALOGUE,
            self.config[NUM_TRANSFORMER_LAYERS][DIALOGUE],
            self.config[TRANSFORMER_SIZE][DIALOGUE],
            self.config[DROP_RATE_DIALOGUE],
            self.config[DROP_RATE_ATTENTION],
        )

        self._prepare_embed_layers(DIALOGUE)
        self._prepare_embed_layers(LABEL)

        self._prepare_dot_product_loss(LABEL, self.config[SCALE_LOSS])

        if self.config[ENTITY_RECOGNITION]:
            self._prepare_entity_recognition_layers()

    def _prepare_sparse_dense_layer_for(
        self, name: Text, signature: Dict[Text, Dict[Text, List[FeatureSignature]]]
    ) -> None:
        """Prepares the sparse dense layer for the given attribute name.

        It is used to combine the sparse and dense features of the attribute at the
        beginning of the model.

        Args:
            name: the attribute name
            signature: data signature
        """
        for feature_type in VALID_FEATURE_TYPES:
            if feature_type not in signature[name]:
                # features for feature type are not present
                continue

            self._prepare_sparse_dense_dropout_layers(
                f"{name}_{feature_type}", self.config[DROP_RATE]
            )

            # use the same configurable dense dimension for all sparse features
            self._prepare_sparse_dense_layers(
                signature[name][feature_type],
                f"{name}_{feature_type}",
                self.config[DENSE_DIMENSION][name],
            )

    def _prepare_encoding_layers(self, name: Text) -> None:
        """Create ffnn layer for given attribute name. The layer is used just before
        all dialogue features are combined.

        Args:
            name: attribute name
        """
        # create encoding layers only for the features which should be encoded;
        if name not in SENTENCE_FEATURES_TO_ENCODE + LABEL_FEATURES_TO_ENCODE:
            return
        # check that there are SENTENCE features for the attribute name in data
        if (
            name in SENTENCE_FEATURES_TO_ENCODE
            and FEATURE_TYPE_SENTENCE not in self.data_signature[name]
        ):
            return
        #  same for label_data
        if (
            name in LABEL_FEATURES_TO_ENCODE
            and FEATURE_TYPE_SENTENCE not in self.label_signature[name]
        ):
            return

        self._prepare_ffnn_layer(
            f"{name}",
            [self.config[ENCODING_DIMENSION]],
            self.config[DROP_RATE_DIALOGUE],
            prefix="encoding_layer",
        )

    # ---GRAPH BUILDING HELPERS---

    @staticmethod
    def _compute_dialogue_indices(
        tf_batch_data: Dict[Text, Dict[Text, List[tf.Tensor]]]
    ) -> None:
        dialogue_lengths = tf.cast(tf_batch_data[DIALOGUE][LENGTH][0], dtype=tf.int32)
        # wrap in a list, because that's the structure of tf_batch_data
        tf_batch_data[DIALOGUE][INDICES] = [
            (
                tf.map_fn(
                    tf.range,
                    dialogue_lengths,
                    fn_output_signature=tf.RaggedTensorSpec(
                        shape=[None], dtype=tf.int32
                    ),
                )
            ).values
        ]

    def _create_all_labels_embed(self) -> Tuple[tf.Tensor, tf.Tensor]:
        all_label_ids = self.tf_label_data[LABEL_KEY][LABEL_SUB_KEY][0]
        # labels cannot have all features "fake"
        all_labels_encoded = {}
        for key in self.tf_label_data.keys():
            if key != LABEL_KEY:
                attribute_features, _, _ = self._encode_real_features_per_attribute(
                    self.tf_label_data, key
                )
                all_labels_encoded[key] = attribute_features

        if (
            all_labels_encoded.get(f"{LABEL_KEY}_{ACTION_TEXT}") is not None
            and all_labels_encoded.get(f"{LABEL_KEY}_{ACTION_NAME}") is not None
        ):
            x = all_labels_encoded.pop(
                f"{LABEL_KEY}_{ACTION_TEXT}"
            ) + all_labels_encoded.pop(f"{LABEL_KEY}_{ACTION_NAME}")
        elif all_labels_encoded.get(f"{LABEL_KEY}_{ACTION_TEXT}") is not None:
            x = all_labels_encoded.pop(f"{LABEL_KEY}_{ACTION_TEXT}")
        else:
            x = all_labels_encoded.pop(f"{LABEL_KEY}_{ACTION_NAME}")

        # additional sequence axis is artifact of our RasaModelData creation
        # TODO check whether this should be solved in data creation
        x = tf.squeeze(x, axis=1)

        all_labels_embed = self._tf_layers[f"embed.{LABEL}"](x)

        return all_label_ids, all_labels_embed

    def _embed_dialogue(
        self,
        dialogue_in: tf.Tensor,
        tf_batch_data: Dict[Text, Dict[Text, List[tf.Tensor]]],
    ) -> Tuple[tf.Tensor, tf.Tensor, tf.Tensor]:
        """Create dialogue level embedding and mask."""
        dialogue_lengths = tf.cast(tf_batch_data[DIALOGUE][LENGTH][0], tf.int32)
        mask = self._compute_mask(dialogue_lengths)

        dialogue_transformed = self._tf_layers[f"transformer.{DIALOGUE}"](
            dialogue_in, 1 - mask, self._training
        )
        dialogue_transformed = tfa.activations.gelu(dialogue_transformed)

        if self.use_only_last_dialogue_turns:
            # pick last vector if max history featurizer is used
            dialogue_transformed = tf.expand_dims(
                self._last_token(dialogue_transformed, dialogue_lengths), 1
            )
            mask = tf.expand_dims(self._last_token(mask, dialogue_lengths), 1)

        dialogue_embed = self._tf_layers[f"embed.{DIALOGUE}"](dialogue_transformed)

        return dialogue_embed, mask, dialogue_transformed

    def _encode_features_per_attribute(
        self, tf_batch_data: Dict[Text, Dict[Text, List[tf.Tensor]]], attribute: Text
    ) -> Tuple[tf.Tensor, tf.Tensor, tf.Tensor]:
        # The input is a representation of 4d tensor of
        # shape (batch-size x dialogue-len x sequence-len x units) in 3d of shape
        # (sum of dialogue history length for all tensors in the batch x
        # max sequence length x number of features).

        # However, some dialogue turns contain non existent state features,
        # e.g. `intent` and `text` features are mutually exclusive,
        # as well as `action_name` and `action_text` are mutually exclusive,
        # or some dialogue turns don't contain any `slots`.
        # In order to create 4d full tensors, we created "fake" zero features for
        # these non existent state features. And filtered them during batch generation.
        # Therefore the first dimensions for different attributes are different.
        # It could happen that some batches don't contain "real" features at all,
        # e.g. large number of stories don't contain any `slots`.
        # Therefore actual input tensors will be empty.
        # Since we need actual numbers to create dialogue turn features, we create
        # zero tensors in `_encode_fake_features_per_attribute` for these attributes.
        return tf.cond(
            tf.shape(tf_batch_data[attribute][SENTENCE][0])[0] > 0,
            lambda: self._encode_real_features_per_attribute(tf_batch_data, attribute),
            lambda: self._encode_fake_features_per_attribute(tf_batch_data, attribute),
        )

    def _get_dense_units(
        self, attribute_features_list: List[tf.Tensor], attribute: Text
    ) -> int:
        # TODO this should be done in corresponding layers once in init
        units = 0
        for f in attribute_features_list:
            if isinstance(f, tf.SparseTensor):
                units += self.config[DENSE_DIMENSION][attribute]
            else:
                units += f.shape[-1]
        return units

    def _get_concat_units(
        self, tf_batch_data: Dict[Text, Dict[Text, List[tf.Tensor]]], attribute: Text
    ) -> int:
        # TODO this should be done in corresponding layers once in init
        # calculate concat sequence sentence dim
        sentence_units = self._get_dense_units(
            tf_batch_data[attribute][SENTENCE], attribute
        )
        sequence_units = self._get_dense_units(
            tf_batch_data[attribute][SEQUENCE], attribute
        )

        if sequence_units and not sentence_units:
            return sequence_units

        if sentence_units and not sequence_units:
            return sentence_units

        if sentence_units != sequence_units:
            return self.config[CONCAT_DIMENSION][TEXT]

        return sentence_units

    def _encode_fake_features_per_attribute(
        self, tf_batch_data: Dict[Text, Dict[Text, List[tf.Tensor]]], attribute: Text
    ) -> Tuple[tf.Tensor, tf.Tensor, tf.Tensor]:
        # we need to create real zero tensors with appropriate batch and dialogue dim
        # because they are passed to dialogue transformer
        attribute_mask = tf_batch_data[attribute][MASK][0]

        batch_dim = tf.shape(attribute_mask)[0]
        dialogue_dim = tf.shape(attribute_mask)[1]
        if attribute in set(SENTENCE_FEATURES_TO_ENCODE + LABEL_FEATURES_TO_ENCODE):
            units = self.config[ENCODING_DIMENSION]
        else:
            units = self._get_dense_units(tf_batch_data[attribute][SENTENCE], attribute)

        attribute_features = tf.zeros(
            (batch_dim, dialogue_dim, units), dtype=tf.float32
        )
        if attribute == TEXT:
            # if the input features are fake, we don't process them further,
            # but we need to calculate correct last dim (units) so that tf could infer
            # the last shape of the tensors
            if self.config[NUM_TRANSFORMER_LAYERS][TEXT] > 0:
                text_transformer_units = self.config[TRANSFORMER_SIZE][TEXT]
            elif self.config[HIDDEN_LAYERS_SIZES][TEXT]:
                text_transformer_units = self.config[HIDDEN_LAYERS_SIZES][TEXT][-1]
            else:
                text_transformer_units = self._get_concat_units(
                    tf_batch_data, attribute
                )

            text_transformer_output = tf.zeros(
                (0, 0, text_transformer_units), dtype=tf.float32
            )
            text_sequence_lengths = tf.zeros((0, 1), dtype=tf.int32)
        else:
            # simulate None with empty tensor of zeros
            text_transformer_output = tf.zeros((0,))
            text_sequence_lengths = tf.zeros((0,))

        return attribute_features, text_transformer_output, text_sequence_lengths

    @staticmethod
    def _create_last_dialogue_turns_mask(
        tf_batch_data: Dict[Text, Dict[Text, List[tf.Tensor]]], attribute: Text
    ) -> tf.Tensor:
        # Since use_only_last_dialogue_turns is True,
        # we need to find the locations of last dialogue turns in
        # (combined batch dimension and dialogue length,) dimension,
        # so that we can use `_sequence_lengths` as a boolean  mask to pick
        # which ones are "real" textual input in these last dialogue turns.

        # In order to do that we can use given `dialogue_lengths`.
        # For example:
        # If we have `dialogue_lengths = [2, 1, 3]`, than
        # `dialogue_indices = [0, 1, 0, 0, 1, 2]` here we can spot that `0`
        # always indicates the first dialogue turn,
        # which means that previous dialogue turn is the last dialogue turn.
        # Combining this with the fact that the last element in
        # `dialogue_indices` is always the last dialogue turn, we can add
        # a `0` to the end, getting
        # `_dialogue_indices = [0, 1, 0, 0, 1, 2, 0]`.
        # Then removing the first element
        # `_last_dialogue_turn_inverse_indicator = [1, 0, 0, 1, 2, 0]`
        # we see that `0` points to the last dialogue turn.
        # We convert all positive numbers to `True` and take
        # the inverse mask to get
        # `last_dialogue_mask = [0, 1, 1, 0, 0, 1],
        # which precisely corresponds to the fact that first dialogue is of
        # length 2, the second 1 and the third 3.
        last_dialogue_turn_mask = tf.math.logical_not(
            tf.cast(
                tf.concat(
                    [
                        tf_batch_data[DIALOGUE][INDICES][0],
                        tf.zeros((1,), dtype=tf.int32),
                    ],
                    axis=0,
                )[1:],
                dtype=tf.bool,
            )
        )
        # get only the indices of real inputs
        return tf.boolean_mask(
            last_dialogue_turn_mask,
            tf.reshape(tf_batch_data[attribute][SEQUENCE_LENGTH][0], (-1,)),
        )

    def _encode_real_features_per_attribute(
        self, tf_batch_data: Dict[Text, Dict[Text, List[tf.Tensor]]], attribute: Text
    ) -> Tuple[tf.Tensor, tf.Tensor, tf.Tensor]:
        """Encodes features for a given attribute.

        Args:
            tf_batch_data: dictionary mapping every attribute to its features and masks
            attribute: the attribute we will encode features for
            (e.g., ACTION_NAME, INTENT)

        Returns:
            A tensor combining  all features for `attribute`
        """
        # simulate None with empty tensor of zeros
        text_transformer_output = tf.zeros((0,))
        text_sequence_lengths = tf.zeros((0,))

        if attribute in SEQUENCE_FEATURES_TO_ENCODE:
            # sequence_lengths contain `0` for "fake" features, while
            # tf_batch_data[attribute] contain only "real" features
            sequence_lengths = tf_batch_data[attribute][SEQUENCE_LENGTH][0]
            # extract only nonzero lengths and cast to int
            sequence_lengths = tf.cast(
                tf.boolean_mask(sequence_lengths, sequence_lengths), dtype=tf.int32
            )
            # boolean mask returns flat tensor
            sequence_lengths = tf.expand_dims(sequence_lengths, axis=-1)

            mask_sequence_text = tf.squeeze(
                self._compute_mask(sequence_lengths), axis=1
            )
            # add 1 to sequence lengths to account for sentence features
            sequence_lengths += 1
            mask_text = tf.squeeze(self._compute_mask(sequence_lengths), axis=1)

            attribute_features, _, _, _ = self._create_sequence(
                tf_batch_data[attribute][SEQUENCE],
                tf_batch_data[attribute][SENTENCE],
                mask_sequence_text,
                mask_text,
                attribute,
                sparse_dropout=self.config[SPARSE_INPUT_DROPOUT],
                dense_dropout=self.config[DENSE_INPUT_DROPOUT],
                masked_lm_loss=self.config[MASKED_LM],
                sequence_ids=False,
            )

            if attribute == TEXT:
                text_transformer_output = attribute_features
                text_sequence_lengths = sequence_lengths

                if self.use_only_last_dialogue_turns:
                    # get the location of all last dialogue inputs
                    last_dialogue_turns_mask = self._create_last_dialogue_turns_mask(
                        tf_batch_data, attribute
                    )
                    # pick outputs that correspond to the last dialogue turns
                    text_transformer_output = tf.boolean_mask(
                        text_transformer_output, last_dialogue_turns_mask
                    )
                    text_sequence_lengths = tf.boolean_mask(
                        text_sequence_lengths, last_dialogue_turns_mask
                    )

            # resulting attribute features will have shape
            # combined batch dimension and dialogue length x 1 x units
            attribute_features = tf.expand_dims(
                self._last_token(
                    attribute_features, tf.squeeze(sequence_lengths, axis=-1)
                ),
                axis=1,
            )

        else:
            # resulting attribute features will have shape
            # combined batch dimension and dialogue length x 1 x units
            attribute_features = self._combine_sparse_dense_features(
                tf_batch_data[attribute][SENTENCE], f"{attribute}_{SENTENCE}"
            )

        if attribute in SENTENCE_FEATURES_TO_ENCODE + LABEL_FEATURES_TO_ENCODE:
            attribute_features = self._tf_layers[f"encoding_layer.{attribute}"](
                attribute_features
            )

        # attribute features have shape
        # (combined batch dimension and dialogue length x 1 x units)
        # convert them back to their original shape of
        # batch size x dialogue length x units
        attribute_features = self._convert_to_original_shape(
            attribute_features, tf_batch_data, attribute
        )

        return attribute_features, text_transformer_output, text_sequence_lengths

    @staticmethod
    def _convert_to_original_shape(
        attribute_features: tf.Tensor,
        tf_batch_data: Dict[Text, Dict[Text, List[tf.Tensor]]],
        attribute: Text,
    ) -> tf.Tensor:
        """Transform attribute features back to original shape.

        Given shape: (combined batch and dialogue dimension x 1 x units)
        Original shape: (batch x dialogue length x units)

        Args:
            attribute_features: the "real" features to convert
            attribute_mask:  the tensor containing the position of "real" features
                in the dialogue, shape is (batch-size x dialogue_len x 1)
            dialogue_lengths: the tensor containing the actual dialogue length,
                shape is (batch-size,)

        Returns:
            The converted attribute features
        """
        # in order to convert the attribute features with shape
        # (combined batch-size and dialogue length x 1 x units)
        # to a shape of (batch-size x dialogue length x units)
        # we use tf.scatter_nd. Therefore, we need the target shape and the indices
        # mapping the values of attribute features to the position in the resulting
        # tensor.

        # attribute_mask has shape batch x dialogue_len x 1
        attribute_mask = tf_batch_data[attribute][MASK][0]

        if attribute in SENTENCE_FEATURES_TO_ENCODE + STATE_LEVEL_FEATURES:
            dialogue_lengths = tf.cast(
                tf_batch_data[DIALOGUE][LENGTH][0], dtype=tf.int32
            )
            dialogue_indices = tf_batch_data[DIALOGUE][INDICES][0]
        else:
            # for labels, dialogue length is a fake dim and equal to 1
            dialogue_lengths = tf.ones((tf.shape(attribute_mask)[0],), dtype=tf.int32)
            dialogue_indices = tf.zeros((tf.shape(attribute_mask)[0],), dtype=tf.int32)

        batch_dim = tf.shape(attribute_mask)[0]
        dialogue_dim = tf.shape(attribute_mask)[1]
        units = attribute_features.shape[-1]

        # attribute_mask has shape (batch x dialogue_len x 1), remove last dimension
        attribute_mask = tf.cast(tf.squeeze(attribute_mask, axis=-1), dtype=tf.int32)
        # sum of attribute mask contains number of dialogue turns with "real" features
        non_fake_dialogue_lengths = tf.reduce_sum(attribute_mask, axis=-1)
        # create the batch indices
        batch_indices = tf.repeat(tf.range(batch_dim), non_fake_dialogue_lengths)

        # attribute_mask has shape (batch x dialogue_len x 1), while
        # dialogue_indices has shape (combined_dialogue_len,)
        # in order to find positions of real input we need to flatten
        # attribute mask to (combined_dialogue_len,)
        dialogue_indices_mask = tf.boolean_mask(
            attribute_mask, tf.sequence_mask(dialogue_lengths, dtype=tf.int32)
        )
        # pick only those indices that contain "real" input
        dialogue_indices = tf.boolean_mask(dialogue_indices, dialogue_indices_mask)

        indices = tf.stack([batch_indices, dialogue_indices], axis=1)

        shape = tf.convert_to_tensor([batch_dim, dialogue_dim, units])
        attribute_features = tf.squeeze(attribute_features, axis=1)

        return tf.scatter_nd(indices, attribute_features, shape)

    def _process_batch_data(
        self, tf_batch_data: Dict[Text, Dict[Text, List[tf.Tensor]]]
    ) -> Tuple[tf.Tensor, Optional[tf.Tensor], Optional[tf.Tensor]]:
        """Encodes batch data.

        Combines intent and text and action name and action text if both are present.

        Args:
            tf_batch_data: dictionary mapping every attribute to its features and masks

        Returns:
             Tensor: encoding of all features in the batch, combined;
        """
        # encode each attribute present in tf_batch_data
        text_transformer_output = None
        text_sequence_lengths = None
        batch_encoded = {}
        for attribute in tf_batch_data.keys():
            if attribute in SENTENCE_FEATURES_TO_ENCODE + STATE_LEVEL_FEATURES:
                (
                    attribute_features,
                    _text_transformer_output,
                    _text_sequence_lengths,
                ) = self._encode_features_per_attribute(tf_batch_data, attribute)

                batch_encoded[attribute] = attribute_features
                if attribute == TEXT:
                    text_transformer_output = _text_transformer_output
                    text_sequence_lengths = _text_sequence_lengths

        # if both action text and action name are present, combine them; otherwise,
        # return the one which is present

        if (
            batch_encoded.get(ACTION_TEXT) is not None
            and batch_encoded.get(ACTION_NAME) is not None
        ):
            batch_action = batch_encoded.pop(ACTION_TEXT) + batch_encoded.pop(
                ACTION_NAME
            )
        elif batch_encoded.get(ACTION_TEXT) is not None:
            batch_action = batch_encoded.pop(ACTION_TEXT)
        else:
            batch_action = batch_encoded.pop(ACTION_NAME)
        # same for user input
        if (
            batch_encoded.get(INTENT) is not None
            and batch_encoded.get(TEXT) is not None
        ):
            batch_user = batch_encoded.pop(INTENT) + batch_encoded.pop(TEXT)
        elif batch_encoded.get(TEXT) is not None:
            batch_user = batch_encoded.pop(TEXT)
        else:
            batch_user = batch_encoded.pop(INTENT)

        batch_features = [batch_user, batch_action]
        # once we have user input and previous action,
        # add all other attributes (SLOTS, ACTIVE_LOOP, etc.) to batch_features;
        for key in batch_encoded.keys():
            batch_features.append(batch_encoded.get(key))

        batch_features = tf.concat(batch_features, axis=-1)

        return batch_features, text_transformer_output, text_sequence_lengths

    def _reshape_for_entities(
        self,
        tf_batch_data: Dict[Text, Dict[Text, List[tf.Tensor]]],
        dialogue_transformer_output: tf.Tensor,
        text_transformer_output: tf.Tensor,
        text_sequence_lengths: tf.Tensor,
    ) -> Tuple[tf.Tensor, tf.Tensor, tf.Tensor]:
        # The first dim of the output of the text sequence transformer is the same
        # as number of "real" features for `text` at the last dialogue turns
        # (let's call it `N`),
        # which corresponds to the first dim of the tag ids tensor.
        # To calculate the loss for entities we need the output of the text
        # sequence transformer (shape: N x sequence length x units),
        # the output of the dialogue transformer
        # (shape: batch size x dialogue length x units) and the tag ids for the
        # entities (shape: N x sequence length - 1 x units)
        # In order to process the tensors, they need to have the same shape.
        # Convert the output of the dialogue transformer to shape
        # (N x 1 x units).

        # Note: The CRF layer cannot handle 4D tensors. E.g. we cannot use the shape
        # batch size x dialogue length x sequence length x units

        # convert the output of the dialogue transformer
        # to shape (real entity dim x 1 x units)
        attribute_mask = tf_batch_data[TEXT][MASK][0]
        dialogue_lengths = tf.cast(tf_batch_data[DIALOGUE][LENGTH][0], tf.int32)

        if self.use_only_last_dialogue_turns:
            # pick outputs that correspond to the last dialogue turns
            attribute_mask = tf.expand_dims(
                self._last_token(attribute_mask, dialogue_lengths), axis=1
            )
        dialogue_transformer_output = tf.boolean_mask(
            dialogue_transformer_output, tf.squeeze(attribute_mask, axis=-1)
        )

        # boolean mask removed axis=1, add it back
        dialogue_transformer_output = tf.expand_dims(
            dialogue_transformer_output, axis=1
        )

        # broadcast the dialogue transformer output sequence-length-times to get the
        # same shape as the text sequence transformer output
        dialogue_transformer_output = tf.tile(
            dialogue_transformer_output, (1, tf.shape(text_transformer_output)[1], 1)
        )

        # concat the output of the dialogue transformer to the output of the text
        # sequence transformer (adding context)
        # resulting shape (N x sequence length x 2 units)
        # N = number of "real" features for `text` at the last dialogue turns
        text_transformed = tf.concat(
            [text_transformer_output, dialogue_transformer_output], axis=-1
        )

        text_mask = tf.squeeze(self._compute_mask(text_sequence_lengths), axis=1)
        # add zeros to match the shape of text_transformed, because
        # max sequence length might differ, since it is calculated dynamically
        # based on a subset of sequence lengths
        sequence_diff = tf.shape(text_transformed)[1] - tf.shape(text_mask)[1]
        text_mask = tf.pad(text_mask, [[0, 0], [0, sequence_diff], [0, 0]])

        # remove additional dims and sentence features
        text_sequence_lengths = tf.reshape(text_sequence_lengths, (-1,)) - 1

        return text_transformed, text_mask, text_sequence_lengths

    # ---TRAINING---

    def _batch_loss_entities(
        self,
        tf_batch_data: Dict[Text, Dict[Text, List[tf.Tensor]]],
        dialogue_transformer_output: tf.Tensor,
        text_transformer_output: tf.Tensor,
        text_sequence_lengths: tf.Tensor,
    ) -> tf.Tensor:
        # It could happen that some batches don't contain "real" features for `text`,
        # e.g. large number of stories are intent only.
        # Therefore actual `text_transformer_output` will be empty.
        # We cannot create a loss with empty tensors.
        # Since we need actual numbers to create a full loss, we output
        # zero in this case.
        return tf.cond(
            tf.shape(text_transformer_output)[0] > 0,
            lambda: self._real_batch_loss_entities(
                tf_batch_data,
                dialogue_transformer_output,
                text_transformer_output,
                text_sequence_lengths,
            ),
            lambda: tf.constant(0.0),
        )

    def _real_batch_loss_entities(
        self,
        tf_batch_data: Dict[Text, Dict[Text, List[tf.Tensor]]],
        dialogue_transformer_output: tf.Tensor,
        text_transformer_output: tf.Tensor,
        text_sequence_lengths: tf.Tensor,
    ) -> tf.Tensor:

        text_transformed, text_mask, text_sequence_lengths = self._reshape_for_entities(
            tf_batch_data,
            dialogue_transformer_output,
            text_transformer_output,
            text_sequence_lengths,
        )

        tag_ids = tf_batch_data[ENTITY_TAGS][IDS][0]
        # add a zero (no entity) for the sentence features to match the shape of inputs
        sequence_diff = tf.shape(text_transformed)[1] - tf.shape(tag_ids)[1]
        tag_ids = tf.pad(tag_ids, [[0, 0], [0, sequence_diff], [0, 0]])

        loss, f1, _ = self._calculate_entity_loss(
            text_transformed,
            tag_ids,
            text_mask,
            text_sequence_lengths,
            ENTITY_ATTRIBUTE_TYPE,
        )

        self.entity_loss.update_state(loss)
        self.entity_f1.update_state(f1)

        return loss

    @staticmethod
    def _get_labels_embed(
        label_ids: tf.Tensor, all_labels_embed: tf.Tensor
    ) -> tf.Tensor:
        # instead of processing labels again, gather embeddings from
        # all_labels_embed using label ids

        indices = tf.cast(label_ids[:, :, 0], tf.int32)
        labels_embed = tf.gather(all_labels_embed, indices)

        return labels_embed

    def batch_loss(
        self, batch_in: Union[Tuple[tf.Tensor], Tuple[np.ndarray]]
    ) -> tf.Tensor:
        """Calculates the loss for the given batch.

        Args:
            batch_in: The batch.

        Returns:
            The loss of the given batch.
        """
        tf_batch_data = self.batch_to_model_data_format(batch_in, self.data_signature)
        self._compute_dialogue_indices(tf_batch_data)

        all_label_ids, all_labels_embed = self._create_all_labels_embed()

        label_ids = tf_batch_data[LABEL_KEY][LABEL_SUB_KEY][0]
        labels_embed = self._get_labels_embed(label_ids, all_labels_embed)

        (
            dialogue_in,
            text_transformer_output,
            text_sequence_lengths,
        ) = self._process_batch_data(tf_batch_data)
        (
            dialogue_embed,
            dialogue_mask,
            dialogue_transformer_output,
        ) = self._embed_dialogue(dialogue_in, tf_batch_data)
        dialogue_mask = tf.squeeze(dialogue_mask, axis=-1)

        losses = []

        loss, acc = self._tf_layers[f"loss.{LABEL}"](
            dialogue_embed,
            labels_embed,
            label_ids,
            all_labels_embed,
            all_label_ids,
            dialogue_mask,
        )
        losses.append(loss)

        if (
            self.config[ENTITY_RECOGNITION]
            and text_transformer_output is not None
            and text_sequence_lengths is not None
        ):
            losses.append(
                self._batch_loss_entities(
                    tf_batch_data,
                    dialogue_transformer_output,
                    text_transformer_output,
                    text_sequence_lengths,
                )
            )

        self.action_loss.update_state(loss)
        self.action_acc.update_state(acc)

        return tf.math.add_n(losses)

    # ---PREDICTION---

    def prepare_for_predict(self) -> None:
        """Prepares the model for prediction."""
        _, self.all_labels_embed = self._create_all_labels_embed()

    def batch_predict(
        self, batch_in: Union[Tuple[tf.Tensor], Tuple[np.ndarray]]
    ) -> Dict[Text, tf.Tensor]:
        """Predicts the output of the given batch.

        Args:
            batch_in: The batch.

        Returns:
            The output to predict.
        """
        if self.all_labels_embed is None:
            raise ValueError(
                "The model was not prepared for prediction. "
                "Call `prepare_for_predict` first."
            )

        tf_batch_data = self.batch_to_model_data_format(
            batch_in, self.predict_data_signature
        )
        self._compute_dialogue_indices(tf_batch_data)

        (
            dialogue_in,
            text_transformer_output,
            text_sequence_lengths,
        ) = self._process_batch_data(tf_batch_data)
        (
            dialogue_embed,
            dialogue_mask,
            dialogue_transformer_output,
        ) = self._embed_dialogue(dialogue_in, tf_batch_data)
        dialogue_mask = tf.squeeze(dialogue_mask, axis=-1)

        sim_all = self._tf_layers[f"loss.{LABEL}"].sim(
            dialogue_embed[:, :, tf.newaxis, :],
            self.all_labels_embed[tf.newaxis, tf.newaxis, :, :],
            dialogue_mask,
        )

        scores = self._tf_layers[f"loss.{LABEL}"].confidence_from_sim(
            sim_all, self.config[SIMILARITY_TYPE]
        )
        predictions = {"action_scores": scores, "similarities": sim_all}

        if (
            self.config[ENTITY_RECOGNITION]
            and text_transformer_output is not None
            and text_sequence_lengths is not None
        ):
            pred_ids, confidences = self._batch_predict_entities(
                tf_batch_data,
                dialogue_transformer_output,
                text_transformer_output,
                text_sequence_lengths,
            )
            name = ENTITY_ATTRIBUTE_TYPE
            predictions[f"e_{name}_ids"] = pred_ids
            predictions[f"e_{name}_scores"] = confidences

        return predictions

    def _batch_predict_entities(
        self,
        tf_batch_data: Dict[Text, Dict[Text, List[tf.Tensor]]],
        dialogue_transformer_output: tf.Tensor,
        text_transformer_output: tf.Tensor,
        text_sequence_lengths: tf.Tensor,
    ) -> Tuple[tf.Tensor, tf.Tensor]:
        # It could happen that current prediction turn don't contain
        # "real" features for `text`,
        # Therefore actual `text_transformer_output` will be empty.
        # We cannot predict entities with empty tensors.
        # Since we need to output some tensors of the same shape, we output
        # zero tensors.
        return tf.cond(
            tf.shape(text_transformer_output)[0] > 0,
            lambda: self._real_batch_predict_entities(
                tf_batch_data,
                dialogue_transformer_output,
                text_transformer_output,
                text_sequence_lengths,
            ),
            lambda: (
                # the output is of shape (batch_size, max_seq_len)
                tf.zeros(tf.shape(text_transformer_output)[:2], dtype=tf.int32),
                tf.zeros(tf.shape(text_transformer_output)[:2], dtype=tf.float32),
            ),
        )

    def _real_batch_predict_entities(
        self,
        tf_batch_data: Dict[Text, Dict[Text, List[tf.Tensor]]],
        dialogue_transformer_output: tf.Tensor,
        text_transformer_output: tf.Tensor,
        text_sequence_lengths: tf.Tensor,
    ) -> Tuple[tf.Tensor, tf.Tensor]:

        text_transformed, _, text_sequence_lengths = self._reshape_for_entities(
            tf_batch_data,
            dialogue_transformer_output,
            text_transformer_output,
            text_sequence_lengths,
        )

        name = ENTITY_ATTRIBUTE_TYPE

        _logits = self._tf_layers[f"embed.{name}.logits"](text_transformed)

        return self._tf_layers[f"crf.{name}"](_logits, text_sequence_lengths)


# pytype: enable=key-error<|MERGE_RESOLUTION|>--- conflicted
+++ resolved
@@ -275,18 +275,15 @@
         FEATURIZERS: [],
         # If set to true, entities are predicted in user utterances.
         ENTITY_RECOGNITION: True,
-<<<<<<< HEAD
         # 'BILOU_flag' determines whether to use BILOU tagging or not.
         # If set to 'True' labelling is more rigorous, however more
         # examples per entity are required.
         # Rule of thumb: you should have more than 100 examples per entity.
         BILOU_FLAG: True,
-=======
         # Split entities by comma, this makes sense e.g. for a list of
         # ingredients in a recipe, but it doesn't make sense for the parts of
         # an address
         SPLIT_ENTITIES_BY_COMMA: SPLIT_ENTITIES_BY_COMMA_DEFAULT_VALUE,
->>>>>>> 73521046
     }
 
     @staticmethod
