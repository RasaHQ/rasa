--- conflicted
+++ resolved
@@ -364,11 +364,7 @@
             self.tmp_checkpoint_dir = Path(rasa.utils.io.create_temporary_directory())
 
     @staticmethod
-<<<<<<< HEAD
-    def model_class() -> Type[RasaModel]:
-=======
     def model_class() -> Type["TED"]:
->>>>>>> 8c3e9490
         """Gets the class of the model architecture to be used by the policy.
 
         Returns:
@@ -1010,7 +1006,6 @@
             predict_data_example,
             featurizer,
             should_finetune,
-<<<<<<< HEAD
         )
 
         return cls._load_policy_with_model(
@@ -1036,33 +1031,6 @@
         )
 
     @classmethod
-=======
-        )
-
-        return cls._load_policy_with_model(
-            model, featurizer, model_utilities, should_finetune
-        )
-
-    @classmethod
-    def _load_policy_with_model(
-        cls,
-        model: "TED",
-        featurizer: TrackerFeaturizer,
-        model_utilities: Dict[Text, Any],
-        should_finetune: bool,
-    ) -> "TEDPolicy":
-        return cls(
-            featurizer=featurizer,
-            priority=model_utilities["priority"],
-            model=model,
-            fake_features=model_utilities["fake_features"],
-            entity_tag_specs=model_utilities["entity_tag_specs"],
-            should_finetune=should_finetune,
-            **model_utilities["meta"],
-        )
-
-    @classmethod
->>>>>>> 8c3e9490
     def _load_tf_model(
         cls,
         model_utilities: Dict[Text, Any],
@@ -1070,11 +1038,7 @@
         predict_data_example: RasaModelData,
         featurizer: TrackerFeaturizer,
         should_finetune: bool,
-<<<<<<< HEAD
-    ):
-=======
     ) -> "TED":
->>>>>>> 8c3e9490
         model = cls.model_class().load(
             str(model_utilities["tf_model_file"]),
             model_data_example,
