--- conflicted
+++ resolved
@@ -738,13 +738,8 @@
         outputs = self.model.run_inference(model_data)
 
         # take the last prediction in the sequence
-<<<<<<< HEAD
-        similarities = output["similarities"][:, -1, :]
-        confidences = output["scores"][:, -1, :]
-=======
         similarities = outputs["similarities"][:, -1, :]
         confidences = outputs["action_scores"][:, -1, :]
->>>>>>> ac764ec7
         # take correct prediction from batch
         confidence, is_e2e_prediction = self._pick_confidence(
             confidences, similarities, domain
