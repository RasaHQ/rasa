from __future__ import annotations
import logging
from rasa.shared.nlu.training_data.message import Message
from rasa.shared.core.domain import Domain
import shutil
from pathlib import Path
from collections import defaultdict
from typing import Any, List, Optional, Text, Dict, Tuple, Union, Type

import numpy as np
import tensorflow as tf
import tensorflow_addons as tfa

from rasa.engine.graph import ExecutionContext
from rasa.engine.storage.resource import Resource
from rasa.engine.storage.storage import ModelStorage
from rasa.nlu.constants import TOKENS_NAMES
from rasa.nlu.extractors.extractor import EntityExtractor, EntityTagSpec
import rasa.core.actions.action
from rasa.core.featurizers.precomputation import MessageContainerForCoreFeaturization
from rasa.core.featurizers.tracker_featurizers import (
    TrackerFeaturizer2 as TrackerFeaturizer,
)
from rasa.core.featurizers.tracker_featurizers import (
    MaxHistoryTrackerFeaturizer2 as MaxHistoryTrackerFeaturizer,
)
from rasa.shared.exceptions import RasaException
from rasa.shared.nlu.constants import (
    ACTION_TEXT,
    ACTION_NAME,
    INTENT,
    TEXT,
    ENTITIES,
    FEATURE_TYPE_SENTENCE,
    ENTITY_ATTRIBUTE_TYPE,
    ENTITY_TAGS,
    EXTRACTOR,
    SPLIT_ENTITIES_BY_COMMA,
    SPLIT_ENTITIES_BY_COMMA_DEFAULT_VALUE,
)
<<<<<<< HEAD
from rasa.shared.nlu.interpreter import NaturalLanguageInterpreter, RegexInterpreter
from rasa.core.policies.policy import PolicyPrediction2, PolicyGraphComponent
=======
from rasa.core.policies.policy import PolicyPrediction, PolicyGraphComponent
>>>>>>> 19fb70a0
from rasa.core.constants import (
    DIALOGUE,
    POLICY_MAX_HISTORY,
    DEFAULT_MAX_HISTORY,
    DEFAULT_POLICY_PRIORITY,
    POLICY_PRIORITY,
)
from rasa.shared.constants import DIAGNOSTIC_DATA
from rasa.shared.core.constants import ACTIVE_LOOP, SLOTS, ACTION_LISTEN_NAME
from rasa.shared.core.trackers import DialogueStateTracker
from rasa.shared.core.generator import TrackerWithCachedStates
from rasa.shared.core.events import EntitiesAdded, Event
import rasa.shared.utils.io
import rasa.utils.io
import rasa.utils.train_utils
from rasa.utils.tensorflow.models import RasaModel, TransformerRasaModel
from rasa.utils.tensorflow import rasa_layers
from rasa.utils.tensorflow.model_data import (
    RasaModelData,
    FeatureSignature,
    FeatureArray,
    Data,
)
from rasa.utils.tensorflow.model_data_utils import convert_to_data_format
from rasa.utils.tensorflow.constants import (
    LABEL,
    IDS,
    TRANSFORMER_SIZE,
    NUM_TRANSFORMER_LAYERS,
    NUM_HEADS,
    BATCH_SIZES,
    BATCH_STRATEGY,
    EPOCHS,
    RANDOM_SEED,
    LEARNING_RATE,
    RANKING_LENGTH,
    LOSS_TYPE,
    SIMILARITY_TYPE,
    NUM_NEG,
    EVAL_NUM_EXAMPLES,
    EVAL_NUM_EPOCHS,
    NEGATIVE_MARGIN_SCALE,
    REGULARIZATION_CONSTANT,
    SCALE_LOSS,
    USE_MAX_NEG_SIM,
    MAX_NEG_SIM,
    MAX_POS_SIM,
    EMBEDDING_DIMENSION,
    DROP_RATE_DIALOGUE,
    DROP_RATE_LABEL,
    DROP_RATE,
    DROP_RATE_ATTENTION,
    CONNECTION_DENSITY,
    KEY_RELATIVE_ATTENTION,
    VALUE_RELATIVE_ATTENTION,
    MAX_RELATIVE_POSITION,
    CROSS_ENTROPY,
    AUTO,
    BALANCED,
    TENSORBOARD_LOG_DIR,
    TENSORBOARD_LOG_LEVEL,
    CHECKPOINT_MODEL,
    ENCODING_DIMENSION,
    UNIDIRECTIONAL_ENCODER,
    SEQUENCE,
    SENTENCE,
    SEQUENCE_LENGTH,
    DENSE_DIMENSION,
    CONCAT_DIMENSION,
    SPARSE_INPUT_DROPOUT,
    DENSE_INPUT_DROPOUT,
    MASKED_LM,
    MASK,
    HIDDEN_LAYERS_SIZES,
    FEATURIZERS,
    ENTITY_RECOGNITION,
    CONSTRAIN_SIMILARITIES,
    MODEL_CONFIDENCE,
    SOFTMAX,
    BILOU_FLAG,
    EPOCH_OVERRIDE,
)
from rasa.core.policies._ted_policy import TEDPolicy

from rasa.shared.nlu.training_data.features import Features


logger = logging.getLogger(__name__)

# TODO: This is a workaround around until we have all components migrated to
# `GraphComponent`.
TEDPolicy = TEDPolicy

E2E_CONFIDENCE_THRESHOLD = "e2e_confidence_threshold"
LABEL_KEY = LABEL
LABEL_SUB_KEY = IDS
LENGTH = "length"
INDICES = "indices"
SENTENCE_FEATURES_TO_ENCODE = [INTENT, TEXT, ACTION_NAME, ACTION_TEXT]
SEQUENCE_FEATURES_TO_ENCODE = [TEXT, ACTION_TEXT, f"{LABEL}_{ACTION_TEXT}"]
LABEL_FEATURES_TO_ENCODE = [
    f"{LABEL}_{ACTION_NAME}",
    f"{LABEL}_{ACTION_TEXT}",
    f"{LABEL}_{INTENT}",
]
STATE_LEVEL_FEATURES = [ENTITIES, SLOTS, ACTIVE_LOOP]
PREDICTION_FEATURES = STATE_LEVEL_FEATURES + SENTENCE_FEATURES_TO_ENCODE + [DIALOGUE]


class TEDPolicyGraphComponent(PolicyGraphComponent):
    """Transformer Embedding Dialogue (TED) Policy.

    The model architecture is described in
    detail in https://arxiv.org/abs/1910.00486.
    In summary, the architecture comprises of the
    following steps:
        - concatenate user input (user intent and entities), previous system actions,
          slots and active forms for each time step into an input vector to
          pre-transformer embedding layer;
        - feed it to transformer;
        - apply a dense layer to the output of the transformer to get embeddings of a
          dialogue for each time step;
        - apply a dense layer to create embeddings for system actions for each time
          step;
        - calculate the similarity between the dialogue embedding and embedded system
          actions. This step is based on the StarSpace
          (https://arxiv.org/abs/1709.03856) idea.
    """

    @staticmethod
    def get_default_config() -> Dict[Text, Any]:
        """Returns the default config (see parent class for full docstring)."""
        # please make sure to update the docs when changing a default parameter
        return {
            # ## Architecture of the used neural network
            # Hidden layer sizes for layers before the embedding layers for user message
            # and labels.
            # The number of hidden layers is equal to the length of the corresponding
            # list.
            HIDDEN_LAYERS_SIZES: {
                TEXT: [],
                ACTION_TEXT: [],
                f"{LABEL}_{ACTION_TEXT}": [],
            },
            # Dense dimension to use for sparse features.
            DENSE_DIMENSION: {
                TEXT: 128,
                ACTION_TEXT: 128,
                f"{LABEL}_{ACTION_TEXT}": 128,
                INTENT: 20,
                ACTION_NAME: 20,
                f"{LABEL}_{ACTION_NAME}": 20,
                ENTITIES: 20,
                SLOTS: 20,
                ACTIVE_LOOP: 20,
            },
            # Default dimension to use for concatenating sequence and sentence features.
            CONCAT_DIMENSION: {
                TEXT: 128,
                ACTION_TEXT: 128,
                f"{LABEL}_{ACTION_TEXT}": 128,
            },
            # Dimension size of embedding vectors before the dialogue transformer
            # encoder.
            ENCODING_DIMENSION: 50,
            # Number of units in transformer encoders
            TRANSFORMER_SIZE: {
                TEXT: 128,
                ACTION_TEXT: 128,
                f"{LABEL}_{ACTION_TEXT}": 128,
                DIALOGUE: 128,
            },
            # Number of layers in transformer encoders
            NUM_TRANSFORMER_LAYERS: {
                TEXT: 1,
                ACTION_TEXT: 1,
                f"{LABEL}_{ACTION_TEXT}": 1,
                DIALOGUE: 1,
            },
            # Number of attention heads in transformer
            NUM_HEADS: 4,
            # If 'True' use key relative embeddings in attention
            KEY_RELATIVE_ATTENTION: False,
            # If 'True' use value relative embeddings in attention
            VALUE_RELATIVE_ATTENTION: False,
            # Max position for relative embeddings. Only in effect if key- or value
            # relative
            # attention are turned on
            MAX_RELATIVE_POSITION: 5,
            # Use a unidirectional or bidirectional encoder
            # for `text`, `action_text`, and `label_action_text`.
            UNIDIRECTIONAL_ENCODER: False,
            # ## Training parameters
            # Initial and final batch sizes:
            # Batch size will be linearly increased for each epoch.
            BATCH_SIZES: [64, 256],
            # Strategy used whenc creating batches.
            # Can be either 'sequence' or 'balanced'.
            BATCH_STRATEGY: BALANCED,
            # Number of epochs to train
            EPOCHS: 1,
            # Set random seed to any 'int' to get reproducible results
            RANDOM_SEED: None,
            # Initial learning rate for the optimizer
            LEARNING_RATE: 0.001,
            # ## Parameters for embeddings
            # Dimension size of embedding vectors
            EMBEDDING_DIMENSION: 20,
            # The number of incorrect labels. The algorithm will minimize
            # their similarity to the user input during training.
            NUM_NEG: 20,
            # Type of similarity measure to use, either 'auto' or 'cosine' or 'inner'.
            SIMILARITY_TYPE: AUTO,
            # The type of the loss function, either 'cross_entropy' or 'margin'.
            LOSS_TYPE: CROSS_ENTROPY,
            # Number of top actions to normalize scores for. Applicable with
            # loss type 'cross_entropy' and 'softmax' confidences. Set to 0
            # to turn off normalization.
            RANKING_LENGTH: 10,
            # Indicates how similar the algorithm should try to make embedding vectors
            # for correct labels.
            # Should be 0.0 < ... < 1.0 for 'cosine' similarity type.
            MAX_POS_SIM: 0.8,
            # Maximum negative similarity for incorrect labels.
            # Should be -1.0 < ... < 1.0 for 'cosine' similarity type.
            MAX_NEG_SIM: -0.2,
            # If 'True' the algorithm only minimizes maximum similarity over
            # incorrect intent labels, used only if 'loss_type' is set to 'margin'.
            USE_MAX_NEG_SIM: True,
            # If 'True' scale loss inverse proportionally to the confidence
            # of the correct prediction
            SCALE_LOSS: True,
            # ## Regularization parameters
            # The scale of regularization
            REGULARIZATION_CONSTANT: 0.001,
            # The scale of how important is to minimize the maximum similarity
            # between embeddings of different labels,
            # used only if 'loss_type' is set to 'margin'.
            NEGATIVE_MARGIN_SCALE: 0.8,
            # Dropout rate for embedding layers of dialogue features.
            DROP_RATE_DIALOGUE: 0.1,
            # Dropout rate for embedding layers of utterance level features.
            DROP_RATE: 0.0,
            # Dropout rate for embedding layers of label, e.g. action, features.
            DROP_RATE_LABEL: 0.0,
            # Dropout rate for attention.
            DROP_RATE_ATTENTION: 0.0,
            # Fraction of trainable weights in internal layers.
            CONNECTION_DENSITY: 0.2,
            # If 'True' apply dropout to sparse input tensors
            SPARSE_INPUT_DROPOUT: True,
            # If 'True' apply dropout to dense input tensors
            DENSE_INPUT_DROPOUT: True,
            # If 'True' random tokens of the input message will be masked. Since there
            # is no related loss term used inside TED, the masking effectively becomes
            # just input dropout applied to the text of user utterances.
            MASKED_LM: False,
            # ## Evaluation parameters
            # How often calculate validation accuracy.
            # Small values may hurt performance.
            EVAL_NUM_EPOCHS: 20,
            # How many examples to use for hold out validation set
            # Large values may hurt performance, e.g. model accuracy.
            # Set to 0 for no validation.
            EVAL_NUM_EXAMPLES: 0,
            # If you want to use tensorboard to visualize training and validation
            # metrics, set this option to a valid output directory.
            TENSORBOARD_LOG_DIR: None,
            # Define when training metrics for tensorboard should be logged.
            # Either after every epoch or for every training step.
            # Valid values: 'epoch' and 'batch'
            TENSORBOARD_LOG_LEVEL: "epoch",
            # Perform model checkpointing
            CHECKPOINT_MODEL: False,
            # Only pick e2e prediction if the policy is confident enough
            E2E_CONFIDENCE_THRESHOLD: 0.5,
            # Specify what features to use as sequence and sentence features.
            # By default all features in the pipeline are used.
            FEATURIZERS: [],
            # If set to true, entities are predicted in user utterances.
            ENTITY_RECOGNITION: True,
            # if 'True' applies sigmoid on all similarity terms and adds
            # it to the loss function to ensure that similarity values are
            # approximately bounded. Used inside softmax loss only.
            CONSTRAIN_SIMILARITIES: False,
            # Model confidence to be returned during inference. Possible values -
            # 'softmax' and 'linear_norm'.
            MODEL_CONFIDENCE: SOFTMAX,
            # 'BILOU_flag' determines whether to use BILOU tagging or not.
            # If set to 'True' labelling is more rigorous, however more
            # examples per entity are required.
            # Rule of thumb: you should have more than 100 examples per entity.
            BILOU_FLAG: True,
            # Split entities by comma, this makes sense e.g. for a list of
            # ingredients in a recipe, but it doesn't make sense for the parts of
            # an address
            SPLIT_ENTITIES_BY_COMMA: SPLIT_ENTITIES_BY_COMMA_DEFAULT_VALUE,
            # Max history of the policy, unbounded by default
            POLICY_MAX_HISTORY: DEFAULT_MAX_HISTORY,
            # Determines the importance of policies, higher values take precedence
            POLICY_PRIORITY: DEFAULT_POLICY_PRIORITY,
        }

    def __init__(
        self,
        config: Dict[Text, Any],
        model_storage: ModelStorage,
        resource: Resource,
        execution_context: ExecutionContext,
        model: Optional[RasaModel] = None,
        featurizer: Optional[TrackerFeaturizer] = None,
        fake_features: Optional[Dict[Text, List[Features]]] = None,
        entity_tag_specs: Optional[List[EntityTagSpec]] = None,
    ) -> None:
        """Declares instance variables with default values."""
        super().__init__(
            config, model_storage, resource, execution_context, featurizer=featurizer
        )

        self.split_entities_config = rasa.utils.train_utils.init_split_entities(
            config[SPLIT_ENTITIES_BY_COMMA], SPLIT_ENTITIES_BY_COMMA_DEFAULT_VALUE
        )

        self._load_params(config)

        self.model = model

        self._entity_tag_specs = entity_tag_specs

        self.fake_features = fake_features or defaultdict(list)
        # TED is only e2e if only text is present in fake features, which represent
        # all possible input features for current version of this trained ted
        self.only_e2e = TEXT in self.fake_features and INTENT not in self.fake_features

        self._label_data: Optional[RasaModelData] = None
        self.data_example: Optional[Dict[Text, Dict[Text, List[FeatureArray]]]] = None

        self.tmp_checkpoint_dir = None
        if self.config[CHECKPOINT_MODEL]:
            self.tmp_checkpoint_dir = Path(rasa.utils.io.create_temporary_directory())

    @staticmethod
    def model_class() -> Type[TED]:
        """Gets the class of the model architecture to be used by the policy.

        Returns:
            Required class.
        """
        return TED

    @classmethod
    def _metadata_filename(cls) -> Optional[Text]:
        return "ted_policy"

    def _load_params(self, config: Dict[Text, Any]) -> None:
        new_config = rasa.utils.train_utils.check_core_deprecated_options(config)
        self.config = new_config
        self._auto_update_configuration()

    def _auto_update_configuration(self) -> None:
        """Takes care of deprecations and compatibility of parameters."""
        self.config = rasa.utils.train_utils.update_confidence_type(self.config)
        rasa.utils.train_utils.validate_configuration_settings(self.config)
        self.config = rasa.utils.train_utils.update_deprecated_loss_type(self.config)
        self.config = rasa.utils.train_utils.update_similarity_type(self.config)
        self.config = rasa.utils.train_utils.update_evaluation_parameters(self.config)
        self.config = rasa.utils.train_utils.update_deprecated_sparsity_to_density(
            self.config
        )

    def _create_label_data(
        self,
        domain: Domain,
        precomputations: Optional[MessageContainerForCoreFeaturization],
    ) -> Tuple[RasaModelData, List[Dict[Text, List[Features]]]]:
        # encode all label_ids with policies' featurizer
        state_featurizer = self.featurizer.state_featurizer
        encoded_all_labels = state_featurizer.encode_all_labels(domain, precomputations)

        attribute_data, _ = convert_to_data_format(
            encoded_all_labels, featurizers=self.config[FEATURIZERS]
        )

        label_data = self._assemble_label_data(attribute_data, domain)

        return label_data, encoded_all_labels

    def _assemble_label_data(
        self, attribute_data: Data, domain: Domain
    ) -> RasaModelData:
        """Constructs data regarding labels to be fed to the model.

        The resultant model data can possibly contain one or both of the
        keys - [`label_action_name`, `label_action_text`] but will definitely
        contain the `label` key.
        `label_action_*` will contain the sequence, sentence and mask features
        for corresponding labels and `label` will contain the numerical label ids.

        Args:
            attribute_data: Feature data for all labels.
            domain: Domain of the assistant.

        Returns:
            Features of labels ready to be fed to the model.
        """
        label_data = RasaModelData()
        label_data.add_data(attribute_data, key_prefix=f"{LABEL_KEY}_")
        label_data.add_lengths(
            f"{LABEL}_{ACTION_TEXT}",
            SEQUENCE_LENGTH,
            f"{LABEL}_{ACTION_TEXT}",
            SEQUENCE,
        )
        label_ids = np.arange(domain.num_actions)
        label_data.add_features(
            LABEL_KEY,
            LABEL_SUB_KEY,
            [FeatureArray(np.expand_dims(label_ids, -1), number_of_dimensions=2)],
        )
        return label_data

    @staticmethod
    def _should_extract_entities(
        entity_tags: List[List[Dict[Text, List[Features]]]]
    ) -> bool:
        for turns_tags in entity_tags:
            for turn_tags in turns_tags:
                # if turn_tags are empty or all entity tag indices are `0`
                # it means that all the inputs only contain NO_ENTITY_TAG
                if turn_tags and np.any(turn_tags[ENTITY_TAGS][0].features):
                    return True
        return False

    def _create_data_for_entities(
        self, entity_tags: Optional[List[List[Dict[Text, List[Features]]]]]
    ) -> Optional[Data]:
        if not self.config[ENTITY_RECOGNITION]:
            return None

        # check that there are real entity tags
        if entity_tags and self._should_extract_entities(entity_tags):
            entity_tags_data, _ = convert_to_data_format(entity_tags)
            return entity_tags_data

        # there are no "real" entity tags
        logger.debug(
            f"Entity recognition cannot be performed, "
            f"set '{ENTITY_RECOGNITION}' config parameter to 'False'."
        )
        self.config[ENTITY_RECOGNITION] = False

        return None

    def _create_model_data(
        self,
        tracker_state_features: List[List[Dict[Text, List[Features]]]],
        label_ids: Optional[np.ndarray] = None,
        entity_tags: Optional[List[List[Dict[Text, List[Features]]]]] = None,
        encoded_all_labels: Optional[List[Dict[Text, List[Features]]]] = None,
    ) -> RasaModelData:
        """Combine all model related data into RasaModelData.

        Args:
            tracker_state_features: a dictionary of attributes
                (INTENT, TEXT, ACTION_NAME, ACTION_TEXT, ENTITIES, SLOTS, ACTIVE_LOOP)
                to a list of features for all dialogue turns in all training trackers
            label_ids: the label ids (e.g. action ids) for every dialogue turn in all
                training trackers
            entity_tags: a dictionary of entity type (ENTITY_TAGS) to a list of features
                containing entity tag ids for text user inputs otherwise empty dict
                for all dialogue turns in all training trackers
            encoded_all_labels: a list of dictionaries containing attribute features
                for label ids

        Returns:
            RasaModelData
        """
        model_data = RasaModelData(label_key=LABEL_KEY, label_sub_key=LABEL_SUB_KEY)

        if label_ids is not None and encoded_all_labels is not None:
            label_ids = np.array(
                [np.expand_dims(seq_label_ids, -1) for seq_label_ids in label_ids]
            )
            model_data.add_features(
                LABEL_KEY,
                LABEL_SUB_KEY,
                [FeatureArray(label_ids, number_of_dimensions=3)],
            )

            attribute_data, self.fake_features = convert_to_data_format(
                tracker_state_features, featurizers=self.config[FEATURIZERS]
            )

            entity_tags_data = self._create_data_for_entities(entity_tags)
            if entity_tags_data is not None:
                model_data.add_data(entity_tags_data)
        else:
            # method is called during prediction
            attribute_data, _ = convert_to_data_format(
                tracker_state_features,
                self.fake_features,
                featurizers=self.config[FEATURIZERS],
            )

        model_data.add_data(attribute_data)
        model_data.add_lengths(TEXT, SEQUENCE_LENGTH, TEXT, SEQUENCE)
        model_data.add_lengths(ACTION_TEXT, SEQUENCE_LENGTH, ACTION_TEXT, SEQUENCE)

        # add the dialogue lengths
        attribute_present = next(iter(list(attribute_data.keys())))
        dialogue_lengths = np.array(
            [
                np.size(np.squeeze(f, -1))
                for f in model_data.data[attribute_present][MASK][0]
            ]
        )
        model_data.data[DIALOGUE][LENGTH] = [
            FeatureArray(dialogue_lengths, number_of_dimensions=1)
        ]

        # make sure all keys are in the same order during training and prediction
        model_data.sort()

        return model_data

    @staticmethod
    def _get_trackers_for_training(
        trackers: List[TrackerWithCachedStates],
    ) -> List[TrackerWithCachedStates]:
        """Filters out the list of trackers which should not be used for training.

        Args:
            trackers: All trackers available for training.

        Returns:
            Trackers which should be used for training.
        """
        # By default, we train on all available trackers.
        return trackers

    def _prepare_for_training(
        self,
        trackers: List[TrackerWithCachedStates],
        domain: Domain,
        precomputations: MessageContainerForCoreFeaturization,
        **kwargs: Any,
    ) -> Tuple[RasaModelData, np.ndarray]:
        """Prepares data to be fed into the model.

        Args:
            trackers: List of training trackers to be featurized.
            domain: Domain of the assistant.
            precomputations: Contains precomputed features and attributes.
            **kwargs: Any other arguments.

        Returns:
            Featurized data to be fed to the model and corresponding label ids.
        """
        training_trackers = self._get_trackers_for_training(trackers)
        # dealing with training data
        tracker_state_features, label_ids, entity_tags = self._featurize_for_training(
            training_trackers,
            domain,
            precomputations=precomputations,
            bilou_tagging=self.config[BILOU_FLAG],
            **kwargs,
        )

        if not tracker_state_features:
            return RasaModelData(), label_ids

        self._label_data, encoded_all_labels = self._create_label_data(
            domain, precomputations=precomputations
        )

        # extract actual training data to feed to model
        model_data = self._create_model_data(
            tracker_state_features, label_ids, entity_tags, encoded_all_labels
        )

        if self.config[ENTITY_RECOGNITION]:
            self._entity_tag_specs = self.featurizer.state_featurizer.entity_tag_specs

        # keep one example for persisting and loading
        self.data_example = model_data.first_data_example()

        return model_data, label_ids

    def run_training(
        self, model_data: RasaModelData, label_ids: Optional[np.ndarray] = None
    ) -> None:
        """Feeds the featurized training data to the model.

        Args:
            model_data: Featurized training data.
            label_ids: Label ids corresponding to the data points in `model_data`.
                These may or may not be used by the function depending
                on how the policy is trained.
        """
        if not self.finetune_mode:
            # This means the model wasn't loaded from a
            # previously trained model and hence needs
            # to be instantiated.
            self.model = self.model_class()(
                model_data.get_signature(),
                self.config,
                isinstance(self.featurizer, MaxHistoryTrackerFeaturizer),
                self._label_data,
                self._entity_tag_specs,
            )
            self.model.compile(
                optimizer=tf.keras.optimizers.Adam(self.config[LEARNING_RATE])
            )
        (
            data_generator,
            validation_data_generator,
        ) = rasa.utils.train_utils.create_data_generators(
            model_data,
            self.config[BATCH_SIZES],
            self.config[EPOCHS],
            self.config[BATCH_STRATEGY],
            self.config[EVAL_NUM_EXAMPLES],
            self.config[RANDOM_SEED],
        )
        callbacks = rasa.utils.train_utils.create_common_callbacks(
            self.config[EPOCHS],
            self.config[TENSORBOARD_LOG_DIR],
            self.config[TENSORBOARD_LOG_LEVEL],
            self.tmp_checkpoint_dir,
        )
        self.model.fit(
            data_generator,
            epochs=self.config[EPOCHS],
            validation_data=validation_data_generator,
            validation_freq=self.config[EVAL_NUM_EPOCHS],
            callbacks=callbacks,
            verbose=False,
            shuffle=False,  # we use custom shuffle inside data generator
        )

    def train(
        self,
        training_trackers: List[TrackerWithCachedStates],
        domain: Domain,
        precomputations: Optional[MessageContainerForCoreFeaturization] = None,
    ) -> Resource:
        """Trains the policy (see parent class for full docstring)."""
        if not training_trackers:
            rasa.shared.utils.io.raise_warning(
                f"Skipping training of `{self.__class__.__name__}` "
                f"as no data was provided. You can exclude this "
                f"policy in the configuration "
                f"file to avoid this warning.",
                category=UserWarning,
            )
            return self._resource

        model_data, label_ids = self._prepare_for_training(
            training_trackers, domain, precomputations,
        )

        if model_data.is_empty():
            rasa.shared.utils.io.raise_warning(
                f"Skipping training of `{self.__class__.__name__}` "
                f"as no data was provided. You can exclude this "
                f"policy in the configuration "
                f"file to avoid this warning.",
                category=UserWarning,
            )
            return self._resource

        self.run_training(model_data, label_ids)

        self.persist()

        return self._resource

    def _featurize_tracker(
        self,
        tracker: DialogueStateTracker,
        domain: Domain,
        precomputations: Optional[MessageContainerForCoreFeaturization] = None,
    ) -> List[List[Dict[Text, List[Features]]]]:
        # construct two examples in the batch to be fed to the model -
        # one by featurizing last user text
        # and second - an optional one (see conditions below),
        # the first example in the constructed batch either does not contain user input
        # or uses intent or text based on whether TED is e2e only.
        tracker_state_features = self._featurize_for_prediction(
            tracker,
            domain,
            precomputations=precomputations,
            use_text_for_last_user_input=self.only_e2e,
        )
        # the second - text, but only after user utterance and if not only e2e
        if (
            tracker.latest_action_name == ACTION_LISTEN_NAME
            and TEXT in self.fake_features
            and not self.only_e2e
        ):
            tracker_state_features += self._featurize_for_prediction(
                tracker,
                domain,
                precomputations=precomputations,
                use_text_for_last_user_input=True,
            )
        return tracker_state_features

    def _pick_confidence(
        self, confidences: np.ndarray, similarities: np.ndarray, domain: Domain
    ) -> Tuple[np.ndarray, bool]:
        # the confidences and similarities have shape (batch-size x number of actions)
        # batch-size can only be 1 or 2;
        # in the case batch-size==2, the first example contain user intent as features,
        # the second - user text as features
        if confidences.shape[0] > 2:
            raise ValueError(
                "We cannot pick prediction from batches of size more than 2."
            )
        # we use heuristic to pick correct prediction
        if confidences.shape[0] == 2:
            # we use similarities to pick appropriate input,
            # since it seems to be more accurate measure,
            # policy is trained to maximize the similarity not the confidence
            non_e2e_action_name = domain.action_names_or_texts[
                np.argmax(confidences[0])
            ]
            logger.debug(f"User intent lead to '{non_e2e_action_name}'.")
            e2e_action_name = domain.action_names_or_texts[np.argmax(confidences[1])]
            logger.debug(f"User text lead to '{e2e_action_name}'.")
            if (
                np.max(confidences[1]) > self.config[E2E_CONFIDENCE_THRESHOLD]
                # TODO maybe compare confidences is better
                and np.max(similarities[1]) > np.max(similarities[0])
            ):
                logger.debug(f"TED predicted '{e2e_action_name}' based on user text.")
                return confidences[1], True

            logger.debug(f"TED predicted '{non_e2e_action_name}' based on user intent.")
            return confidences[0], False

        # by default the first example in a batch is the one to use for prediction
        predicted_action_name = domain.action_names_or_texts[np.argmax(confidences[0])]
        basis_for_prediction = "text" if self.only_e2e else "intent"
        logger.debug(
            f"TED predicted '{predicted_action_name}' "
            f"based on user {basis_for_prediction}."
        )
        return confidences[0], self.only_e2e

    def predict_action_probabilities(
        self,
        tracker: DialogueStateTracker,
        domain: Domain,
        precomputations: Optional[MessageContainerForCoreFeaturization] = None,
        **kwargs: Any,
    ) -> PolicyPrediction2:
        """Predicts the next action (see parent class for full docstring)."""
        if self.model is None:
            return self._prediction(self._default_predictions(domain))

        # create model data from tracker
        tracker_state_features = self._featurize_tracker(
            tracker, domain, precomputations
        )
        model_data = self._create_model_data(tracker_state_features)
        outputs: Dict[Text, np.ndarray] = self.model.run_inference(model_data)

        # take the last prediction in the sequence
        similarities = outputs["similarities"][:, -1, :]
        confidences = outputs["scores"][:, -1, :]
        # take correct prediction from batch
        confidence, is_e2e_prediction = self._pick_confidence(
            confidences, similarities, domain
        )

        if self.config[RANKING_LENGTH] > 0 and self.config[MODEL_CONFIDENCE] == SOFTMAX:
            # TODO: This should be removed in 3.0 when softmax as
            #  model confidence and normalization is completely deprecated.
            confidence = rasa.utils.train_utils.normalize(
                confidence, self.config[RANKING_LENGTH]
            )

        optional_events = self._create_optional_event_for_entities(
            outputs, is_e2e_prediction, precomputations, tracker
        )

        return self._prediction(
            confidence.tolist(),
            is_end_to_end_prediction=is_e2e_prediction,
            optional_events=optional_events,
            diagnostic_data=outputs.get(DIAGNOSTIC_DATA),
        )

    def _create_optional_event_for_entities(
        self,
        prediction_output: Dict[Text, tf.Tensor],
        is_e2e_prediction: bool,
        precomputations: Optional[MessageContainerForCoreFeaturization],
        tracker: DialogueStateTracker,
    ) -> Optional[List[Event]]:
        if tracker.latest_action_name != ACTION_LISTEN_NAME or not is_e2e_prediction:
            # entities belong only to the last user message
            # and only if user text was used for prediction,
            # a user message always comes after action listen
            return None

        if not self.config[ENTITY_RECOGNITION]:
            # entity recognition is not turned on, no entities can be predicted
            return None

        # The batch dimension of entity prediction is not the same as batch size,
        # rather it is the number of last (if max history featurizer else all)
        # text inputs in the batch
        # therefore, in order to pick entities from the latest user message
        # we need to pick entities from the last batch dimension of entity prediction
        predicted_tags, confidence_values = rasa.utils.train_utils.entity_label_to_tags(
            prediction_output,
            self._entity_tag_specs,
            self.config[BILOU_FLAG],
            prediction_index=-1,
        )

        if ENTITY_ATTRIBUTE_TYPE not in predicted_tags:
            # no entities detected
            return None

        # entities belong to the last message of the tracker
        # convert the predicted tags to actual entities
        text = tracker.latest_message.text
        if precomputations is not None:
            parsed_message = precomputations.lookup_message(user_text=text)
        else:
            parsed_message = Message(data={TEXT: text})
        tokens = parsed_message.get(TOKENS_NAMES[TEXT])
        entities = EntityExtractor.convert_predictions_into_entities(
            text,
            tokens,
            predicted_tags,
            self.split_entities_config,
            confidences=confidence_values,
        )

        # add the extractor name
        for entity in entities:
            entity[EXTRACTOR] = "TEDPolicy"

        return [EntitiesAdded(entities)]

    def persist(self) -> None:
        """Persists the policy to a storage."""
        if self.model is None:
            logger.debug(
                "Method `persist(...)` was called without a trained model present. "
                "Nothing to persist then!"
            )
            return

        with self._model_storage.write_to(self._resource) as model_path:
            model_filename = self._metadata_filename()
            tf_model_file = model_path / f"{model_filename}.tf_model"

            rasa.shared.utils.io.create_directory_for_file(tf_model_file)

            self.featurizer.persist(model_path)

            if self.config[CHECKPOINT_MODEL]:
                shutil.move(self.tmp_checkpoint_dir, model_path / "checkpoints")
            self.model.save(str(tf_model_file))

            self.persist_model_utilities(model_path)

    def persist_model_utilities(self, model_path: Path) -> None:
        """Persists model's utility attributes like model weights, etc.

        Args:
            model_path: Path where model is to be persisted
        """
        model_filename = self._metadata_filename()
        rasa.utils.io.json_pickle(
            model_path / f"{model_filename}.priority.pkl", self.priority
        )
        rasa.utils.io.pickle_dump(
            model_path / f"{model_filename}.data_example.pkl", self.data_example,
        )
        rasa.utils.io.pickle_dump(
            model_path / f"{model_filename}.fake_features.pkl", self.fake_features,
        )
        rasa.utils.io.pickle_dump(
            model_path / f"{model_filename}.label_data.pkl",
            dict(self._label_data.data),
        )
        entity_tag_specs = (
            [tag_spec._asdict() for tag_spec in self._entity_tag_specs]
            if self._entity_tag_specs
            else []
        )
        rasa.shared.utils.io.dump_obj_as_json_to_file(
            model_path / f"{model_filename}.entity_tag_specs.json", entity_tag_specs,
        )

    @classmethod
    def _load_model_utilities(cls, model_path: Path) -> Dict[Text, Any]:
        """Loads model's utility attributes.

        Args:
            model_path: Path where model is to be persisted.
        """
        tf_model_file = model_path / f"{cls._metadata_filename()}.tf_model"
        loaded_data = rasa.utils.io.pickle_load(
            model_path / f"{cls._metadata_filename()}.data_example.pkl"
        )
        label_data = rasa.utils.io.pickle_load(
            model_path / f"{cls._metadata_filename()}.label_data.pkl"
        )
        fake_features = rasa.utils.io.pickle_load(
            model_path / f"{cls._metadata_filename()}.fake_features.pkl"
        )
        label_data = RasaModelData(data=label_data)
        priority = rasa.utils.io.json_unpickle(
            model_path / f"{cls._metadata_filename()}.priority.pkl"
        )
        entity_tag_specs = rasa.shared.utils.io.read_json_file(
            model_path / f"{cls._metadata_filename()}.entity_tag_specs.json"
        )
        entity_tag_specs = [
            EntityTagSpec(
                tag_name=tag_spec["tag_name"],
                ids_to_tags={
                    int(key): value for key, value in tag_spec["ids_to_tags"].items()
                },
                tags_to_ids={
                    key: int(value) for key, value in tag_spec["tags_to_ids"].items()
                },
                num_tags=tag_spec["num_tags"],
            )
            for tag_spec in entity_tag_specs
        ]

        return {
            "tf_model_file": tf_model_file,
            "loaded_data": loaded_data,
            "fake_features": fake_features,
            "label_data": label_data,
            "priority": priority,
            "entity_tag_specs": entity_tag_specs,
        }

    @classmethod
    def load(
        cls,
        config: Dict[Text, Any],
        model_storage: ModelStorage,
        resource: Resource,
        execution_context: ExecutionContext,
        **kwargs: Any,
    ) -> TEDPolicyGraphComponent:
        """Loads a policy from the storage (see parent class for full docstring)."""
        try:
            with model_storage.read_from(resource) as model_path:
                return cls._load(
                    model_path, config, model_storage, resource, execution_context
                )
        except ValueError:
            logger.warning(
                f"Failed to load {cls.__class__.__name__} from model storage. Resource "
                f"'{resource.name}' doesn't exist."
            )
            return cls(config, model_storage, resource, execution_context)

    @classmethod
    def _load(
        cls,
        model_path: Path,
        config: Dict[Text, Any],
        model_storage: ModelStorage,
        resource: Resource,
        execution_context: ExecutionContext,
    ) -> TEDPolicyGraphComponent:
        featurizer = TrackerFeaturizer.load(model_path)

        if not (model_path / f"{cls._metadata_filename()}.data_example.pkl").is_file():
            return cls(
                config,
                model_storage,
                resource,
                execution_context,
                featurizer=featurizer,
            )

        model_utilities = cls._load_model_utilities(model_path)

        config = cls._update_loaded_params(config)
        if execution_context.is_finetuning and EPOCH_OVERRIDE in config:
            config[EPOCHS] = config.get(EPOCH_OVERRIDE)

        (
            model_data_example,
            predict_data_example,
        ) = cls._construct_model_initialization_data(model_utilities["loaded_data"])

        model = cls._load_tf_model(
            config,
            model_utilities,
            model_data_example,
            predict_data_example,
            featurizer,
            execution_context.is_finetuning,
        )

        return cls._load_policy_with_model(
            config,
            model_storage,
            resource,
            execution_context,
            featurizer=featurizer,
            model_utilities=model_utilities,
            model=model,
        )

    @classmethod
    def _load_policy_with_model(
        cls,
        config: Dict[Text, Any],
        model_storage: ModelStorage,
        resource: Resource,
        execution_context: ExecutionContext,
        featurizer: TrackerFeaturizer,
        model: TED,
        model_utilities: Dict[Text, Any],
    ) -> TEDPolicyGraphComponent:
        return cls(
            config,
            model_storage,
            resource,
            execution_context,
            model=model,
            featurizer=featurizer,
            fake_features=model_utilities["fake_features"],
            entity_tag_specs=model_utilities["entity_tag_specs"],
        )

    @classmethod
    def _load_tf_model(
        cls,
        config: Dict[Text, Any],
        model_utilities: Dict[Text, Any],
        model_data_example: RasaModelData,
        predict_data_example: RasaModelData,
        featurizer: TrackerFeaturizer,
        should_finetune: bool,
    ) -> TED:
        model = cls.model_class().load(
            str(model_utilities["tf_model_file"]),
            model_data_example,
            predict_data_example,
            data_signature=model_data_example.get_signature(),
            config=config,
            max_history_featurizer_is_used=isinstance(
                featurizer, MaxHistoryTrackerFeaturizer
            ),
            label_data=model_utilities["label_data"],
            entity_tag_specs=model_utilities["entity_tag_specs"],
            finetune_mode=should_finetune,
        )
        return model

    @classmethod
    def _construct_model_initialization_data(
        cls, loaded_data: Dict[Text, Dict[Text, List[FeatureArray]]]
    ) -> Tuple[RasaModelData, RasaModelData]:
        model_data_example = RasaModelData(
            label_key=LABEL_KEY, label_sub_key=LABEL_SUB_KEY, data=loaded_data
        )
        predict_data_example = RasaModelData(
            label_key=LABEL_KEY,
            label_sub_key=LABEL_SUB_KEY,
            data={
                feature_name: features
                for feature_name, features in model_data_example.items()
                if feature_name
                # we need to remove label features for prediction if they are present
                in PREDICTION_FEATURES
            },
        )
        return model_data_example, predict_data_example

    @classmethod
    def _update_loaded_params(cls, meta: Dict[Text, Any]) -> Dict[Text, Any]:
        meta = rasa.utils.train_utils.update_confidence_type(meta)
        meta = rasa.utils.train_utils.update_similarity_type(meta)
        meta = rasa.utils.train_utils.update_deprecated_loss_type(meta)

        return meta


class TED(TransformerRasaModel):
    """TED model architecture from https://arxiv.org/abs/1910.00486."""

    def __init__(
        self,
        data_signature: Dict[Text, Dict[Text, List[FeatureSignature]]],
        config: Dict[Text, Any],
        max_history_featurizer_is_used: bool,
        label_data: RasaModelData,
        entity_tag_specs: Optional[List[EntityTagSpec]],
    ) -> None:
        """Initializes the TED model.

        Args:
            data_signature: the data signature of the input data
            config: the model configuration
            max_history_featurizer_is_used: if 'True'
                only the last dialogue turn will be used
            label_data: the label data
            entity_tag_specs: the entity tag specifications
        """
        super().__init__("TED", config, data_signature, label_data)

        self.max_history_featurizer_is_used = max_history_featurizer_is_used

        self.predict_data_signature = {
            feature_name: features
            for feature_name, features in data_signature.items()
            if feature_name in PREDICTION_FEATURES
        }

        self._entity_tag_specs = entity_tag_specs

        # metrics
        self.action_loss = tf.keras.metrics.Mean(name="loss")
        self.action_acc = tf.keras.metrics.Mean(name="acc")
        self.entity_loss = tf.keras.metrics.Mean(name="e_loss")
        self.entity_f1 = tf.keras.metrics.Mean(name="e_f1")
        self.metrics_to_log += ["loss", "acc"]
        if self.config[ENTITY_RECOGNITION]:
            self.metrics_to_log += ["e_loss", "e_f1"]

        # needed for efficient prediction
        self.all_labels_embed: Optional[tf.Tensor] = None

        self._prepare_layers()

    def _check_data(self) -> None:
        if not any(key in [INTENT, TEXT] for key in self.data_signature.keys()):
            raise RasaException(
                f"No user features specified. "
                f"Cannot train '{self.__class__.__name__}' model."
            )

        if not any(
            key in [ACTION_NAME, ACTION_TEXT] for key in self.data_signature.keys()
        ):
            raise ValueError(
                f"No action features specified. "
                f"Cannot train '{self.__class__.__name__}' model."
            )
        if LABEL not in self.data_signature:
            raise ValueError(
                f"No label features specified. "
                f"Cannot train '{self.__class__.__name__}' model."
            )

    # ---CREATING LAYERS HELPERS---

    def _prepare_layers(self) -> None:
        for name in self.data_signature.keys():
            self._prepare_input_layers(
                name, self.data_signature[name], is_label_attribute=False
            )
            self._prepare_encoding_layers(name)

        for name in self.label_signature.keys():
            self._prepare_input_layers(
                name, self.label_signature[name], is_label_attribute=True
            )
            self._prepare_encoding_layers(name)

        self._tf_layers[
            f"transformer.{DIALOGUE}"
        ] = rasa_layers.prepare_transformer_layer(
            attribute_name=DIALOGUE,
            config=self.config,
            num_layers=self.config[NUM_TRANSFORMER_LAYERS][DIALOGUE],
            units=self.config[TRANSFORMER_SIZE][DIALOGUE],
            drop_rate=self.config[DROP_RATE_DIALOGUE],
            # use bidirectional transformer, because
            # we will invert dialogue sequence so that the last turn is located
            # at the first position and would always have
            # exactly the same positional encoding
            unidirectional=not self.max_history_featurizer_is_used,
        )

        self._prepare_label_classification_layers(DIALOGUE)

        if self.config[ENTITY_RECOGNITION]:
            self._prepare_entity_recognition_layers()

    def _prepare_input_layers(
        self,
        attribute_name: Text,
        attribute_signature: Dict[Text, List[FeatureSignature]],
        is_label_attribute: bool = False,
    ) -> None:
        """Prepares feature processing layers for sentence/sequence-level features.

        Distinguishes between label features and other features, not applying input
        dropout to the label ones.
        """
        # Disable input dropout in the config to be used if this is a label attribute.
        if is_label_attribute:
            config_to_use = self.config.copy()
            config_to_use.update(
                {SPARSE_INPUT_DROPOUT: False, DENSE_INPUT_DROPOUT: False}
            )
        else:
            config_to_use = self.config
        # Attributes with sequence-level features also have sentence-level features,
        # all these need to be combined and further processed.
        if attribute_name in SEQUENCE_FEATURES_TO_ENCODE:
            self._tf_layers[
                f"sequence_layer.{attribute_name}"
            ] = rasa_layers.RasaSequenceLayer(
                attribute_name, attribute_signature, config_to_use
            )
        # Attributes without sequence-level features require some actual feature
        # processing only if they have sentence-level features. Attributes with no
        # sequence- and sentence-level features (dialogue, entity_tags, label) are
        # skipped here.
        elif SENTENCE in attribute_signature:
            self._tf_layers[
                f"sparse_dense_concat_layer.{attribute_name}"
            ] = rasa_layers.ConcatenateSparseDenseFeatures(
                attribute=attribute_name,
                feature_type=SENTENCE,
                feature_type_signature=attribute_signature[SENTENCE],
                config=config_to_use,
            )

    def _prepare_encoding_layers(self, name: Text) -> None:
        """Create Ffnn encoding layer used just before combining all dialogue features.

        Args:
            name: attribute name
        """
        # create encoding layers only for the features which should be encoded;
        if name not in SENTENCE_FEATURES_TO_ENCODE + LABEL_FEATURES_TO_ENCODE:
            return
        # check that there are SENTENCE features for the attribute name in data
        if (
            name in SENTENCE_FEATURES_TO_ENCODE
            and FEATURE_TYPE_SENTENCE not in self.data_signature[name]
        ):
            return
        #  same for label_data
        if (
            name in LABEL_FEATURES_TO_ENCODE
            and FEATURE_TYPE_SENTENCE not in self.label_signature[name]
        ):
            return

        self._prepare_ffnn_layer(
            f"{name}",
            [self.config[ENCODING_DIMENSION]],
            self.config[DROP_RATE_DIALOGUE],
            prefix="encoding_layer",
        )

    # ---GRAPH BUILDING HELPERS---

    @staticmethod
    def _compute_dialogue_indices(
        tf_batch_data: Dict[Text, Dict[Text, List[tf.Tensor]]]
    ) -> None:
        dialogue_lengths = tf.cast(tf_batch_data[DIALOGUE][LENGTH][0], dtype=tf.int32)
        # wrap in a list, because that's the structure of tf_batch_data
        tf_batch_data[DIALOGUE][INDICES] = [
            (
                tf.map_fn(
                    tf.range,
                    dialogue_lengths,
                    fn_output_signature=tf.RaggedTensorSpec(
                        shape=[None], dtype=tf.int32
                    ),
                )
            ).values
        ]

    def _create_all_labels_embed(self) -> Tuple[tf.Tensor, tf.Tensor]:
        all_label_ids = self.tf_label_data[LABEL_KEY][LABEL_SUB_KEY][0]
        # labels cannot have all features "fake"
        all_labels_encoded = {}
        for key in self.tf_label_data.keys():
            if key != LABEL_KEY:
                attribute_features, _, _ = self._encode_real_features_per_attribute(
                    self.tf_label_data, key
                )
                all_labels_encoded[key] = attribute_features

        x = self._collect_label_attribute_encodings(all_labels_encoded)

        # additional sequence axis is artifact of our RasaModelData creation
        # TODO check whether this should be solved in data creation
        x = tf.squeeze(x, axis=1)

        all_labels_embed = self._tf_layers[f"embed.{LABEL}"](x)

        return all_label_ids, all_labels_embed

    @staticmethod
    def _collect_label_attribute_encodings(
        all_labels_encoded: Dict[Text, tf.Tensor]
    ) -> tf.Tensor:
        # Initialize with at least one attribute first
        # so that the subsequent TF ops are simplified.
        all_attributes_present = list(all_labels_encoded.keys())
        x = all_labels_encoded.pop(all_attributes_present[0])

        # Add remaining attributes
        for attribute in all_labels_encoded:
            x += all_labels_encoded.get(attribute)
        return x

    def _embed_dialogue(
        self,
        dialogue_in: tf.Tensor,
        tf_batch_data: Dict[Text, Dict[Text, List[tf.Tensor]]],
    ) -> Tuple[tf.Tensor, tf.Tensor, tf.Tensor, Optional[tf.Tensor]]:
        """Creates dialogue level embedding and mask.

        Args:
            dialogue_in: The encoded dialogue.
            tf_batch_data: Batch in model data format.

        Returns:
            The dialogue embedding, the mask, and (for diagnostic purposes)
            also the attention weights.
        """
        dialogue_lengths = tf.cast(tf_batch_data[DIALOGUE][LENGTH][0], tf.int32)
        mask = rasa_layers.compute_mask(dialogue_lengths)

        if self.max_history_featurizer_is_used:
            # invert dialogue sequence so that the last turn would always have
            # exactly the same positional encoding
            dialogue_in = tf.reverse_sequence(dialogue_in, dialogue_lengths, seq_axis=1)

        dialogue_transformed, attention_weights = self._tf_layers[
            f"transformer.{DIALOGUE}"
        ](dialogue_in, 1 - mask, self._training)
        dialogue_transformed = tfa.activations.gelu(dialogue_transformed)

        if self.max_history_featurizer_is_used:
            # pick last vector if max history featurizer is used, since we inverted
            # dialogue sequence, the last vector is actually the first one
            dialogue_transformed = dialogue_transformed[:, :1, :]
            mask = tf.expand_dims(self._last_token(mask, dialogue_lengths), 1)
        elif not self._training:
            # during prediction we don't care about previous dialogue turns,
            # so to save computation time, use only the last one
            dialogue_transformed = tf.expand_dims(
                self._last_token(dialogue_transformed, dialogue_lengths), 1
            )
            mask = tf.expand_dims(self._last_token(mask, dialogue_lengths), 1)

        dialogue_embed = self._tf_layers[f"embed.{DIALOGUE}"](dialogue_transformed)

        return dialogue_embed, mask, dialogue_transformed, attention_weights

    def _encode_features_per_attribute(
        self, tf_batch_data: Dict[Text, Dict[Text, List[tf.Tensor]]], attribute: Text
    ) -> Tuple[tf.Tensor, tf.Tensor, tf.Tensor]:
        # The input is a representation of 4d tensor of
        # shape (batch-size x dialogue-len x sequence-len x units) in 3d of shape
        # (sum of dialogue history length for all tensors in the batch x
        # max sequence length x number of features).

        # However, some dialogue turns contain non existent state features,
        # e.g. `intent` and `text` features are mutually exclusive,
        # as well as `action_name` and `action_text` are mutually exclusive,
        # or some dialogue turns don't contain any `slots`.
        # In order to create 4d full tensors, we created "fake" zero features for
        # these non existent state features. And filtered them during batch generation.
        # Therefore the first dimensions for different attributes are different.
        # It could happen that some batches don't contain "real" features at all,
        # e.g. large number of stories don't contain any `slots`.
        # Therefore actual input tensors will be empty.
        # Since we need actual numbers to create dialogue turn features, we create
        # zero tensors in `_encode_fake_features_per_attribute` for these attributes.
        return tf.cond(
            tf.shape(tf_batch_data[attribute][SENTENCE][0])[0] > 0,
            lambda: self._encode_real_features_per_attribute(tf_batch_data, attribute),
            lambda: self._encode_fake_features_per_attribute(tf_batch_data, attribute),
        )

    def _encode_fake_features_per_attribute(
        self, tf_batch_data: Dict[Text, Dict[Text, List[tf.Tensor]]], attribute: Text
    ) -> Tuple[tf.Tensor, tf.Tensor, tf.Tensor]:
        """Returns dummy outputs for fake features of a given attribute.

        Needs to match the outputs of `_encode_real_features_per_attribute` in shape
        but these outputs will be filled with zeros.

        Args:
            tf_batch_data: Maps each attribute to its features and masks.
            attribute: The attribute whose fake features will be "processed", e.g.
                `ACTION_NAME`, `INTENT`.

        Returns:
            attribute_features: A tensor of shape `(batch_size, dialogue_length, units)`
                filled with zeros.
            text_output: Only for `TEXT` attribute (otherwise an empty tensor): A tensor
                of shape `(combined batch_size & dialogue_length, max seq length,
                units)` filled with zeros.
            text_sequence_lengths: Only for `TEXT` attribute, otherwise an empty tensor:
                Of hape `(combined batch_size & dialogue_length, 1)`, filled with zeros.
        """
        # we need to create real zero tensors with appropriate batch and dialogue dim
        # because they are passed to dialogue transformer
        attribute_mask = tf_batch_data[attribute][MASK][0]

        # determine all dimensions so that fake features of the correct shape can be
        # created
        batch_dim = tf.shape(attribute_mask)[0]
        dialogue_dim = tf.shape(attribute_mask)[1]
        if attribute in set(SENTENCE_FEATURES_TO_ENCODE + LABEL_FEATURES_TO_ENCODE):
            units = self.config[ENCODING_DIMENSION]
        else:
            # state-level attributes don't use an encoding layer, hence their size is
            # just the output size of the corresponding sparse+dense feature combining
            # layer
            units = self._tf_layers[
                f"sparse_dense_concat_layer.{attribute}"
            ].output_units

        attribute_features = tf.zeros(
            (batch_dim, dialogue_dim, units), dtype=tf.float32
        )

        # Only for user text, the transformer output and sequence lengths also have to
        # be created (here using fake features) to enable entity recognition training
        # and prediction.
        if attribute == TEXT:
            # we just need to get the correct last dimension size from the prepared
            # transformer
            text_units = self._tf_layers[f"sequence_layer.{attribute}"].output_units
            text_output = tf.zeros((0, 0, text_units), dtype=tf.float32)
            text_sequence_lengths = tf.zeros((0,), dtype=tf.int32)
        else:
            # simulate None with empty tensor of zeros
            text_output = tf.zeros((0,))
            text_sequence_lengths = tf.zeros((0,))

        return attribute_features, text_output, text_sequence_lengths

    @staticmethod
    def _create_last_dialogue_turns_mask(
        tf_batch_data: Dict[Text, Dict[Text, List[tf.Tensor]]], attribute: Text
    ) -> tf.Tensor:
        # Since max_history_featurizer_is_used is True,
        # we need to find the locations of last dialogue turns in
        # (combined batch dimension and dialogue length,) dimension,
        # so that we can use `_sequence_lengths` as a boolean  mask to pick
        # which ones are "real" textual input in these last dialogue turns.

        # In order to do that we can use given `dialogue_lengths`.
        # For example:
        # If we have `dialogue_lengths = [2, 1, 3]`, than
        # `dialogue_indices = [0, 1, 0, 0, 1, 2]` here we can spot that `0`
        # always indicates the first dialogue turn,
        # which means that previous dialogue turn is the last dialogue turn.
        # Combining this with the fact that the last element in
        # `dialogue_indices` is always the last dialogue turn, we can add
        # a `0` to the end, getting
        # `_dialogue_indices = [0, 1, 0, 0, 1, 2, 0]`.
        # Then removing the first element
        # `_last_dialogue_turn_inverse_indicator = [1, 0, 0, 1, 2, 0]`
        # we see that `0` points to the last dialogue turn.
        # We convert all positive numbers to `True` and take
        # the inverse mask to get
        # `last_dialogue_mask = [0, 1, 1, 0, 0, 1],
        # which precisely corresponds to the fact that first dialogue is of
        # length 2, the second 1 and the third 3.
        last_dialogue_turn_mask = tf.math.logical_not(
            tf.cast(
                tf.concat(
                    [
                        tf_batch_data[DIALOGUE][INDICES][0],
                        tf.zeros((1,), dtype=tf.int32),
                    ],
                    axis=0,
                )[1:],
                dtype=tf.bool,
            )
        )
        # get only the indices of real inputs
        return tf.boolean_mask(
            last_dialogue_turn_mask,
            tf.reshape(tf_batch_data[attribute][SEQUENCE_LENGTH][0], (-1,)),
        )

    def _encode_real_features_per_attribute(
        self, tf_batch_data: Dict[Text, Dict[Text, List[tf.Tensor]]], attribute: Text
    ) -> Tuple[tf.Tensor, tf.Tensor, tf.Tensor]:
        """Encodes features for a given attribute.

        Args:
            tf_batch_data: Maps each attribute to its features and masks.
            attribute: the attribute we will encode features for
                (e.g., ACTION_NAME, INTENT)

        Returns:
            attribute_features: A tensor of shape `(batch_size, dialogue_length, units)`
                with all features for `attribute` processed and combined. If sequence-
                level features are present, the sequence dimension is eliminated using
                a transformer.
            text_output: Only for `TEXT` attribute (otherwise an empty tensor): A tensor
                of shape `(combined batch_size & dialogue_length, max seq length,
                units)` containing token-level embeddings further used for entity
                extraction from user text. Similar to `attribute_features` but returned
                for all tokens, not just for the last one.
            text_sequence_lengths: Only for `TEXT` attribute, otherwise an empty tensor:
                Shape `(combined batch_size & dialogue_length, 1)`, containing the
                sequence length for user text examples in `text_output`. The sequence
                length is effectively the number of tokens + 1 (to account also for
                sentence-level features). Needed for entity extraction from user text.
        """
        # simulate None with empty tensor of zeros
        text_output = tf.zeros((0,))
        text_sequence_lengths = tf.zeros((0,))

        if attribute in SEQUENCE_FEATURES_TO_ENCODE:
            # get lengths of real token sequences as a 3D tensor
            sequence_feature_lengths = self._get_sequence_feature_lengths(
                tf_batch_data, attribute
            )

            # sequence_feature_lengths contain `0` for "fake" features, while
            # tf_batch_data[attribute] contains only "real" features. Hence, we need to
            # get rid of the lengths that are 0. This step produces a 1D tensor.
            sequence_feature_lengths = tf.boolean_mask(
                sequence_feature_lengths, sequence_feature_lengths
            )

            attribute_features, _, _, _, _, _ = self._tf_layers[
                f"sequence_layer.{attribute}"
            ](
                (
                    tf_batch_data[attribute][SEQUENCE],
                    tf_batch_data[attribute][SENTENCE],
                    sequence_feature_lengths,
                ),
                training=self._training,
            )

            combined_sentence_sequence_feature_lengths = sequence_feature_lengths + 1

            # Only for user text, the transformer output and sequence lengths also have
            # to be returned to enable entity recognition training and prediction.
            if attribute == TEXT:
                text_output = attribute_features
                text_sequence_lengths = combined_sentence_sequence_feature_lengths

                if self.max_history_featurizer_is_used:
                    # get the location of all last dialogue inputs
                    last_dialogue_turns_mask = self._create_last_dialogue_turns_mask(
                        tf_batch_data, attribute
                    )
                    # pick outputs that correspond to the last dialogue turns
                    text_output = tf.boolean_mask(text_output, last_dialogue_turns_mask)
                    text_sequence_lengths = tf.boolean_mask(
                        text_sequence_lengths, last_dialogue_turns_mask
                    )

            # resulting attribute features will have shape
            # combined batch dimension and dialogue length x 1 x units
            attribute_features = tf.expand_dims(
                self._last_token(
                    attribute_features, combined_sentence_sequence_feature_lengths,
                ),
                axis=1,
            )

        # for attributes without sequence-level features, all we need is to combine the
        # sparse and dense sentence-level features into one
        else:
            # resulting attribute features will have shape
            # combined batch dimension and dialogue length x 1 x units
            attribute_features = self._tf_layers[
                f"sparse_dense_concat_layer.{attribute}"
            ]((tf_batch_data[attribute][SENTENCE],), training=self._training)

        if attribute in SENTENCE_FEATURES_TO_ENCODE + LABEL_FEATURES_TO_ENCODE:
            attribute_features = self._tf_layers[f"encoding_layer.{attribute}"](
                attribute_features, self._training
            )

        # attribute features have shape
        # (combined batch dimension and dialogue length x 1 x units)
        # convert them back to their original shape of
        # batch size x dialogue length x units
        attribute_features = self._convert_to_original_shape(
            attribute_features, tf_batch_data, attribute
        )

        return attribute_features, text_output, text_sequence_lengths

    @staticmethod
    def _convert_to_original_shape(
        attribute_features: tf.Tensor,
        tf_batch_data: Dict[Text, Dict[Text, List[tf.Tensor]]],
        attribute: Text,
    ) -> tf.Tensor:
        """Transform attribute features back to original shape.

        Given shape: (combined batch and dialogue dimension x 1 x units)
        Original shape: (batch x dialogue length x units)

        Args:
            attribute_features: the "real" features to convert
            tf_batch_data: dictionary mapping every attribute to its features and masks
            attribute: the attribute we will encode features for
                (e.g., ACTION_NAME, INTENT)

        Returns:
            The converted attribute features
        """
        # in order to convert the attribute features with shape
        # (combined batch-size and dialogue length x 1 x units)
        # to a shape of (batch-size x dialogue length x units)
        # we use tf.scatter_nd. Therefore, we need the target shape and the indices
        # mapping the values of attribute features to the position in the resulting
        # tensor.

        # attribute_mask has shape batch x dialogue_len x 1
        attribute_mask = tf_batch_data[attribute][MASK][0]

        if attribute in SENTENCE_FEATURES_TO_ENCODE + STATE_LEVEL_FEATURES:
            dialogue_lengths = tf.cast(
                tf_batch_data[DIALOGUE][LENGTH][0], dtype=tf.int32
            )
            dialogue_indices = tf_batch_data[DIALOGUE][INDICES][0]
        else:
            # for labels, dialogue length is a fake dim and equal to 1
            dialogue_lengths = tf.ones((tf.shape(attribute_mask)[0],), dtype=tf.int32)
            dialogue_indices = tf.zeros((tf.shape(attribute_mask)[0],), dtype=tf.int32)

        batch_dim = tf.shape(attribute_mask)[0]
        dialogue_dim = tf.shape(attribute_mask)[1]
        units = attribute_features.shape[-1]

        # attribute_mask has shape (batch x dialogue_len x 1), remove last dimension
        attribute_mask = tf.cast(tf.squeeze(attribute_mask, axis=-1), dtype=tf.int32)
        # sum of attribute mask contains number of dialogue turns with "real" features
        non_fake_dialogue_lengths = tf.reduce_sum(attribute_mask, axis=-1)
        # create the batch indices
        batch_indices = tf.repeat(tf.range(batch_dim), non_fake_dialogue_lengths)

        # attribute_mask has shape (batch x dialogue_len x 1), while
        # dialogue_indices has shape (combined_dialogue_len,)
        # in order to find positions of real input we need to flatten
        # attribute mask to (combined_dialogue_len,)
        dialogue_indices_mask = tf.boolean_mask(
            attribute_mask, tf.sequence_mask(dialogue_lengths, dtype=tf.int32)
        )
        # pick only those indices that contain "real" input
        dialogue_indices = tf.boolean_mask(dialogue_indices, dialogue_indices_mask)

        indices = tf.stack([batch_indices, dialogue_indices], axis=1)

        shape = tf.convert_to_tensor([batch_dim, dialogue_dim, units])
        attribute_features = tf.squeeze(attribute_features, axis=1)

        return tf.scatter_nd(indices, attribute_features, shape)

    def _process_batch_data(
        self, tf_batch_data: Dict[Text, Dict[Text, List[tf.Tensor]]]
    ) -> Tuple[tf.Tensor, Optional[tf.Tensor], Optional[tf.Tensor]]:
        """Encodes batch data.

        Combines intent and text and action name and action text if both are present.

        Args:
            tf_batch_data: dictionary mapping every attribute to its features and masks

        Returns:
             Tensor: encoding of all features in the batch, combined;
        """
        # encode each attribute present in tf_batch_data
        text_output = None
        text_sequence_lengths = None
        batch_encoded = {}
        for attribute in tf_batch_data.keys():
            if attribute in SENTENCE_FEATURES_TO_ENCODE + STATE_LEVEL_FEATURES:
                (
                    attribute_features,
                    _text_output,
                    _text_sequence_lengths,
                ) = self._encode_features_per_attribute(tf_batch_data, attribute)

                batch_encoded[attribute] = attribute_features
                if attribute == TEXT:
                    text_output = _text_output
                    text_sequence_lengths = _text_sequence_lengths

        # if both action text and action name are present, combine them; otherwise,
        # return the one which is present

        if (
            batch_encoded.get(ACTION_TEXT) is not None
            and batch_encoded.get(ACTION_NAME) is not None
        ):
            batch_action = batch_encoded.pop(ACTION_TEXT) + batch_encoded.pop(
                ACTION_NAME
            )
        elif batch_encoded.get(ACTION_TEXT) is not None:
            batch_action = batch_encoded.pop(ACTION_TEXT)
        else:
            batch_action = batch_encoded.pop(ACTION_NAME)
        # same for user input
        if (
            batch_encoded.get(INTENT) is not None
            and batch_encoded.get(TEXT) is not None
        ):
            batch_user = batch_encoded.pop(INTENT) + batch_encoded.pop(TEXT)
        elif batch_encoded.get(TEXT) is not None:
            batch_user = batch_encoded.pop(TEXT)
        else:
            batch_user = batch_encoded.pop(INTENT)

        batch_features = [batch_user, batch_action]
        # once we have user input and previous action,
        # add all other attributes (SLOTS, ACTIVE_LOOP, etc.) to batch_features;
        for key in batch_encoded.keys():
            batch_features.append(batch_encoded.get(key))

        batch_features = tf.concat(batch_features, axis=-1)

        return batch_features, text_output, text_sequence_lengths

    def _reshape_for_entities(
        self,
        tf_batch_data: Dict[Text, Dict[Text, List[tf.Tensor]]],
        dialogue_transformer_output: tf.Tensor,
        text_output: tf.Tensor,
        text_sequence_lengths: tf.Tensor,
    ) -> Tuple[tf.Tensor, tf.Tensor, tf.Tensor]:
        # The first dim of the output of the text sequence transformer is the same
        # as number of "real" features for `text` at the last dialogue turns
        # (let's call it `N`),
        # which corresponds to the first dim of the tag ids tensor.
        # To calculate the loss for entities we need the output of the text
        # sequence transformer (shape: N x sequence length x units),
        # the output of the dialogue transformer
        # (shape: batch size x dialogue length x units) and the tag ids for the
        # entities (shape: N x sequence length - 1 x units)
        # In order to process the tensors, they need to have the same shape.
        # Convert the output of the dialogue transformer to shape
        # (N x 1 x units).

        # Note: The CRF layer cannot handle 4D tensors. E.g. we cannot use the shape
        # batch size x dialogue length x sequence length x units

        # convert the output of the dialogue transformer
        # to shape (real entity dim x 1 x units)
        attribute_mask = tf_batch_data[TEXT][MASK][0]
        dialogue_lengths = tf.cast(tf_batch_data[DIALOGUE][LENGTH][0], tf.int32)

        if self.max_history_featurizer_is_used:
            # pick outputs that correspond to the last dialogue turns
            attribute_mask = tf.expand_dims(
                self._last_token(attribute_mask, dialogue_lengths), axis=1
            )
        dialogue_transformer_output = tf.boolean_mask(
            dialogue_transformer_output, tf.squeeze(attribute_mask, axis=-1)
        )

        # boolean mask removed axis=1, add it back
        dialogue_transformer_output = tf.expand_dims(
            dialogue_transformer_output, axis=1
        )

        # broadcast the dialogue transformer output sequence-length-times to get the
        # same shape as the text sequence transformer output
        dialogue_transformer_output = tf.tile(
            dialogue_transformer_output, (1, tf.shape(text_output)[1], 1)
        )

        # concat the output of the dialogue transformer to the output of the text
        # sequence transformer (adding context)
        # resulting shape (N x sequence length x 2 units)
        # N = number of "real" features for `text` at the last dialogue turns
        text_transformed = tf.concat(
            [text_output, dialogue_transformer_output], axis=-1
        )
        text_mask = rasa_layers.compute_mask(text_sequence_lengths)

        # add zeros to match the shape of text_transformed, because
        # max sequence length might differ, since it is calculated dynamically
        # based on a subset of sequence lengths
        sequence_diff = tf.shape(text_transformed)[1] - tf.shape(text_mask)[1]
        text_mask = tf.pad(text_mask, [[0, 0], [0, sequence_diff], [0, 0]])

        # remove additional dims and sentence features
        text_sequence_lengths = tf.reshape(text_sequence_lengths, (-1,)) - 1

        return text_transformed, text_mask, text_sequence_lengths

    # ---TRAINING---

    def _batch_loss_entities(
        self,
        tf_batch_data: Dict[Text, Dict[Text, List[tf.Tensor]]],
        dialogue_transformer_output: tf.Tensor,
        text_output: tf.Tensor,
        text_sequence_lengths: tf.Tensor,
    ) -> tf.Tensor:
        # It could happen that some batches don't contain "real" features for `text`,
        # e.g. large number of stories are intent only.
        # Therefore actual `text_output` will be empty.
        # We cannot create a loss with empty tensors.
        # Since we need actual numbers to create a full loss, we output
        # zero in this case.
        return tf.cond(
            tf.shape(text_output)[0] > 0,
            lambda: self._real_batch_loss_entities(
                tf_batch_data,
                dialogue_transformer_output,
                text_output,
                text_sequence_lengths,
            ),
            lambda: tf.constant(0.0),
        )

    def _real_batch_loss_entities(
        self,
        tf_batch_data: Dict[Text, Dict[Text, List[tf.Tensor]]],
        dialogue_transformer_output: tf.Tensor,
        text_output: tf.Tensor,
        text_sequence_lengths: tf.Tensor,
    ) -> tf.Tensor:

        text_transformed, text_mask, text_sequence_lengths = self._reshape_for_entities(
            tf_batch_data,
            dialogue_transformer_output,
            text_output,
            text_sequence_lengths,
        )

        tag_ids = tf_batch_data[ENTITY_TAGS][IDS][0]
        # add a zero (no entity) for the sentence features to match the shape of inputs
        sequence_diff = tf.shape(text_transformed)[1] - tf.shape(tag_ids)[1]
        tag_ids = tf.pad(tag_ids, [[0, 0], [0, sequence_diff], [0, 0]])

        loss, f1, _ = self._calculate_entity_loss(
            text_transformed,
            tag_ids,
            text_mask,
            text_sequence_lengths,
            ENTITY_ATTRIBUTE_TYPE,
        )

        self.entity_loss.update_state(loss)
        self.entity_f1.update_state(f1)

        return loss

    @staticmethod
    def _get_labels_embed(
        label_ids: tf.Tensor, all_labels_embed: tf.Tensor
    ) -> tf.Tensor:
        # instead of processing labels again, gather embeddings from
        # all_labels_embed using label ids

        indices = tf.cast(label_ids[:, :, 0], tf.int32)
        labels_embed = tf.gather(all_labels_embed, indices)

        return labels_embed

    def batch_loss(
        self, batch_in: Union[Tuple[tf.Tensor], Tuple[np.ndarray]]
    ) -> tf.Tensor:
        """Calculates the loss for the given batch.

        Args:
            batch_in: The batch.

        Returns:
            The loss of the given batch.
        """
        tf_batch_data = self.batch_to_model_data_format(batch_in, self.data_signature)
        self._compute_dialogue_indices(tf_batch_data)

        all_label_ids, all_labels_embed = self._create_all_labels_embed()

        label_ids = tf_batch_data[LABEL_KEY][LABEL_SUB_KEY][0]
        labels_embed = self._get_labels_embed(label_ids, all_labels_embed)

        dialogue_in, text_output, text_sequence_lengths = self._process_batch_data(
            tf_batch_data
        )
        (
            dialogue_embed,
            dialogue_mask,
            dialogue_transformer_output,
            _,
        ) = self._embed_dialogue(dialogue_in, tf_batch_data)
        dialogue_mask = tf.squeeze(dialogue_mask, axis=-1)

        losses = []

        loss, acc = self._tf_layers[f"loss.{LABEL}"](
            dialogue_embed,
            labels_embed,
            label_ids,
            all_labels_embed,
            all_label_ids,
            dialogue_mask,
        )
        losses.append(loss)

        if (
            self.config[ENTITY_RECOGNITION]
            and text_output is not None
            and text_sequence_lengths is not None
        ):
            losses.append(
                self._batch_loss_entities(
                    tf_batch_data,
                    dialogue_transformer_output,
                    text_output,
                    text_sequence_lengths,
                )
            )

        self.action_loss.update_state(loss)
        self.action_acc.update_state(acc)

        return tf.math.add_n(losses)

    # ---PREDICTION---
    def prepare_for_predict(self) -> None:
        """Prepares the model for prediction."""
        _, self.all_labels_embed = self._create_all_labels_embed()

    def batch_predict(
        self, batch_in: Union[Tuple[tf.Tensor], Tuple[np.ndarray]]
    ) -> Dict[Text, Union[tf.Tensor, Dict[Text, tf.Tensor]]]:
        """Predicts the output of the given batch.

        Args:
            batch_in: The batch.

        Returns:
            The output to predict.
        """
        if self.all_labels_embed is None:
            raise ValueError(
                "The model was not prepared for prediction. "
                "Call `prepare_for_predict` first."
            )

        tf_batch_data = self.batch_to_model_data_format(
            batch_in, self.predict_data_signature
        )
        self._compute_dialogue_indices(tf_batch_data)

        dialogue_in, text_output, text_sequence_lengths = self._process_batch_data(
            tf_batch_data
        )
        (
            dialogue_embed,
            dialogue_mask,
            dialogue_transformer_output,
            attention_weights,
        ) = self._embed_dialogue(dialogue_in, tf_batch_data)
        dialogue_mask = tf.squeeze(dialogue_mask, axis=-1)

        sim_all, scores = self._tf_layers[
            f"loss.{LABEL}"
        ].get_similarities_and_confidences_from_embeddings(
            dialogue_embed[:, :, tf.newaxis, :],
            self.all_labels_embed[tf.newaxis, tf.newaxis, :, :],
            dialogue_mask,
        )

        predictions = {
            "scores": scores,
            "similarities": sim_all,
            DIAGNOSTIC_DATA: {"attention_weights": attention_weights},
        }

        if (
            self.config[ENTITY_RECOGNITION]
            and text_output is not None
            and text_sequence_lengths is not None
        ):
            pred_ids, confidences = self._batch_predict_entities(
                tf_batch_data,
                dialogue_transformer_output,
                text_output,
                text_sequence_lengths,
            )
            name = ENTITY_ATTRIBUTE_TYPE
            predictions[f"e_{name}_ids"] = pred_ids
            predictions[f"e_{name}_scores"] = confidences

        return predictions

    def _batch_predict_entities(
        self,
        tf_batch_data: Dict[Text, Dict[Text, List[tf.Tensor]]],
        dialogue_transformer_output: tf.Tensor,
        text_output: tf.Tensor,
        text_sequence_lengths: tf.Tensor,
    ) -> Tuple[tf.Tensor, tf.Tensor]:
        # It could happen that current prediction turn don't contain
        # "real" features for `text`,
        # Therefore actual `text_output` will be empty.
        # We cannot predict entities with empty tensors.
        # Since we need to output some tensors of the same shape, we output
        # zero tensors.
        return tf.cond(
            tf.shape(text_output)[0] > 0,
            lambda: self._real_batch_predict_entities(
                tf_batch_data,
                dialogue_transformer_output,
                text_output,
                text_sequence_lengths,
            ),
            lambda: (
                # the output is of shape (batch_size, max_seq_len)
                tf.zeros(tf.shape(text_output)[:2], dtype=tf.int32),
                tf.zeros(tf.shape(text_output)[:2], dtype=tf.float32),
            ),
        )

    def _real_batch_predict_entities(
        self,
        tf_batch_data: Dict[Text, Dict[Text, List[tf.Tensor]]],
        dialogue_transformer_output: tf.Tensor,
        text_output: tf.Tensor,
        text_sequence_lengths: tf.Tensor,
    ) -> Tuple[tf.Tensor, tf.Tensor]:

        text_transformed, _, text_sequence_lengths = self._reshape_for_entities(
            tf_batch_data,
            dialogue_transformer_output,
            text_output,
            text_sequence_lengths,
        )

        name = ENTITY_ATTRIBUTE_TYPE

        _logits = self._tf_layers[f"embed.{name}.logits"](text_transformed)

        return self._tf_layers[f"crf.{name}"](_logits, text_sequence_lengths)<|MERGE_RESOLUTION|>--- conflicted
+++ resolved
@@ -38,12 +38,7 @@
     SPLIT_ENTITIES_BY_COMMA,
     SPLIT_ENTITIES_BY_COMMA_DEFAULT_VALUE,
 )
-<<<<<<< HEAD
-from rasa.shared.nlu.interpreter import NaturalLanguageInterpreter, RegexInterpreter
-from rasa.core.policies.policy import PolicyPrediction2, PolicyGraphComponent
-=======
 from rasa.core.policies.policy import PolicyPrediction, PolicyGraphComponent
->>>>>>> 19fb70a0
 from rasa.core.constants import (
     DIALOGUE,
     POLICY_MAX_HISTORY,
