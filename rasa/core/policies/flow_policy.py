--- conflicted
+++ resolved
@@ -3,10 +3,6 @@
 from dataclasses import dataclass
 from enum import Enum
 from typing import Any, Dict, Text, List, Optional, Union
-<<<<<<< HEAD
-=======
-import logging
->>>>>>> 7abac8ac
 
 from rasa.core.constants import (
     DEFAULT_POLICY_PRIORITY,
@@ -26,14 +22,9 @@
     ACTION_LISTEN_NAME,
     CORRECTED_SLOTS_SLOT,
     FLOW_STACK_SLOT,
-<<<<<<< HEAD
     PREVIOUS_FLOW_SLOT,
 )
 from rasa.shared.core.events import ActiveLoop, Event, SlotSet, UserUttered
-=======
-)
-from rasa.shared.core.events import ActiveLoop, Event, SlotSet
->>>>>>> 7abac8ac
 from rasa.shared.core.flows.flow import (
     END_STEP,
     START_STEP,
@@ -201,29 +192,10 @@
         if predicted_action is not None:
             return self._create_prediction_result(predicted_action, domain, 1.0, [])
 
-<<<<<<< HEAD
         executor = FlowExecutor.from_tracker(tracker, flows or FlowsList([]), domain)
 
         # create executor and predict next action
         prediction = executor.advance_flows(tracker)
-=======
-        executor = FlowExecutor.from_tracker(tracker, flows or FlowsList([]))
-        if tracker.active_loop:
-            # we are in a loop - likely answering a question - we need to check
-            # if the user responded with a trigger intent for another flow rather
-            # than answering the question
-            prediction = executor.consider_flow_switch(tracker)
-            return self._create_prediction_result(
-                action_name=prediction.action_name,
-                domain=domain,
-                score=prediction.score,
-                events=[],
-                action_metadata=prediction.metadata,
-            )
-
-        # create executor and predict next action
-        prediction = executor.advance_flows(tracker, domain)
->>>>>>> 7abac8ac
         return self._create_prediction_result(
             prediction.action_name,
             domain,
@@ -253,8 +225,9 @@
         result = self._default_predictions(domain)
         if action_name:
             result[domain.index_for_action(action_name)] = score
-<<<<<<< HEAD
-        return self._prediction(result, events=events, action_metadata=action_metadata)
+        return self._prediction(
+            result, optional_events=events, action_metadata=action_metadata
+        )
 
 
 @dataclass
@@ -378,133 +351,6 @@
 
 
 @dataclass
-=======
-        return self._prediction(
-            result, optional_events=events, action_metadata=action_metadata
-        )
-
-
-@dataclass
-class FlowStack:
-    """Represents the current flow stack."""
-
-    frames: List[FlowStackFrame]
-
-    @staticmethod
-    def from_dict(data: List[Dict[Text, Any]]) -> FlowStack:
-        """Creates a `FlowStack` from a dictionary.
-
-        Args:
-            data: The dictionary to create the `FlowStack` from.
-
-        Returns:
-            The created `FlowStack`.
-        """
-        return FlowStack([FlowStackFrame.from_dict(frame) for frame in data])
-
-    def as_dict(self) -> List[Dict[Text, Any]]:
-        """Returns the `FlowStack` as a dictionary.
-
-        Returns:
-            The `FlowStack` as a dictionary.
-        """
-        return [frame.as_dict() for frame in self.frames]
-
-    def push(self, frame: FlowStackFrame) -> None:
-        """Pushes a new frame onto the stack.
-
-        Args:
-            frame: The frame to push onto the stack.
-        """
-        self.frames.append(frame)
-
-    def update(self, frame: FlowStackFrame) -> None:
-        """Updates the topmost frame.
-
-        Args:
-            frame: The frame to update.
-        """
-        if not self.is_empty():
-            self.pop()
-
-        self.push(frame)
-
-    def advance_top_flow(self, updated_id: Text) -> None:
-        """Updates the topmost flow step.
-
-        Args:
-            updated_id: The updated flow step ID.
-        """
-        if top := self.top():
-            top.step_id = updated_id
-
-    def pop(self) -> FlowStackFrame:
-        """Pops the topmost frame from the stack.
-
-        Returns:
-            The popped frame.
-        """
-        return self.frames.pop()
-
-    def top(self) -> Optional[FlowStackFrame]:
-        """Returns the topmost frame from the stack.
-
-        Returns:
-            The topmost frame.
-        """
-        if self.is_empty():
-            return None
-
-        return self.frames[-1]
-
-    def top_flow(self, flows: FlowsList) -> Optional[Flow]:
-        """Returns the topmost flow from the stack.
-
-        Args:
-            flows: The flows to use.
-
-        Returns:
-            The topmost flow.
-        """
-        if not (top := self.top()):
-            return None
-
-        return flows.flow_by_id(top.flow_id)
-
-    def top_flow_step(self, flows: FlowsList) -> Optional[FlowStep]:
-        """Get the current flow step.
-
-        Returns:
-            The current flow step or `None` if no flow is active."""
-        if not (top := self.top()) or not (top_flow := self.top_flow(flows)):
-            return None
-
-        return top_flow.step_for_id(top.step_id)
-
-    def is_empty(self) -> bool:
-        """Checks if the stack is empty.
-
-        Returns:
-            `True` if the stack is empty, `False` otherwise.
-        """
-        return len(self.frames) == 0
-
-    @staticmethod
-    def from_tracker(tracker: DialogueStateTracker) -> FlowStack:
-        """Creates a `FlowStack` from a tracker.
-
-        Args:
-            tracker: The tracker to create the `FlowStack` from.
-
-        Returns:
-            The created `FlowStack`.
-        """
-        flow_stack = tracker.get_slot(FLOW_STACK_SLOT) or []
-        return FlowStack.from_dict(flow_stack)
-
-
-@dataclass
->>>>>>> 7abac8ac
 class ActionPrediction:
     """Represents an action prediction."""
 
@@ -526,7 +372,6 @@
     LINK = "link"
     """The frame is a link frame.
 
-<<<<<<< HEAD
 
     This means that the previous flow linked to this flow."""
     RESUME = "resume"
@@ -537,9 +382,6 @@
     """The frame is a correction frame.
 
     This means that the previous flow was corrected by this flow."""
-=======
-    This means that the previous flow linked to this flow."""
->>>>>>> 7abac8ac
     REGULAR = "regular"
     """The frame is a regular frame.
 
@@ -556,13 +398,10 @@
             return StackFrameType.LINK
         elif typ == StackFrameType.REGULAR.value:
             return StackFrameType.REGULAR
-<<<<<<< HEAD
         elif typ == StackFrameType.RESUME.value:
             return StackFrameType.RESUME
         elif typ == StackFrameType.CORRECTION.value:
             return StackFrameType.CORRECTION
-=======
->>>>>>> 7abac8ac
         else:
             raise NotImplementedError
 
@@ -628,13 +467,9 @@
 class FlowExecutor:
     """Executes a flow."""
 
-<<<<<<< HEAD
     def __init__(
         self, flow_stack: FlowStack, all_flows: FlowsList, domain: Domain
     ) -> None:
-=======
-    def __init__(self, flow_stack: FlowStack, all_flows: FlowsList) -> None:
->>>>>>> 7abac8ac
         """Initializes the `FlowExecutor`.
 
         Args:
@@ -646,13 +481,9 @@
         self.domain = domain
 
     @staticmethod
-<<<<<<< HEAD
     def from_tracker(
         tracker: DialogueStateTracker, flows: FlowsList, domain: Domain
     ) -> FlowExecutor:
-=======
-    def from_tracker(tracker: DialogueStateTracker, flows: FlowsList) -> FlowExecutor:
->>>>>>> 7abac8ac
         """Creates a `FlowExecutor` from a tracker.
 
         Args:
@@ -660,16 +491,10 @@
             flows: The flows to use.
 
         Returns:
-<<<<<<< HEAD
         The created `FlowExecutor`.
         """
         flow_stack = FlowStack.from_tracker(tracker)
         return FlowExecutor(flow_stack, flows or FlowsList([]), domain)
-=======
-            The created `FlowExecutor`."""
-        flow_stack = FlowStack.from_tracker(tracker)
-        return FlowExecutor(flow_stack, flows or FlowsList([]))
->>>>>>> 7abac8ac
 
     def find_startable_flow(self, tracker: DialogueStateTracker) -> Optional[Flow]:
         """Finds a flow which can be started.
@@ -736,11 +561,7 @@
         return evaluation
 
     def _select_next_step_id(
-<<<<<<< HEAD
         self, current: FlowStep, tracker: "DialogueStateTracker"
-=======
-        self, current: FlowStep, domain: Domain, tracker: "DialogueStateTracker"
->>>>>>> 7abac8ac
     ) -> Optional[Text]:
         """Selects the next step id based on the current step."""
         next = current.next
@@ -778,18 +599,10 @@
         flow: Flow,
     ) -> Optional[FlowStep]:
         """Get the next step to execute."""
-<<<<<<< HEAD
         next_id = self._select_next_step_id(current_step, tracker)
         step = flow.step_by_id(next_id)
         structlogger.debug("flow.step.next", next=step, current=current_step, flow=flow)
         return step
-=======
-        next_id = self._select_next_step_id(current_step, domain, tracker)
-        if next_id is None:
-            return None
-
-        return self.all_flows.step_by_id(next_id, flow_id)
->>>>>>> 7abac8ac
 
     def _slot_for_question(self, question: Text) -> Slot:
         """Find the slot for a question."""
@@ -810,7 +623,6 @@
         else:
             return True
 
-<<<<<<< HEAD
     def _find_earliest_updated_question(
         self, current_step: FlowStep, flow: Flow, updated_slots: List[Text]
     ) -> Optional[FlowStep]:
@@ -854,41 +666,6 @@
         """
         prediction = self.consider_flow_switch(tracker)
 
-=======
-    def consider_flow_switch(self, tracker: DialogueStateTracker) -> ActionPrediction:
-        """Consider switching to a new flow.
-
-        Args:
-            tracker: The tracker to get the next action for.
-
-        Returns:
-            The predicted action and the events to run."""
-        if new_flow := self.find_startable_flow(tracker):
-            # there are flows available, but we are not in a flow
-            # it looks like we can start a flow, so we'll predict the trigger action
-            logger.debug(f"Found startable flow: {new_flow.id}")
-            return ActionPrediction(FLOW_PREFIX + new_flow.id, 1.0)
-        else:
-            logger.debug("No startable flow found.")
-            return ActionPrediction(None, 0.0)
-
-    def advance_flows(
-        self, tracker: DialogueStateTracker, domain: Domain
-    ) -> ActionPrediction:
-        """Advance the flows.
-
-        Either start a new flow or advance the current flow.
-
-        Args:
-            tracker: The tracker to get the next action for.
-            domain: The domain to get the next action for.
-
-        Returns:
-            The predicted action and the events to run."""
-
-        prediction = self.consider_flow_switch(tracker)
-
->>>>>>> 7abac8ac
         if prediction.action_name:
             # if a flow can be started, we'll start it
             return prediction
@@ -896,11 +673,7 @@
             # if there are no flows, there is nothing to do
             return ActionPrediction(None, 0.0)
         else:
-<<<<<<< HEAD
             prediction = self._select_next_action(tracker)
-=======
-            prediction = self._select_next_action(tracker, domain)
->>>>>>> 7abac8ac
             if FlowStack.from_tracker(tracker).as_dict() != self.flow_stack.as_dict():
                 # we need to update the flow stack to persist the state of the executor
                 if not prediction.events:
@@ -912,7 +685,6 @@
                     )
                 )
             return prediction
-<<<<<<< HEAD
 
     def _slot_sets_after_latest_message(
         self, tracker: DialogueStateTracker
@@ -1019,71 +791,6 @@
                 tracker.update_with_events(predicted_action.events or [], self.domain)
 
         gathered_events = list(tracker.events)[number_of_initial_events:]
-=======
-
-    def _select_next_action(
-        self,
-        tracker: DialogueStateTracker,
-        domain: Domain,
-    ) -> ActionPrediction:
-        """Select the next action to execute.
-
-        Advances the current flow and returns the next action to execute. A flow
-        is advanced until it is completed or until it predicts an action. If
-        the flow is completed, the next flow is popped from the stack and
-        advanced. If there are no more flows, the action listen is predicted.
-
-        Args:
-            tracker: The tracker to get the next action for.
-            domain: The domain to get the next action for.
-
-        Returns:
-            The next action to execute, the events that should be applied to the
-            tracker and the confidence of the prediction."""
-
-        predicted_action: Optional[ActionPrediction] = None
-        gathered_events = []
-
-        while not predicted_action or predicted_action.score == 0.0:
-            if not (current_flow := self.flow_stack.top_flow(self.all_flows)):
-                # If there is no current flow, we assume that all flows are done
-                # and there is nothing to do. The assumption here is that every
-                # flow ends with an action listen.
-                predicted_action = ActionPrediction(ACTION_LISTEN_NAME, 1.0)
-                break
-
-            if not (previous_step := self.flow_stack.top_flow_step(self.all_flows)):
-                raise FlowException(
-                    "The current flow is set, but there is no current step. "
-                    "This should not happen, if a flow is started it should be set "
-                    "to __start__ if it ended it should be popped from the stack."
-                )
-
-            if not self._is_step_completed(previous_step, tracker):
-                # TODO: figure out
-                raise FlowException(
-                    f"Not quite sure what to do here yet. {previous_step}"
-                )
-
-            current_step = self._select_next_step(
-                tracker, domain, previous_step, current_flow.id
-            )
-            if current_step is None:
-                frame = self.flow_stack.pop()
-                if frame.frame_type == StackFrameType.INTERRUPT:
-                    # if the previous frame got interrupted, we need to run the step
-                    # that got interrupted again
-                    current_step = self.flow_stack.top_flow_step(self.all_flows)
-
-            if current_step:
-                # this can't be an else, because the previous if might change
-                # this to "not None"
-                self.flow_stack.advance_top_flow(current_step.id)
-
-                predicted_action = self._run_step(current_flow, current_step, tracker)
-                gathered_events.extend(predicted_action.events or [])
-
->>>>>>> 7abac8ac
         predicted_action.events = gathered_events
         return predicted_action
 
@@ -1100,7 +807,6 @@
                 events.append(SlotSet(step.question, initial_value))
         return events
 
-<<<<<<< HEAD
     @staticmethod
     def _predict_question_loop(
         tracker: DialogueStateTracker, loop_name: Text
@@ -1130,15 +836,11 @@
             return ACTION_LISTEN_NAME
 
     def _wrap_up_previous_step(
-=======
-    def _run_step(
->>>>>>> 7abac8ac
         self,
         flow: Flow,
         step: FlowStep,
         tracker: DialogueStateTracker,
     ) -> ActionPrediction:
-<<<<<<< HEAD
         """Try to wrap up the previous step.
 
         Args:
@@ -1188,15 +890,6 @@
         doesn't generate an action. The list of events can be empty if the
         step doesn't generate any events.
 
-=======
-        """Run a single step of a flow.
-
-        Returns the predicted action and a list of events that were generated
-        during the step. The predicted action can be `None` if the step
-        doesn't generate an action. The list of events can be empty if the
-        step doesn't generate any events.
-
->>>>>>> 7abac8ac
         Raises a `FlowException` if the step is invalid.
 
         Args:
@@ -1205,7 +898,6 @@
             tracker: The tracker to run the step on.
 
         Returns:
-<<<<<<< HEAD
         A tuple of the predicted action and a list of events.
         """
         if isinstance(step, QuestionFlowStep):
@@ -1218,33 +910,16 @@
 
             question_action = ActionPrediction("question_" + step.question, 1.0)
             if slot_value != initial_value:
-=======
-            A tuple of the predicted action and a list of events."""
-        if isinstance(step, QuestionFlowStep):
-            slot = tracker.slots.get(step.question, None)
-            initial_value = slot.initial_value if slot else None
-            if step.skip_if_filled and slot.value != initial_value:
-                return ActionPrediction(None, 0.0)
-
-            question_action = ActionPrediction("question_" + step.question, 1.0)
-            if slot.value != initial_value:
->>>>>>> 7abac8ac
                 question_action.events = [SlotSet(step.question, initial_value)]
             return question_action
 
         elif isinstance(step, ActionFlowStep):
-<<<<<<< HEAD
             structlogger.debug("flow.step.run.action", step=step, flow=flow)
-=======
->>>>>>> 7abac8ac
             if not step.action:
                 raise FlowException(f"Action not specified for step {step}")
             return ActionPrediction(step.action, 1.0)
         elif isinstance(step, LinkFlowStep):
-<<<<<<< HEAD
             structlogger.debug("flow.step.run.link", step=step, flow=flow)
-=======
->>>>>>> 7abac8ac
             self.flow_stack.push(
                 FlowStackFrame(
                     flow_id=step.link,
@@ -1257,10 +932,7 @@
             else:
                 return ActionPrediction(None, 0.0)
         elif isinstance(step, SetSlotsFlowStep):
-<<<<<<< HEAD
             structlogger.debug("flow.step.run.slot", step=step, flow=flow)
-=======
->>>>>>> 7abac8ac
             return ActionPrediction(
                 None,
                 0.0,
@@ -1271,7 +943,6 @@
         elif isinstance(step, EndFlowStep):
             # this is the end of the flow, so we'll pop it from the stack
             events = self._reset_scoped_slots(flow, tracker)
-<<<<<<< HEAD
             structlogger.debug("flow.step.run.flowend", flow=flow)
             if current_frame := self.flow_stack.pop():
                 previous_flow = self.flow_stack.top_flow(self.all_flows)
@@ -1303,23 +974,6 @@
                         self._correct_flow_position(
                             corrected_slots, previous_flow_step, previous_flow, tracker
                         )
-=======
-            if len(self.flow_stack.frames) >= 2:
-                previous_frame = self.flow_stack.frames[-2]
-                current_frame = self.flow_stack.frames[-1]
-
-                if current_frame.frame_type == StackFrameType.INTERRUPT:
-                    # get stack frame that is below the current one and which will
-                    # be continued now that this one has ended.
-                    previous_flow = self.all_flows.flow_by_id(previous_frame.flow_id)
-                    previous_flow_name = previous_flow.name if previous_flow else None
-                    return ActionPrediction(
-                        ACTION_FLOW_CONTINUE_INERRUPTED_NAME,
-                        1.0,
-                        metadata={"flow_name": previous_flow_name},
-                        events=events,
-                    )
->>>>>>> 7abac8ac
             return ActionPrediction(None, 0.0, events=events)
         else:
             raise FlowException(f"Unknown flow step type {type(step)}")