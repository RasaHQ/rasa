--- conflicted
+++ resolved
@@ -5,12 +5,9 @@
 from collections import defaultdict
 
 import rasa.shared.utils.io
-<<<<<<< HEAD
-=======
 from rasa.nlu.extractors.extractor import EntityTagSpec
 from rasa.nlu.utils import bilou_utils
 from rasa.nlu.utils.bilou_utils import BILOU_PREFIXES
->>>>>>> b8f3c870
 from rasa.shared.core.domain import SubState, State, Domain
 from rasa.shared.nlu.interpreter import NaturalLanguageInterpreter, RegexInterpreter
 from rasa.shared.core.constants import PREVIOUS_ACTION, ACTIVE_LOOP, USER, SLOTS
@@ -25,7 +22,6 @@
     NO_ENTITY_TAG,
     ENTITY_ATTRIBUTE_TYPE,
     ENTITY_TAGS,
-    TOKENS_NAMES,
 )
 from rasa.shared.nlu.training_data.features import Features
 from rasa.shared.nlu.training_data.message import Message
