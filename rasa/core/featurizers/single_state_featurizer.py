--- conflicted
+++ resolved
@@ -43,41 +43,9 @@
         self._default_feature_states[ACTIVE_LOOP] = convert_to_dict(domain.form_names)
         self.e2e_action_texts = domain.e2e_action_texts
 
-<<<<<<< HEAD
-    def _create_features(
-        self, sub_state: SubState, attribute: Text, sparse: bool = False
-    ) -> Optional[Dict[Text, List["Features"]]]:
-=======
-    @staticmethod
-    def _construct_message(
-        sub_state: SubState, state_type: Text
-    ) -> Tuple["Message", Text]:
-        if state_type == USER:
-            if sub_state.get(INTENT):
-                message = Message(data={INTENT: sub_state.get(INTENT)})
-                attribute = INTENT
-            else:
-                message = Message(data={TEXT: sub_state.get(TEXT)})
-                attribute = TEXT
-        elif state_type in {PREVIOUS_ACTION, ACTION}:
-            if sub_state.get(ACTION_NAME):
-                message = Message(data={ACTION_NAME: sub_state.get(ACTION_NAME)})
-                attribute = ACTION_NAME
-            else:
-                message = Message(data={ACTION_TEXT: sub_state.get(ACTION_TEXT)})
-                attribute = ACTION_TEXT
-        else:
-            raise ValueError(
-                f"Given state_type '{state_type}' is not supported. "
-                f"It must be either '{USER}' or '{PREVIOUS_ACTION}'."
-            )
-
-        return message, attribute
-
     def _state_features_for_attribute(
         self, sub_state: SubState, attribute: Text
     ) -> Dict[Text, int]:
->>>>>>> 471e88d9
         if attribute in {INTENT, ACTION_NAME}:
             return {sub_state[attribute]: 1}
         elif attribute == ENTITIES:
@@ -133,22 +101,13 @@
 
         if interpreter is not None:
             parsed_message = interpreter.synchronous_parse_message(message)
-<<<<<<< HEAD
             for attribute in attributes:
-                all_features = (
-                    parsed_message.get_sparse_features(attribute)
-                    + parsed_message.get_dense_features(attribute)
-                    if parsed_message is not None
-                    else ()
-                )
-=======
-            if parsed_message is not None:
-                all_features = parsed_message.get_sparse_features(
-                    attribute
-                ) + parsed_message.get_dense_features(attribute)
-            else:
-                all_features = ()
->>>>>>> 471e88d9
+                if parsed_message is not None:
+                    all_features = parsed_message.get_sparse_features(
+                        attribute
+                    ) + parsed_message.get_dense_features(attribute)
+                else:
+                    all_features = ()
 
                 for features in all_features:
                     if features is not None:
