from pathlib import Path
from collections import defaultdict
from abc import abstractmethod
import jsonpickle
import logging

from tqdm import tqdm
from typing import Tuple, List, Optional, Dict, Text, Union, Any, Iterator
import numpy as np

from rasa.core.featurizers.single_state_featurizer import SingleStateFeaturizer
from rasa.shared.core.domain import State, Domain
from rasa.shared.core.events import Event, ActionExecuted, UserUttered
<<<<<<< HEAD
import rasa.shared.core.trackers
from rasa.shared.core.trackers import DialogueStateTracker

=======
from rasa.shared.core.trackers import (
    DialogueStateTracker,
    is_prev_action_listen_in_state,
)
>>>>>>> 9b7e4ba7
from rasa.shared.nlu.interpreter import NaturalLanguageInterpreter
from rasa.shared.core.constants import (
    USER,
    ACTION_UNLIKELY_INTENT_NAME,
    PREVIOUS_ACTION,
)
from rasa.shared.nlu.constants import TEXT, INTENT, ENTITIES
from rasa.utils.tensorflow.constants import LABEL_PAD_ID
from rasa.shared.exceptions import RasaException
import rasa.shared.utils.io
from rasa.shared.nlu.training_data.features import Features
from rasa.core.exceptions import InvalidTrackerFeaturizerUsageError
from rasa.shared.nlu.constants import ACTION_NAME

FEATURIZER_FILE = "featurizer.json"

logger = logging.getLogger(__name__)


class InvalidStory(RasaException):
    """Exception that can be raised if story cannot be featurized."""

    def __init__(self, message: Text) -> None:
        self.message = message
        super(InvalidStory, self).__init__()

    def __str__(self) -> Text:
        return self.message


class TrackerFeaturizer:
    """Base class for actual tracker featurizers."""

    def __init__(
        self, state_featurizer: Optional[SingleStateFeaturizer] = None
    ) -> None:
        """Initializes the tracker featurizer.

        Args:
            state_featurizer: The state featurizer used to encode tracker states.
        """
        self.state_featurizer = state_featurizer

    @staticmethod
    def _create_states(
        tracker: DialogueStateTracker,
        domain: Domain,
        omit_unset_slots: bool = False,
        ignore_rule_only_turns: bool = False,
        rule_only_data: Optional[Dict[Text, Any]] = None,
    ) -> List[State]:
        """Creates states for the given tracker.

        Args:
            tracker: The tracker to transform to states.
            domain: The domain of the tracker.
            omit_unset_slots: If `True` do not include the initial values of slots.
            ignore_rule_only_turns: If `True` ignore dialogue turns that are present
                only in rules.
            rule_only_data: Slots and loops,
                which only occur in rules but not in stories.

        Returns:
            Trackers as states.
        """
        return tracker.past_states(
            domain,
            omit_unset_slots=omit_unset_slots,
            ignore_rule_only_turns=ignore_rule_only_turns,
            rule_only_data=rule_only_data,
        )

    def _featurize_states(
        self,
        trackers_as_states: List[List[State]],
        interpreter: NaturalLanguageInterpreter,
    ) -> List[List[Dict[Text, List[Features]]]]:
        """Featurizes state histories with `state_featurizer`.

        Args:
            trackers_as_states: Lists of states produced by a `DialogueStateTracker`
                instance.
            interpreter: An interpreter for the `state_featurizer` to use.

        Returns:
            Featurized tracker states.
        """
        return [
            [
                self.state_featurizer.encode_state(state, interpreter)
                for state in tracker_states
            ]
            for tracker_states in trackers_as_states
        ]

    @staticmethod
    def _convert_labels_to_ids(
        trackers_as_actions: List[List[Text]], domain: Domain
    ) -> np.ndarray:
        """Converts actions to label ids for each tracker.

        Args:
            trackers_as_actions: A list of tracker labels.

        Returns:
            Label IDs for each tracker
        """
        # store labels in numpy arrays so that it corresponds to np arrays of input
        # features
        return np.array(
            [
                np.array(
                    [domain.index_for_action(action) for action in tracker_actions]
                )
                for tracker_actions in trackers_as_actions
            ]
        )

    def _create_entity_tags(
        self,
        trackers_as_entities: List[List[Dict[Text, Any]]],
        interpreter: NaturalLanguageInterpreter,
        bilou_tagging: bool = False,
    ) -> List[List[Dict[Text, List[Features]]]]:
        """Featurizes extracted entities with `state_featurizer`.

        Args:
            trackers_as_entities: Extracted entities from trackers.
            interpreter: An interpreter for the `state_featurizer` to use.
            bilou_tagging: When `True` use the BILOU tagging scheme.

        Returns:
            Trackers as entity features.
        """
        return [
            [
                self.state_featurizer.encode_entities(
                    entity_data, interpreter, bilou_tagging
                )
                for entity_data in trackers_entities
            ]
            for trackers_entities in trackers_as_entities
        ]

    @staticmethod
    def _entity_data(event: UserUttered) -> Dict[Text, Any]:
        """Extracts entities from event if not using intents.

        Args:
            event: The event from which to extract entities.

        Returns:
            Event text and entities if no intent is present.
        """
        # train stories support both text and intent,
        # but if intent is present, the text is ignored
        if event.text and not event.intent_name:
            return {TEXT: event.text, ENTITIES: event.entities}

        # input is not textual, so add empty dict
        return {}

    @staticmethod
    def _remove_user_text_if_intent(trackers_as_states: List[List[State]]) -> None:
        """Deletes user text from state dictionaries if intent is present.

        Only featurizing either the intent or user text is currently supported. When
        both are present in a state, the user text is removed so that only the intent
        is featurized.

        `trackers_as_states` is modified in place.

        Args:
            trackers_as_states: States produced by a `DialogueStateTracker` instance.
        """
        for states in trackers_as_states:
            for state in states:
                # remove text features to only use intent
                if state.get(USER, {}).get(INTENT) and state.get(USER, {}).get(TEXT):
                    del state[USER][TEXT]

    def training_states_actions_and_entities(
        self,
        trackers: List[DialogueStateTracker],
        domain: Domain,
        omit_unset_slots: bool = False,
        ignore_action_unlikely_intent: bool = False,
    ) -> Tuple[List[List[State]], List[List[Text]], List[List[Dict[Text, Any]]]]:
        """Transforms trackers to states, actions, and entity data.

        Args:
            trackers: The trackers to transform.
            domain: The domain.
            omit_unset_slots: If `True` do not include the initial values of slots.
            ignore_action_unlikely_intent: Whether to remove `action_unlikely_intent`
                 from training states.

        Returns:
            Trackers as states, actions, and entity data.
        """
        rasa.shared.utils.io.raise_deprecation_warning(
            "'training_states_actions_and_entities' is being deprecated in favor of "
            "'training_states_labels_and_entities'."
        )
        return self.training_states_labels_and_entities(
            trackers,
            domain,
            omit_unset_slots=omit_unset_slots,
            ignore_action_unlikely_intent=ignore_action_unlikely_intent,
        )

    def training_states_and_actions(
        self,
        trackers: List[DialogueStateTracker],
        domain: Domain,
        omit_unset_slots: bool = False,
        ignore_action_unlikely_intent: bool = False,
    ) -> Tuple[List[List[State]], List[List[Text]]]:
        """Transforms trackers to states and actions.

        Args:
            trackers: The trackers to transform.
            domain: The domain.
            omit_unset_slots: If `True` do not include the initial values of slots.
            ignore_action_unlikely_intent: Whether to remove `action_unlikely_intent`
                from training states.

        Returns:
            Trackers as states and actions.
        """
        rasa.shared.utils.io.raise_deprecation_warning(
            "'training_states_and_actions' is being deprecated in favor of "
            "'training_states_and_labels'."
        )

        return self.training_states_and_labels(
            trackers,
            domain,
            omit_unset_slots=omit_unset_slots,
            ignore_action_unlikely_intent=ignore_action_unlikely_intent,
        )

    def training_states_and_labels(
        self,
        trackers: List[DialogueStateTracker],
        domain: Domain,
        omit_unset_slots: bool = False,
        ignore_action_unlikely_intent: bool = False,
    ) -> Tuple[List[List[State]], List[List[Text]]]:
        """Transforms trackers to states and labels.

        Args:
            trackers: The trackers to transform.
            domain: The domain.
            omit_unset_slots: If `True` do not include the initial values of slots.
            ignore_action_unlikely_intent: Whether to remove `action_unlikely_intent`
                from training states.

        Returns:
            Trackers as states and labels.
        """
        (
            trackers_as_states,
            trackers_as_labels,
            _,
        ) = self.training_states_labels_and_entities(
            trackers,
            domain,
            omit_unset_slots=omit_unset_slots,
            ignore_action_unlikely_intent=ignore_action_unlikely_intent,
        )
        return trackers_as_states, trackers_as_labels

    @abstractmethod
    def training_states_labels_and_entities(
        self,
        trackers: List[DialogueStateTracker],
        domain: Domain,
        omit_unset_slots: bool = False,
        ignore_action_unlikely_intent: bool = False,
    ) -> Tuple[List[List[State]], List[List[Text]], List[List[Dict[Text, Any]]]]:
        """Transforms trackers to states, labels, and entity data.

        Args:
            trackers: The trackers to transform.
            domain: The domain.
            omit_unset_slots: If `True` do not include the initial values of slots.
            ignore_action_unlikely_intent: Whether to remove `action_unlikely_intent`
                from training states.

        Returns:
            Trackers as states, labels, and entity data.
        """
        raise NotImplementedError(
            f"`{self.__class__.__name__}` should implement how to "
            f"encode trackers as feature vectors"
        )

    def prepare_for_featurization(
        self,
        domain: Domain,
        interpreter: NaturalLanguageInterpreter,
        bilou_tagging: bool = False,
    ) -> None:
        """Ensures that the featurizer is ready to be called during training.

        State featurizer needs to build its vocabulary from the domain
        for it to be ready to be used during training.

        Args:
            domain: Domain of the assistant.
            interpreter: NLU Interpreter for featurizing states.
            bilou_tagging: Whether to consider bilou tagging.
        """
        if self.state_featurizer is None:
            raise InvalidTrackerFeaturizerUsageError(
                f"Instance variable 'state_featurizer' is not set. "
                f"During initialization set 'state_featurizer' to an instance of "
                f"'{SingleStateFeaturizer.__class__.__name__}' class "
                f"to get numerical features for trackers."
            )
        self.state_featurizer.prepare_for_training(domain, interpreter, bilou_tagging)

    def featurize_trackers(
        self,
        trackers: List[DialogueStateTracker],
        domain: Domain,
        interpreter: NaturalLanguageInterpreter,
        bilou_tagging: bool = False,
        ignore_action_unlikely_intent: bool = False,
    ) -> Tuple[
        List[List[Dict[Text, List[Features]]]],
        np.ndarray,
        List[List[Dict[Text, List[Features]]]],
    ]:
        """Featurizes the training trackers.

        Args:
            trackers: list of training trackers
            domain: the domain
            interpreter: the interpreter
            bilou_tagging: indicates whether BILOU tagging should be used or not
            ignore_action_unlikely_intent: Whether to remove `action_unlikely_intent`
                from training state features.

        Returns:
            - a dictionary of state types (INTENT, TEXT, ACTION_NAME, ACTION_TEXT,
              ENTITIES, SLOTS, ACTIVE_LOOP) to a list of features for all dialogue
              turns in all training trackers
            - the label ids (e.g. action ids) for every dialogue turn in all training
              trackers
            - A dictionary of entity type (ENTITY_TAGS) to a list of features
              containing entity tag ids for text user inputs otherwise empty dict
              for all dialogue turns in all training trackers
        """
        self.prepare_for_featurization(domain, interpreter, bilou_tagging)
        (
            trackers_as_states,
            trackers_as_labels,
            trackers_as_entities,
        ) = self.training_states_labels_and_entities(
            trackers,
            domain,
            ignore_action_unlikely_intent=ignore_action_unlikely_intent,
        )

        tracker_state_features = self._featurize_states(trackers_as_states, interpreter)

        if not tracker_state_features and not trackers_as_labels:
            # If input and output were empty, it means there is
            # no data on which the policy can be trained
            # hence return them as it is. They'll be handled
            # appropriately inside the policy.
            return tracker_state_features, np.ndarray(trackers_as_labels), []

        label_ids = self._convert_labels_to_ids(trackers_as_labels, domain)

        entity_tags = self._create_entity_tags(
            trackers_as_entities, interpreter, bilou_tagging
        )

        return tracker_state_features, label_ids, entity_tags

    def _choose_last_user_input(
        self, trackers_as_states: List[List[State]], use_text_for_last_user_input: bool
    ) -> None:
        for states in trackers_as_states:
            last_state = states[-1]
            # only update the state of the real user utterance
            if not rasa.shared.core.trackers.is_prev_action_listen_in_state(last_state):
                continue

            if use_text_for_last_user_input:
                # remove intent features to only use text
                if last_state.get(USER, {}).get(INTENT):
                    del last_state[USER][INTENT]
                # don't add entities if text is used for featurization
                if last_state.get(USER, {}).get(ENTITIES):
                    del last_state[USER][ENTITIES]
            else:
                # remove text features to only use intent
                if last_state.get(USER, {}).get(TEXT):
                    del last_state[USER][TEXT]

        # make sure that all dialogue steps are either intent or text based
        self._remove_user_text_if_intent(trackers_as_states)

    def prediction_states(
        self,
        trackers: List[DialogueStateTracker],
        domain: Domain,
        use_text_for_last_user_input: bool = False,
        ignore_rule_only_turns: bool = False,
        rule_only_data: Optional[Dict[Text, Any]] = None,
        ignore_action_unlikely_intent: bool = False,
    ) -> List[List[State]]:
        """Transforms trackers to states for prediction.

        Args:
            trackers: The trackers to transform.
            domain: The domain.
            use_text_for_last_user_input: Indicates whether to use text or intent label
                for featurizing last user input.
            ignore_rule_only_turns: If True ignore dialogue turns that are present
                only in rules.
            rule_only_data: Slots and loops,
                which only occur in rules but not in stories.
            ignore_action_unlikely_intent: Whether to remove states containing
                `action_unlikely_intent` from prediction states.

        Returns:
            Trackers as states for prediction.
        """
        raise NotImplementedError(
            "Featurizer must have the capacity to create feature vector"
        )

    def create_state_features(
        self,
        trackers: List[DialogueStateTracker],
        domain: Domain,
        interpreter: NaturalLanguageInterpreter,
        use_text_for_last_user_input: bool = False,
        ignore_rule_only_turns: bool = False,
        rule_only_data: Optional[Dict[Text, Any]] = None,
        ignore_action_unlikely_intent: bool = False,
    ) -> List[List[Dict[Text, List[Features]]]]:
        """Creates state features for prediction.

        Args:
            trackers: A list of state trackers
            domain: The domain
            interpreter: The interpreter
            use_text_for_last_user_input: Indicates whether to use text or intent label
                for featurizing last user input.
            ignore_rule_only_turns: If True ignore dialogue turns that are present
                only in rules.
            rule_only_data: Slots and loops,
                which only occur in rules but not in stories.
            ignore_action_unlikely_intent: Whether to remove any states containing
                `action_unlikely_intent` from state features.

        Returns:
            Dictionaries of state type (INTENT, TEXT, ACTION_NAME, ACTION_TEXT,
            ENTITIES, SLOTS, ACTIVE_LOOP) to a list of features for all dialogue
            turns in all trackers.
        """
        trackers_as_states = self.prediction_states(
            trackers,
            domain,
            use_text_for_last_user_input,
            ignore_rule_only_turns,
            rule_only_data,
            ignore_action_unlikely_intent=ignore_action_unlikely_intent,
        )
        return self._featurize_states(trackers_as_states, interpreter)

    def persist(self, path: Union[Text, Path]) -> None:
        """Persists the tracker featurizer to the given path.

        Args:
            path: The path to persist the tracker featurizer to.
        """
        featurizer_file = Path(path) / FEATURIZER_FILE
        rasa.shared.utils.io.create_directory_for_file(featurizer_file)

        # entity tags are persisted in TED policy, they are not needed for prediction
        if self.state_featurizer is not None:
            self.state_featurizer.entity_tag_specs = None

        # noinspection PyTypeChecker
        rasa.shared.utils.io.write_text_file(
            str(jsonpickle.encode(self)), featurizer_file
        )

    @staticmethod
    def load(path: Text) -> Optional["TrackerFeaturizer"]:
        """Loads the featurizer from file.

        Args:
            path: The path to load the tracker featurizer from.

        Returns:
            The loaded tracker featurizer.
        """
        featurizer_file = Path(path) / FEATURIZER_FILE
        if featurizer_file.is_file():
            return jsonpickle.decode(rasa.shared.utils.io.read_file(featurizer_file))

        logger.error(
            f"Couldn't load featurizer for policy. "
            f"File '{featurizer_file}' doesn't exist."
        )
        return None

    @staticmethod
    def _remove_action_unlikely_intent_from_states(states: List[State]) -> List[State]:
        return [
            state
            for state in states
<<<<<<< HEAD
            if not rasa.shared.core.trackers.is_prev_action_unlikely_intent_in_state(
                state
            )
=======
            if not _is_prev_action_unlikely_intent_in_state(state)
>>>>>>> 9b7e4ba7
        ]

    @staticmethod
    def _remove_action_unlikely_intent_from_events(events: List[Event]) -> List[Event]:
        return [
            event
            for event in events
            if (
                not isinstance(event, ActionExecuted)
                or event.action_name != ACTION_UNLIKELY_INTENT_NAME
            )
        ]


class FullDialogueTrackerFeaturizer(TrackerFeaturizer):
    """Creates full dialogue training data for time distributed architectures.

    Creates training data that uses each time output for prediction.
    """

    def training_states_labels_and_entities(
        self,
        trackers: List[DialogueStateTracker],
        domain: Domain,
        omit_unset_slots: bool = False,
        ignore_action_unlikely_intent: bool = False,
    ) -> Tuple[List[List[State]], List[List[Text]], List[List[Dict[Text, Any]]]]:
        """Transforms trackers to states, action labels, and entity data.

        Args:
            trackers: The trackers to transform.
            domain: The domain.
            omit_unset_slots: If `True` do not include the initial values of slots.
            ignore_action_unlikely_intent: Whether to remove `action_unlikely_intent`
                from training states.

        Returns:
            Trackers as states, action labels, and entity data.
        """
        trackers_as_states = []
        trackers_as_actions = []
        trackers_as_entities = []

        logger.debug(
            "Creating states and action examples from "
            "collected trackers (by {}({}))..."
            "".format(type(self).__name__, type(self.state_featurizer).__name__)
        )
        pbar = tqdm(
            trackers,
            desc="Processed trackers",
            disable=rasa.shared.utils.io.is_logging_disabled(),
        )
        for tracker in pbar:
            states = self._create_states(
                tracker, domain, omit_unset_slots=omit_unset_slots
            )
            events = tracker.applied_events()

            if ignore_action_unlikely_intent:
                states = self._remove_action_unlikely_intent_from_states(states)
                events = self._remove_action_unlikely_intent_from_events(events)

            delete_first_state = False
            actions = []
            entities = []
            entity_data = {}
            for event in events:
                if isinstance(event, UserUttered):
                    entity_data = self._entity_data(event)

                if not isinstance(event, ActionExecuted):
                    continue

                if not event.unpredictable:
                    # only actions which can be
                    # predicted at a stories start
                    actions.append(event.action_name or event.action_text)
                    entities.append(entity_data)
                else:
                    # unpredictable actions can be
                    # only the first in the story
                    if delete_first_state:
                        raise InvalidStory(
                            f"Found two unpredictable actions in one story "
                            f"'{tracker.sender_id}'. Check your story files."
                        )
                    delete_first_state = True

                # reset entity_data for the the next turn
                entity_data = {}

            if delete_first_state:
                states = states[1:]

            trackers_as_states.append(states[:-1])
            trackers_as_actions.append(actions)
            trackers_as_entities.append(entities)

        self._remove_user_text_if_intent(trackers_as_states)

        return trackers_as_states, trackers_as_actions, trackers_as_entities

    def prediction_states(
        self,
        trackers: List[DialogueStateTracker],
        domain: Domain,
        use_text_for_last_user_input: bool = False,
        ignore_rule_only_turns: bool = False,
        rule_only_data: Optional[Dict[Text, Any]] = None,
        ignore_action_unlikely_intent: bool = False,
    ) -> List[List[State]]:
        """Transforms trackers to states for prediction.

        Args:
            trackers: The trackers to transform.
            domain: The domain.
            use_text_for_last_user_input: Indicates whether to use text or intent label
                for featurizing last user input.
            ignore_rule_only_turns: If True ignore dialogue turns that are present
                only in rules.
            rule_only_data: Slots and loops,
                which only occur in rules but not in stories.
            ignore_action_unlikely_intent: Whether to remove any states containing
                `action_unlikely_intent` from prediction states.

        Returns:
            Trackers as states for prediction.
        """
        trackers_as_states = [
            self._create_states(
                tracker,
                domain,
                ignore_rule_only_turns=ignore_rule_only_turns,
                rule_only_data=rule_only_data,
            )
            for tracker in trackers
        ]

        if ignore_action_unlikely_intent:
            trackers_as_states = [
                self._remove_action_unlikely_intent_from_states(states)
                for states in trackers_as_states
            ]

        self._choose_last_user_input(trackers_as_states, use_text_for_last_user_input)

        return trackers_as_states


class MaxHistoryTrackerFeaturizer(TrackerFeaturizer):
    """Truncates the tracker history into `max_history` long sequences.

    Creates training data from trackers where actions are the output prediction
    labels. Tracker state sequences which represent policy input are truncated
    to not excede `max_history` states.
    """

    LABEL_NAME = "action"

    def __init__(
        self,
        state_featurizer: Optional[SingleStateFeaturizer] = None,
        max_history: Optional[int] = None,
        remove_duplicates: bool = True,
    ) -> None:
        """Initializes the tracker featurizer.

        Args:
            state_featurizer: The state featurizer used to encode the states.
            max_history: The maximum length of an extracted state sequence.
            remove_duplicates: Keep only unique training state sequence/label pairs.
        """
        super().__init__(state_featurizer)
        self.max_history = max_history
        self.remove_duplicates = remove_duplicates

    @staticmethod
    def slice_state_history(
        states: List[State], slice_length: Optional[int]
    ) -> List[State]:
        """Slices states from the trackers history.

        Args:
            states: The states
            slice_length: The slice length

        Returns:
            The sliced states.
        """
        if not slice_length:
            return states

        return states[-slice_length:]

    @staticmethod
    def _hash_example(
        tracker: DialogueStateTracker,
        states: List[State],
        labels: Optional[List[Text]] = None,
    ) -> int:
        """Hashes states (and optionally label).

        Produces a hash of the tracker state sequence (and optionally the labels).
        If `labels` is `None`, labels don't get hashed.

        Args:
            tracker: The tracker that produced `states`.
            states: The tracker state sequence to hash.
            labels: Label strings associated with this state sequence.

        Returns:
            The hash of the states and (optionally) the label.
        """
        frozen_states = tuple(
            s if s is None else tracker.freeze_current_state(s) for s in states
        )
        if labels is not None:
            frozen_labels = tuple(labels)
            return hash((frozen_states, frozen_labels))
        else:
            return hash(frozen_states)

    def training_states_labels_and_entities(
        self,
        trackers: List[DialogueStateTracker],
        domain: Domain,
        omit_unset_slots: bool = False,
        ignore_action_unlikely_intent: bool = False,
    ) -> Tuple[List[List[State]], List[List[Text]], List[List[Dict[Text, Any]]]]:
        """Transforms trackers to states, action labels, and entity data.

        Args:
            trackers: The trackers to transform.
            domain: The domain.
            omit_unset_slots: If `True` do not include the initial values of slots.
            ignore_action_unlikely_intent: Whether to remove `action_unlikely_intent`
                from training states.

        Returns:
            Trackers as states, labels, and entity data.
        """
        example_states = []
        example_labels = []
        example_entities = []

        # Store of example hashes for removing duplicate training examples.
        hashed_examples = set()

        logger.debug(
            f"Creating states and {self.LABEL_NAME} label examples from "
            f"collected trackers "
            f"(by {type(self).__name__}({type(self.state_featurizer).__name__}))..."
        )
        pbar = tqdm(
            trackers,
            desc="Processed trackers",
            disable=rasa.shared.utils.io.is_logging_disabled(),
        )
        for tracker in pbar:

            for states, label, entities in self._extract_examples(
                tracker,
                domain,
                omit_unset_slots=omit_unset_slots,
                ignore_action_unlikely_intent=ignore_action_unlikely_intent,
            ):

                if self.remove_duplicates:
                    hashed = self._hash_example(tracker, states, label)
                    if hashed in hashed_examples:
                        continue
                    hashed_examples.add(hashed)

                example_states.append(states)
                example_labels.append(label)
                example_entities.append(entities)

                pbar.set_postfix({f"# {self.LABEL_NAME}": f"{len(example_labels):d}"})

        self._remove_user_text_if_intent(example_states)

        logger.debug(f"Created {len(example_states)} {self.LABEL_NAME} examples.")

        return example_states, example_labels, example_entities

    def _extract_examples(
        self,
        tracker: DialogueStateTracker,
        domain: Domain,
        omit_unset_slots: bool = False,
        ignore_action_unlikely_intent: bool = False,
    ) -> Iterator[Tuple[List[State], List[Text], List[Dict[Text, Any]]]]:
        """Creates an iterator over training examples from a tracker.

        Args:
            trackers: The tracker from which to extract training examples.
            domain: The domain of the training data.
            omit_unset_slots: If `True` do not include the initial values of slots.
            ignore_action_unlikely_intent: Whether to remove `action_unlikely_intent`
                from training states.

        Returns:
            An iterator over example states, labels, and entity data.
        """
        tracker_states = self._create_states(
            tracker, domain, omit_unset_slots=omit_unset_slots
        )
        events = tracker.applied_events()

        if ignore_action_unlikely_intent:
            tracker_states = self._remove_action_unlikely_intent_from_states(
                tracker_states
            )
            events = self._remove_action_unlikely_intent_from_events(events)

        label_index = 0
        entity_data = {}
        for event in events:
            if isinstance(event, UserUttered):
                entity_data = self._entity_data(event)

            elif isinstance(event, ActionExecuted):

                label_index += 1

                # use only actions which can be predicted at a stories start
                if event.unpredictable:
                    continue

                sliced_states = self.slice_state_history(
                    tracker_states[:label_index], self.max_history
                )
                label = [event.action_name or event.action_text]
                entities = [entity_data]

                yield sliced_states, label, entities

                # reset entity_data for the the next turn
                entity_data = {}

    def prediction_states(
        self,
        trackers: List[DialogueStateTracker],
        domain: Domain,
        use_text_for_last_user_input: bool = False,
        ignore_rule_only_turns: bool = False,
        rule_only_data: Optional[Dict[Text, Any]] = None,
        ignore_action_unlikely_intent: bool = False,
    ) -> List[List[State]]:
        """Transforms trackers to states for prediction.

        Args:
            trackers: The trackers to transform.
            domain: The domain.
            use_text_for_last_user_input: Indicates whether to use text or intent label
                for featurizing last user input.
            ignore_rule_only_turns: If True ignore dialogue turns that are present
                only in rules.
            rule_only_data: Slots and loops,
                which only occur in rules but not in stories.
            ignore_action_unlikely_intent: Whether to remove any states containing
                `action_unlikely_intent` from prediction states.

        Returns:
            Trackers as states for prediction.
        """
        trackers_as_states = [
            self._create_states(
                tracker,
                domain,
                ignore_rule_only_turns=ignore_rule_only_turns,
                rule_only_data=rule_only_data,
            )
            for tracker in trackers
        ]

        # Remove `action_unlikely_intent` from `trackers_as_states`.
        # This must be done before state history slicing to ensure the
        # max history of the sliced states matches training time.
        if ignore_action_unlikely_intent:
            trackers_as_states = [
                self._remove_action_unlikely_intent_from_states(states)
                for states in trackers_as_states
            ]

        trackers_as_states = [
            self.slice_state_history(states, self.max_history)
            for states in trackers_as_states
        ]
        self._choose_last_user_input(trackers_as_states, use_text_for_last_user_input)

        return trackers_as_states


class IntentMaxHistoryTrackerFeaturizer(MaxHistoryTrackerFeaturizer):
    """Truncates the tracker history into `max_history` long sequences.

    Creates training data from trackers where intents are the output prediction
    labels. Tracker state sequences which represent policy input are truncated
    to not excede `max_history` states.
    """

    LABEL_NAME = "intent"

    @classmethod
    def _convert_labels_to_ids(
        cls, trackers_as_intents: List[List[Text]], domain: Domain
    ) -> np.ndarray:
        """Converts a list of labels to a matrix of label ids.

        The number of rows is equal to `len(trackers_as_intents)`. The number of
        columns is equal to the maximum number of positive labels that any training
        example is associated with. Rows are padded with `LABEL_PAD_ID` if not all rows
        have the same number of labels.

        Args:
            trackers_as_intents: Positive example label ids
                associated with each training example.
            domain: The domain of the training data.

        Returns:
           A matrix of label ids.
        """
        # store labels in numpy arrays so that it corresponds to np arrays
        # of input features
        label_ids = [
            [domain.intents.index(intent) for intent in tracker_intents]
            for tracker_intents in trackers_as_intents
        ]

        return np.array(cls._pad_label_ids(label_ids))

    @staticmethod
    def _pad_label_ids(label_ids: List[List[int]]) -> List[List[int]]:
        """Pads label ids so that all are of the same length.

        Args:
            label_ids: Label ids of varying lengths

        Returns:
            Label ids padded to be of uniform length.
        """
        # If `label_ids` is an empty list, no padding needs to be added.
        if not label_ids:
            return label_ids

        # Add `LABEL_PAD_ID` padding to labels array so that
        # each example has equal number of labels
        multiple_labels_count = [len(a) for a in label_ids]
        max_labels_count = max(multiple_labels_count)
        num_padding_needed = [max_labels_count - len(a) for a in label_ids]

        padded_label_ids = []
        for ids, num_pads in zip(label_ids, num_padding_needed):
            padded_row = list(ids) + [LABEL_PAD_ID] * num_pads
            padded_label_ids.append(padded_row)
        return padded_label_ids

    def training_states_labels_and_entities(
        self,
        trackers: List[DialogueStateTracker],
        domain: Domain,
        omit_unset_slots: bool = False,
        ignore_action_unlikely_intent: bool = False,
    ) -> Tuple[List[List[State]], List[List[Text]], List[List[Dict[Text, Any]]]]:
        """Transforms trackers to states, intent labels, and entity data.

        Args:
            trackers: The trackers to transform.
            domain: The domain.
            omit_unset_slots: If `True` do not include the initial values of slots.
            ignore_action_unlikely_intent: Whether to remove `action_unlikely_intent`
                from training states.

        Returns:
            Trackers as states, labels, and entity data.
        """
        example_states = []
        example_labels = []
        example_entities = []

        # Store of example hashes for removing duplicate training examples.
        hashed_examples = set()
        # Mapping of example state hash to list of positive labels associated with
        # the state. Note that each individual 'label' instance is a list of ints.
        state_hash_to_label_list_instances: defaultdict[
            int, List[List[int]]
        ] = defaultdict(list)

        logger.debug(
            f"Creating states and {self.LABEL_NAME} label examples from "
            f"collected trackers "
            f"(by {type(self).__name__}({type(self.state_featurizer).__name__}))..."
        )
        pbar = tqdm(
            trackers,
            desc="Processed trackers",
            disable=rasa.shared.utils.io.is_logging_disabled(),
        )
        for tracker in pbar:

            for states, label, entities in self._extract_examples(
                tracker,
                domain,
                omit_unset_slots=omit_unset_slots,
                ignore_action_unlikely_intent=ignore_action_unlikely_intent,
            ):

                if self.remove_duplicates:
                    hashed = self._hash_example(tracker, states, label)
                    if hashed in hashed_examples:
                        continue
                    hashed_examples.add(hashed)

                # Store all positive labels associated with a training state.
                state_hash = self._hash_example(tracker, states)
                state_hash_to_label_list_instances[state_hash].append(label)

                example_states.append(states)
                example_labels.append(label)
                example_entities.append(entities)

                pbar.set_postfix({f"# {self.LABEL_NAME}": f"{len(example_labels):d}"})

        self._remove_user_text_if_intent(example_states)

        # Collect all positive intent labels for a given state hash and add
        # the set back to the singleton labels.
        for positive_label_list in state_hash_to_label_list_instances.values():
            # Get the set of positive labels associated with each state hash.
            positive_label_set = set([labels[0] for labels in positive_label_list])

            for labels in positive_label_list:
                # Extend the singletone `labels` with the `positive_label_set`.
                # Note that we need to filter out the redundant label `labels[0]`
                # from `positive_label_set` so as not to add it twice.
                filtered_label_set = filter(
                    lambda label: label != labels[0], positive_label_set
                )
                labels.extend(filtered_label_set)

        logger.debug(f"Created {len(example_states)} {self.LABEL_NAME} examples.")

        return example_states, example_labels, example_entities

    def _extract_examples(
        self,
        tracker: DialogueStateTracker,
        domain: Domain,
        omit_unset_slots: bool = False,
        ignore_action_unlikely_intent: bool = False,
    ) -> Iterator[Tuple[List[State], List[Text], List[Dict[Text, Any]]]]:
        """Creates an iterator over training examples from a tracker.

        Args:
            trackers: The tracker from which to extract training examples.
            domain: The domain of the training data.
            omit_unset_slots: If `True` do not include the initial values of slots.
            ignore_action_unlikely_intent: Whether to remove `action_unlikely_intent`
                from training states.

        Returns:
            An iterator over example states, labels, and entity data.
        """
        tracker_states = self._create_states(
            tracker, domain, omit_unset_slots=omit_unset_slots
        )
        events = tracker.applied_events()

        if ignore_action_unlikely_intent:
            tracker_states = self._remove_action_unlikely_intent_from_states(
                tracker_states
            )
            events = self._remove_action_unlikely_intent_from_events(events)

        label_index = 0
        for event in events:

            if isinstance(event, ActionExecuted):
                label_index += 1

            elif isinstance(event, UserUttered):

                sliced_states = self.slice_state_history(
                    tracker_states[:label_index], self.max_history
                )
                label = [event.intent_name or event.text]
                entities = [{}]

                yield sliced_states, label, entities

    @staticmethod
    def _cleanup_last_user_state_with_action_listen(
        trackers_as_states: List[List[State]],
    ) -> List[List[State]]:
        """Removes the last tracker state if the previous action is `action_listen`.

        States with the previous action equal to `action_listen` correspond to states
        with a new user intent. This information is what `UnexpecTEDIntentPolicy` is
        trying to predict so it needs to be removed before obtaining a prediction.

        Args:
            trackers_as_states: Trackers converted to states

        Returns:
            Filtered states with last `action_listen` removed.
        """
        for states in trackers_as_states:
            if not states:
                continue
            last_state = states[-1]
            if rasa.shared.core.trackers.is_prev_action_listen_in_state(last_state):
                del states[-1]

        return trackers_as_states

    def prediction_states(
        self,
        trackers: List[DialogueStateTracker],
        domain: Domain,
        use_text_for_last_user_input: bool = False,
        ignore_rule_only_turns: bool = False,
        rule_only_data: Optional[Dict[Text, Any]] = None,
        ignore_action_unlikely_intent: bool = False,
    ) -> List[List[State]]:
        """Transforms trackers to states for prediction.

        Args:
            trackers: The trackers to transform.
            domain: The domain.
            use_text_for_last_user_input: Indicates whether to use text or intent label
                for featurizing last user input.
            ignore_rule_only_turns: If True ignore dialogue turns that are present
                only in rules.
            rule_only_data: Slots and loops,
                which only occur in rules but not in stories.
            ignore_action_unlikely_intent: Whether to remove any states containing
                `action_unlikely_intent` from prediction states.

        Returns:
            Trackers as states for prediction.
        """
        trackers_as_states = [
            self._create_states(
                tracker,
                domain,
                ignore_rule_only_turns=ignore_rule_only_turns,
                rule_only_data=rule_only_data,
            )
            for tracker in trackers
        ]

        # Remove `action_unlikely_intent` from `trackers_as_states`.
        # This must be done before state history slicing to ensure the
        # max history of the sliced states matches training time.
        if ignore_action_unlikely_intent:
            trackers_as_states = [
                self._remove_action_unlikely_intent_from_states(states)
                for states in trackers_as_states
            ]

        self._choose_last_user_input(trackers_as_states, use_text_for_last_user_input)

        # `tracker_as_states` contain a state with intent = last intent
        # and previous action = action_listen. This state needs to be
        # removed as it was not present during training as well because
        # predicting the last intent is what the policies using this
        # featurizer do. This is specifically done before state history
        # is sliced so that the number of past states is same as `max_history`.
        self._cleanup_last_user_state_with_action_listen(trackers_as_states)

        trackers_as_states = [
            self.slice_state_history(states, self.max_history)
            for states in trackers_as_states
        ]

        return trackers_as_states


def _is_prev_action_unlikely_intent_in_state(state: State) -> bool:
    prev_action_name = state.get(PREVIOUS_ACTION, {}).get(ACTION_NAME)
    return prev_action_name == ACTION_UNLIKELY_INTENT_NAME<|MERGE_RESOLUTION|>--- conflicted
+++ resolved
@@ -11,16 +11,8 @@
 from rasa.core.featurizers.single_state_featurizer import SingleStateFeaturizer
 from rasa.shared.core.domain import State, Domain
 from rasa.shared.core.events import Event, ActionExecuted, UserUttered
-<<<<<<< HEAD
 import rasa.shared.core.trackers
 from rasa.shared.core.trackers import DialogueStateTracker
-
-=======
-from rasa.shared.core.trackers import (
-    DialogueStateTracker,
-    is_prev_action_listen_in_state,
-)
->>>>>>> 9b7e4ba7
 from rasa.shared.nlu.interpreter import NaturalLanguageInterpreter
 from rasa.shared.core.constants import (
     USER,
@@ -541,13 +533,7 @@
         return [
             state
             for state in states
-<<<<<<< HEAD
-            if not rasa.shared.core.trackers.is_prev_action_unlikely_intent_in_state(
-                state
-            )
-=======
             if not _is_prev_action_unlikely_intent_in_state(state)
->>>>>>> 9b7e4ba7
         ]
 
     @staticmethod
