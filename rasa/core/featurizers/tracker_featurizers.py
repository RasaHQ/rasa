--- conflicted
+++ resolved
@@ -373,8 +373,6 @@
 
         tracker_state_features = self._featurize_states(trackers_as_states, interpreter)
 
-<<<<<<< HEAD
-=======
         if not tracker_state_features and not trackers_as_labels:
             # If input and output were empty, it means there is
             # no data on which the policy can be trained
@@ -382,7 +380,6 @@
             # appropriately inside the policy.
             return tracker_state_features, np.ndarray(trackers_as_labels), []
 
->>>>>>> 8c3e9490
         label_ids = self._convert_labels_to_ids(trackers_as_labels, domain)
 
         entity_tags = self._create_entity_tags(
