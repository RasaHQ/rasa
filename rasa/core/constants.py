--- conflicted
+++ resolved
@@ -85,16 +85,11 @@
 
 USER = "user"
 PREVIOUS_ACTION = "prev_action"
-<<<<<<< HEAD
-FORM = "form"
+ACTIVE_LOOP = "active_loop"
 SLOTS = "slots"
 ACTION = "action"
-=======
-ACTIVE_LOOP = "active_loop"
-SLOTS = "slots"
 
 NAME = "name"
 VALIDATE = "validate"
 REJECTED = "rejected"
-TRIGGER_MESSAGE = "trigger_message"
->>>>>>> 4bf485e4
+TRIGGER_MESSAGE = "trigger_message"