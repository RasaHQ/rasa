import contextlib
import json
import logging
import os
import pickle
import typing
from typing import Iterator, Optional, Text, Iterable, Union, Dict

import itertools

# noinspection PyPep8Naming
from time import sleep

from rasa.core.actions.action import ACTION_LISTEN_NAME
from rasa.core.brokers.event_channel import EventChannel
from rasa.core.domain import Domain
from rasa.core.trackers import ActionExecuted, DialogueStateTracker, EventVerbosity
from rasa.utils.common import class_from_module_path

if typing.TYPE_CHECKING:
    from sqlalchemy.engine.url import URL
    from sqlalchemy.engine.base import Engine
    from sqlalchemy.orm import Session

logger = logging.getLogger(__name__)


class TrackerStore(object):
    def __init__(
        self, domain: Optional[Domain], event_broker: Optional[EventChannel] = None
    ) -> None:
        self.domain = domain
        self.event_broker = event_broker
        self.max_event_history = None

    @staticmethod
    def find_tracker_store(domain, store=None, event_broker=None):
        if store is None or store.type is None:
            tracker_store = InMemoryTrackerStore(domain, event_broker=event_broker)
        elif store.type == "redis":
            tracker_store = RedisTrackerStore(
                domain=domain, host=store.url, event_broker=event_broker, **store.kwargs
            )
        elif store.type == "mongod":
            tracker_store = MongoTrackerStore(
                domain=domain, host=store.url, event_broker=event_broker, **store.kwargs
            )
        elif store.type.lower() == "sql":
            tracker_store = SQLTrackerStore(
                domain=domain, host=store.url, event_broker=event_broker, **store.kwargs
            )
        else:
            tracker_store = TrackerStore.load_tracker_from_module_string(domain, store)

        logger.debug("Connected to {}.".format(tracker_store.__class__.__name__))
        return tracker_store

    @staticmethod
    def load_tracker_from_module_string(domain, store):
        custom_tracker = None
        try:
            custom_tracker = class_from_module_path(store.type)
        except (AttributeError, ImportError):
            logger.warning(
                "Store type '{}' not found. "
                "Using InMemoryTrackerStore instead".format(store.type)
            )

        if custom_tracker:
            return custom_tracker(domain=domain, url=store.url, **store.kwargs)
        else:
            return InMemoryTrackerStore(domain)

    def get_or_create_tracker(self, sender_id, max_event_history=None):
        tracker = self.retrieve(sender_id)
        self.max_event_history = max_event_history
        if tracker is None:
            tracker = self.create_tracker(sender_id)
        return tracker

    def init_tracker(self, sender_id):
        return DialogueStateTracker(
            sender_id,
            self.domain.slots if self.domain else None,
            max_event_history=self.max_event_history,
        )

    def create_tracker(self, sender_id, append_action_listen=True):
        """Creates a new tracker for the sender_id.

        The tracker is initially listening."""

        tracker = self.init_tracker(sender_id)
        if tracker:
            if append_action_listen:
                tracker.update(ActionExecuted(ACTION_LISTEN_NAME))
            self.save(tracker)
        return tracker

    def save(self, tracker):
        raise NotImplementedError()

    def retrieve(self, sender_id: Text) -> Optional[DialogueStateTracker]:
        raise NotImplementedError()

    def stream_events(self, tracker: DialogueStateTracker) -> None:
        offset = self.number_of_existing_events(tracker.sender_id)
        evts = tracker.events
        for evt in list(itertools.islice(evts, offset, len(evts))):
            body = {"sender_id": tracker.sender_id}
            body.update(evt.as_dict())
            self.event_broker.publish(body)

    def number_of_existing_events(self, sender_id: Text) -> int:
        """Return number of stored events for a given sender id."""
        old_tracker = self.retrieve(sender_id)
        return len(old_tracker.events) if old_tracker else 0

    def keys(self) -> Iterable[Text]:
        raise NotImplementedError()

    @staticmethod
    def serialise_tracker(tracker):
        dialogue = tracker.as_dialogue()
        return pickle.dumps(dialogue)

    def deserialise_tracker(self, sender_id, _json) -> Optional[DialogueStateTracker]:
        dialogue = pickle.loads(_json)
        tracker = self.init_tracker(sender_id)
        if tracker:
            tracker.recreate_from_dialogue(dialogue)
            return tracker
        else:
            return None


class InMemoryTrackerStore(TrackerStore):
    def __init__(
        self, domain: Domain, event_broker: Optional[EventChannel] = None
    ) -> None:
        self.store = {}
        super(InMemoryTrackerStore, self).__init__(domain, event_broker)

    def save(self, tracker: DialogueStateTracker) -> None:
        if self.event_broker:
            self.stream_events(tracker)
        serialised = InMemoryTrackerStore.serialise_tracker(tracker)
        self.store[tracker.sender_id] = serialised

    def retrieve(self, sender_id: Text) -> Optional[DialogueStateTracker]:
        if sender_id in self.store:
            logger.debug("Recreating tracker for id '{}'".format(sender_id))
            return self.deserialise_tracker(sender_id, self.store[sender_id])
        else:
            logger.debug("Creating a new tracker for id '{}'.".format(sender_id))
            return None

    def keys(self) -> Iterable[Text]:
        return self.store.keys()


class RedisTrackerStore(TrackerStore):
    def keys(self) -> Iterable[Text]:
        return self.red.keys()

    def __init__(
        self,
        domain,
        host="localhost",
        port=6379,
        db=0,
        password=None,
        event_broker=None,
        record_exp=None,
    ):

        import redis

        self.red = redis.StrictRedis(host=host, port=port, db=db, password=password)
        self.record_exp = record_exp
        super(RedisTrackerStore, self).__init__(domain, event_broker)

    def save(self, tracker, timeout=None):
        if self.event_broker:
            self.stream_events(tracker)

        if not timeout and self.record_exp:
            timeout = self.record_exp

        serialised_tracker = self.serialise_tracker(tracker)
        self.red.set(tracker.sender_id, serialised_tracker, ex=timeout)

    def retrieve(self, sender_id):
        stored = self.red.get(sender_id)
        if stored is not None:
            return self.deserialise_tracker(sender_id, stored)
        else:
            return None


class MongoTrackerStore(TrackerStore):
    def __init__(
        self,
        domain,
        host="mongodb://localhost:27017",
        db="rasa",
        username=None,
        password=None,
        auth_source="admin",
        collection="conversations",
        event_broker=None,
    ):
        from pymongo.database import Database
        from pymongo import MongoClient

        self.client = MongoClient(
            host,
            username=username,
            password=password,
            authSource=auth_source,
            # delay connect until process forking is done
            connect=False,
        )

        self.db = Database(self.client, db)
        self.collection = collection
        super(MongoTrackerStore, self).__init__(domain, event_broker)

        self._ensure_indices()

    @property
    def conversations(self):
        return self.db[self.collection]

    def _ensure_indices(self):
        self.conversations.create_index("sender_id")

    def save(self, tracker, timeout=None):
        if self.event_broker:
            self.stream_events(tracker)

        state = tracker.current_state(EventVerbosity.ALL)

        self.conversations.update_one(
            {"sender_id": tracker.sender_id}, {"$set": state}, upsert=True
        )

    def retrieve(self, sender_id):
        stored = self.conversations.find_one({"sender_id": sender_id})

        # look for conversations which have used an `int` sender_id in the past
        # and update them.
        if stored is None and sender_id.isdigit():
            from pymongo import ReturnDocument

            stored = self.conversations.find_one_and_update(
                {"sender_id": int(sender_id)},
                {"$set": {"sender_id": str(sender_id)}},
                return_document=ReturnDocument.AFTER,
            )

        if stored is not None:
            if self.domain:
                return DialogueStateTracker.from_dict(
                    sender_id, stored.get("events"), self.domain.slots
                )
            else:
                logger.warning(
                    "Can't recreate tracker from mongo storage "
                    "because no domain is set. Returning `None` "
                    "instead."
                )
                return None
        else:
            return None

    def keys(self) -> Iterable[Text]:
        return [c["sender_id"] for c in self.conversations.find()]


class SQLTrackerStore(TrackerStore):
    """Store which can save and retrieve trackers from an SQL database."""

    from sqlalchemy.ext.declarative import declarative_base

    Base = declarative_base()

    class SQLEvent(Base):
        from sqlalchemy import Column, Integer, String, Float, Text

        __tablename__ = "events"

        id = Column(Integer, primary_key=True)
        sender_id = Column(String(255), nullable=False, index=True)
        type_name = Column(String(255), nullable=False)
        timestamp = Column(Float)
        intent_name = Column(String(255))
        action_name = Column(String(255))
        data = Column(Text)

    def __init__(
        self,
        domain: Optional[Domain] = None,
        dialect: Text = "sqlite",
        host: Optional[Text] = None,
        port: Optional[int] = None,
        db: Text = "rasa.db",
        username: Text = None,
        password: Text = None,
        event_broker: Optional[EventChannel] = None,
        login_db: Optional[Text] = None,
        query: Optional[Dict] = None,
    ) -> None:
        from sqlalchemy.orm import sessionmaker
        from sqlalchemy import create_engine
        import sqlalchemy.exc

        engine_url = self.get_db_url(
            dialect, host, port, db, username, password, login_db, query
        )
        logger.debug(
            "Attempting to connect to database via '{}'.".format(repr(engine_url))
        )

        # Database might take a while to come up
        while True:
            try:
                # pool_size and max_overflow can be set to control the number of
                # connections that are kept in the connection pool. Not available
                # for SQLite, and only  tested for postgresql. See
                # https://docs.sqlalchemy.org/en/13/core/pooling.html#sqlalchemy.pool.QueuePool
                if dialect == "postgresql":
                    self.engine = create_engine(
                        engine_url,
                        pool_size=int(os.environ.get("SQL_POOL_SIZE", "50")),
                        max_overflow=int(os.environ.get("SQL_MAX_OVERFLOW", "100")),
                    )
                else:
                    self.engine = create_engine(engine_url)

                # if `login_db` has been provided, use current channel with
                # that database to create working database `db`
                if login_db:
                    self._create_database_and_update_engine(db, engine_url)

                try:
                    self.Base.metadata.create_all(self.engine)
                except (
                    sqlalchemy.exc.OperationalError,
                    sqlalchemy.exc.ProgrammingError,
                ) as e:
                    # Several Rasa services started in parallel may attempt to
                    # create tables at the same time. That is okay so long as
                    # the first services finishes the table creation.
                    logger.error("Could not create tables: {}".format(e))

                self.sessionmaker = sessionmaker(bind=self.engine)
                break
            except (
                sqlalchemy.exc.OperationalError,
                sqlalchemy.exc.IntegrityError,
            ) as e:

                logger.warning(e)
                sleep(5)

        logger.debug("Connection to SQL database '{}' successful.".format(db))

        super(SQLTrackerStore, self).__init__(domain, event_broker)

    @staticmethod
    def get_db_url(
        dialect: Text = "sqlite",
        host: Optional[Text] = None,
        port: Optional[int] = None,
        db: Text = "rasa.db",
        username: Text = None,
        password: Text = None,
        login_db: Optional[Text] = None,
        query: Optional[Dict] = None,
    ) -> Union[Text, "URL"]:
        """Builds an SQLAlchemy `URL` object representing the parameters needed
        to connect to an SQL database.

        Args:
            dialect: SQL database type.
            host: Database network host.
            port: Database network port.
            db: Database name.
            username: User name to use when connecting to the database.
            password: Password for database user.
            login_db: Alternative database name to which initially connect, and create
                the database specified by `db` (PostgreSQL only).
            query: Dictionary of options to be passed to the dialect and/or the
                DBAPI upon connect.

        Returns:
            URL ready to be used with an SQLAlchemy `Engine` object.

        """
        from urllib.parse import urlsplit
        from sqlalchemy.engine.url import URL

        # Users might specify a url in the host
        parsed = urlsplit(host or "")
        if parsed.scheme:
            return host

        if host:
            # add fake scheme to properly parse components
            parsed = urlsplit("schema://" + host)

            # users might include the port in the url
            port = parsed.port or port
            host = parsed.hostname or host

        return URL(
            dialect,
            username,
            password,
            host,
            port,
            database=login_db if login_db else db,
            query=query,
        )

    def _create_database_and_update_engine(self, db: Text, engine_url: "URL"):
        """Create databse `db` and update engine to reflect the updated
            `engine_url`."""

        from sqlalchemy import create_engine

        self._create_database(self.engine, db)
        engine_url.database = db
        self.engine = create_engine(engine_url)

    @staticmethod
    def _create_database(engine: "Engine", db: Text):
        """Create database `db` on `engine` if it does not exist."""

        import psycopg2

        conn = engine.connect()

        cursor = conn.connection.cursor()
        cursor.execute("COMMIT")
        cursor.execute(
            ("SELECT 1 FROM pg_catalog.pg_database WHERE datname = '{}'".format(db))
        )
        exists = cursor.fetchone()
        if not exists:
            try:
                cursor.execute("CREATE DATABASE {}".format(db))
            except psycopg2.IntegrityError as e:
                logger.error("Could not create database '{}': {}".format(db, e))

        cursor.close()
        conn.close()

    @contextlib.contextmanager
    def session_scope(self):
        """Provide a transactional scope around a series of operations."""
        session = self.sessionmaker()
        try:
            yield session
        finally:
            session.close()

    def keys(self) -> Iterable[Text]:
        with self.session_scope() as session:
            sender_ids = session.query(self.SQLEvent.sender_id).distinct().all()
            return [sender_id for (sender_id,) in sender_ids]

    def retrieve(self, sender_id: Text) -> Optional[DialogueStateTracker]:
        """Create a tracker from all previously stored events."""

<<<<<<< HEAD
        query = self.session.query(self.SQLEvent)
        result = (
            query.filter_by(sender_id=sender_id).order_by(self.SQLEvent.timestamp).all()
        )
        events = [json.loads(event.data) for event in result]
=======
        with self.session_scope() as session:
            query = session.query(self.SQLEvent)
            result = (
                query.filter_by(sender_id=sender_id)
                .order_by(self.SQLEvent.timestamp)
                .all()
            )
>>>>>>> aaf526dc

            events = [json.loads(event.data) for event in result]

            if self.domain and len(events) > 0:
                logger.debug("Recreating tracker from sender id '{}'".format(sender_id))
                return DialogueStateTracker.from_dict(
                    sender_id, events, self.domain.slots
                )
            else:
                logger.debug(
                    "Can't retrieve tracker matching "
                    "sender id '{}' from SQL storage. "
                    "Returning `None` instead.".format(sender_id)
                )
                return None

    def save(self, tracker: DialogueStateTracker) -> None:
        """Update database with events from the current conversation."""

        if self.event_broker:
            self.stream_events(tracker)

        with self.session_scope() as session:
            # only store recent events
            events = self._additional_events(session, tracker)

            for event in events:
                data = event.as_dict()

                intent = data.get("parse_data", {}).get("intent", {}).get("name")
                action = data.get("name")
                timestamp = data.get("timestamp")

                # noinspection PyArgumentList
                session.add(
                    self.SQLEvent(
                        sender_id=tracker.sender_id,
                        type_name=event.type_name,
                        timestamp=timestamp,
                        intent_name=intent,
                        action_name=action,
                        data=json.dumps(data),
                    )
                )
            session.commit()

        logger.debug(
            "Tracker with sender_id '{}' "
            "stored to database".format(tracker.sender_id)
        )

    def _additional_events(
        self, session: "Session", tracker: DialogueStateTracker
    ) -> Iterator:
        """Return events from the tracker which aren't currently stored."""

        n_events = (
            session.query(self.SQLEvent.sender_id)
            .filter_by(sender_id=tracker.sender_id)
            .count()
            or 0
        )

        return itertools.islice(tracker.events, n_events, len(tracker.events))<|MERGE_RESOLUTION|>--- conflicted
+++ resolved
@@ -474,13 +474,6 @@
     def retrieve(self, sender_id: Text) -> Optional[DialogueStateTracker]:
         """Create a tracker from all previously stored events."""
 
-<<<<<<< HEAD
-        query = self.session.query(self.SQLEvent)
-        result = (
-            query.filter_by(sender_id=sender_id).order_by(self.SQLEvent.timestamp).all()
-        )
-        events = [json.loads(event.data) for event in result]
-=======
         with self.session_scope() as session:
             query = session.query(self.SQLEvent)
             result = (
@@ -488,7 +481,6 @@
                 .order_by(self.SQLEvent.timestamp)
                 .all()
             )
->>>>>>> aaf526dc
 
             events = [json.loads(event.data) for event in result]
 
