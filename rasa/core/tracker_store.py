from __future__ import annotations
import contextlib
import itertools
import json
import logging
import os
from inspect import isawaitable, iscoroutinefunction

from time import sleep
from typing import (
    Any,
    Callable,
    Dict,
    Iterable,
    Iterator,
    List,
    Optional,
    Text,
    Union,
    TYPE_CHECKING,
    Generator,
    TypeVar,
    Generic,
)

from boto3.dynamodb.conditions import Key
from pymongo.collection import Collection

import rasa.core.utils as core_utils
import rasa.shared.utils.cli
import rasa.shared.utils.common
import rasa.shared.utils.io
from rasa.shared.core.constants import ACTION_LISTEN_NAME
from rasa.core.brokers.broker import EventBroker
from rasa.core.constants import (
    POSTGRESQL_SCHEMA,
    POSTGRESQL_MAX_OVERFLOW,
    POSTGRESQL_POOL_SIZE,
)
from rasa.shared.core.conversation import Dialogue
from rasa.shared.core.domain import Domain
from rasa.shared.core.events import SessionStarted
from rasa.shared.core.trackers import (
    ActionExecuted,
    DialogueStateTracker,
    EventVerbosity,
)
from rasa.shared.exceptions import ConnectionException, RasaException
from rasa.shared.nlu.constants import INTENT_NAME_KEY
from rasa.utils.endpoints import EndpointConfig
import sqlalchemy as sa
from sqlalchemy.ext.declarative import declarative_base, DeclarativeMeta

if TYPE_CHECKING:
    import boto3.resources.factory.dynamodb.Table
    from sqlalchemy.engine.url import URL
    from sqlalchemy.engine.base import Engine
    from sqlalchemy.orm import Session, Query
    from sqlalchemy import Sequence

logger = logging.getLogger(__name__)

# default values of PostgreSQL pool size and max overflow
POSTGRESQL_DEFAULT_MAX_OVERFLOW = 100
POSTGRESQL_DEFAULT_POOL_SIZE = 50

# default value for key prefix in RedisTrackerStore
DEFAULT_REDIS_TRACKER_STORE_KEY_PREFIX = "tracker:"


def check_if_tracker_store_async(tracker_store: TrackerStore) -> bool:
    """
    Evaluates if a tracker store implementation is async based on async methods in base class
    :param tracker_store: tracker store object we're evaluating
    :return: boolean indicating if the tracker store correctly implemented all async methods
    """
    return all(iscoroutinefunction(getattr(tracker_store, method)) for method in get_async_tracker_store_methods())


def get_async_tracker_store_methods() -> List[str]:
    return [attribute for attribute in dir(TrackerStore) if iscoroutinefunction(getattr(TrackerStore, attribute))]


class TrackerDeserialisationException(RasaException):
    """Raised when an error is encountered while deserialising a tracker."""


SerializationType = TypeVar("SerializationType")


class SerializedTrackerRepresentation(Generic[SerializationType]):
    """Mixin class for specifying different serialization methods per tracker store."""

    @staticmethod
    def serialise_tracker(tracker: DialogueStateTracker) -> SerializationType:
        """Requires implementation to return representation of tracker."""
        raise NotImplementedError()


class SerializedTrackerAsText(SerializedTrackerRepresentation[Text]):
    """Mixin class that returns the serialized tracker as string."""

    @staticmethod
    def serialise_tracker(tracker: DialogueStateTracker) -> Text:
        """Serializes the tracker, returns representation of the tracker."""
        dialogue = tracker.as_dialogue()

        return json.dumps(dialogue.as_dict())


class SerializedTrackerAsDict(SerializedTrackerRepresentation[Dict]):
    """Mixin class that returns the serialized tracker as dictionary."""

    @staticmethod
    def serialise_tracker(tracker: DialogueStateTracker) -> Dict:
        """Serializes the tracker, returns representation of the tracker."""
        d = tracker.as_dialogue().as_dict()
        d.update({"sender_id": tracker.sender_id})
        return d


class TrackerStore:
    """Represents common behavior and interface for all `TrackerStore`s."""

    def __init__(
        self,
        domain: Optional[Domain],
        event_broker: Optional[EventBroker] = None,
        **kwargs: Dict[Text, Any],
    ) -> None:
        """Create a TrackerStore.

        Args:
            domain: The `Domain` to initialize the `DialogueStateTracker`.
            event_broker: An event broker to publish any new events to another
                destination.
            kwargs: Additional kwargs.
        """
        self._domain = domain or Domain.empty()
        self.event_broker = event_broker
        self.max_event_history = None

    @staticmethod
    def create(
        obj: Union["TrackerStore", EndpointConfig, None],
        domain: Optional[Domain] = None,
        event_broker: Optional[EventBroker] = None,
    ) -> "TrackerStore":
        """Factory to create a tracker store."""
        if isinstance(obj, TrackerStore):
            return obj

        from botocore.exceptions import BotoCoreError
        import pymongo.errors
        import sqlalchemy.exc

        try:
            tracker_store = _create_from_endpoint_config(obj, domain, event_broker)
            if not check_if_tracker_store_async(tracker_store):
                rasa.shared.utils.io.raise_deprecation_warning(f"Tracker store implementation "
                                                               f"{tracker_store.__class__.__name__} "
                                                               f"is not asynchronous. Non-asynchronous tracker stores "
                                                               f"are currently deprecated and will be removed in 4.0. "
                                                               f"Please make the following methods async: "
                                                               f"{get_async_tracker_store_methods()}")
                tracker_store = AwaitableTrackerStore(tracker_store)
            return tracker_store
        except (
            BotoCoreError,
            pymongo.errors.ConnectionFailure,
            sqlalchemy.exc.OperationalError,
            ConnectionError,
            pymongo.errors.OperationFailure,
        ) as error:
            raise ConnectionException(
                "Cannot connect to tracker store." + str(error)
            ) from error

    async def get_or_create_tracker(
        self,
        sender_id: Text,
        max_event_history: Optional[int] = None,
        append_action_listen: bool = True,
    ) -> "DialogueStateTracker":
        """Returns tracker or creates one if the retrieval returns None.

        Args:
            sender_id: Conversation ID associated with the requested tracker.
            max_event_history: Value to update the tracker store's max event history to.
            append_action_listen: Whether or not to append an initial `action_listen`.
        """
        self.max_event_history = max_event_history

        tracker = await self.retrieve(sender_id)

        if tracker is None:
            tracker = await self.create_tracker(
                sender_id, append_action_listen=append_action_listen
            )

        return tracker

    def init_tracker(self, sender_id: Text) -> "DialogueStateTracker":
        """Returns a Dialogue State Tracker."""
        return DialogueStateTracker(
            sender_id,
            self.domain.slots,
            max_event_history=self.max_event_history,
        )

    async def create_tracker(
        self, sender_id: Text, append_action_listen: bool = True
    ) -> DialogueStateTracker:
        """Creates a new tracker for `sender_id`.

        The tracker begins with a `SessionStarted` event and is initially listening.

        Args:
            sender_id: Conversation ID associated with the tracker.
            append_action_listen: Whether or not to append an initial `action_listen`.

        Returns:
            The newly created tracker for `sender_id`.
        """
        tracker = self.init_tracker(sender_id)

        if append_action_listen:
            tracker.update(ActionExecuted(ACTION_LISTEN_NAME))

        await self.save(tracker)

        return tracker

    async def save(self, tracker: DialogueStateTracker) -> None:
        """Save method that will be overridden by specific tracker."""
        raise NotImplementedError()

    async def exists(self, conversation_id: Text) -> bool:
        """Checks if tracker exists for the specified ID.

        This method may be overridden by the specific tracker store for
        faster implementations.

        Args:
            conversation_id: Conversation ID to check if the tracker exists.

        Returns:
            `True` if the tracker exists, `False` otherwise.
        """
        return await self.retrieve(conversation_id) is not None

    async def retrieve(self, sender_id: Text) -> Optional[DialogueStateTracker]:
        """Retrieves tracker for the latest conversation session.

        This method will be overridden by the specific tracker store.

        Args:
            sender_id: Conversation ID to fetch the tracker for.

        Returns:
            Tracker containing events from the latest conversation sessions.
        """
        raise NotImplementedError()

    async def retrieve_full_tracker(
        self, conversation_id: Text
    ) -> Optional[DialogueStateTracker]:
        """Retrieve method for fetching all tracker events across conversation sessions
        that may be overridden by specific tracker.

        The default implementation uses `self.retrieve()`.

        Args:
            conversation_id: The conversation ID to retrieve the tracker for.

        Returns:
            The fetch tracker containing all events across session starts.
        """
        return await self.retrieve(conversation_id)

    async def stream_events(self, tracker: DialogueStateTracker) -> None:
        """Streams events to a message broker."""
        if self.event_broker is None:
            return None

        offset = await self.number_of_existing_events(tracker.sender_id)
        events = tracker.events
        for event in list(itertools.islice(events, offset, len(events))):
            body = {"sender_id": tracker.sender_id}
            body.update(event.as_dict())
            self.event_broker.publish(body)

    async def number_of_existing_events(self, sender_id: Text) -> int:
        """Return number of stored events for a given sender id."""
        old_tracker = await self.retrieve(sender_id)

        return len(old_tracker.events) if old_tracker else 0

<<<<<<< HEAD
    async def keys(self) -> Iterable[Text]:
        """Returns the set of values for the tracker store's primary key"""
=======
    def keys(self) -> Iterable[Text]:
        """Returns the set of values for the tracker store's primary key."""
>>>>>>> 291f6c6b
        raise NotImplementedError()

    def deserialise_tracker(
        self, sender_id: Text, serialised_tracker: Union[Text, bytes]
    ) -> Optional[DialogueStateTracker]:
        """Deserializes the tracker and returns it."""
        tracker = self.init_tracker(sender_id)

        try:
            dialogue = Dialogue.from_parameters(json.loads(serialised_tracker))
        except UnicodeDecodeError as e:
            raise TrackerDeserialisationException(
                "Tracker cannot be deserialised. "
                "Trackers must be serialised as json. "
                "Support for deserialising pickled trackers has been removed."
            ) from e

        tracker.recreate_from_dialogue(dialogue)

        return tracker

    @property
    def domain(self) -> Domain:
        """Returns the domain of the tracker store."""
        return self._domain

    @domain.setter
    def domain(self, domain: Optional[Domain]) -> None:
        self._domain = domain or Domain.empty()


class InMemoryTrackerStore(TrackerStore, SerializedTrackerAsText):
    """Stores conversation history in memory."""

    def __init__(
        self,
        domain: Domain,
        event_broker: Optional[EventBroker] = None,
        **kwargs: Dict[Text, Any],
    ) -> None:
        """Initializes the tracker store."""
        self.store: Dict[Text, Text] = {}
        super().__init__(domain, event_broker, **kwargs)

    async def save(self, tracker: DialogueStateTracker) -> None:
        """Updates and saves the current conversation state."""
        await self.stream_events(tracker)
        serialised = InMemoryTrackerStore.serialise_tracker(tracker)
        self.store[tracker.sender_id] = serialised

<<<<<<< HEAD
    async def retrieve(self, sender_id: Text) -> Optional[DialogueStateTracker]:
=======
    def retrieve(self, sender_id: Text) -> Optional[DialogueStateTracker]:
        """Returns tracker matching sender_id."""
>>>>>>> 291f6c6b
        if sender_id in self.store:
            logger.debug(f"Recreating tracker for id '{sender_id}'")
            return self.deserialise_tracker(sender_id, self.store[sender_id])

        logger.debug(f"Could not find tracker for conversation ID '{sender_id}'.")

        return None

<<<<<<< HEAD
    async def keys(self) -> Iterable[Text]:
        """Returns sender_ids of the Tracker Store in memory"""
=======
    def keys(self) -> Iterable[Text]:
        """Returns sender_ids of the Tracker Store in memory."""
>>>>>>> 291f6c6b
        return self.store.keys()


class RedisTrackerStore(TrackerStore, SerializedTrackerAsText):
    """Stores conversation history in Redis."""

    def __init__(
        self,
        domain: Domain,
        host: Text = "localhost",
        port: int = 6379,
        db: int = 0,
        password: Optional[Text] = None,
        event_broker: Optional[EventBroker] = None,
        record_exp: Optional[float] = None,
        key_prefix: Optional[Text] = None,
        use_ssl: bool = False,
        ssl_keyfile: Optional[Text] = None,
        ssl_certfile: Optional[Text] = None,
        ssl_ca_certs: Optional[Text] = None,
        **kwargs: Dict[Text, Any],
    ) -> None:
        """Initializes the tracker store."""
        import redis

        self.red = redis.StrictRedis(
            host=host,
            port=port,
            db=db,
            password=password,
            ssl=use_ssl,
            ssl_keyfile=ssl_keyfile,
            ssl_certfile=ssl_certfile,
            ssl_ca_certs=ssl_ca_certs,
            decode_responses=True,
        )
        self.record_exp = record_exp

        self.key_prefix = DEFAULT_REDIS_TRACKER_STORE_KEY_PREFIX
        if key_prefix:
            logger.debug(f"Setting non-default redis key prefix: '{key_prefix}'.")
            self._set_key_prefix(key_prefix)

        super().__init__(domain, event_broker, **kwargs)

    def _set_key_prefix(self, key_prefix: Text) -> None:
        if isinstance(key_prefix, str) and key_prefix.isalnum():
            self.key_prefix = key_prefix + ":" + DEFAULT_REDIS_TRACKER_STORE_KEY_PREFIX
        else:
            logger.warning(
                f"Omitting provided non-alphanumeric redis key prefix: '{key_prefix}'. "
                f"Using default '{self.key_prefix}' instead."
            )

    def _get_key_prefix(self) -> Text:
        return self.key_prefix

    async def save(
        self, tracker: DialogueStateTracker, timeout: Optional[float] = None
    ) -> None:
        """Saves the current conversation state."""
        await self.stream_events(tracker)

        if not timeout and self.record_exp:
            timeout = self.record_exp

        serialised_tracker = self.serialise_tracker(tracker)
        self.red.set(
            self.key_prefix + tracker.sender_id, serialised_tracker, ex=timeout
        )

    async def retrieve(self, sender_id: Text) -> Optional[DialogueStateTracker]:
        """Retrieves tracker for the latest conversation session.

        The Redis key is formed by appending a prefix to sender_id.

        Args:
            sender_id: Conversation ID to fetch the tracker for.

        Returns:
            Tracker containing events from the latest conversation sessions.
        """
        stored = self.red.get(self.key_prefix + sender_id)
        if stored is not None:
            return self.deserialise_tracker(sender_id, stored)
        else:
            return None

    async def keys(self) -> Iterable[Text]:
        """Returns keys of the Redis Tracker Store."""
        return self.red.keys(self.key_prefix + "*")


class DynamoTrackerStore(TrackerStore, SerializedTrackerAsDict):
    """Stores conversation history in DynamoDB."""

    def __init__(
        self,
        domain: Domain,
        table_name: Text = "states",
        region: Text = "us-east-1",
        event_broker: Optional[EndpointConfig] = None,
        **kwargs: Dict[Text, Any],
    ) -> None:
        """Initialize `DynamoTrackerStore`.

        Args:
            domain: Domain associated with this tracker store.
            table_name: The name of the DynamoDB table, does not need to be present a
                priori.
            region: The name of the region associated with the client.
                A client is associated with a single region.
            event_broker: An event broker used to publish events.
            kwargs: Additional kwargs.
        """
        import boto3

        self.client = boto3.client("dynamodb", region_name=region)
        self.region = region
        self.table_name = table_name
        self.db = self.get_or_create_table(table_name)
        super().__init__(domain, event_broker, **kwargs)

    def get_or_create_table(
        self, table_name: Text
    ) -> "boto3.resources.factory.dynamodb.Table":
        """Returns table or creates one if the table name is not in the table list."""
        import boto3

        dynamo = boto3.resource("dynamodb", region_name=self.region)
        try:
            self.client.describe_table(TableName=table_name)
        except self.client.exceptions.ResourceNotFoundException:
            table = dynamo.create_table(
                TableName=self.table_name,
                KeySchema=[{"AttributeName": "sender_id", "KeyType": "HASH"}],
                AttributeDefinitions=[
                    {"AttributeName": "sender_id", "AttributeType": "S"}
                ],
                ProvisionedThroughput={"ReadCapacityUnits": 5, "WriteCapacityUnits": 5},
            )

            # Wait until the table exists.
            table.meta.client.get_waiter("table_exists").wait(TableName=table_name)
        else:
            table = dynamo.Table(table_name)

        return table

    async def save(self, tracker: DialogueStateTracker) -> None:
        """Saves the current conversation state."""
        await self.stream_events(tracker)
        serialized = self.serialise_tracker(tracker)

        self.db.put_item(Item=serialized)

    @staticmethod
    def serialise_tracker(
        tracker: "DialogueStateTracker",
    ) -> Dict:
        """Serializes the tracker, returns object with decimal types.

        DynamoDB cannot store `float`s, so we'll convert them to `Decimal`s.
        """
        return core_utils.replace_floats_with_decimals(
            SerializedTrackerAsDict.serialise_tracker(tracker)
        )

    async def retrieve(self, sender_id: Text) -> Optional[DialogueStateTracker]:
        """Retrieve dialogues for a sender_id in reverse-chronological order.

        Based on the session_date sort key.
        """
        dialogues = self.db.query(
            KeyConditionExpression=Key("sender_id").eq(sender_id),
            Limit=1,
            ScanIndexForward=False,
        )["Items"]

        if not dialogues:
            return None

        events = dialogues[0].get("events", [])

        # `float`s are stored as `Decimal` objects - we need to convert them back
        events_with_floats = core_utils.replace_decimals_with_floats(events)

        if self.domain is None:
            slots = []
        else:
            slots = self.domain.slots

        return DialogueStateTracker.from_dict(sender_id, events_with_floats, slots)

    async def keys(self) -> Iterable[Text]:
        """Returns sender_ids of the `DynamoTrackerStore`."""
        response = self.db.scan(ProjectionExpression="sender_id")
        sender_ids = [i["sender_id"] for i in response["Items"]]

        while response.get("LastEvaluatedKey"):
            response = self.db.scan(
                ProjectionExpression="sender_id",
                ExclusiveStartKey=response["LastEvaluatedKey"],
            )
            sender_ids.extend([i["sender_id"] for i in response["Items"]])

        return sender_ids


class MongoTrackerStore(TrackerStore, SerializedTrackerAsText):
    """Stores conversation history in Mongo.

    Property methods:
        conversations: returns the current conversation
    """

    def __init__(
        self,
        domain: Domain,
        host: Optional[Text] = "mongodb://localhost:27017",
        db: Optional[Text] = "rasa",
        username: Optional[Text] = None,
        password: Optional[Text] = None,
        auth_source: Optional[Text] = "admin",
        collection: Optional[Text] = "conversations",
        event_broker: Optional[EventBroker] = None,
        **kwargs: Dict[Text, Any],
    ) -> None:
        from pymongo.database import Database
        from pymongo import MongoClient

        self.client = MongoClient(
            host,
            username=username,
            password=password,
            authSource=auth_source,
            # delay connect until process forking is done
            connect=False,
        )

        self.db = Database(self.client, db)
        self.collection = collection
        super().__init__(domain, event_broker, **kwargs)

        self._ensure_indices()

    @property
    def conversations(self) -> Collection:
        """Returns the current conversation."""
        return self.db[self.collection]

    def _ensure_indices(self) -> None:
        """Create an index on the sender_id."""
        self.conversations.create_index("sender_id")

    @staticmethod
    def _current_tracker_state_without_events(tracker: DialogueStateTracker) -> Dict:
        # get current tracker state and remove `events` key from state
        # since events are pushed separately in the `update_one()` operation
        state = tracker.current_state(EventVerbosity.ALL)
        state.pop("events", None)

        return state

    async def save(self, tracker: DialogueStateTracker) -> None:
        """Saves the current conversation state."""
        await self.stream_events(tracker)

        additional_events = self._additional_events(tracker)

        self.conversations.update_one(
            {"sender_id": tracker.sender_id},
            {
                "$set": self._current_tracker_state_without_events(tracker),
                "$push": {
                    "events": {"$each": [e.as_dict() for e in additional_events]}
                },
            },
            upsert=True,
        )

    def _additional_events(self, tracker: DialogueStateTracker) -> Iterator:
        """Return events from the tracker which aren't currently stored.

        Args:
            tracker: Tracker to inspect.

        Returns:
            List of serialised events that aren't currently stored.

        """

        stored = self.conversations.find_one({"sender_id": tracker.sender_id}) or {}
        all_events = self._events_from_serialized_tracker(stored)

        number_events_since_last_session = len(
            self._events_since_last_session_start(all_events)
        )

        return itertools.islice(
            tracker.events, number_events_since_last_session, len(tracker.events)
        )

    @staticmethod
    def _events_from_serialized_tracker(serialised: Dict) -> List[Dict]:
        return serialised.get("events", [])

    @staticmethod
    def _events_since_last_session_start(events: List[Dict]) -> List[Dict]:
        """Retrieve events since and including the latest `SessionStart` event.

        Args:
            events: All events for a conversation ID.

        Returns:
            List of serialised events since and including the latest `SessionStarted`
            event. Returns all events if no such event is found.

        """

        events_after_session_start = []
        for event in reversed(events):
            events_after_session_start.append(event)
            if event["event"] == SessionStarted.type_name:
                break

        return list(reversed(events_after_session_start))

    async def _retrieve(
        self, sender_id: Text, fetch_events_from_all_sessions: bool
    ) -> Optional[List[Dict[Text, Any]]]:
        stored = self.conversations.find_one({"sender_id": sender_id})

        # look for conversations which have used an `int` sender_id in the past
        # and update them.
        if not stored and sender_id.isdigit():
            from pymongo import ReturnDocument

            stored = self.conversations.find_one_and_update(
                {"sender_id": int(sender_id)},
                {"$set": {"sender_id": str(sender_id)}},
                return_document=ReturnDocument.AFTER,
            )

        if not stored:
            return None

        events = self._events_from_serialized_tracker(stored)

        if not fetch_events_from_all_sessions:
            events = self._events_since_last_session_start(events)

        return events

    async def retrieve(self, sender_id: Text) -> Optional[DialogueStateTracker]:
        """Retrieves tracker for the latest conversation session."""
        events = await self._retrieve(sender_id, fetch_events_from_all_sessions=False)

        if not events:
            return None

        return DialogueStateTracker.from_dict(sender_id, events, self.domain.slots)

    async def retrieve_full_tracker(
        self, conversation_id: Text
    ) -> Optional[DialogueStateTracker]:
        """Fetching all tracker events across conversation sessions."""
        events = await self._retrieve(conversation_id, fetch_events_from_all_sessions=True)

        if not events:
            return None

        return DialogueStateTracker.from_dict(
            conversation_id, events, self.domain.slots
        )

    async def keys(self) -> Iterable[Text]:
        """Returns sender_ids of the Mongo Tracker Store."""
        return [c["sender_id"] for c in self.conversations.find()]


def _create_sequence(table_name: Text) -> "Sequence":
    """Creates a sequence object for a specific table name.

    If using Oracle you will need to create a sequence in your database,
    as described here: https://rasa.com/docs/rasa/tracker-stores#sqltrackerstore
    Args:
        table_name: The name of the table, which gets a Sequence assigned

    Returns: A `Sequence` object
    """
    from sqlalchemy.ext.declarative import declarative_base

    sequence_name = f"{table_name}_seq"
    Base = declarative_base()
    return sa.Sequence(sequence_name, metadata=Base.metadata, optional=True)


def is_postgresql_url(url: Union[Text, "URL"]) -> bool:
    """Determine whether `url` configures a PostgreSQL connection.

    Args:
        url: SQL connection URL.

    Returns:
        `True` if `url` is a PostgreSQL connection URL.
    """
    if isinstance(url, str):
        return "postgresql" in url

    return url.drivername == "postgresql"


def create_engine_kwargs(url: Union[Text, "URL"]) -> Dict[Text, Any]:
    """Get `sqlalchemy.create_engine()` kwargs.

    Args:
        url: SQL connection URL.

    Returns:
        kwargs to be passed into `sqlalchemy.create_engine()`.
    """
    if not is_postgresql_url(url):
        return {}

    kwargs = {}

    schema_name = os.environ.get(POSTGRESQL_SCHEMA)

    if schema_name:
        logger.debug(f"Using PostgreSQL schema '{schema_name}'.")
        kwargs["connect_args"] = {"options": f"-csearch_path={schema_name}"}

    # pool_size and max_overflow can be set to control the number of
    # connections that are kept in the connection pool. Not available
    # for SQLite, and only  tested for PostgreSQL. See
    # https://docs.sqlalchemy.org/en/13/core/pooling.html#sqlalchemy.pool.QueuePool
    kwargs["pool_size"] = int(
        os.environ.get(POSTGRESQL_POOL_SIZE, POSTGRESQL_DEFAULT_POOL_SIZE)
    )
    kwargs["max_overflow"] = int(
        os.environ.get(POSTGRESQL_MAX_OVERFLOW, POSTGRESQL_DEFAULT_MAX_OVERFLOW)
    )

    return kwargs


def ensure_schema_exists(session: "Session") -> None:
    """Ensure that the requested PostgreSQL schema exists in the database.

    Args:
        session: Session used to inspect the database.

    Raises:
        `ValueError` if the requested schema does not exist.
    """
    schema_name = os.environ.get(POSTGRESQL_SCHEMA)

    if not schema_name:
        return

    engine = session.get_bind()

    if is_postgresql_url(engine.url):
        query = sa.exists(
            sa.select([(sa.text("schema_name"))])
            .select_from(sa.text("information_schema.schemata"))
            .where(sa.text(f"schema_name = '{schema_name}'"))
        )
        if not session.query(query).scalar():
            raise ValueError(schema_name)


def validate_port(port: Any) -> Optional[int]:
    """Ensure that port can be converted to integer.

    Raises:
        RasaException if port cannot be cast to integer.
    """
    if port is not None and not isinstance(port, int):
        try:
            port = int(port)
        except ValueError as e:
            raise RasaException(f"The port '{port}' cannot be cast to integer.") from e

    return port


class SQLTrackerStore(TrackerStore, SerializedTrackerAsText):
    """Store which can save and retrieve trackers from an SQL database."""

    Base: DeclarativeMeta = declarative_base()

    class SQLEvent(Base):
        """Represents an event in the SQL Tracker Store."""

        __tablename__ = "events"

        # `create_sequence` is needed to create a sequence for databases that
        # don't autoincrement Integer primary keys (e.g. Oracle)
        id = sa.Column(sa.Integer, _create_sequence(__tablename__), primary_key=True)
        sender_id = sa.Column(sa.String(255), nullable=False, index=True)
        type_name = sa.Column(sa.String(255), nullable=False)
        timestamp = sa.Column(sa.Float)
        intent_name = sa.Column(sa.String(255))
        action_name = sa.Column(sa.String(255))
        data = sa.Column(sa.Text)

    def __init__(
        self,
        domain: Optional[Domain] = None,
        dialect: Text = "sqlite",
        host: Optional[Text] = None,
        port: Optional[int] = None,
        db: Text = "rasa.db",
        username: Text = None,
        password: Text = None,
        event_broker: Optional[EventBroker] = None,
        login_db: Optional[Text] = None,
        query: Optional[Dict] = None,
        **kwargs: Dict[Text, Any],
    ) -> None:
        import sqlalchemy.exc

        port = validate_port(port)

        engine_url = self.get_db_url(
            dialect, host, port, db, username, password, login_db, query
        )

        self.engine = sa.create_engine(engine_url, **create_engine_kwargs(engine_url))

        logger.debug(
            f"Attempting to connect to database via '{repr(self.engine.url)}'."
        )

        # Database might take a while to come up
        while True:
            try:
                # if `login_db` has been provided, use current channel with
                # that database to create working database `db`
                if login_db:
                    self._create_database_and_update_engine(db, engine_url)

                try:
                    self.Base.metadata.create_all(self.engine)
                except (
                    sqlalchemy.exc.OperationalError,
                    sqlalchemy.exc.ProgrammingError,
                ) as e:
                    # Several Rasa services started in parallel may attempt to
                    # create tables at the same time. That is okay so long as
                    # the first services finishes the table creation.
                    logger.error(f"Could not create tables: {e}")

                self.sessionmaker = sa.orm.session.sessionmaker(bind=self.engine)
                break
            except (
                sqlalchemy.exc.OperationalError,
                sqlalchemy.exc.IntegrityError,
            ) as error:

                logger.warning(error)
                sleep(5)

        logger.debug(f"Connection to SQL database '{db}' successful.")

        super().__init__(domain, event_broker, **kwargs)

    @staticmethod
    def get_db_url(
        dialect: Text = "sqlite",
        host: Optional[Text] = None,
        port: Optional[int] = None,
        db: Text = "rasa.db",
        username: Text = None,
        password: Text = None,
        login_db: Optional[Text] = None,
        query: Optional[Dict] = None,
    ) -> Union[Text, "URL"]:
        """Build an SQLAlchemy `URL` object representing the parameters needed
        to connect to an SQL database.

        Args:
            dialect: SQL database type.
            host: Database network host.
            port: Database network port.
            db: Database name.
            username: User name to use when connecting to the database.
            password: Password for database user.
            login_db: Alternative database name to which initially connect, and create
                the database specified by `db` (PostgreSQL only).
            query: Dictionary of options to be passed to the dialect and/or the
                DBAPI upon connect.

        Returns:
            URL ready to be used with an SQLAlchemy `Engine` object.
        """
        from urllib import parse

        # Users might specify a url in the host
        if host and "://" in host:
            # assumes this is a complete database host name including
            # e.g. `postgres://...`
            return host
        elif host:
            # add fake scheme to properly parse components
            parsed = parse.urlsplit(f"scheme://{host}")

            # users might include the port in the url
            port = parsed.port or port
            host = parsed.hostname or host

        return sa.engine.url.URL(
            dialect,
            username,
            password,
            host,
            port,
            database=login_db if login_db else db,
            query=query,
        )

    def _create_database_and_update_engine(self, db: Text, engine_url: "URL") -> None:
        """Creates database `db` and updates engine accordingly."""
        from sqlalchemy import create_engine

        if not self.engine.dialect.name == "postgresql":
            rasa.shared.utils.io.raise_warning(
                "The parameter 'login_db' can only be used with a postgres database."
            )
            return

        self._create_database(self.engine, db)
        self.engine.dispose()
        engine_url = sa.engine.url.URL(
            drivername=engine_url.drivername,
            username=engine_url.username,
            password=engine_url.password,
            host=engine_url.host,
            port=engine_url.port,
            database=db,
            query=engine_url.query,
        )
        self.engine = create_engine(engine_url)

    @staticmethod
    def _create_database(engine: "Engine", database_name: Text) -> None:
        """Create database `db` on `engine` if it does not exist."""
        import sqlalchemy.exc

        conn = engine.connect()

        matching_rows = (
            conn.execution_options(isolation_level="AUTOCOMMIT")
            .execute(
                sa.text(
                    "SELECT 1 FROM pg_catalog.pg_database "
                    "WHERE datname = :database_name"
                ),
                database_name=database_name,
            ).rowcount
        )

        if not matching_rows:
            try:
                conn.execute(f"CREATE DATABASE {database_name}")
            except (
                sqlalchemy.exc.ProgrammingError,
                sqlalchemy.exc.IntegrityError,
            ) as e:
                logger.error(f"Could not create database '{database_name}': {e}")

        conn.close()

    @contextlib.contextmanager
    def session_scope(self) -> Generator["Session", None, None]:
        """Provide a transactional scope around a series of operations."""
        session = self.sessionmaker()
        try:
            ensure_schema_exists(session)
            yield session
        except ValueError as e:
            rasa.shared.utils.cli.print_error_and_exit(
                f"Requested PostgreSQL schema '{e}' was not found in the database. To "
                f"continue, please create the schema by running 'CREATE DATABASE {e};' "
                f"or unset the '{POSTGRESQL_SCHEMA}' environment variable in order to "
                f"use the default schema. Exiting application."
            )
        finally:
            session.close()

    async def keys(self) -> Iterable[Text]:
        """Returns sender_ids of the SQLTrackerStore."""
        with self.session_scope() as session:
            sender_ids = session.query(self.SQLEvent.sender_id).distinct().all()
            return [sender_id for (sender_id,) in sender_ids]

    async def retrieve(self, sender_id: Text) -> Optional[DialogueStateTracker]:
        """Retrieves tracker for the latest conversation session."""
        return await self._retrieve(sender_id, fetch_events_from_all_sessions=False)

    async def retrieve_full_tracker(
        self, conversation_id: Text
    ) -> Optional[DialogueStateTracker]:
        """Fetching all tracker events across conversation sessions."""
        return await self._retrieve(conversation_id, fetch_events_from_all_sessions=True)

    async def _retrieve(
            self, sender_id: Text, fetch_events_from_all_sessions: bool
    ) -> Optional[DialogueStateTracker]:
        with self.session_scope() as session:

            serialised_events = self._event_query(
                session,
                sender_id,
                fetch_events_from_all_sessions=fetch_events_from_all_sessions,
            ).all()

            events = [json.loads(event.data) for event in serialised_events]

            if self.domain and len(events) > 0:
                logger.debug(f"Recreating tracker from sender id '{sender_id}'")
                return DialogueStateTracker.from_dict(
                    sender_id, events, self.domain.slots
                )
            else:
                logger.debug(
                    f"Can't retrieve tracker matching "
                    f"sender id '{sender_id}' from SQL storage. "
                    f"Returning `None` instead."
                )
                return None

    def _event_query(
        self, session: "Session", sender_id: Text, fetch_events_from_all_sessions: bool
    ) -> "Query":
        """Provide the query to retrieve the conversation events for a specific sender.

        Args:
            session: Current database session.
            sender_id: Sender id whose conversation events should be retrieved.
            fetch_events_from_all_sessions: Whether to fetch events from all
                conversation sessions. If `False`, only fetch events from the
                latest conversation session.

        Returns:
            Query to get the conversation events.
        """
        # Subquery to find the timestamp of the latest `SessionStarted` event
        session_start_sub_query = (
            session.query(sa.func.max(self.SQLEvent.timestamp).label("session_start")).filter(
                self.SQLEvent.sender_id == sender_id,
                self.SQLEvent.type_name == SessionStarted.type_name,
            ).subquery()
        )

        event_query = session.query(self.SQLEvent).filter(
            self.SQLEvent.sender_id == sender_id
        )
        if not fetch_events_from_all_sessions:
            event_query = event_query.filter(
                # Find events after the latest `SessionStarted` event or return all
                # events
                sa.or_(
                    self.SQLEvent.timestamp >= session_start_sub_query.c.session_start,
                    session_start_sub_query.c.session_start.is_(None),
                )
            )

        return event_query.order_by(self.SQLEvent.timestamp)

    async def save(self, tracker: DialogueStateTracker) -> None:
        """Update database with events from the current conversation."""
        await self.stream_events(tracker)

        with self.session_scope() as session:
            # only store recent events
            events = self._additional_events(session, tracker)

            for event in events:
                data = event.as_dict()
                intent = (
                    data.get("parse_data", {}).get("intent", {}).get(INTENT_NAME_KEY)
                )
                action = data.get("name")
                timestamp = data.get("timestamp")

                # noinspection PyArgumentList
                session.add(
                    self.SQLEvent(
                        sender_id=tracker.sender_id,
                        type_name=event.type_name,
                        timestamp=timestamp,
                        intent_name=intent,
                        action_name=action,
                        data=json.dumps(data),
                    )
                )
            session.commit()

        logger.debug(f"Tracker with sender_id '{tracker.sender_id}' stored to database")

    def _additional_events(
        self, session: "Session", tracker: DialogueStateTracker
    ) -> Iterator:
        """Return events from the tracker which aren't currently stored."""
        number_of_events_since_last_session = self._event_query(
            session, tracker.sender_id, fetch_events_from_all_sessions=False
        ).count()

        return itertools.islice(
            tracker.events, number_of_events_since_last_session, len(tracker.events)
        )


class FailSafeTrackerStore(TrackerStore):
    """Tracker store wrapper.

    Allows a fallback to a different tracker store in case of errors.
    """

    def __init__(
        self,
        tracker_store: TrackerStore,
        on_tracker_store_error: Optional[Callable[[Exception], None]] = None,
        fallback_tracker_store: Optional[TrackerStore] = None,
    ) -> None:
        """Create a `FailSafeTrackerStore`.

        Args:
            tracker_store: Primary tracker store.
            on_tracker_store_error: Callback which is called when there is an error
                in the primary tracker store.
        """

        self._fallback_tracker_store: Optional[TrackerStore] = fallback_tracker_store
        self._tracker_store = tracker_store
        self._on_tracker_store_error = on_tracker_store_error

        super().__init__(tracker_store.domain, tracker_store.event_broker)

    @property
    def domain(self) -> Domain:
        """Returns the domain of the primary tracker store."""
        return self._tracker_store.domain

    @domain.setter
    def domain(self, domain: Optional[Domain]) -> None:
        self._tracker_store.domain = domain

        if self._fallback_tracker_store:
            self._fallback_tracker_store.domain = domain

    @property
    def fallback_tracker_store(self) -> TrackerStore:
        if not self._fallback_tracker_store:
            self._fallback_tracker_store = InMemoryTrackerStore(
                self._tracker_store.domain, self._tracker_store.event_broker
            )

        return self._fallback_tracker_store

    def on_tracker_store_error(self, error: Exception) -> None:
        if self._on_tracker_store_error:
            self._on_tracker_store_error(error)
        else:
            logger.error(
                f"Error happened when trying to save conversation tracker to "
                f"'{self._tracker_store.__class__.__name__}'. Falling back to use "
                f"the '{InMemoryTrackerStore.__name__}'. Please "
                f"investigate the following error: {error}."
            )

    async def retrieve(self, sender_id: Text) -> Optional[DialogueStateTracker]:
        try:
            return await self._tracker_store.retrieve(sender_id)
        except Exception as e:
            self.on_tracker_store_error(e)
            return None

    async def keys(self) -> Iterable[Text]:
        try:
            return await self._tracker_store.keys()
        except Exception as e:
            self.on_tracker_store_error(e)
            return []

    async def save(self, tracker: DialogueStateTracker) -> None:
        try:
            await self._tracker_store.save(tracker)
        except Exception as e:
            self.on_tracker_store_error(e)
            await self.fallback_tracker_store.save(tracker)


def _create_from_endpoint_config(
    endpoint_config: Optional[EndpointConfig] = None,
    domain: Optional[Domain] = None,
    event_broker: Optional[EventBroker] = None,
) -> "TrackerStore":
    """Given an endpoint configuration, create a proper tracker store object."""

    domain = domain or Domain.empty()

    if endpoint_config is None or endpoint_config.type is None:
        # default tracker store if no type is set
        tracker_store = InMemoryTrackerStore(domain, event_broker)
    elif endpoint_config.type.lower() == "redis":
        tracker_store = RedisTrackerStore(
            domain=domain,
            host=endpoint_config.url,
            event_broker=event_broker,
            **endpoint_config.kwargs,
        )
    elif endpoint_config.type.lower() == "mongod":
        tracker_store = MongoTrackerStore(
            domain=domain,
            host=endpoint_config.url,
            event_broker=event_broker,
            **endpoint_config.kwargs,
        )
    elif endpoint_config.type.lower() == "sql":
        tracker_store = SQLTrackerStore(
            domain=domain,
            host=endpoint_config.url,
            event_broker=event_broker,
            **endpoint_config.kwargs,
        )
    elif endpoint_config.type.lower() == "dynamo":
        tracker_store = DynamoTrackerStore(
            domain=domain, event_broker=event_broker, **endpoint_config.kwargs
        )
    else:
        tracker_store = _load_from_module_name_in_endpoint_config(
            domain, endpoint_config, event_broker
        )

    logger.debug(f"Connected to {tracker_store.__class__.__name__}.")

    return tracker_store


def _load_from_module_name_in_endpoint_config(
    domain: Domain, store: EndpointConfig, event_broker: Optional[EventBroker] = None
) -> "TrackerStore":
    """Initializes a custom tracker.

    Defaults to the InMemoryTrackerStore if the module path can not be found.

    Args:
        domain: defines the universe in which the assistant operates
        store: the specific tracker store
        event_broker: an event broker to publish events

    Returns:
        a tracker store from a specified type in a stores endpoint configuration
    """

    try:
        tracker_store_class = rasa.shared.utils.common.class_from_module_path(
            store.type
        )

        return tracker_store_class(
            host=store.url, domain=domain, event_broker=event_broker, **store.kwargs
        )
    except (AttributeError, ImportError):
        rasa.shared.utils.io.raise_warning(
            f"Tracker store with type '{store.type}' not found. "
            f"Using `InMemoryTrackerStore` instead."
        )
        return InMemoryTrackerStore(domain)


class AwaitableTrackerStore(TrackerStore):
    """Wraps a tracker store so it can be implemented with async overrides."""

    def __init__(
            self,
            tracker_store: TrackerStore,
    ) -> None:
        """Create a `AwaitableTrackerStore`.
        Args:
            tracker_store: the wrapped tracker store.
        """

        self._tracker_store = tracker_store

        super().__init__(tracker_store.domain, tracker_store.event_broker)

    @property
    def domain(self) -> Optional[Domain]:
        return self._tracker_store.domain

    @domain.setter
    def domain(self, domain: Optional[Domain]) -> None:
        self._tracker_store.domain = domain

    @staticmethod
    def create(obj: Union[TrackerStore, EndpointConfig, None],
               domain: Optional[Domain] = None,
               event_broker: Optional[EventBroker] = None, ) -> Optional[TrackerStore]:
        if isinstance(obj, TrackerStore):
            return AwaitableTrackerStore(obj)
        else:
            raise ValueError(f"{type(obj).__name__} supplied but expected object of type {TrackerStore.__name__}.")

    async def retrieve(self, sender_id: Text) -> Optional[DialogueStateTracker]:
        result = self._tracker_store.retrieve(sender_id)
        return await result if isawaitable(result) else result

    async def keys(self) -> Iterable[Text]:
        result = self._tracker_store.keys()
        return await result if isawaitable(result) else result

    async def save(self, tracker: DialogueStateTracker) -> None:
        result = self._tracker_store.save(tracker)
        return await result if isawaitable(result) else result

    async def retrieve_full_tracker(
        self, conversation_id: Text
    ) -> Optional[DialogueStateTracker]:
        result = self._tracker_store.retrieve_full_tracker(conversation_id)
        return await result if isawaitable(result) else result<|MERGE_RESOLUTION|>--- conflicted
+++ resolved
@@ -296,13 +296,8 @@
 
         return len(old_tracker.events) if old_tracker else 0
 
-<<<<<<< HEAD
     async def keys(self) -> Iterable[Text]:
         """Returns the set of values for the tracker store's primary key"""
-=======
-    def keys(self) -> Iterable[Text]:
-        """Returns the set of values for the tracker store's primary key."""
->>>>>>> 291f6c6b
         raise NotImplementedError()
 
     def deserialise_tracker(
@@ -353,12 +348,7 @@
         serialised = InMemoryTrackerStore.serialise_tracker(tracker)
         self.store[tracker.sender_id] = serialised
 
-<<<<<<< HEAD
     async def retrieve(self, sender_id: Text) -> Optional[DialogueStateTracker]:
-=======
-    def retrieve(self, sender_id: Text) -> Optional[DialogueStateTracker]:
-        """Returns tracker matching sender_id."""
->>>>>>> 291f6c6b
         if sender_id in self.store:
             logger.debug(f"Recreating tracker for id '{sender_id}'")
             return self.deserialise_tracker(sender_id, self.store[sender_id])
@@ -367,13 +357,8 @@
 
         return None
 
-<<<<<<< HEAD
     async def keys(self) -> Iterable[Text]:
         """Returns sender_ids of the Tracker Store in memory"""
-=======
-    def keys(self) -> Iterable[Text]:
-        """Returns sender_ids of the Tracker Store in memory."""
->>>>>>> 291f6c6b
         return self.store.keys()
 
 
