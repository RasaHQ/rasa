from sanic import Blueprint, response
from sanic.request import Request
from sanic.response import HTTPResponse
from twilio.twiml.voice_response import VoiceResponse, Gather
from typing import Text, Callable, Awaitable, List, Any, Dict, Optional

import rasa.utils.io
import rasa.shared.utils.io
from rasa.shared.core.events import BotUttered
from rasa.shared.exceptions import InvalidConfigException
from rasa.core.channels.channel import (
    InputChannel,
    CollectingOutputChannel,
    UserMessage,
)


class TwilioVoiceInput(InputChannel):
    """Input channel for Twilio Voice."""

    SUPPORTED_VOICES = [
        "man",
        "woman",
        "alice",
        "Polly.Mads",
        "Polly.Naja",
        "Polly.Lotte",
        "Polly.Reuben",
        "Polly.Nicole",
        "Polly.Russell",
        "Polly.Amy",
        "Polly.Brian",
        "Polly.Emma",
        "Polly.Amy-Neural",
        "Polly.Emma-Neural",
        "Polly.Brian-Neural",
        "Polly.Raveena",
        "Polly.Ivy",
        "Polly.Joanna",
        "Polly.Joey",
        "Polly.Justin",
        "Polly.Kendra",
        "Polly.Kimberly",
        "Polly.Matthew",
        "Polly.Salli",
        "Polly.Ivy-Neural",
        "Polly.Joanna-Neural",
        "Polly.Kendra-Neural",
        "Polly.Kimberly-Neural",
        "Polly.Sally-Neural",
        "Polly.Joey-Neural",
        "Polly.Justin-Neural",
        "Polly.Matthew-Neural",
        "Polly.Geraint",
        "Polly.Celine",
        "Polly.Mathieu",
        "Polly.Chantal",
        "Polly.Hans",
        "Polly.Marlene",
        "Polly.Vicki",
        "Polly.Dora",
        "Polly.Karl",
        "Polly.Carla",
        "Polly.Giorgio",
        "Polly.Mizuki",
        "Polly.Takumi",
        "Polly.Liv",
        "Polly.Jacek",
        "Polly.Jan",
        "Polly.Ewa",
        "Polly.Maja",
        "Polly.Ricardo",
        "Polly.Vitoria",
        "Polly.Camila-Neural",
        "Polly.Cristiano",
        "Polly.Ines",
        "Polly.Carmen",
        "Polly.Maxim",
        "Polly.Tatyana",
        "Polly.Conchita",
        "Polly.Enrique",
        "Polly.Miguel",
        "Polly.Penelope",
        "Polly.Lupe-Neural",
        "Polly.Astrid",
        "Polly.Filiz",
        "Polly.Gwyneth",
        "Polly.Aditi",
    ]

    SUPPORTED_SPEECH_MODELS = ["default", "numbers_and_commands", "phone_call"]

    @classmethod
    def name(cls) -> Text:
        """Name of channel."""
        return "twilio_voice"

    @classmethod
    def from_credentials(cls, credentials: Optional[Dict[Text, Any]]) -> InputChannel:
        """Load custom configurations."""
        credentials = credentials or {}

        return cls(
            credentials.get("initial_prompt", "hello"),
            credentials.get(
                "reprompt_fallback_phrase",
                "I'm sorry I didn't get that could you rephrase.",
            ),
            credentials.get("assistant_voice", "woman"),
            credentials.get("speech_timeout", "5"),
            credentials.get("speech_model", "default"),
            credentials.get("enhanced", "false"),
        )

    def __init__(
        self,
        initial_prompt: Optional[Text],
        reprompt_fallback_phrase: Optional[Text],
        assistant_voice: Optional[Text],
        speech_timeout: Optional[Text],
        speech_model: Optional[Text],
        enhanced: Optional[Text],
    ) -> None:
        """Creates a connection to Twilio voice.

        Args:
            initial_prompt: text to use to prompt a conversation when call is answered.
            reprompt_fallback_phrase: phrase to use if no user response.
            assistant_voice: name of the assistant voice to use.
            speech_timeout: how long to pause when user finished speaking.
            speech_model: type of transcription model to use from Twilio.
            enhanced: toggle to use Twilio's premium speech transcription model.
        """
        self.initial_prompt = initial_prompt
        self.reprompt_fallback_phrase = reprompt_fallback_phrase
        self.assistant_voice = assistant_voice
        self.speech_timeout = speech_timeout
        self.speech_model = speech_model
        self.enhanced = enhanced

        self._validate_configuration()

    def _validate_configuration(self) -> None:
        """Checks that the user configurations are valid."""
        if self.assistant_voice not in self.SUPPORTED_VOICES:
            self._raise_invalid_voice_exception()

        try:
            int(self.speech_timeout)
        except ValueError:
            if self.speech_timeout.lower() != "auto":
                self._raise_invalid_speech_timeout_exception()

        if self.speech_model not in self.SUPPORTED_SPEECH_MODELS:
            self._raise_invalid_speech_model_exception()

        if self.enhanced.lower() not in ["true", "false"]:
            self._raise_invalid_enhanced_option_exception()

        if (self.enhanced.lower() == "true") and (
            self.speech_model.lower() != "phone_call"
        ):
            self._raise_invalid_enhanced_speech_model_exception()

        if (self.speech_model.lower() != "numbers_and_commands") and (
            self.speech_timeout.lower() == "auto"
        ):
            self._raise_invalid_speech_model_timeout_exception()

    def _raise_invalid_speech_model_timeout_exception(self) -> None:
        """Raises an error if incompatible speech_timeout and speech_model used."""
        raise InvalidConfigException(
            "If speech_timeout is 'auto' the speech_model must be "
            "'numbers_and_commands'. Please update your speech_model "
            "to be 'numbers_and_commands' if you would like to continue "
            "using the 'auto' speech_model."
        )

    def _raise_invalid_enhanced_option_exception(self) -> None:
        """Raises an error if an invalid value is passed to the enhanced parameter."""
        raise InvalidConfigException(
            f"The value {self.enhanced} is invalid for the enhanced parameter. "
            f"You must provide either `true` or `false` for this value."
        )

    def _raise_invalid_speech_model_exception(self) -> None:
        """Raises an error if an invalid speech_model is provided."""
        raise InvalidConfigException(
            f"The value {self.speech_model} for speech_model is invalid. "
            f"You must choose one of 'default', 'numbers_and_commands', "
            f"or 'phone_call'. Refer to the documentation for details "
            f"about the selections."
        )

    def _raise_invalid_speech_timeout_exception(self) -> None:
        """Raises an error if an invalid speech_timeout is provided."""
        raise InvalidConfigException(
            f"The vale {self.speech_timeout} is an invalid value for speech_timeout. "
            f"Only integers and 'auto' are valid entries."
        )

    def _raise_invalid_voice_exception(self) -> None:
        """Raises an error if an invalid voice is provided."""
        raise InvalidConfigException(
            f"The value {self.assistant_voice} is an invalid for assistant_voice. "
            f"Please refer to the documentation for a list of valid voices "
            f"you can use for your voice assistant."
        )

    def _raise_invalid_enhanced_speech_model_exception(self) -> None:
        """Raises error if enhanced is used with an incompatible speech_model."""
        raise InvalidConfigException(
            f"If you set enhanced to 'true' then speech_model must be 'phone_call'. "
            f"Current speech_model is: {self.speech_model}."
        )

    def blueprint(
        self, on_new_message: Callable[[UserMessage], Awaitable[None]]
    ) -> Blueprint:
        """Defines endpoints for Twilio voice channel."""
        twilio_voice_webhook = Blueprint("Twilio_voice_webhook", __name__)

        @twilio_voice_webhook.route("/", methods=["GET"])
        async def health(request: Request) -> HTTPResponse:
            return response.json({"status": "ok"})

        @twilio_voice_webhook.route("/webhook", methods=["POST"])
        async def receive(request: Request) -> HTTPResponse:
            sender_id = request.form.get("From")
            text = request.form.get("SpeechResult")
            input_channel = self.name()
            call_status = request.form.get("CallStatus")

            collector = TwilioVoiceCollectingOutputChannel()

            # Provide an initial greeting to answer the user's call.
            if (text is None) and (call_status == "ringing"):
                text = self.initial_prompt

            # determine the response.
            if text is not None:
                await on_new_message(
                    UserMessage(text, collector, sender_id, input_channel=input_channel)
                )

                twilio_response = self._build_twilio_voice_response(collector.messages)
            # If the user doesn't respond resend the last message.
            else:
                # Get last user utterance from tracker.
<<<<<<< HEAD
                tracker = await request.app.agent.tracker_store.retrieve(sender_id)
=======
                tracker = request.app.ctx.agent.tracker_store.retrieve(sender_id)
>>>>>>> 4f982f1e
                last_response = None
                if tracker:
                    last_response = next(
                        (
                            e
                            for e in reversed(tracker.events)
                            if isinstance(e, BotUttered)
                        ),
                        None,
                    )

                # If no previous utterance found use the reprompt_fallback phrase.
                if last_response is None:
                    last_response = self.reprompt_fallback_phrase
                else:
                    last_response = last_response.text

                twilio_response = self._build_twilio_voice_response(
                    [{"text": last_response}]
                )
            return response.text(str(twilio_response), content_type="text/xml")

        return twilio_voice_webhook

    def _build_twilio_voice_response(
        self, messages: List[Dict[Text, Any]]
    ) -> VoiceResponse:
        """Builds the Twilio Voice Response object."""
        voice_response = VoiceResponse()
        gather = Gather(
            input="speech",
            action=f"/webhooks/{self.name()}/webhook",
            actionOnEmptyResult=True,
            speechTimeout=self.speech_timeout,
            speechModel=self.speech_model,
            enhanced=self.enhanced,
        )

        # Add pauses between messages.
        # Add a listener to the last message to listen for user response.
        for i, message in enumerate(messages):
            msg_text = message["text"]
            if i + 1 == len(messages):
                gather.say(msg_text, voice=self.assistant_voice)
                voice_response.append(gather)
            else:
                voice_response.say(msg_text, voice=self.assistant_voice)
                voice_response.pause(length=1)

        return voice_response


class TwilioVoiceCollectingOutputChannel(CollectingOutputChannel):
    """Output channel that collects send messages in a list.

    (doesn't send them anywhere, just collects them).
    """

    @classmethod
    def name(cls) -> Text:
        """Name of the output channel."""
        return "twilio_voice"

    @staticmethod
    def _emoji_warning(text: Text) -> None:
        """Raises a warning if text contains an emoji."""
        emoji_regex = rasa.utils.io.get_emoji_regex()
        if emoji_regex.findall(text):
            rasa.shared.utils.io.raise_warning(
                "Text contains an emoji in a voice response. "
                "Review responses to provide a voice-friendly alternative."
            )

    async def send_text_message(
        self, recipient_id: Text, text: Text, **kwargs: Any
    ) -> None:
        """Sends the text message after removing emojis."""
        self._emoji_warning(text)
        for message_part in text.strip().split("\n\n"):
            await self._persist_message(self._message(recipient_id, text=message_part))

    async def send_text_with_buttons(
        self,
        recipient_id: Text,
        text: Text,
        buttons: List[Dict[Text, Any]],
        **kwargs: Any,
    ) -> None:
        """Convert buttons into a voice representation."""
        self._emoji_warning(text)
        await self._persist_message(self._message(recipient_id, text=text))

        for b in buttons:
            self._emoji_warning(b["title"])
            await self._persist_message(self._message(recipient_id, text=b["title"]))

    async def send_image_url(
        self, recipient_id: Text, image: Text, **kwargs: Any
    ) -> None:
        """For voice channel do not send images."""
        rasa.shared.utils.io.raise_warning(
            "An image was removed from the voice message and "
            "only the text of message was sent. "
            "It's recommended that you define voice-friendly "
            "alternatives for all responses "
            "with a visual elements such as images and emojis "
            "that are used in your voice channel."
        )<|MERGE_RESOLUTION|>--- conflicted
+++ resolved
@@ -247,11 +247,7 @@
             # If the user doesn't respond resend the last message.
             else:
                 # Get last user utterance from tracker.
-<<<<<<< HEAD
-                tracker = await request.app.agent.tracker_store.retrieve(sender_id)
-=======
-                tracker = request.app.ctx.agent.tracker_store.retrieve(sender_id)
->>>>>>> 4f982f1e
+                tracker = await request.app.ctx.agent.tracker_store.retrieve(sender_id)
                 last_response = None
                 if tracker:
                     last_response = next(
