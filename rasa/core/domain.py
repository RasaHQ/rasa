--- conflicted
+++ resolved
@@ -76,12 +76,8 @@
     KEY_E2E_ACTIONS,
 ]
 
-<<<<<<< HEAD
-SUB_STATE = Dict[Text, Union[Text, Tuple[float], Tuple[Text]]]
-STATE = Dict[Text, SUB_STATE]
-=======
-State = Dict[Text, Dict[Text, Union[Text, Tuple[float], Tuple[Text]]]]
->>>>>>> b563438c
+SubState = Dict[Text, Union[Text, Tuple[float], Tuple[Text]]]
+State = Dict[Text, SubState]
 
 if typing.TYPE_CHECKING:
     from rasa.core.trackers import DialogueStateTracker
