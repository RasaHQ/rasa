--- conflicted
+++ resolved
@@ -346,13 +346,7 @@
         return agent
 
     def load_model(
-<<<<<<< HEAD
-        self,
-        model_path: Union[Text, Path],
-        fingerprint: Optional[Text] = None,
-=======
         self, model_path: Union[Text, Path], fingerprint: Optional[Text] = None
->>>>>>> a9932b4a
     ) -> None:
         """Loads the agent's model and processor given a new model path."""
         self.processor = MessageProcessor(
@@ -414,12 +408,7 @@
         return await self.processor.parse_message(message)
 
     async def handle_message(
-<<<<<<< HEAD
-        self,
-        message: UserMessage,
-=======
         self, message: UserMessage
->>>>>>> a9932b4a
     ) -> Optional[List[Dict[Text, Any]]]:
         """Handle a single message."""
         if not self.is_ready():
@@ -446,14 +435,7 @@
         return self.processor.predict_next_with_tracker(tracker, verbosity)
 
     @agent_must_be_ready
-<<<<<<< HEAD
-    async def log_message(
-        self,
-        message: UserMessage,
-    ) -> DialogueStateTracker:
-=======
     async def log_message(self, message: UserMessage) -> DialogueStateTracker:
->>>>>>> a9932b4a
         """Append a message to a dialogue - does not predict actions."""
         return await self.processor.log_message(message)
 
