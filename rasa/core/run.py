--- conflicted
+++ resolved
@@ -3,10 +3,7 @@
 import os
 import platform
 import uuid
-<<<<<<< HEAD
-=======
 import warnings
->>>>>>> bf68e18d
 from asyncio import AbstractEventLoop
 from functools import partial
 from types import ModuleType
