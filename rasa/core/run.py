import asyncio
import logging
import uuid
import os
import shutil
from functools import partial
from typing import Any, List, Optional, Text, Union, Dict

import rasa.core.utils
from rasa.shared.exceptions import RasaException
import rasa.shared.utils.common
import rasa.utils
import rasa.utils.common
import rasa.utils.io
from rasa import model, server, telemetry
from rasa.constants import ENV_SANIC_BACKLOG, ENV_SANIC_HOST
from rasa.core import agent, channels, constants
from rasa.core.agent import Agent
from rasa.core.brokers.broker import EventBroker
from rasa.core.channels import console
from rasa.core.channels.channel import InputChannel
import rasa.core.interpreter
from rasa.core.lock_store import LockStore
from rasa.core.tracker_store import TrackerStore
from rasa.core.utils import AvailableEndpoints
import rasa.shared.utils.io
from sanic import Sanic
from asyncio import AbstractEventLoop

logger = logging.getLogger()  # get the root logger


def create_http_input_channels(
    channel: Optional[Text], credentials_file: Optional[Text]
) -> List["InputChannel"]:
    """Instantiate the chosen input channel."""

    if credentials_file:
        all_credentials = rasa.shared.utils.io.read_config_file(credentials_file)
    else:
        all_credentials = {}

    if channel:
        if len(all_credentials) > 1:
            logger.info(
                "Connecting to channel '{}' which was specified by the "
                "'--connector' argument. Any other channels will be ignored. "
                "To connect to all given channels, omit the '--connector' "
                "argument.".format(channel)
            )
        return [_create_single_channel(channel, all_credentials.get(channel))]
    else:
        return [_create_single_channel(c, k) for c, k in all_credentials.items()]


def _create_single_channel(channel: Text, credentials: Dict[Text, Any]) -> Any:
    from rasa.core.channels import BUILTIN_CHANNELS

    if channel in BUILTIN_CHANNELS:
        return BUILTIN_CHANNELS[channel].from_credentials(credentials)
    else:
        # try to load channel based on class name
        try:
            input_channel_class = rasa.shared.utils.common.class_from_module_path(
                channel
            )
            return input_channel_class.from_credentials(credentials)
        except (AttributeError, ImportError):
            raise RasaException(
                f"Failed to find input channel class for '{channel}'. Unknown "
                f"input channel. Check your credentials configuration to "
                f"make sure the mentioned channel is not misspelled. "
                f"If you are creating your own channel, make sure it "
                f"is a proper name of a class in a module."
            )


def _create_app_without_api(cors: Optional[Union[Text, List[Text]]] = None) -> Sanic:
    app = Sanic(__name__, configure_logging=False)
    server.add_root_route(app)
    server.configure_cors(app, cors)
    return app


def configure_app(
    input_channels: Optional[List["InputChannel"]] = None,
    cors: Optional[Union[Text, List[Text], None]] = None,
    auth_token: Optional[Text] = None,
    enable_api: bool = True,
    response_timeout: int = constants.DEFAULT_RESPONSE_TIMEOUT,
    jwt_secret: Optional[Text] = None,
    jwt_method: Optional[Text] = None,
    route: Optional[Text] = "/webhooks/",
    port: int = constants.DEFAULT_SERVER_PORT,
    endpoints: Optional[AvailableEndpoints] = None,
    log_file: Optional[Text] = None,
    conversation_id: Optional[Text] = uuid.uuid4().hex,
) -> Sanic:
    """Run the agent."""

    rasa.core.utils.configure_file_logging(logger, log_file)

    if enable_api:
        app = server.create_app(
            cors_origins=cors,
            auth_token=auth_token,
            response_timeout=response_timeout,
            jwt_secret=jwt_secret,
            jwt_method=jwt_method,
            endpoints=endpoints,
        )
    else:
        app = _create_app_without_api(cors)

    if input_channels:
        channels.channel.register(input_channels, app, route=route)
    else:
        input_channels = []

    if logger.isEnabledFor(logging.DEBUG):
        rasa.core.utils.list_routes(app)

    async def configure_async_logging() -> None:
        if logger.isEnabledFor(logging.DEBUG):
            rasa.utils.io.enable_async_loop_debugging(asyncio.get_event_loop())

    app.add_task(configure_async_logging)

    if "cmdline" in {c.name() for c in input_channels}:

        async def run_cmdline_io(running_app: Sanic) -> None:
            """Small wrapper to shut down the server once cmd io is done."""
            await asyncio.sleep(1)  # allow server to start

            await console.record_messages(
                server_url=constants.DEFAULT_SERVER_FORMAT.format("http", port),
                sender_id=conversation_id,
            )

            logger.info("Killing Sanic server now.")
            running_app.stop()  # kill the sanic server

        app.add_task(run_cmdline_io)

    return app


def serve_application(
    model_path: Optional[Text] = None,
    channel: Optional[Text] = None,
    port: int = constants.DEFAULT_SERVER_PORT,
    credentials: Optional[Text] = None,
    cors: Optional[Union[Text, List[Text]]] = None,
    auth_token: Optional[Text] = None,
    enable_api: bool = True,
    response_timeout: int = constants.DEFAULT_RESPONSE_TIMEOUT,
    jwt_secret: Optional[Text] = None,
    jwt_method: Optional[Text] = None,
    endpoints: Optional[AvailableEndpoints] = None,
    remote_storage: Optional[Text] = None,
    log_file: Optional[Text] = None,
    ssl_certificate: Optional[Text] = None,
    ssl_keyfile: Optional[Text] = None,
    ssl_ca_file: Optional[Text] = None,
    ssl_password: Optional[Text] = None,
    conversation_id: Optional[Text] = uuid.uuid4().hex,
) -> None:
    """Run the API entrypoint."""

    if not channel and not credentials:
        channel = "cmdline"

    input_channels = create_http_input_channels(channel, credentials)

    app = configure_app(
        input_channels,
        cors,
        auth_token,
        enable_api,
        response_timeout,
        jwt_secret,
        jwt_method,
        port=port,
        endpoints=endpoints,
        log_file=log_file,
        conversation_id=conversation_id,
    )

    ssl_context = server.create_ssl_context(
        ssl_certificate, ssl_keyfile, ssl_ca_file, ssl_password
    )
    protocol = "https" if ssl_context else "http"
    host = os.environ.get(ENV_SANIC_HOST, "0.0.0.0")

    logger.info(
<<<<<<< HEAD
        f"Starting Rasa server on {protocol}://{host}:{port}"
=======
        f"Starting Rasa server on "
        f"{constants.DEFAULT_SERVER_FORMAT.format(protocol, port)}"
>>>>>>> f6273714
    )

    app.register_listener(
        partial(load_agent_on_start, model_path, endpoints, remote_storage),
        "before_server_start",
    )
    app.register_listener(close_resources, "after_server_stop")

    # noinspection PyUnresolvedReferences
    async def clear_model_files(_app: Sanic, _loop: Text) -> None:
        if app.agent.model_directory:
            shutil.rmtree(_app.agent.model_directory)

    number_of_workers = rasa.core.utils.number_of_sanic_workers(
        endpoints.lock_store if endpoints else None
    )

    telemetry.track_server_start(
        input_channels, endpoints, model_path, number_of_workers, enable_api
    )

    app.register_listener(clear_model_files, "after_server_stop")

    rasa.utils.common.update_sanic_log_level(log_file)
    app.run(
        host=host,
        port=port,
        ssl=ssl_context,
        backlog=int(os.environ.get(ENV_SANIC_BACKLOG, "100")),
        workers=number_of_workers,
    )


# noinspection PyUnusedLocal
async def load_agent_on_start(
    model_path: Text,
    endpoints: AvailableEndpoints,
    remote_storage: Optional[Text],
    app: Sanic,
    loop: AbstractEventLoop,
) -> Agent:
    """Load an agent.

    Used to be scheduled on server start
    (hence the `app` and `loop` arguments).
    """
    # noinspection PyBroadException
    try:
        with model.get_model(model_path) as unpacked_model:
            _, nlu_model = model.get_model_subdirectories(unpacked_model)
            _interpreter = rasa.core.interpreter.create_interpreter(
                endpoints.nlu or nlu_model
            )
    except Exception:
        logger.debug(f"Could not load interpreter from '{model_path}'.")
        _interpreter = None

    _broker = await EventBroker.create(endpoints.event_broker, loop=loop)
    _tracker_store = TrackerStore.create(endpoints.tracker_store, event_broker=_broker)
    _lock_store = LockStore.create(endpoints.lock_store)

    model_server = endpoints.model if endpoints and endpoints.model else None

    try:
        app.agent = await agent.load_agent(
            model_path,
            model_server=model_server,
            remote_storage=remote_storage,
            interpreter=_interpreter,
            generator=endpoints.nlg,
            tracker_store=_tracker_store,
            lock_store=_lock_store,
            action_endpoint=endpoints.action,
        )
    except Exception as e:
        rasa.shared.utils.io.raise_warning(
            f"The model at '{model_path}' could not be loaded. "
            f"Error: {type(e)}: {e}"
        )
        app.agent = None

    if not app.agent:
        rasa.shared.utils.io.raise_warning(
            "Agent could not be loaded with the provided configuration. "
            "Load default agent without any model."
        )
        app.agent = Agent(
            interpreter=_interpreter,
            generator=endpoints.nlg,
            tracker_store=_tracker_store,
            action_endpoint=endpoints.action,
            model_server=model_server,
            remote_storage=remote_storage,
        )

    logger.info("Rasa server is up and running.")
    return app.agent


async def close_resources(app: Sanic, _: AbstractEventLoop) -> None:
    """Gracefully closes resources when shutting down server.

    Args:
        app: The Sanic application.
        _: The current Sanic worker event loop.
    """
    current_agent = getattr(app, "agent", None)
    if not current_agent:
        logger.debug("No agent found when shutting down server.")
        return

    event_broker = current_agent.tracker_store.event_broker
    if event_broker:
        if not asyncio.iscoroutinefunction(event_broker.close):
            rasa.shared.utils.io.raise_deprecation_warning(
                f"The method '{EventBroker.__name__}.{EventBroker.close.__name__}' was "
                f"changed to be asynchronous. Please adapt your custom event broker "
                f"accordingly. Support for synchronous implementations will be removed "
                f"in Rasa Open Source 3.0.0."
            )
            event_broker.close()
        else:
            await event_broker.close()<|MERGE_RESOLUTION|>--- conflicted
+++ resolved
@@ -193,12 +193,8 @@
     host = os.environ.get(ENV_SANIC_HOST, "0.0.0.0")
 
     logger.info(
-<<<<<<< HEAD
-        f"Starting Rasa server on {protocol}://{host}:{port}"
-=======
         f"Starting Rasa server on "
         f"{constants.DEFAULT_SERVER_FORMAT.format(protocol, port)}"
->>>>>>> f6273714
     )
 
     app.register_listener(
