--- conflicted
+++ resolved
@@ -14,12 +14,8 @@
     Union,
 )
 
-<<<<<<< HEAD
 import aiohttp
 from rasa_sdk.executor import ActionExecutor
-
-=======
->>>>>>> f7804636
 import rasa.core
 import rasa.shared.utils.io
 from rasa.core.actions.custom_action_executor import (
@@ -718,209 +714,6 @@
         return [ActiveLoop(None), SlotSet(REQUESTED_SLOT, None)]
 
 
-<<<<<<< HEAD
-class CustomActionExecutor(abc.ABC):
-    """Interface for custom action executors.
-
-    Provides an abstraction layer for executing custom actions
-    regardless of the communication protocol.
-    """
-
-    @abc.abstractmethod
-    async def run(
-        self,
-        tracker: "DialogueStateTracker",
-        domain: "Domain",
-    ) -> Dict[Text, Any]:
-        """Executes the custom action.
-
-        Args:
-            tracker: The current state of the dialogue.
-            domain: The domain object containing domain-specific information.
-
-        Returns:
-            The response from the execution of the custom action.
-        """
-        pass
-
-
-class HTTPCustomActionExecutor(CustomActionExecutor):
-    """HTTP-based implementation of the CustomActionExecutor.
-
-    Executes custom actions by making HTTP POST requests to the action endpoint.
-    """
-
-    def __init__(self, name: Text, action_endpoint: EndpointConfig) -> None:
-        self._name = name
-        self.action_endpoint = action_endpoint
-
-    def _get_domain_digest(self) -> Optional[Text]:
-        try:
-            return rasa.model.get_local_model()
-        except ModelNotFound as e:
-            logger.warning(
-                f"Model not found while running the action '{self._name}'.", exc_info=e
-            )
-            return None
-
-    def _is_selective_domain_enabled(self) -> bool:
-        """Check if selective domain handling is enabled.
-
-        Returns:
-            True if selective domain handling is enabled, otherwise False.
-        """
-        if self.action_endpoint is None:
-            return False
-        return bool(
-            self.action_endpoint.kwargs.get(SELECTIVE_DOMAIN, DEFAULT_SELECTIVE_DOMAIN)
-        )
-
-    def _action_call_format(
-        self,
-        tracker: "DialogueStateTracker",
-        domain: "Domain",
-        should_include_domain: bool = True,
-    ) -> Dict[Text, Any]:
-        """Create the JSON payload for the action server request.
-
-        Args:
-            tracker: The current state of the dialogue.
-            domain: The domain object containing domain-specific information.
-            should_include_domain: If domain context should be in the payload.
-
-        Returns:
-            A JSON payload to be sent to the action server.
-        """
-        tracker_state = tracker.current_state(EventVerbosity.ALL)
-
-        result = {
-            "next_action": self._name,
-            "sender_id": tracker.sender_id,
-            "tracker": tracker_state,
-            "version": rasa.__version__,
-        }
-
-        if should_include_domain and (
-            not self._is_selective_domain_enabled()
-            or domain.does_custom_action_explicitly_need_domain(self._name)
-        ):
-            result["domain"] = domain.as_dict()
-
-        if domain_digest := self._get_domain_digest():
-            result["domain_digest"] = domain_digest
-
-        return result
-
-    async def _perform_request_with_retries(
-        self,
-        json_body: Dict[Text, Any],
-        should_compress: bool,
-        tracker: "DialogueStateTracker",
-        domain: "Domain",
-    ) -> Any:
-        """Attempts to perform the request with retries if necessary."""
-        assert self.action_endpoint is not None
-        number_of_retries = 2
-        for _ in range(number_of_retries):
-            try:
-                return await self.action_endpoint.request(
-                    json=json_body,
-                    method="post",
-                    timeout=DEFAULT_REQUEST_TIMEOUT,
-                    compress=should_compress,
-                )
-            except ClientResponseError as e:
-                # Repeat the request because Domain was not in the payload
-                if e.status == 449:
-                    json_body = self._action_call_format(
-                        tracker=tracker, domain=domain, should_include_domain=True
-                    )
-                    continue
-                raise e
-
-    async def run(
-        self,
-        tracker: "DialogueStateTracker",
-        domain: "Domain",
-    ) -> Dict[Text, Any]:
-        """Execute the custom action using an HTTP POST request.
-
-        Args:
-            tracker: The current state of the dialogue.
-            domain: The domain object containing domain-specific information.
-
-        Returns:
-            A dictionary containing the response from the custom action endpoint.
-
-        Raises:
-            RasaException: If an error occurs while making the HTTP request.
-        """
-        try:
-            logger.debug(
-                "Calling action endpoint to run action '{}'.".format(self.name())
-            )
-
-            json_body = self._action_call_format(
-                tracker=tracker, domain=domain, should_include_domain=False
-            )
-
-            should_compress = get_bool_env_variable(
-                COMPRESS_ACTION_SERVER_REQUEST_ENV_NAME,
-                DEFAULT_COMPRESS_ACTION_SERVER_REQUEST,
-            )
-
-            response = await self._perform_request_with_retries(
-                json_body, should_compress, tracker, domain
-            )
-
-            if response is None:
-                response = {}
-
-            return response
-
-        except ClientResponseError as e:
-            if e.status == 400:
-                response_data = json.loads(e.text)
-                exception = ActionExecutionRejection(
-                    response_data["action_name"], response_data.get("error")
-                )
-                logger.error(exception.message)
-                raise exception
-            else:
-                raise RasaException(
-                    f"Failed to execute custom action '{self.name()}'"
-                ) from e
-
-        except aiohttp.ClientConnectionError as e:
-            logger.error(
-                f"Failed to run custom action '{self.name()}'. Couldn't connect "
-                f"to the server at '{self.action_endpoint.url}'. "
-                f"Is the server running? "
-                f"Error: {e}"
-            )
-            raise RasaException(
-                f"Failed to execute custom action '{self.name()}'. Couldn't connect "
-                f"to the server at '{self.action_endpoint.url}."
-            )
-
-        except aiohttp.ClientError as e:
-            # not all errors have a status attribute, but
-            # helpful to log if they got it
-
-            # noinspection PyUnresolvedReferences
-            status = getattr(e, "status", None)
-            raise RasaException(
-                "Failed to run custom action '{}'. Action server "
-                "responded with a non 200 status code of {}. "
-                "Make sure your action server properly runs actions "
-                "and returns a 200 once the action is executed. "
-                "Error: {}".format(self.name(), status, e)
-            )
-
-    def name(self) -> Text:
-        return self._name
-
-
 class DirectCustomActionExecutor(CustomActionExecutor):
     def __init__(self, name: str, action_package: Text):
         self._name = name
@@ -928,7 +721,9 @@
         self.action_executor.register_package(action_package)
 
     async def run(
-        self, tracker: DialogueStateTracker, domain: Domain
+        self,
+        tracker: "DialogueStateTracker",
+        domain: Optional["Domain"] = None,
     ) -> Dict[Text, Any]:
         logger.debug(f"Directly executing custom action '{self.name()}'")
         tracker_state = tracker.current_state(EventVerbosity.ALL)
@@ -953,11 +748,6 @@
         name: Text,
         action_endpoint: EndpointConfig,
         action_package_name: Union[Text, ModuleType] = None,
-=======
-class RemoteAction(Action):
-    def __init__(
-        self, name: Text, action_endpoint: Optional[EndpointConfig] = None
->>>>>>> f7804636
     ) -> None:
         self._name = name
         self.action_endpoint = action_endpoint
@@ -974,13 +764,6 @@
         Raises:
             RasaException: If no valid action endpoint is configured.
         """
-<<<<<<< HEAD
-        if self.action_endpoint and self.action_endpoint.url:
-            return HTTPCustomActionExecutor(self.name(), self.action_endpoint)
-        return DirectCustomActionExecutor(
-            self._name, action_package_name or DEFAULT_ACTIONS_PATH
-=======
-
         if not self.action_endpoint:
             return NoEndpointCustomActionExecutor(self.name())
 
@@ -990,13 +773,13 @@
             return RetryCustomActionExecutor(
                 GRPCCustomActionExecutor(self.name(), self.action_endpoint)
             )
-        elif (
-            url_schema == UrlSchema.HTTP
-            or url_schema == UrlSchema.HTTPS
-            or url_schema == UrlSchema.NOT_SPECIFIED
-        ):
+        elif url_schema == UrlSchema.HTTP or url_schema == UrlSchema.HTTPS:
             return RetryCustomActionExecutor(
                 HTTPCustomActionExecutor(self.name(), self.action_endpoint)
+            )
+        elif url_schema == UrlSchema.NOT_SPECIFIED:
+            return DirectCustomActionExecutor(
+                self._name, action_package_name or DEFAULT_ACTIONS_PATH
             )
         raise RasaException(
             f"Failed to create a custom action executor. "
@@ -1004,7 +787,6 @@
             f"endpoints configuration file. Make sure that for grpc, http and https "
             f"an url schema is set. "
             f"Found url '{self.action_endpoint.url}'."
->>>>>>> f7804636
         )
 
     @staticmethod
