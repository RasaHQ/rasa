--- conflicted
+++ resolved
@@ -776,23 +776,6 @@
 
         return bot_messages
 
-    @staticmethod
-    def filter_forbidden_events(events: List[Event]) -> List[Event]:
-        """Filter special events that are not allowed in custom actions."""
-        # filter out `SlotSet` events for internal `dialogue_stack` slot
-        filtered_events = [
-            event
-            for event in events
-            if not (isinstance(event, SlotSet) and event.key == DIALOGUE_STACK_SLOT)
-        ]
-        if len(filtered_events) != len(events):
-            logger.warning(
-                f"Filtered out an event to set {DIALOGUE_STACK_SLOT} via a custom "
-                f"action. Setting this slot is currently limited to "
-                f"built-in actions."
-            )
-        return filtered_events
-
     async def run(
         self,
         output_channel: "OutputChannel",
@@ -844,15 +827,8 @@
                 responses, output_channel, nlg, tracker
             )
 
-<<<<<<< HEAD
-            evts = events.deserialise_events(events_json)
-
-            return cast(List[Event], bot_messages) + evts
-=======
             events = rasa.shared.core.events.deserialise_events(events_json)
-            events = self.filter_forbidden_events(events)
             return cast(List[Event], bot_messages) + events
->>>>>>> 0c55e0f3
 
         except ClientResponseError as e:
             if e.status == 400:
