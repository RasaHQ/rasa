--- conflicted
+++ resolved
@@ -1076,15 +1076,7 @@
             return [], executed_custom_actions
 
         slot_events = await self._run_custom_action(
-<<<<<<< HEAD
-            custom_action,
-            output_channel,
-            nlg,
-            tracker,
-            domain,
-=======
             custom_action, output_channel, nlg, tracker, domain
->>>>>>> a9932b4a
         )
 
         executed_custom_actions.add(custom_action)
@@ -1244,14 +1236,7 @@
     """Extracts slot value if slot has an applicable predefined mapping."""
     should_fill_entity_slot = (
         mapping_type == SlotMappingType.FROM_ENTITY
-<<<<<<< HEAD
-        and SlotMapping.entity_is_desired(
-            mapping,
-            tracker,
-        )
-=======
         and SlotMapping.entity_is_desired(mapping, tracker)
->>>>>>> a9932b4a
     )
 
     should_fill_intent_slot = mapping_type == SlotMappingType.FROM_INTENT
