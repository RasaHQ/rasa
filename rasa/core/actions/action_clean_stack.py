--- conflicted
+++ resolved
@@ -39,11 +39,7 @@
         metadata: Optional[Dict[str, Any]] = None,
     ) -> List[Event]:
         """Clean the stack."""
-<<<<<<< HEAD
-=======
-        stack = DialogueStack.from_tracker(tracker)
         structlogger.debug("action_clean_stack.run")
->>>>>>> 0c55e0f3
         new_frames = []
         # Set all frames to their end step, filter out any non-BaseFlowStackFrames
         for frame in tracker.stack.frames:
