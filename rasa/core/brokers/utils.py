import logging
<<<<<<< HEAD
import warnings
=======
import os
>>>>>>> 7fcfdd9e
import typing
from typing import Optional, Text

import rasa.utils.common as rasa_utils
from rasa.utils.endpoints import EndpointConfig

if typing.TYPE_CHECKING:
    from rasa.core.brokers.event_channel import EventChannel
    import pika

logger = logging.getLogger(__name__)


def from_endpoint_config(
    broker_config: Optional[EndpointConfig]
) -> Optional["EventChannel"]:
    """Instantiate an event channel based on its configuration."""

    if broker_config is None:
        return None
    elif broker_config.type == "pika" or broker_config.type is None:
        from rasa.core.brokers.pika import PikaProducer

        return PikaProducer.from_endpoint_config(broker_config)
    elif broker_config.type.lower() == "sql":
        from rasa.core.brokers.sql import SQLProducer

        return SQLProducer.from_endpoint_config(broker_config)
    elif broker_config.type == "file":
        from rasa.core.brokers.file_producer import FileProducer

        return FileProducer.from_endpoint_config(broker_config)
    elif broker_config.type == "kafka":
        from rasa.core.brokers.kafka import KafkaProducer

        return KafkaProducer.from_endpoint_config(broker_config)
    else:
        return load_event_channel_from_module_string(broker_config)


def load_event_channel_from_module_string(
    broker_config: EndpointConfig
) -> Optional["EventChannel"]:
    """Instantiate an event channel based on its class name."""

    try:
        event_channel = rasa_utils.class_from_module_path(broker_config.type)
        return event_channel.from_endpoint_config(broker_config)
    except (AttributeError, ImportError) as e:
        warnings.warn(
            f"EventChannel type '{broker_config.type}' not found. "
            f"Not using any event channel. Error: {e}"
        )
        return None


def create_rabbitmq_ssl_options(
    rabbitmq_host: Optional[Text] = None
) -> Optional["pika.SSLOptions"]:
    """Create RabbitMQ SSL options.

    Requires the following environment variables to be set:

        RABBITMQ_SSL_CLIENT_CERTIFICATE - path to the SSL client certificate (required)
        RABBITMQ_SSL_CLIENT_KEY - path to the SSL client key (required)
        RABBITMQ_SSL_CA_FILE - path to the SSL CA file for verification (optional)
        RABBITMQ_SSL_KEY_PASSWORD - SSL private key password (optional)

    Details on how to enable RabbitMQ TLS support can be found here:
    https://www.rabbitmq.com/ssl.html#enabling-tls

    Args:
        rabbitmq_host: RabbitMQ hostname

    Returns:
        Pika SSL context of type `pika.SSLOptions` if
        the RABBITMQ_SSL_CLIENT_CERTIFICATE and RABBITMQ_SSL_CLIENT_KEY
        environment variables are valid paths, else `None`.

    """

    client_certificate_path = os.environ.get("RABBITMQ_SSL_CLIENT_CERTIFICATE")
    client_key_path = os.environ.get("RABBITMQ_SSL_CLIENT_KEY")

    if client_certificate_path and client_key_path:
        import pika
        import rasa.server

        logger.debug(
            "Configuring SSL context for RabbitMQ host '{}'.".format(rabbitmq_host)
        )

        ca_file_path = os.environ.get("RABBITMQ_SSL_CA_FILE")
        key_password = os.environ.get("RABBITMQ_SSL_KEY_PASSWORD")

        ssl_context = rasa.server.create_ssl_context(
            client_certificate_path, client_key_path, ca_file_path, key_password
        )
        return pika.SSLOptions(ssl_context, rabbitmq_host)
    else:
        return None<|MERGE_RESOLUTION|>--- conflicted
+++ resolved
@@ -1,9 +1,6 @@
 import logging
-<<<<<<< HEAD
 import warnings
-=======
 import os
->>>>>>> 7fcfdd9e
 import typing
 from typing import Optional, Text
 
