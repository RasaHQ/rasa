--- conflicted
+++ resolved
@@ -14,12 +14,18 @@
 from asyncio import AbstractEventLoop, Future
 from hashlib import md5, sha1
 from io import BytesIO as IOReader, StringIO
-<<<<<<< HEAD
 from typing import (
-    Any, Dict, List, Optional, Set, TYPE_CHECKING, Text, Tuple, Callable, Awaitable)
-=======
-from typing import Any, Dict, List, Optional, Set, TYPE_CHECKING, Text, Tuple, Callable
->>>>>>> d1df4372
+    Any,
+    Dict,
+    List,
+    Optional,
+    Set,
+    TYPE_CHECKING,
+    Text,
+    Tuple,
+    Callable,
+    Awaitable,
+)
 
 import aiohttp
 from aiohttp import InvalidURL
@@ -378,11 +384,7 @@
     Checks the `name` parameter of the request if it contains a valid
     boolean value. If not, `default` is returned."""
 
-<<<<<<< HEAD
-    return str(default_arg(request, name, str(default))).lower() == 'true'
-=======
     return request.args.get(name, str(default)).lower() == "true"
->>>>>>> d1df4372
 
 
 def float_arg(
