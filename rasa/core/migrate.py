import copy
import shutil
from pathlib import Path
from typing import List, Dict, Text, Any, Tuple, Optional, Union

import rasa.shared.utils.io
import rasa.shared.utils.cli
from rasa.shared.constants import REQUIRED_SLOTS_KEY, IGNORED_INTENTS
from rasa.shared.core.constants import (
    ACTIVE_LOOP,
    REQUESTED_SLOT,
    SlotMappingType,
    MAPPING_TYPE,
    SLOT_MAPPINGS,
)
from rasa.shared.core.domain import KEY_ENTITIES, KEY_SLOTS, KEY_FORMS, Domain
from rasa.shared.exceptions import RasaException


def _create_back_up(
    domain_file: Path, backup_location: Path
) -> Union[List[Any], Dict[Text, Any]]:
    original_content = rasa.shared.utils.io.read_yaml_file(domain_file)
    rasa.shared.utils.io.write_yaml(original_content, backup_location, True)
    return original_content


def _get_updated_mapping_condition(
    condition: Dict[Text, Text], mapping: Dict[Text, Any], slot_name: Text
) -> Dict[Text, Text]:
    if mapping.get(MAPPING_TYPE) not in [
        str(SlotMappingType.FROM_ENTITY),
        str(SlotMappingType.FROM_TRIGGER_INTENT),
    ]:
        return {**condition, REQUESTED_SLOT: slot_name}
    return condition


def _get_updated_or_new_mappings(
    existing_mappings: List[Dict[Text, Any]],
    new_mappings: List[Dict[Text, Any]],
    condition: Dict[Text, Text],
    slot_name: Text,
) -> List[Dict[Text, Any]]:
    updated_mappings = []

    for existing_mapping in existing_mappings:
        mapping_copy = copy.deepcopy(existing_mapping)

        conditions = existing_mapping.pop("conditions", [])
        if existing_mapping in new_mappings:
            new_mappings.remove(existing_mapping)
            conditions.append(
                _get_updated_mapping_condition(condition, existing_mapping, slot_name)
            )
            existing_mapping.update({"conditions": conditions})
            updated_mappings.append(existing_mapping)
        else:
            updated_mappings.append(mapping_copy)

    for mapping in new_mappings:
        mapping.update(
            {
                "conditions": [
                    _get_updated_mapping_condition(condition, mapping, slot_name)
                ]
            }
        )
        updated_mappings.append(mapping)

    return updated_mappings


def _migrate_form_slots(
    domain: Dict[Text, Any]
) -> Tuple[Dict[Any, Dict[str, Any]], Optional[Any]]:
    updated_slots = domain.get(KEY_SLOTS, {})
    forms = domain.get(KEY_FORMS, {})

    new_forms = {}

    for form_name, form_data in forms.items():
        ignored_intents = form_data.pop(IGNORED_INTENTS, [])
        if REQUIRED_SLOTS_KEY in form_data:
            form_data = form_data.get(REQUIRED_SLOTS_KEY, {})

        required_slots = []

        for slot_name, mappings in form_data.items():
            condition = {ACTIVE_LOOP: form_name}
            slot_properties = updated_slots.get(slot_name, {})
            existing_mappings = slot_properties.get("mappings", [])
            updated_mappings = _get_updated_or_new_mappings(
                existing_mappings, mappings, condition, slot_name
            )
            slot_properties.update({"mappings": updated_mappings})
            updated_slots[slot_name] = slot_properties

            required_slots.append(slot_name)

        new_forms[form_name] = {
            IGNORED_INTENTS: ignored_intents,
            REQUIRED_SLOTS_KEY: required_slots,
        }
    return new_forms, updated_slots


def _migrate_auto_fill(
<<<<<<< HEAD
    slot_name: Text,
    properties: Dict[Text, Any],
    entities: List[Text],
=======
    slot_name: Text, properties: Dict[Text, Any], entities: List[Text]
>>>>>>> a9932b4a
) -> Dict[Text, Any]:
    if slot_name in entities and properties.get("auto_fill", True) is True:
        from_entity_mapping = {
            "type": str(SlotMappingType.FROM_ENTITY),
            "entity": slot_name,
        }
        mappings = properties.get(SLOT_MAPPINGS, [])
        if from_entity_mapping not in mappings:
            mappings.append(from_entity_mapping)
            properties.update({SLOT_MAPPINGS: mappings})

    if "auto_fill" in properties:
        del properties["auto_fill"]

    return properties


def _migrate_custom_slots(
    slot_name: Text, properties: Dict[Text, Any]
) -> Dict[Text, Any]:
    if not properties.get("mappings"):
        properties.update({"mappings": [{"type": "custom"}]})

        rasa.shared.utils.io.raise_warning(
            f"A custom mapping was added to slot '{slot_name}'. "
            f"Please double-check this is correct.",
            UserWarning,
        )

    return properties


def _migrate_auto_fill_and_custom_slots(
    domain: Dict[Text, Any], slots: Dict[Text, Any]
) -> Dict[Text, Any]:
    new_slots = {}
    entities = domain.get(KEY_ENTITIES, [])

    for slot_name, properties in slots.items():
        updated_properties = _migrate_auto_fill(slot_name, properties, entities)
        updated_properties = _migrate_custom_slots(slot_name, updated_properties)

        new_slots[slot_name] = updated_properties
    return new_slots


def _assemble_new_domain(
    domain_file: Path, new_forms: Dict[Text, Any], new_slots: Dict[Text, Any]
) -> Dict[Text, Any]:
    original_content = rasa.shared.utils.io.read_yaml_file(domain_file)
    new_domain: Dict[Text, Any] = {}
    for key, value in original_content.items():
        if key == KEY_SLOTS:
            new_domain.update({key: new_slots})
        elif key == KEY_FORMS:
            new_domain.update({key: new_forms})
        elif key == "version":
            new_domain.update({key: '"3.0"'})
        else:
            new_domain.update({key: value})
    return new_domain


def _write_final_domain(
<<<<<<< HEAD
    domain_file: Path,
    new_forms: Dict,
    new_slots: Dict,
    out_file: Path,
=======
    domain_file: Path, new_forms: Dict, new_slots: Dict, out_file: Path
>>>>>>> a9932b4a
) -> None:
    if domain_file.is_dir():
        for file in domain_file.iterdir():
            new_domain = _assemble_new_domain(file, new_forms, new_slots)
            rasa.shared.utils.io.write_yaml(new_domain, out_file / file.name, True)
    else:
        new_domain = _assemble_new_domain(domain_file, new_forms, new_slots)
        rasa.shared.utils.io.write_yaml(new_domain, out_file, True)


def _migrate_domain_files(
    domain_file: Path, backup_location: Path, out_file: Path
) -> Dict[Text, Any]:
    slots = {}
    forms = {}
    entities = []

    for file in domain_file.iterdir():
        if not Domain.is_domain_file(file):
            continue

        backup = backup_location / file.name
        original_content = _create_back_up(file, backup)

        if KEY_SLOTS not in original_content and KEY_FORMS not in original_content:
            if isinstance(original_content, dict):
                original_content.update({"version": '"3.0"'})

            # this is done so that the other domain files can be moved
            # in the migrated directory
            rasa.shared.utils.io.write_yaml(
                original_content, out_file / file.name, True
            )
        elif KEY_SLOTS in original_content and slots:
            raise RasaException(
                f"Domain files with multiple '{KEY_SLOTS}' "
                f"sections were provided. Please group these sections "
                f"in one file only to prevent content duplication across "
                f"multiple files. "
            )
        elif KEY_FORMS in original_content and forms:
            raise RasaException(
                f"Domain files with multiple '{KEY_FORMS}' "
                f"sections were provided. Please group these sections "
                f"in one file only to prevent content duplication across "
                f"multiple files. "
            )

        slots.update(original_content.get(KEY_SLOTS, {}))
        forms.update(original_content.get(KEY_FORMS, {}))
        entities.extend(original_content.get(KEY_ENTITIES, {}))

    if not slots or not forms:
        raise RasaException(
            f"The files you have provided in '{domain_file}' are missing slots "
            f"or forms. Please make sure to include these for a "
            f"successful migration."
        )

    return {KEY_SLOTS: slots, KEY_FORMS: forms, KEY_ENTITIES: entities}


def migrate_domain_format(
    domain_file: Union[Text, Path], out_file: Union[Text, Path]
) -> None:
    """Converts 2.0 domain to 3.0 format."""
    domain_file = Path(domain_file)
    out_file = Path(out_file)
    created_out_dir = False

    current_dir = domain_file.parent

    if domain_file.is_dir():
        backup_location = current_dir / "original_domain"
        backup_location.mkdir()

        if out_file.is_file() or not out_file.exists():
            out_file = current_dir / "new_domain"
            out_file.mkdir()
            created_out_dir = True
            rasa.shared.utils.io.raise_warning(
                f"The out path provided is not a directory, "
                f"creating a new directory '{str(out_file)}' "
                f"for migrated domain files."
            )

        try:
            original_domain = _migrate_domain_files(
                domain_file, backup_location, out_file
            )
        except Exception as e:
            shutil.rmtree(backup_location)
            if out_file != domain_file:
                shutil.rmtree(out_file)
                if not created_out_dir:
                    # we recreate the deleted directory
                    # because it existed before
                    out_file.mkdir()
            raise e
    else:
        if not Domain.is_domain_file(domain_file):
            raise RasaException(
                f"The file '{domain_file}' could not be validated as a "
                f"domain file. Only domain yaml files can be migrated. "
            )

        backup_location = current_dir / "original_domain.yml"
        original_domain = _create_back_up(domain_file, backup_location)

    new_forms, updated_slots = _migrate_form_slots(original_domain)
    new_slots = _migrate_auto_fill_and_custom_slots(original_domain, updated_slots)

    _write_final_domain(domain_file, new_forms, new_slots, out_file)

    rasa.shared.utils.cli.print_success(
        f"Your domain file '{str(domain_file)}' was successfully migrated! "
        f"The migrated version is now '{str(out_file)}'. "
        f"The original domain file is backed-up at '{str(backup_location)}'."
    )<|MERGE_RESOLUTION|>--- conflicted
+++ resolved
@@ -106,13 +106,7 @@
 
 
 def _migrate_auto_fill(
-<<<<<<< HEAD
-    slot_name: Text,
-    properties: Dict[Text, Any],
-    entities: List[Text],
-=======
     slot_name: Text, properties: Dict[Text, Any], entities: List[Text]
->>>>>>> a9932b4a
 ) -> Dict[Text, Any]:
     if slot_name in entities and properties.get("auto_fill", True) is True:
         from_entity_mapping = {
@@ -177,14 +171,7 @@
 
 
 def _write_final_domain(
-<<<<<<< HEAD
-    domain_file: Path,
-    new_forms: Dict,
-    new_slots: Dict,
-    out_file: Path,
-=======
     domain_file: Path, new_forms: Dict, new_slots: Dict, out_file: Path
->>>>>>> a9932b4a
 ) -> None:
     if domain_file.is_dir():
         for file in domain_file.iterdir():
