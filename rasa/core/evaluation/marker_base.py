--- conflicted
+++ resolved
@@ -567,23 +567,11 @@
         tag, _ = MarkerRegistry.get_non_negated_tag(tag_or_negated_tag=tag)
         if tag in MarkerRegistry.operator_tag_to_marker_class:
             marker = OperatorMarker.from_tag_and_sub_config(
-<<<<<<< HEAD
-                tag=tag,
-                sub_config=sub_marker_config,
-                name=name,
-            )
-        elif tag in MarkerRegistry.condition_tag_to_marker_class:
-            marker = ConditionMarker.from_tag_and_sub_config(
-                tag=tag,
-                sub_config=sub_marker_config,
-                name=name,
-=======
                 tag=tag, sub_config=sub_marker_config, name=name
             )
         elif tag in MarkerRegistry.condition_tag_to_marker_class:
             marker = ConditionMarker.from_tag_and_sub_config(
                 tag=tag, sub_config=sub_marker_config, name=name
->>>>>>> a9932b4a
             )
         else:
             raise InvalidMarkerConfig(
@@ -683,14 +671,7 @@
 
     @staticmethod
     def _write_relevant_events(
-<<<<<<< HEAD
-        writer: WriteRow,
-        sender_id: Text,
-        session_idx: int,
-        session: SessionEvaluation,
-=======
         writer: WriteRow, sender_id: Text, session_idx: int, session: SessionEvaluation
->>>>>>> a9932b4a
     ) -> None:
         for marker_name, meta_data_per_relevant_event in session.items():
             for event_meta_data in meta_data_per_relevant_event:
@@ -794,13 +775,7 @@
 
     @staticmethod
     def from_tag_and_sub_config(
-<<<<<<< HEAD
-        tag: Text,
-        sub_config: Any,
-        name: Optional[Text] = None,
-=======
         tag: Text, sub_config: Any, name: Optional[Text] = None
->>>>>>> a9932b4a
     ) -> OperatorMarker:
         """Creates an operator marker from the given config.
 
