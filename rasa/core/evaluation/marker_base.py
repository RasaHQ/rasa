--- conflicted
+++ resolved
@@ -842,17 +842,10 @@
         """
         yield self
 
-<<<<<<< HEAD
-=======
-    def __len__(self) -> int:
-        """Returns the count of all markers that are part of this marker."""
-        return 1
-
     def max_depth(self) -> int:
         """Gets the maximum depth from this point in the marker tree."""
         return 1
 
->>>>>>> 456f34a5
     @staticmethod
     def from_tag_and_sub_config(
         tag: Text, sub_config: Any, name: Optional[Text] = None
