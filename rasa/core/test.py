import logging
import os
from pathlib import Path
import tempfile
import warnings as pywarnings
import typing
from collections import defaultdict, namedtuple
from typing import Any, Dict, List, Optional, Text, Tuple

from rasa import telemetry
from rasa.core.constants import (
    CONFUSION_MATRIX_STORIES_FILE,
    REPORT_STORIES_FILE,
    FAILED_STORIES_FILE,
    SUCCESSFUL_STORIES_FILE,
    STORIES_WITH_WARNINGS_FILE,
)
from rasa.core.channels import UserMessage
from rasa.core.policies.policy import PolicyPrediction
from rasa.nlu.test import EntityEvaluationResult, evaluate_entities
from rasa.nlu.tokenizers.tokenizer import Token
from rasa.shared.core.constants import (
    POLICIES_THAT_EXTRACT_ENTITIES,
    ACTION_UNLIKELY_INTENT_NAME,
)
from rasa.shared.exceptions import RasaException
import rasa.shared.utils.io
from rasa.shared.core.training_data.story_writer.yaml_story_writer import (
    YAMLStoryWriter,
)
from rasa.shared.core.training_data.structures import StoryStep
from rasa.shared.core.domain import Domain
from rasa.nlu.constants import (
    RESPONSE_SELECTOR_DEFAULT_INTENT,
    RESPONSE_SELECTOR_RETRIEVAL_INTENTS,
    TOKENS_NAMES,
    RESPONSE_SELECTOR_PROPERTY_NAME,
)
from rasa.shared.nlu.constants import (
    INTENT,
    ENTITIES,
    ENTITY_ATTRIBUTE_VALUE,
    ENTITY_ATTRIBUTE_START,
    ENTITY_ATTRIBUTE_END,
    EXTRACTOR,
    ENTITY_ATTRIBUTE_TYPE,
    INTENT_RESPONSE_KEY,
    INTENT_NAME_KEY,
    RESPONSE,
    RESPONSE_SELECTOR,
    FULL_RETRIEVAL_INTENT_NAME_KEY,
    TEXT,
    ENTITY_ATTRIBUTE_TEXT,
)
from rasa.constants import RESULTS_FILE, PERCENTAGE_KEY
from rasa.shared.core.events import ActionExecuted, EntitiesAdded, UserUttered, SlotSet
from rasa.shared.core.trackers import DialogueStateTracker
from rasa.shared.nlu.training_data.formats.readerwriter import TrainingDataWriter
from rasa.shared.importers.importer import TrainingDataImporter
from rasa.shared.utils.io import DEFAULT_ENCODING
from rasa.utils.tensorflow.constants import QUERY_INTENT_KEY, SEVERITY_KEY
from rasa.exceptions import ActionLimitReached

from rasa.core.actions.action import ActionRetrieveResponse

if typing.TYPE_CHECKING:
    from rasa.core.agent import Agent
    from rasa.core.processor import MessageProcessor
    from rasa.shared.core.generator import TrainingDataGenerator
    from rasa.shared.core.events import EntityPrediction

logger = logging.getLogger(__name__)

StoryEvaluation = namedtuple(
    "StoryEvaluation",
    [
        "evaluation_store",
        "failed_stories",
        "successful_stories",
        "stories_with_warnings",
        "action_list",
        "in_training_data_fraction",
    ],
)

PredictionList = List[Optional[Text]]


class WrongPredictionException(RasaException, ValueError):
    """Raised if a wrong prediction is encountered."""


class WarningPredictedAction(ActionExecuted):
    """The model predicted the correct action with warning."""

    type_name = "warning_predicted"

    def __init__(
        self,
        action_name_prediction: Text,
        action_name: Optional[Text] = None,
        policy: Optional[Text] = None,
        confidence: Optional[float] = None,
        timestamp: Optional[float] = None,
        metadata: Optional[Dict] = None,
    ):
        """Creates event `action_unlikely_intent` predicted as warning.

        See the docstring of the parent class for more information.
        """
        self.action_name_prediction = action_name_prediction
        super().__init__(action_name, policy, confidence, timestamp, metadata)

    def inline_comment(self, **kwargs: Any) -> Text:
        """A comment attached to this event. Used during dumping."""
        return f"predicted: {self.action_name_prediction}"


class WronglyPredictedAction(ActionExecuted):
    """The model predicted the wrong action.

    Mostly used to mark wrong predictions and be able to
    dump them as stories.
    """

    type_name = "wrong_action"

    def __init__(
        self,
        action_name_target: Text,
        action_text_target: Text,
        action_name_prediction: Text,
        policy: Optional[Text] = None,
        confidence: Optional[float] = None,
        timestamp: Optional[float] = None,
        metadata: Optional[Dict] = None,
        predicted_action_unlikely_intent: bool = False,
    ) -> None:
        """Creates event for a successful event execution.

        See the docstring of the parent class `ActionExecuted` for more information.
        """
        self.action_name_prediction = action_name_prediction
        self.predicted_action_unlikely_intent = predicted_action_unlikely_intent
        super().__init__(
            action_name_target,
            policy,
            confidence,
            timestamp,
            metadata,
            action_text=action_text_target,
        )

    def inline_comment(self, **kwargs: Any) -> Text:
        """A comment attached to this event. Used during dumping."""
        comment = f"predicted: {self.action_name_prediction}"
        if self.predicted_action_unlikely_intent:
            return f"{comment} after {ACTION_UNLIKELY_INTENT_NAME}"
        return comment

    def as_story_string(self) -> Text:
        """Returns the story equivalent representation."""
        return f"{self.action_name}   <!-- {self.inline_comment()} -->"

    def __repr__(self) -> Text:
        """Returns event as string for debugging."""
        return (
            f"WronglyPredictedAction(action_target: {self.action_name}, "
            f"action_prediction: {self.action_name_prediction}, "
            f"policy: {self.policy}, confidence: {self.confidence}, "
            f"metadata: {self.metadata})"
        )


class EvaluationStore:
    """Class storing action, intent and entity predictions and targets."""

    def __init__(
        self,
        action_predictions: Optional[PredictionList] = None,
        action_targets: Optional[PredictionList] = None,
        intent_predictions: Optional[PredictionList] = None,
        intent_targets: Optional[PredictionList] = None,
        entity_predictions: Optional[List["EntityPrediction"]] = None,
        entity_targets: Optional[List["EntityPrediction"]] = None,
    ) -> None:
        """Initialize store attributes."""
        self.action_predictions = action_predictions or []
        self.action_targets = action_targets or []
        self.intent_predictions = intent_predictions or []
        self.intent_targets = intent_targets or []
        self.entity_predictions: List["EntityPrediction"] = entity_predictions or []
        self.entity_targets: List["EntityPrediction"] = entity_targets or []

    def add_to_store(
        self,
        action_predictions: Optional[PredictionList] = None,
        action_targets: Optional[PredictionList] = None,
        intent_predictions: Optional[PredictionList] = None,
        intent_targets: Optional[PredictionList] = None,
        entity_predictions: Optional[List["EntityPrediction"]] = None,
        entity_targets: Optional[List["EntityPrediction"]] = None,
    ) -> None:
        """Add items or lists of items to the store."""
        self.action_predictions.extend(action_predictions or [])
        self.action_targets.extend(action_targets or [])
        self.intent_targets.extend(intent_targets or [])
        self.intent_predictions.extend(intent_predictions or [])
        self.entity_predictions.extend(entity_predictions or [])
        self.entity_targets.extend(entity_targets or [])

    def merge_store(self, other: "EvaluationStore") -> None:
        """Add the contents of other to self."""
        self.add_to_store(
            action_predictions=other.action_predictions,
            action_targets=other.action_targets,
            intent_predictions=other.intent_predictions,
            intent_targets=other.intent_targets,
            entity_predictions=other.entity_predictions,
            entity_targets=other.entity_targets,
        )

    def _check_entity_prediction_target_mismatch(self) -> bool:
        """Checks that same entities were expected and actually extracted.

        Possible duplicates or differences in order should not matter.
        """
        deduplicated_targets = set(
            tuple(entity.items()) for entity in self.entity_targets
        )
        deduplicated_predictions = set(
            tuple(entity.items()) for entity in self.entity_predictions
        )
        return deduplicated_targets != deduplicated_predictions

    def check_prediction_target_mismatch(self) -> bool:
        """Checks if intent, entity or action predictions don't match expected ones."""
        return (
            self.intent_predictions != self.intent_targets
            or self._check_entity_prediction_target_mismatch()
            or self.action_predictions != self.action_targets
        )

    @staticmethod
    def _compare_entities(
        entity_predictions: List["EntityPrediction"],
        entity_targets: List["EntityPrediction"],
        i_pred: int,
        i_target: int,
    ) -> int:
        """
        Compare the current predicted and target entities and decide which one
        comes first. If the predicted entity comes first it returns -1,
        while it returns 1 if the target entity comes first.
        If target and predicted are aligned it returns 0
        """
        pred = None
        target = None
        if i_pred < len(entity_predictions):
            pred = entity_predictions[i_pred]
        if i_target < len(entity_targets):
            target = entity_targets[i_target]
        if target and pred:
            # Check which entity has the lower "start" value
            if pred.get(ENTITY_ATTRIBUTE_START) < target.get(ENTITY_ATTRIBUTE_START):
                return -1
            elif target.get(ENTITY_ATTRIBUTE_START) < pred.get(ENTITY_ATTRIBUTE_START):
                return 1
            else:
                # Since both have the same "start" values,
                # check which one has the lower "end" value
                if pred.get(ENTITY_ATTRIBUTE_END) < target.get(ENTITY_ATTRIBUTE_END):
                    return -1
                elif target.get(ENTITY_ATTRIBUTE_END) < pred.get(ENTITY_ATTRIBUTE_END):
                    return 1
                else:
                    # The entities have the same "start" and "end" values
                    return 0
        return 1 if target else -1

    @staticmethod
    def _generate_entity_training_data(entity: Dict[Text, Any]) -> Text:
        return TrainingDataWriter.generate_entity(entity.get("text"), entity)

    def serialise(self) -> Tuple[PredictionList, PredictionList]:
        """Turn targets and predictions to lists of equal size for sklearn."""
        texts = sorted(
            set(
                [str(e.get("text", "")) for e in self.entity_targets]
                + [str(e.get("text", "")) for e in self.entity_predictions]
            )
        )

        aligned_entity_targets: List[Optional[Text]] = []
        aligned_entity_predictions: List[Optional[Text]] = []

        for text in texts:
            # sort the entities of this sentence to compare them directly
            entity_targets = sorted(
                filter(
                    lambda x: x.get(ENTITY_ATTRIBUTE_TEXT) == text, self.entity_targets
                ),
                key=lambda x: x[ENTITY_ATTRIBUTE_START],
            )
            entity_predictions = sorted(
                filter(
                    lambda x: x.get(ENTITY_ATTRIBUTE_TEXT) == text,
                    self.entity_predictions,
                ),
                key=lambda x: x[ENTITY_ATTRIBUTE_START],
            )

            i_pred, i_target = 0, 0

            while i_pred < len(entity_predictions) or i_target < len(entity_targets):
                cmp = self._compare_entities(
                    entity_predictions, entity_targets, i_pred, i_target
                )
                if cmp == -1:  # predicted comes first
                    aligned_entity_predictions.append(
                        self._generate_entity_training_data(entity_predictions[i_pred])
                    )
                    aligned_entity_targets.append("None")
                    i_pred += 1
                elif cmp == 1:  # target entity comes first
                    aligned_entity_targets.append(
                        self._generate_entity_training_data(entity_targets[i_target])
                    )
                    aligned_entity_predictions.append("None")
                    i_target += 1
                else:  # target and predicted entity are aligned
                    aligned_entity_predictions.append(
                        self._generate_entity_training_data(entity_predictions[i_pred])
                    )
                    aligned_entity_targets.append(
                        self._generate_entity_training_data(entity_targets[i_target])
                    )
                    i_pred += 1
                    i_target += 1

        targets = self.action_targets + self.intent_targets + aligned_entity_targets

        predictions = (
            self.action_predictions
            + self.intent_predictions
            + aligned_entity_predictions
        )
        return targets, predictions


class EndToEndUserUtterance(UserUttered):
    """End-to-end user utterance.

    Mostly used to print the full end-to-end user message in the
    `failed_test_stories.yml` output file.
    """

    def as_story_string(self, e2e: bool = True) -> Text:
        """Returns the story equivalent representation."""
        return super().as_story_string(e2e=True)


class WronglyClassifiedUserUtterance(UserUttered):
    """The NLU model predicted the wrong user utterance.

    Mostly used to mark wrong predictions and be able to
    dump them as stories."""

    type_name = "wrong_utterance"

    def __init__(self, event: UserUttered, eval_store: EvaluationStore) -> None:
        """Set `predicted_intent` and `predicted_entities` attributes."""
        try:
            self.predicted_intent = eval_store.intent_predictions[0]
        except LookupError:
            self.predicted_intent = None

        self.target_entities = eval_store.entity_targets
        self.predicted_entities = eval_store.entity_predictions

        intent = {"name": eval_store.intent_targets[0]}

        super().__init__(
            event.text,
            intent,
            eval_store.entity_targets,
            event.parse_data,
            event.timestamp,
            event.input_channel,
        )

    def inline_comment(self, force_comment_generation: bool = False) -> Optional[Text]:
        """A comment attached to this event. Used during dumping."""
        from rasa.shared.core.events import format_message

        if force_comment_generation or self.predicted_intent != self.intent["name"]:
            predicted_message = format_message(
                self.text, self.predicted_intent, self.predicted_entities
            )

            return f"predicted: {self.predicted_intent}: {predicted_message}"
        else:
            return None

    @staticmethod
    def inline_comment_for_entity(
        predicted: Dict[Text, Any], entity: Dict[Text, Any]
    ) -> Optional[Text]:
        """Returns the predicted entity which is then printed as a comment."""
        if predicted["entity"] != entity["entity"]:
            return "predicted: " + predicted["entity"] + ": " + predicted["value"]
        else:
            return None

    def as_story_string(self, e2e: bool = True) -> Text:
        """Returns text representation of event."""
        from rasa.shared.core.events import format_message

        correct_message = format_message(
            self.text, self.intent.get("name"), self.entities
        )
        return (
            f"{self.intent.get('name')}: {correct_message}   "
            f"<!-- {self.inline_comment()} -->"
        )


def _create_data_generator(
    resource_name: Text,
    agent: "Agent",
    max_stories: Optional[int] = None,
    use_conversation_test_files: bool = False,
) -> "TrainingDataGenerator":
    from rasa.shared.core.generator import TrainingDataGenerator

    tmp_domain_path = Path(tempfile.mkdtemp()) / "domain.yaml"
    agent.domain.persist(tmp_domain_path)
    test_data_importer = TrainingDataImporter.load_from_dict(
        training_data_paths=[resource_name], domain_path=str(tmp_domain_path)
    )
    if use_conversation_test_files:
        story_graph = test_data_importer.get_conversation_tests()
    else:
        story_graph = test_data_importer.get_stories()

    return TrainingDataGenerator(
        story_graph,
        agent.domain,
        use_story_concatenation=False,
        augmentation_factor=0,
        tracker_limit=max_stories,
    )


def _clean_entity_results(
    text: Text, entity_results: List[Dict[Text, Any]]
) -> List["EntityPrediction"]:
    """Extract only the token variables from an entity dict."""
    cleaned_entities = []

    for r in tuple(entity_results):
        cleaned_entity: EntityPrediction = {ENTITY_ATTRIBUTE_TEXT: text}
        for k in (
            ENTITY_ATTRIBUTE_START,
            ENTITY_ATTRIBUTE_END,
            ENTITY_ATTRIBUTE_TYPE,
            ENTITY_ATTRIBUTE_VALUE,
        ):
            if k in set(r):
                if k == ENTITY_ATTRIBUTE_VALUE and EXTRACTOR in set(r):
                    # convert values to strings for evaluation as
                    # target values are all of type string
                    r[k] = str(r[k])
                cleaned_entity[k] = r[k]
        cleaned_entities.append(cleaned_entity)

    return cleaned_entities


def _get_full_retrieval_intent(parsed: Dict[Text, Any]) -> Text:
    """Return full retrieval intent, if it's present, or normal intent otherwise.

    Args:
        parsed: Predicted parsed data.

    Returns:
        The extracted intent.
    """
    base_intent = parsed.get(INTENT, {}).get(INTENT_NAME_KEY)
    response_selector = parsed.get(RESPONSE_SELECTOR, {})

    # return normal intent if it's not a retrieval intent
    if base_intent not in response_selector.get(
        RESPONSE_SELECTOR_RETRIEVAL_INTENTS, {}
    ):
        return base_intent

    # extract full retrieval intent
    # if the response selector parameter was not specified in config,
    # the response selector contains a "default" key
    if RESPONSE_SELECTOR_DEFAULT_INTENT in response_selector:
        full_retrieval_intent = (
            response_selector.get(RESPONSE_SELECTOR_DEFAULT_INTENT, {})
            .get(RESPONSE, {})
            .get(INTENT_RESPONSE_KEY)
        )
        return full_retrieval_intent if full_retrieval_intent else base_intent

    # if specified, the response selector contains the base intent as key
    full_retrieval_intent = (
        response_selector.get(base_intent, {})
        .get(RESPONSE, {})
        .get(INTENT_RESPONSE_KEY)
    )
    return full_retrieval_intent if full_retrieval_intent else base_intent


def _collect_user_uttered_predictions(
    event: UserUttered,
    predicted: Dict[Text, Any],
    partial_tracker: DialogueStateTracker,
    fail_on_prediction_errors: bool,
) -> EvaluationStore:
    user_uttered_eval_store = EvaluationStore()

    # intent from the test story, may either be base intent or full retrieval intent
    base_intent = event.intent.get(INTENT_NAME_KEY)
    full_retrieval_intent = event.intent.get(FULL_RETRIEVAL_INTENT_NAME_KEY)
    intent_gold = full_retrieval_intent if full_retrieval_intent else base_intent

    # predicted intent: note that this is only the base intent at this point
    predicted_base_intent = predicted.get(INTENT, {}).get(INTENT_NAME_KEY)
    # if the test story only provides the base intent AND the prediction was correct,
    # we are not interested in full retrieval intents and skip this section.
    # In any other case we are interested in the full retrieval intent (e.g. for report)
    if intent_gold != predicted_base_intent:
        predicted_base_intent = _get_full_retrieval_intent(predicted)

    user_uttered_eval_store.add_to_store(
        intent_targets=[intent_gold], intent_predictions=[predicted_base_intent]
    )

    entity_gold = event.entities
    predicted_entities = predicted.get(ENTITIES)

    if entity_gold or predicted_entities:
        user_uttered_eval_store.add_to_store(
            entity_targets=_clean_entity_results(event.text, entity_gold),
            entity_predictions=_clean_entity_results(event.text, predicted_entities),
        )

    if user_uttered_eval_store.check_prediction_target_mismatch():
        partial_tracker.update(
            WronglyClassifiedUserUtterance(event, user_uttered_eval_store)
        )
        if fail_on_prediction_errors:
            story_dump = YAMLStoryWriter().dumps(partial_tracker.as_story().story_steps)
            raise WrongPredictionException(
                f"NLU model predicted a wrong intent or entities. Failed Story:"
                f" \n\n{story_dump}"
            )
    else:
        response_selector_info = (
            {
                RESPONSE_SELECTOR_PROPERTY_NAME: predicted[
                    RESPONSE_SELECTOR_PROPERTY_NAME
                ]
            }
            if RESPONSE_SELECTOR_PROPERTY_NAME in predicted
            else None
        )
        end_to_end_user_utterance = EndToEndUserUtterance(
            text=event.text,
            intent=event.intent,
            entities=event.entities,
            parse_data=response_selector_info,
        )
        partial_tracker.update(end_to_end_user_utterance)

    return user_uttered_eval_store


def emulate_loop_rejection(partial_tracker: DialogueStateTracker) -> None:
    """Add `ActionExecutionRejected` event to the tracker.

    During evaluation, we don't run action server, therefore in order to correctly
    test unhappy paths of the loops, we need to emulate loop rejection.

    Args:
        partial_tracker: a :class:`rasa.core.trackers.DialogueStateTracker`
    """
    from rasa.shared.core.events import ActionExecutionRejected

    rejected_action_name: Text = partial_tracker.active_loop_name
    partial_tracker.update(ActionExecutionRejected(rejected_action_name))


async def _get_e2e_entity_evaluation_result(
    processor: "MessageProcessor",
    tracker: DialogueStateTracker,
    prediction: PolicyPrediction,
) -> Optional[EntityEvaluationResult]:
    previous_event = tracker.events[-1]

    if isinstance(previous_event, SlotSet):
        # UserUttered events with entities can be followed by SlotSet events
        # if slots are defined in the domain
        previous_event = tracker.get_last_event_for((UserUttered, ActionExecuted))

    if isinstance(previous_event, UserUttered):
        entities_predicted_by_policies = [
            entity
            for prediction_event in prediction.events
            if isinstance(prediction_event, EntitiesAdded)
            for entity in prediction_event.entities
        ]
        entity_targets = previous_event.entities
        if entity_targets or entities_predicted_by_policies:
            text = previous_event.text
            if text:
                parsed_message = await processor.parse_message(UserMessage(text=text))
                if parsed_message:
                    tokens = [
                        Token(text[start:end], start, end)
                        for start, end in parsed_message.get(TOKENS_NAMES[TEXT], [])
                    ]
                    return EntityEvaluationResult(
                        entity_targets, entities_predicted_by_policies, tokens, text
                    )
    return None


def _get_predicted_action_name(
    predicted_action: rasa.core.actions.action.Action,
    partial_tracker: DialogueStateTracker,
    expected_action_name: Text,
) -> Text:
    """Get the name of predicted action.

    If the action is instance of `ActionRetrieveResponse`, we need to return full
    action name with its retrieval intent (e.g. utter_faq/is-this-legit).
    The only case when we should not do it is when an expected action given in
    a test story is a retrieval action but it's not specified in the test story.
    To illustrate this, we're basically avoiding this unnecessary mismatch:
    utter_faq (expected) != utter_faq/is-this-legit (predicted).
    In this case or if the action isn't instance of `ActionRetrieveResponse`,
    the function returns only the action name (e.g. utter_faq).
    """
    if (
        isinstance(predicted_action, ActionRetrieveResponse)
        and expected_action_name != predicted_action.name()
    ):
        full_retrieval_name = predicted_action.get_full_retrieval_name(partial_tracker)
        predicted_action_name = (
            full_retrieval_name if full_retrieval_name else predicted_action.name()
        )
    else:
        predicted_action_name = predicted_action.name()
    return predicted_action_name


async def _run_action_prediction(
    processor: "MessageProcessor",
    partial_tracker: DialogueStateTracker,
    expected_action: Text,
) -> Tuple[Text, PolicyPrediction, Optional[EntityEvaluationResult]]:
    action, prediction = processor.predict_next_with_tracker_if_should(partial_tracker)
    predicted_action = _get_predicted_action_name(
        action, partial_tracker, expected_action
    )

    policy_entity_result = await _get_e2e_entity_evaluation_result(
        processor, partial_tracker, prediction
    )
    if (
        prediction.policy_name
        and predicted_action != expected_action
        and _form_might_have_been_rejected(
            processor.domain, partial_tracker, predicted_action
        )
    ):
        # Wrong action was predicted,
        # but it might be Ok if form action is rejected.
        emulate_loop_rejection(partial_tracker)
        # try again
        action, prediction = processor.predict_next_with_tracker_if_should(
            partial_tracker
        )
        # Even if the prediction is also wrong, we don't have to undo the emulation
        # of the action rejection as we know that the user explicitly specified
        # that something else than the form was supposed to run.
        predicted_action = _get_predicted_action_name(
            action, partial_tracker, expected_action
        )

    return predicted_action, prediction, policy_entity_result


async def _collect_action_executed_predictions(
    processor: "MessageProcessor",
    partial_tracker: DialogueStateTracker,
    event: ActionExecuted,
    fail_on_prediction_errors: bool,
) -> Tuple[EvaluationStore, PolicyPrediction, Optional[EntityEvaluationResult]]:

    action_executed_eval_store = EvaluationStore()

    expected_action_name = event.action_name
    expected_action_text = event.action_text
    expected_action = expected_action_name or expected_action_text

    policy_entity_result = None
    prev_action_unlikely_intent = False

    try:
        (
            predicted_action,
            prediction,
            policy_entity_result,
        ) = await _run_action_prediction(processor, partial_tracker, expected_action)
    except ActionLimitReached:
        prediction = PolicyPrediction([], policy_name=None)
        predicted_action = "circuit breaker tripped"

    predicted_action_unlikely_intent = predicted_action == ACTION_UNLIKELY_INTENT_NAME
    if predicted_action_unlikely_intent and predicted_action != expected_action:
        partial_tracker.update(
            WronglyPredictedAction(
                predicted_action,
                expected_action_text,
                predicted_action,
                prediction.policy_name,
                prediction.max_confidence,
                event.timestamp,
                metadata=prediction.action_metadata,
            )
        )
        prev_action_unlikely_intent = True

        try:
            (
                predicted_action,
                prediction,
                policy_entity_result,
            ) = await _run_action_prediction(
                processor, partial_tracker, expected_action
            )
        except ActionLimitReached:
            prediction = PolicyPrediction([], policy_name=None)
            predicted_action = "circuit breaker tripped"

    action_executed_eval_store.add_to_store(
        action_predictions=[predicted_action], action_targets=[expected_action]
    )

    if action_executed_eval_store.check_prediction_target_mismatch():
        partial_tracker.update(
            WronglyPredictedAction(
                expected_action_name,
                expected_action_text,
                predicted_action,
                prediction.policy_name,
                prediction.max_confidence,
                event.timestamp,
                metadata=prediction.action_metadata,
                predicted_action_unlikely_intent=prev_action_unlikely_intent,
            )
        )
        if (
            fail_on_prediction_errors
            and predicted_action != ACTION_UNLIKELY_INTENT_NAME
            and predicted_action != expected_action
        ):
            story_dump = YAMLStoryWriter().dumps(partial_tracker.as_story().story_steps)
            error_msg = (
                f"Model predicted a wrong action. Failed Story: " f"\n\n{story_dump}"
            )
            raise WrongPredictionException(error_msg)
    elif prev_action_unlikely_intent:
        partial_tracker.update(
            WarningPredictedAction(
                ACTION_UNLIKELY_INTENT_NAME,
                predicted_action,
                prediction.policy_name,
                prediction.max_confidence,
                event.timestamp,
                prediction.action_metadata,
            )
        )
    else:
        partial_tracker.update(
            ActionExecuted(
                predicted_action,
                prediction.policy_name,
                prediction.max_confidence,
                event.timestamp,
                metadata=prediction.action_metadata,
            )
        )

    return action_executed_eval_store, prediction, policy_entity_result


def _form_might_have_been_rejected(
    domain: Domain, tracker: DialogueStateTracker, predicted_action_name: Text
) -> bool:
    return (
        tracker.active_loop_name == predicted_action_name
        and predicted_action_name in domain.form_names
    )


async def _predict_tracker_actions(
    tracker: DialogueStateTracker,
    agent: "Agent",
    fail_on_prediction_errors: bool = False,
    use_e2e: bool = False,
) -> Tuple[
    EvaluationStore,
    DialogueStateTracker,
    List[Dict[Text, Any]],
    List[EntityEvaluationResult],
]:

    processor = agent.processor
    tracker_eval_store = EvaluationStore()

    events = list(tracker.events)

    partial_tracker = DialogueStateTracker.from_events(
        tracker.sender_id,
        events[:1],
        agent.domain.slots,
        sender_source=tracker.sender_source,
    )
    tracker_actions = []
    policy_entity_results = []

    for event in events[1:]:
        if isinstance(event, ActionExecuted):
            (
                action_executed_result,
                prediction,
                entity_result,
            ) = await _collect_action_executed_predictions(
<<<<<<< HEAD
                processor,
                partial_tracker,
                event,
                fail_on_prediction_errors,
=======
                processor, partial_tracker, event, fail_on_prediction_errors
>>>>>>> a9932b4a
            )
            if entity_result:
                policy_entity_results.append(entity_result)

            if action_executed_result.action_targets:
                tracker_eval_store.merge_store(action_executed_result)
                tracker_actions.append(
                    {
                        "action": action_executed_result.action_targets[0],
                        "predicted": action_executed_result.action_predictions[0],
                        "policy": prediction.policy_name,
                        "confidence": prediction.max_confidence,
                    }
                )
        elif use_e2e and isinstance(event, UserUttered):
            # This means that user utterance didn't have a user message, only intent,
            # so we can skip the NLU part and take the parse data directly.
            # Indirectly that means that the test story was in YAML format.
            if not event.text:
                predicted = event.parse_data
            # Indirectly that means that the test story was either:
            # in YAML format containing a user message, or in Markdown format.
            # Leaving that as it is because Markdown is in legacy mode.
            else:
                predicted = await processor.parse_message(UserMessage(event.text))

            user_uttered_result = _collect_user_uttered_predictions(
                event, predicted, partial_tracker, fail_on_prediction_errors
            )
            tracker_eval_store.merge_store(user_uttered_result)
        else:
            partial_tracker.update(event)
    return tracker_eval_store, partial_tracker, tracker_actions, policy_entity_results


def _in_training_data_fraction(action_list: List[Dict[Text, Any]]) -> float:
    """Given a list of actions, returns the fraction predicted by non ML policies."""
    import rasa.core.policies.ensemble

    in_training_data = [
        a["action"]
        for a in action_list
        if a["policy"]
        and not rasa.core.policies.ensemble.is_not_in_training_data(a["policy"])
    ]

    return len(in_training_data) / len(action_list) if action_list else 0


def _sort_trackers_with_severity_of_warning(
    trackers_to_sort: List[DialogueStateTracker],
) -> List[DialogueStateTracker]:
    """Sort the given trackers according to 'severity' of `action_unlikely_intent`.

    Severity is calculated by `IntentTEDPolicy` and is attached as
    metadata to `ActionExecuted` event.

    Args:
        trackers_to_sort: Trackers to be sorted

    Returns:
        Sorted trackers in descending order of severity.
    """
    tracker_severity_scores = []
    for tracker in trackers_to_sort:
        max_severity = 0
        for event in tracker.applied_events():
            if (
                isinstance(event, WronglyPredictedAction)
                and event.action_name_prediction == ACTION_UNLIKELY_INTENT_NAME
            ):
                max_severity = max(
                    max_severity,
                    event.metadata.get(QUERY_INTENT_KEY, {}).get(SEVERITY_KEY, 0),
                )
        tracker_severity_scores.append(max_severity)

    sorted_trackers_with_severity = sorted(
        zip(tracker_severity_scores, trackers_to_sort),
        # tuple unpacking is not supported in
        # python 3.x that's why it might look a bit weird
        key=lambda severity_tracker_tuple: -severity_tracker_tuple[0],
    )

    return [tracker for (_, tracker) in sorted_trackers_with_severity]


async def _collect_story_predictions(
    completed_trackers: List["DialogueStateTracker"],
    agent: "Agent",
    fail_on_prediction_errors: bool = False,
    use_e2e: bool = False,
) -> Tuple[StoryEvaluation, int, List[EntityEvaluationResult]]:
    """Test the stories from a file, running them through the stored model."""
    from sklearn.metrics import accuracy_score
    from tqdm import tqdm

    story_eval_store = EvaluationStore()
    failed_stories = []
    successful_stories = []
    stories_with_warnings = []
    correct_dialogues = []
    number_of_stories = len(completed_trackers)

    logger.info(f"Evaluating {number_of_stories} stories\nProgress:")

    action_list = []
    entity_results = []

    for tracker in tqdm(completed_trackers):
        (
            tracker_results,
            predicted_tracker,
            tracker_actions,
            tracker_entity_results,
        ) = await _predict_tracker_actions(
            tracker, agent, fail_on_prediction_errors, use_e2e
        )

        entity_results.extend(tracker_entity_results)

        story_eval_store.merge_store(tracker_results)

        action_list.extend(tracker_actions)

        if tracker_results.check_prediction_target_mismatch():
            # there is at least one wrong prediction
            failed_stories.append(predicted_tracker)
            correct_dialogues.append(0)
        else:
            successful_stories.append(predicted_tracker)
            correct_dialogues.append(1)

            if any(
                isinstance(event, WronglyPredictedAction)
                and event.action_name_prediction == ACTION_UNLIKELY_INTENT_NAME
                for event in predicted_tracker.events
            ):
                stories_with_warnings.append(predicted_tracker)

    logger.info("Finished collecting predictions.")

    in_training_data_fraction = _in_training_data_fraction(action_list)

    if len(correct_dialogues):
        accuracy = accuracy_score([1] * len(correct_dialogues), correct_dialogues)
    else:
        accuracy = 0

<<<<<<< HEAD
    _log_evaluation_table(
        [1] * len(completed_trackers),
        "CONVERSATION",
        accuracy,
    )
=======
    _log_evaluation_table([1] * len(completed_trackers), "CONVERSATION", accuracy)
>>>>>>> a9932b4a

    return (
        StoryEvaluation(
            evaluation_store=story_eval_store,
            failed_stories=failed_stories,
            successful_stories=successful_stories,
            stories_with_warnings=_sort_trackers_with_severity_of_warning(
                stories_with_warnings
            ),
            action_list=action_list,
            in_training_data_fraction=in_training_data_fraction,
        ),
        number_of_stories,
        entity_results,
    )


def _filter_step_events(step: StoryStep) -> StoryStep:
    events = []
    for event in step.events:
        if (
            isinstance(event, WronglyPredictedAction)
            and event.action_name
            == event.action_name_prediction
            == ACTION_UNLIKELY_INTENT_NAME
        ):
            continue
        events.append(event)
    updated_step = step.create_copy(use_new_id=False)
    updated_step.events = events
    return updated_step


def _log_stories(
    trackers: List[DialogueStateTracker], file_path: Text, message_if_no_trackers: Text
) -> None:
    """Write given stories to the given file."""
    with open(file_path, "w", encoding=DEFAULT_ENCODING) as f:
        if not trackers:
            f.write(f"# {message_if_no_trackers}")
        else:
            stories = [tracker.as_story(include_source=True) for tracker in trackers]
            steps = [
                _filter_step_events(step)
                for story in stories
                for step in story.story_steps
            ]
            f.write(YAMLStoryWriter().dumps(steps))


async def test(
    stories: Text,
    agent: "Agent",
    max_stories: Optional[int] = None,
    out_directory: Optional[Text] = None,
    fail_on_prediction_errors: bool = False,
    e2e: bool = False,
    disable_plotting: bool = False,
    successes: bool = False,
    errors: bool = True,
    warnings: bool = True,
) -> Dict[Text, Any]:
    """Run the evaluation of the stories, optionally plot the results.

    Args:
        stories: the stories to evaluate on
        agent: the agent
        max_stories: maximum number of stories to consider
        out_directory: path to directory to results to
        fail_on_prediction_errors: boolean indicating whether to fail on prediction
            errors or not
        e2e: boolean indicating whether to use end to end evaluation or not
        disable_plotting: boolean indicating whether to disable plotting or not
        successes: boolean indicating whether to write down successful predictions or
            not
        errors: boolean indicating whether to write down incorrect predictions or not
        warnings: boolean indicating whether to write down prediction warnings or not

    Returns:
        Evaluation summary.
    """
    from rasa.model_testing import get_evaluation_metrics

    generator = _create_data_generator(stories, agent, max_stories, e2e)
    completed_trackers = generator.generate_story_trackers()

    story_evaluation, _, entity_results = await _collect_story_predictions(
        completed_trackers, agent, fail_on_prediction_errors, use_e2e=e2e
    )

    evaluation_store = story_evaluation.evaluation_store

    with pywarnings.catch_warnings():
        from sklearn.exceptions import UndefinedMetricWarning

        pywarnings.simplefilter("ignore", UndefinedMetricWarning)

        targets, predictions = evaluation_store.serialise()

        if out_directory:
            report, precision, f1, action_accuracy = get_evaluation_metrics(
                targets, predictions, output_dict=True
            )

            # Add conversation level accuracy to story report.
            num_failed = len(story_evaluation.failed_stories)
            num_correct = len(story_evaluation.successful_stories)
            num_warnings = len(story_evaluation.stories_with_warnings)
            num_convs = num_failed + num_correct
            if num_convs and isinstance(report, Dict):
                conv_accuracy = num_correct / num_convs
                report["conversation_accuracy"] = {
                    "accuracy": conv_accuracy,
                    "correct": num_correct,
                    "with_warnings": num_warnings,
                    "total": num_convs,
                }
            report_filename = os.path.join(out_directory, REPORT_STORIES_FILE)
            rasa.shared.utils.io.dump_obj_as_json_to_file(report_filename, report)
            logger.info(f"Stories report saved to {report_filename}.")

        else:
            report, precision, f1, action_accuracy = get_evaluation_metrics(
                targets, predictions, output_dict=True
            )

        evaluate_entities(
            entity_results,
            POLICIES_THAT_EXTRACT_ENTITIES,
            out_directory,
            successes,
            errors,
            disable_plotting,
        )

    telemetry.track_core_model_test(len(generator.story_graph.story_steps), e2e, agent)

    _log_evaluation_table(
        evaluation_store.action_targets,
        "ACTION",
        action_accuracy,
        precision=precision,
        f1=f1,
        in_training_data_fraction=story_evaluation.in_training_data_fraction,
    )

    if not disable_plotting and out_directory:
        _plot_story_evaluation(
            evaluation_store.action_targets,
            evaluation_store.action_predictions,
            out_directory,
        )

    if errors and out_directory:
        _log_stories(
            story_evaluation.failed_stories,
            os.path.join(out_directory, FAILED_STORIES_FILE),
            "None of the test stories failed - all good!",
        )
    if successes and out_directory:
        _log_stories(
            story_evaluation.successful_stories,
            os.path.join(out_directory, SUCCESSFUL_STORIES_FILE),
            "None of the test stories succeeded :(",
        )
    if warnings and out_directory:
        _log_stories(
            story_evaluation.stories_with_warnings,
            os.path.join(out_directory, STORIES_WITH_WARNINGS_FILE),
            "No warnings for test stories",
        )

    return {
        "report": report,
        "precision": precision,
        "f1": f1,
        "accuracy": action_accuracy,
        "actions": story_evaluation.action_list,
        "in_training_data_fraction": story_evaluation.in_training_data_fraction,
        "is_end_to_end_evaluation": e2e,
    }


def _log_evaluation_table(
    golds: List[Any],
    name: Text,
    accuracy: float,
    report: Optional[Dict[Text, Any]] = None,
    precision: Optional[float] = None,
    f1: Optional[float] = None,
    in_training_data_fraction: Optional[float] = None,
    include_report: bool = True,
) -> None:  # pragma: no cover
    """Log the sklearn evaluation metrics."""
    logger.info(f"Evaluation Results on {name} level:")
    logger.info(f"\tCorrect:          {int(len(golds) * accuracy)} / {len(golds)}")
    if f1 is not None:
        logger.info(f"\tF1-Score:         {f1:.3f}")
    if precision is not None:
        logger.info(f"\tPrecision:        {precision:.3f}")
    logger.info(f"\tAccuracy:         {accuracy:.3f}")
    if in_training_data_fraction is not None:
        logger.info(f"\tIn-data fraction: {in_training_data_fraction:.3g}")

    if include_report and report is not None:
        logger.info(f"\tClassification report: \n{report}")


def _plot_story_evaluation(
    targets: PredictionList,
    predictions: PredictionList,
    output_directory: Optional[Text],
) -> None:
    """Plot a confusion matrix of story evaluation."""
    from sklearn.metrics import confusion_matrix
    from sklearn.utils.multiclass import unique_labels
    from rasa.utils.plotting import plot_confusion_matrix

    confusion_matrix_filename = CONFUSION_MATRIX_STORIES_FILE
    if output_directory:
        confusion_matrix_filename = os.path.join(
            output_directory, confusion_matrix_filename
        )

    cnf_matrix = confusion_matrix(targets, predictions)

    plot_confusion_matrix(
        cnf_matrix,
        classes=unique_labels(targets, predictions),
        title="Action Confusion matrix",
        output_file=confusion_matrix_filename,
    )


async def compare_models_in_dir(
    model_dir: Text,
    stories_file: Text,
    output: Text,
    use_conversation_test_files: bool = False,
) -> None:
    """Evaluates multiple trained models in a directory on a test set.

    Args:
        model_dir: path to directory that contains the models to evaluate
        stories_file: path to the story file
        output: output directory to store results to
        use_conversation_test_files: `True` if conversation test files should be used
            for testing instead of regular Core story files.
    """
    number_correct = defaultdict(list)

    for run in rasa.shared.utils.io.list_subdirectories(model_dir):
        number_correct_in_run = defaultdict(list)

        for model in sorted(rasa.shared.utils.io.list_files(run)):
            if not model.endswith("tar.gz"):
                continue

            # The model files are named like <config-name>PERCENTAGE_KEY<number>.tar.gz
            # Remove the percentage key and number from the name to get the config name
            config_name = os.path.basename(model).split(PERCENTAGE_KEY)[0]
            number_of_correct_stories = await _evaluate_core_model(
                model,
                stories_file,
                use_conversation_test_files=use_conversation_test_files,
            )
            number_correct_in_run[config_name].append(number_of_correct_stories)

        for k, v in number_correct_in_run.items():
            number_correct[k].append(v)

    rasa.shared.utils.io.dump_obj_as_json_to_file(
        os.path.join(output, RESULTS_FILE), number_correct
    )


async def compare_models(
    models: List[Text],
    stories_file: Text,
    output: Text,
    use_conversation_test_files: bool = False,
) -> None:
    """Evaluates multiple trained models on a test set.

    Args:
        models: Paths to model files.
        stories_file: path to the story file
        output: output directory to store results to
        use_conversation_test_files: `True` if conversation test files should be used
            for testing instead of regular Core story files.
    """
    number_correct = defaultdict(list)

    for model in models:
        number_of_correct_stories = await _evaluate_core_model(
            model, stories_file, use_conversation_test_files=use_conversation_test_files
        )
        number_correct[os.path.basename(model)].append(number_of_correct_stories)

    rasa.shared.utils.io.dump_obj_as_json_to_file(
        os.path.join(output, RESULTS_FILE), number_correct
    )


async def _evaluate_core_model(
    model: Text, stories_file: Text, use_conversation_test_files: bool = False
) -> int:
    from rasa.core.agent import Agent

    logger.info(f"Evaluating model '{model}'")

    agent = Agent.load(model)
    generator = _create_data_generator(
        stories_file, agent, use_conversation_test_files=use_conversation_test_files
    )
    completed_trackers = generator.generate_story_trackers()

    # Entities are ignored here as we only compare number of correct stories.
    story_eval_store, number_of_stories, _ = await _collect_story_predictions(
        completed_trackers, agent
    )
    failed_stories = story_eval_store.failed_stories
    return number_of_stories - len(failed_stories)<|MERGE_RESOLUTION|>--- conflicted
+++ resolved
@@ -843,14 +843,7 @@
                 prediction,
                 entity_result,
             ) = await _collect_action_executed_predictions(
-<<<<<<< HEAD
-                processor,
-                partial_tracker,
-                event,
-                fail_on_prediction_errors,
-=======
                 processor, partial_tracker, event, fail_on_prediction_errors
->>>>>>> a9932b4a
             )
             if entity_result:
                 policy_entity_results.append(entity_result)
@@ -1000,15 +993,7 @@
     else:
         accuracy = 0
 
-<<<<<<< HEAD
-    _log_evaluation_table(
-        [1] * len(completed_trackers),
-        "CONVERSATION",
-        accuracy,
-    )
-=======
     _log_evaluation_table([1] * len(completed_trackers), "CONVERSATION", accuracy)
->>>>>>> a9932b4a
 
     return (
         StoryEvaluation(
