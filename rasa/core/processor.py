--- conflicted
+++ resolved
@@ -290,47 +290,36 @@
         if slot_values.strip():
             logger.debug(f"Current slot values: \n{slot_values}")
 
-<<<<<<< HEAD
-    def _log_unseen_intent(self, parse_data: Dict[Text, Any]) -> None:
-        """check if the NLU picks up intent that aren't in the domain and intent shouldn't be the valid default intents or self domain intents in the domain.
-        """
-        intent = parse_data["intent"]["name"]
-
-        default_intents = [
-            USER_INTENT_RESTART,
-            USER_INTENT_BACK,
-            USER_INTENT_OUT_OF_SCOPE,
-        ]
-
-        intent_is_recognized = intent and (
-            intent in self.domain.intents or intent in default_intents
-        )
-
-        if not intent_is_recognized and not self.domain.intents:
-            logger.warning(
-                "Interpreter parsed an intent '{}' "
-                "that is not defined in the domain.".format(intent)
-=======
-    def _log_unseen_features(self, parse_data: Dict[Text, Any]) -> None:
-        """Check if the NLU interpreter picks up intents or entities that aren't in the domain."""
-
-        domain_is_not_empty = self.domain and not self.domain.is_empty()
-        intent = parse_data["intent"]["name"]
-        if intent and domain_is_not_empty and intent not in self.domain.intents:
+def _log_unseen_features(self, parse_data: Dict[Text, Any]) -> None:
+    """Check if the NLU interpreter picks up intents or entities that aren't recognized."""
+
+    domain_is_not_empty = self.domain and not self.domain.is_empty()
+
+    default_intents = [
+        USER_INTENT_RESTART,
+        USER_INTENT_BACK,
+        USER_INTENT_OUT_OF_SCOPE,
+    ]
+
+    intent = parse_data["intent"]["name"]
+    if intent:
+        intent_is_recognized = (
+            domain_is_not_empty and intent in self.domain.intents
+        ) or intent in default_intents
+        if not intent_is_recognized:
             warnings.warn(
                 f"Interpreter parsed an intent '{intent}' "
                 "that is not defined in the domain."
->>>>>>> ff022a65
-            )
-
-        entities = parse_data["entities"]
-        for element in entities:
-            entity = element["entity"]
-            if entity and domain_is_not_empty and entity not in self.domain.entities:
-                warnings.warn(
-                    f"Interpreter parsed an entity '{entity}' "
-                    "that is not defined in the domain."
-                )
+            )
+
+    entities = parse_data["entities"] or []
+    for element in entities:
+        entity = element["entity"]
+        if entity and domain_is_not_empty and entity not in self.domain.entities:
+            warnings.warn(
+                f"Interpreter parsed an entity '{entity}' "
+                "that is not defined in the domain."
+            )
 
     def _get_action(self, action_name):
         return self.domain.action_for_name(action_name, self.action_endpoint)
