--- conflicted
+++ resolved
@@ -3,7 +3,6 @@
 import logging
 import structlog
 import os
-import re
 from pathlib import Path
 import tarfile
 import time
@@ -13,16 +12,12 @@
 from rasa.core.actions.action_exceptions import ActionExecutionRejection
 from rasa.core.actions.forms import FormAction
 from rasa.core.http_interpreter import RasaNLUHttpInterpreter
-<<<<<<< HEAD
-from rasa.dialogue_understanding.commands import SetSlotCommand, CannotHandleCommand
-=======
 from rasa.dialogue_understanding.commands import (
     Command,
     NoopCommand,
     SetSlotCommand,
     CannotHandleCommand,
 )
->>>>>>> 9b207891
 from rasa.engine import loader
 from rasa.engine.constants import (
     PLACEHOLDER_MESSAGE,
@@ -748,22 +743,6 @@
         if self.http_interpreter:
             parse_data = await self.http_interpreter.parse(message)
         else:
-<<<<<<< HEAD
-            msg = YAMLStoryReader.unpack_regex_message(
-                message=Message({TEXT: message.text}), domain=self.domain
-            )
-
-            # Invalid use of slash syntax, sanitize the message before passing
-            # it to the graph
-            if (
-                msg.data.get(TEXT, "").strip().startswith("/")
-                and msg.data.get(INTENT) is None
-            ):
-                message = self._sanitize_message(message)
-
-            # No intent trigger used. Pass message to graph.
-            if msg.data.get(INTENT) is None:
-=======
             regex_reader = create_regex_pattern_reader(message, self.domain)
 
             processed_message = Message({TEXT: message.text})
@@ -786,23 +765,15 @@
             elif not (
                 processed_message.has_intent() or processed_message.has_commands()
             ):
->>>>>>> 9b207891
                 parse_data = await self._parse_message_with_graph(
                     message, tracker, only_output_properties
                 )
 
-<<<<<<< HEAD
-            # Intent trigger is used.
-            else:
-                parse_data = await self._parse_message_with_intent_trigger(
-                    msg, tracker, only_output_properties
-=======
             # Intents or commands are presents. Bypasses the standard parsing
             # pipeline.
             else:
                 parse_data = await self._parse_message_with_commands_and_intents(
                     processed_message, tracker, only_output_properties
->>>>>>> 9b207891
                 )
 
         self._update_full_retrieval_intent(parse_data)
@@ -817,30 +788,12 @@
 
         return parse_data
 
-<<<<<<< HEAD
-    def _sanitize_message(self, message: UserMessage) -> UserMessage:
-        """Sanitize user message by removing prepended slashes before the
-        actual content.
-        """
-        # Regex pattern to match leading slashes and any whitespace before
-        # actual content
-        pattern = r"^[/\s]+"
-        # Remove the matched pattern from the beginning of the message
-        message.text = re.sub(pattern, "", message.text).strip()
-        return message
-
-    async def _parse_message_with_intent_trigger(
-=======
     def _parse_invalid_use_of_slash_syntax(
->>>>>>> 9b207891
         self,
         message: Message,
         tracker: Optional[DialogueStateTracker] = None,
         only_output_properties: bool = True,
     ) -> Dict[Text, Any]:
-<<<<<<< HEAD
-        """Parses a message with intent triggers."""
-=======
         structlogger.warning(
             "processor.message.parse.invalid_use_of_slash_syntax",
             event_info=(
@@ -881,24 +834,15 @@
         only_output_properties: bool = True,
     ) -> Dict[Text, Any]:
         """Parses the message to handle commands or intent trigger."""
->>>>>>> 9b207891
         parse_data: Dict[Text, Any] = {
             TEXT: "",
             INTENT: {INTENT_NAME_KEY: None, PREDICTED_CONFIDENCE_KEY: 0.0},
             ENTITIES: [],
-<<<<<<< HEAD
-            COMMANDS: [],
-=======
->>>>>>> 9b207891
         }
         parse_data.update(
             message.as_dict(only_output_properties=only_output_properties)
         )
 
-<<<<<<< HEAD
-        if tracker:
-            commands = await self._nlu_to_commands(parse_data, tracker)
-=======
         commands = parse_data.get(COMMANDS, [])
 
         # add commands from intent payloads
@@ -906,7 +850,6 @@
             nlu_adapted_commands = await self._nlu_to_commands(parse_data, tracker)
             commands += nlu_adapted_commands
 
->>>>>>> 9b207891
             if (
                 tracker.has_coexistence_routing_slot
                 and tracker.get_slot(ROUTE_TO_CALM_SLOT) is None
@@ -915,13 +858,6 @@
                 # we make a sticky routing to CALM if there are any commands
                 # from the trigger intent parsing
                 # or a sticky routing to dm1 if there are no commands
-<<<<<<< HEAD
-                commands.append(
-                    SetSlotCommand(ROUTE_TO_CALM_SLOT, len(commands) > 0).as_dict()
-                )
-            parse_data[COMMANDS] = commands
-
-=======
                 commands += [
                     SetSlotCommand(
                         ROUTE_TO_CALM_SLOT, len(nlu_adapted_commands) > 0
@@ -929,7 +865,6 @@
                 ]
 
         parse_data[COMMANDS] = commands
->>>>>>> 9b207891
         return parse_data
 
     def _update_full_retrieval_intent(self, parse_data: Dict[Text, Any]) -> None:
