import aiohttp

import logging

from typing import Text, Dict, Any, Optional

from rasa.core import constants
from rasa.core.channels import UserMessage
from rasa.shared.nlu.constants import INTENT_NAME_KEY
from rasa.utils.endpoints import EndpointConfig

logger = logging.getLogger(__name__)


class RasaNLUHttpInterpreter:
    """Allows for an HTTP endpoint to be used to parse messages."""

    def __init__(self, endpoint_config: Optional[EndpointConfig] = None) -> None:
        """Initializes a `RasaNLUHttpInterpreter`."""
        if endpoint_config:
            self.endpoint_config = endpoint_config
        else:
            self.endpoint_config = EndpointConfig(constants.DEFAULT_SERVER_URL)

<<<<<<< HEAD
    async def parse(
        self,
        message: UserMessage,
    ) -> Dict[Text, Any]:
=======
    async def parse(self, message: UserMessage) -> Dict[Text, Any]:
>>>>>>> a9932b4a
        """Parse a text message.

        Return a default value if the parsing of the text failed.
        """
        default_return = {
            "intent": {INTENT_NAME_KEY: "", "confidence": 0.0},
            "entities": [],
            "text": "",
        }

        result = await self._rasa_http_parse(message.text, message.sender_id)
        return result if result is not None else default_return

    async def _rasa_http_parse(
        self, text: Text, message_id: Optional[Text] = None
    ) -> Optional[Dict[Text, Any]]:
        """Send a text message to a running rasa NLU http server.

        Return `None` on failure.
        """
        if not self.endpoint_config or self.endpoint_config.url is None:
            logger.error(
                f"Failed to parse text '{text}' using rasa NLU over http. "
                f"No rasa NLU server specified!"
            )
            return None

        params = {
            "token": self.endpoint_config.token,
            "text": text,
            "message_id": message_id,
        }

        if self.endpoint_config.url.endswith("/"):
            url = self.endpoint_config.url + "model/parse"
        else:
            url = self.endpoint_config.url + "/model/parse"

        # noinspection PyBroadException
        try:
            async with aiohttp.ClientSession() as session:
                async with session.post(url, json=params) as resp:
                    if resp.status == 200:
                        return await resp.json()
                    else:
                        response_text = await resp.text()
                        logger.error(
                            f"Failed to parse text '{text}' using rasa NLU over "
                            f"http. Error: {response_text}"
                        )
                        return None
        except Exception:  # skipcq: PYL-W0703
            # need to catch all possible exceptions when doing http requests
            # (timeouts, value errors, parser errors, ...)
            logger.exception(f"Failed to parse text '{text}' using rasa NLU over http.")
            return None<|MERGE_RESOLUTION|>--- conflicted
+++ resolved
@@ -22,14 +22,7 @@
         else:
             self.endpoint_config = EndpointConfig(constants.DEFAULT_SERVER_URL)
 
-<<<<<<< HEAD
-    async def parse(
-        self,
-        message: UserMessage,
-    ) -> Dict[Text, Any]:
-=======
     async def parse(self, message: UserMessage) -> Dict[Text, Any]:
->>>>>>> a9932b4a
         """Parse a text message.
 
         Return a default value if the parsing of the text failed.
