# -*- coding: utf-8 -*-
import asyncio
import json
import logging
import os
import re
import warnings
from typing import Optional, List, Text, Any, Dict, TYPE_CHECKING, Iterable

import rasa.utils.io as io_utils
from rasa.constants import DOCS_BASE_URL
from rasa.core import utils
from rasa.core.constants import INTENT_MESSAGE_PREFIX
from rasa.core.events import ActionExecuted, UserUttered, Event, SlotSet
from rasa.core.exceptions import StoryParseError
from rasa.core.interpreter import RegexInterpreter, NaturalLanguageInterpreter
from rasa.core.training.structures import (
    Checkpoint,
    STORY_START,
    StoryStep,
    GENERATED_CHECKPOINT_PREFIX,
    GENERATED_HASH_LENGTH,
    FORM_PREFIX,
)
from rasa.nlu.training_data.formats import MarkdownReader
from rasa.core.domain import Domain

if TYPE_CHECKING:
    from rasa.nlu.training_data import Message

logger = logging.getLogger(__name__)


class EndToEndReader(MarkdownReader):
    def _parse_item(self, line: Text) -> Optional["Message"]:
        """Parses an md list item line based on the current section type.

        Matches expressions of the form `<intent>:<example>. For the
        syntax of <example> see the Rasa docs on NLU training data:
        {}/nlu/training-data-format/#markdown-format""".format(
            DOCS_BASE_URL
        )

        item_regex = re.compile(r"\s*(.+?):\s*(.*)")
        match = re.match(item_regex, line)
        if match:
            intent = match.group(1)
            self.current_title = intent
            message = match.group(2)
            example = self._parse_training_example(message)
            example.data["true_intent"] = intent
            return example

        raise ValueError(
            "Encountered invalid end-to-end format for message "
            "`{}`. Please visit the documentation page on "
            "end-to-end evaluation at {}/user-guide/evaluating-models/"
            "end-to-end-evaluation/".format(line, DOCS_BASE_URL)
        )


class StoryStepBuilder(object):
    def __init__(self, name):
        self.name = name
        self.story_steps = []
        self.current_steps = []
        self.start_checkpoints = []

    def add_checkpoint(self, name: Text, conditions: Optional[Dict[Text, Any]]) -> None:

        # Depending on the state of the story part this
        # is either a start or an end check point
        if not self.current_steps:
            self.start_checkpoints.append(Checkpoint(name, conditions))
        else:
            if conditions:
                logger.warning(
                    "End or intermediate checkpoints "
                    "do not support conditions! "
                    "(checkpoint: {})".format(name)
                )
            additional_steps = []
            for t in self.current_steps:
                if t.end_checkpoints:
                    tcp = t.create_copy(use_new_id=True)
                    tcp.end_checkpoints = [Checkpoint(name)]
                    additional_steps.append(tcp)
                else:
                    t.end_checkpoints = [Checkpoint(name)]
            self.current_steps.extend(additional_steps)

    def _prev_end_checkpoints(self):
        if not self.current_steps:
            return self.start_checkpoints
        else:
            # makes sure we got each end name only once
            end_names = {e.name for s in self.current_steps for e in s.end_checkpoints}
            return [Checkpoint(name) for name in end_names]

    def add_user_messages(self, messages: List[UserUttered]):
        self.ensure_current_steps()

        if len(messages) == 1:
            # If there is only one possible intent, we'll keep things simple
            for t in self.current_steps:
                t.add_user_message(messages[0])
        else:
            # If there are multiple different intents the
            # user can use the express the same thing
            # we need to copy the blocks and create one
            # copy for each possible message
            prefix = GENERATED_CHECKPOINT_PREFIX + "OR_"
            generated_checkpoint = utils.generate_id(prefix, GENERATED_HASH_LENGTH)
            updated_steps = []
            for t in self.current_steps:
                for m in messages:
                    copied = t.create_copy(use_new_id=True)
                    copied.add_user_message(m)
                    copied.end_checkpoints = [Checkpoint(generated_checkpoint)]
                    updated_steps.append(copied)
            self.current_steps = updated_steps

    def add_event(self, event):
        self.ensure_current_steps()
        for t in self.current_steps:
            t.add_event(event)

    def ensure_current_steps(self):
        completed = [step for step in self.current_steps if step.end_checkpoints]
        unfinished = [step for step in self.current_steps if not step.end_checkpoints]
        self.story_steps.extend(completed)
        if unfinished:
            self.current_steps = unfinished
        else:
            self.current_steps = self._next_story_steps()

    def flush(self):
        if self.current_steps:
            self.story_steps.extend(self.current_steps)
            self.current_steps = []

    def _next_story_steps(self):
        start_checkpoints = self._prev_end_checkpoints()
        if not start_checkpoints:
            start_checkpoints = [Checkpoint(STORY_START)]
        current_turns = [
            StoryStep(block_name=self.name, start_checkpoints=start_checkpoints)
        ]
        return current_turns


class StoryFileReader(object):
    """Helper class to read a story file."""

    def __init__(
        self,
        domain: Domain,
        interpreter: NaturalLanguageInterpreter,
        template_vars: Optional[Dict] = None,
        use_e2e: bool = False,
    ):
        self.story_steps = []
        self.current_step_builder = None  # type: Optional[StoryStepBuilder]
        self.domain = domain
        self.interpreter = interpreter
        self.template_variables = template_vars if template_vars else {}
        self.use_e2e = use_e2e

    @staticmethod
    async def read_from_folder(
        resource_name: Text,
        domain: Domain,
        interpreter: NaturalLanguageInterpreter = RegexInterpreter(),
        template_variables: Optional[Dict] = None,
        use_e2e: bool = False,
        exclusion_percentage: Optional[int] = None,
    ) -> List[StoryStep]:
        """Given a path reads all contained story files."""
        if not os.path.exists(resource_name):
            raise ValueError(
                "Story file or folder could not be found. Make "
                "sure '{}' exists and points to a story folder "
                "or file.".format(os.path.abspath(resource_name))
            )

<<<<<<< HEAD
        files = nlu_utils.list_files(resource_name)
=======
        files = io_utils.list_files(resource_name)
>>>>>>> bf0ed9fc

        return await StoryFileReader.read_from_files(
            files,
            domain,
            interpreter,
            template_variables,
            use_e2e,
            exclusion_percentage,
        )

    @staticmethod
    async def read_from_files(
        files: Iterable[Text],
        domain: Domain,
        interpreter: NaturalLanguageInterpreter = RegexInterpreter(),
        template_variables: Optional[Dict] = None,
        use_e2e: bool = False,
        exclusion_percentage: Optional[int] = None,
    ) -> List[StoryStep]:
        story_steps = []

        for f in files:
            steps = await StoryFileReader.read_from_file(
                f, domain, interpreter, template_variables, use_e2e
            )
            story_steps.extend(steps)

        # if exclusion percentage is not 100
        if exclusion_percentage and exclusion_percentage != 100:
            import random

            idx = int(round(exclusion_percentage / 100.0 * len(story_steps)))
            random.shuffle(story_steps)
            story_steps = story_steps[:-idx]

        return story_steps

    @staticmethod
    async def read_from_file(
        filename: Text,
        domain: Domain,
        interpreter: NaturalLanguageInterpreter = RegexInterpreter(),
        template_variables: Optional[Dict] = None,
        use_e2e: bool = False,
<<<<<<< HEAD
    ):
=======
    ) -> List[StoryStep]:
>>>>>>> bf0ed9fc
        """Given a md file reads the contained stories."""

        try:
            with open(filename, "r", encoding="utf-8") as f:
                lines = f.readlines()
            reader = StoryFileReader(domain, interpreter, template_variables, use_e2e)
            return await reader.process_lines(lines)
        except ValueError as err:
            file_info = "Invalid story file format. Failed to parse '{}'".format(
                os.path.abspath(filename)
            )
            logger.exception(file_info)
            if not err.args:
                err.args = ("",)
            err.args = err.args + (file_info,)
            raise

    @staticmethod
    def _parameters_from_json_string(s: Text, line: Text) -> Dict[Text, Any]:
        """Parse the passed string as json and create a parameter dict."""

        if s is None or not s.strip():
            # if there is no strings there are not going to be any parameters
            return {}

        try:
            parsed_slots = json.loads(s)
            if isinstance(parsed_slots, dict):
                return parsed_slots
            else:
                raise Exception(
                    "Parsed value isn't a json object "
                    "(instead parser found '{}')"
                    ".".format(type(parsed_slots))
                )
        except Exception as e:
            raise ValueError(
                "Invalid to parse arguments in line "
                "'{}'. Failed to decode parameters"
                "as a json object. Make sure the event"
                "name is followed by a proper json "
                "object. Error: {}".format(line, e)
            )

    @staticmethod
    def _parse_event_line(line):
        """Tries to parse a single line as an event with arguments."""

        # the regex matches "slot{"a": 1}"
        m = re.search("^([^{]+)([{].+)?", line)
        if m is not None:
            event_name = m.group(1).strip()
            slots_str = m.group(2)
            parameters = StoryFileReader._parameters_from_json_string(slots_str, line)
            return event_name, parameters
        else:
            warnings.warn(
                "Failed to parse action line '{}'. Ignoring this line.".format(line)
            )
            return "", {}

    async def process_lines(self, lines: List[Text]) -> List[StoryStep]:
        multiline_comment = False

        for idx, line in enumerate(lines):
            line_num = idx + 1
            try:
                line = self._replace_template_variables(self._clean_up_line(line))
                if line.strip() == "":
                    continue
                elif line.startswith("<!--"):
                    multiline_comment = True
                    continue
                elif multiline_comment and line.endswith("-->"):
                    multiline_comment = False
                    continue
                elif multiline_comment:
                    continue
                elif line.startswith("#"):
                    # reached a new story block
                    name = line[1:].strip("# ")
                    self.new_story_part(name)
                elif line.startswith(">"):
                    # reached a checkpoint
                    name, conditions = self._parse_event_line(line[1:].strip())
                    self.add_checkpoint(name, conditions)
                elif re.match(r"^[*\-]\s+{}".format(FORM_PREFIX), line):
                    logger.debug(
                        "Skipping line {}, "
                        "because it was generated by "
                        "form action".format(line)
                    )
                elif line.startswith("-"):
                    # reached a slot, event, or executed action
                    event_name, parameters = self._parse_event_line(line[1:])
                    self.add_event(event_name, parameters)
                elif line.startswith("*"):
                    # reached a user message
                    user_messages = [el.strip() for el in line[1:].split(" OR ")]
                    if self.use_e2e:
                        await self.add_e2e_messages(user_messages, line_num)
                    else:
                        await self.add_user_messages(user_messages, line_num)
                else:
                    # reached an unknown type of line
                    logger.warning(
                        "Skipping line {}. "
                        "No valid command found. "
                        "Line Content: '{}'"
                        "".format(line_num, line)
                    )
            except Exception as e:
                msg = "Error in line {}: {}".format(line_num, e)
                logger.error(msg, exc_info=1)  # pytype: disable=wrong-arg-types
                raise ValueError(msg)
        self._add_current_stories_to_result()
        return self.story_steps

    def _replace_template_variables(self, line: Text) -> Text:
        def process_match(matchobject):
            varname = matchobject.group(1)
            if varname in self.template_variables:
                return self.template_variables[varname]
            else:
                raise ValueError(
                    "Unknown variable `{var}` "
                    "in template line '{line}'"
                    "".format(var=varname, line=line)
                )

        template_rx = re.compile(r"`([^`]+)`")
        return template_rx.sub(process_match, line)

    @staticmethod
    def _clean_up_line(line: Text) -> Text:
        """Removes comments and trailing spaces"""

        return re.sub(r"<!--.*?-->", "", line).strip()

    def _add_current_stories_to_result(self):
        if self.current_step_builder:
            self.current_step_builder.flush()
            self.story_steps.extend(self.current_step_builder.story_steps)

    def new_story_part(self, name):
        self._add_current_stories_to_result()
        self.current_step_builder = StoryStepBuilder(name)

    def add_checkpoint(self, name: Text, conditions: Optional[Dict[Text, Any]]) -> None:

        # Ensure story part already has a name
        if not self.current_step_builder:
            raise StoryParseError(
                "Checkpoint '{}' is at an invalid location. "
                "Expected a story start.".format(name)
            )

        self.current_step_builder.add_checkpoint(name, conditions)

    async def _parse_message(self, message: Text, line_num: int):
        if message.startswith(INTENT_MESSAGE_PREFIX):
            parse_data = await RegexInterpreter().parse(message)
        else:
            parse_data = await self.interpreter.parse(message)
        utterance = UserUttered(
            message, parse_data.get("intent"), parse_data.get("entities"), parse_data
        )
        intent_name = utterance.intent.get("name")
        if intent_name not in self.domain.intents:
            logger.warning(
                "Found unknown intent '{}' on line {}. "
                "Please, make sure that all intents are "
                "listed in your domain yaml."
                "".format(intent_name, line_num)
            )
        return utterance

    async def add_user_messages(self, messages, line_num):
        if not self.current_step_builder:
            raise StoryParseError(
                "User message '{}' at invalid location. "
                "Expected story start.".format(messages)
            )
        parsed_messages = await asyncio.gather(
            *[self._parse_message(m, line_num) for m in messages]
        )
        self.current_step_builder.add_user_messages(parsed_messages)

    async def add_e2e_messages(self, e2e_messages, line_num):
        if not self.current_step_builder:
            raise StoryParseError(
                "End-to-end message '{}' at invalid "
                "location. Expected story start."
                "".format(e2e_messages)
            )
        e2e_reader = EndToEndReader()
        parsed_messages = []
        for m in e2e_messages:
            message = e2e_reader._parse_item(m)
            parsed = await self._parse_message(message.text, line_num)

            parsed.parse_data["true_intent"] = message.data["true_intent"]
            parsed.parse_data["true_entities"] = message.data.get("entities") or []
            parsed_messages.append(parsed)
        self.current_step_builder.add_user_messages(parsed_messages)

    def add_event(self, event_name, parameters):

        # add 'name' only if event is not a SlotSet,
        # because there might be a slot with slot_key='name'
        if "name" not in parameters and event_name != SlotSet.type_name:
            parameters["name"] = event_name

        parsed_events = Event.from_story_string(
            event_name, parameters, default=ActionExecuted
        )
        if parsed_events is None:
            raise StoryParseError(
                "Unknown event '{}'. It is Neither an event "
                "nor an action).".format(event_name)
            )
        if self.current_step_builder is None:
            raise StoryParseError(
                "Failed to handle event '{}'. There is no "
                "started story block available. "
                "".format(event_name)
            )

        for p in parsed_events:
            self.current_step_builder.add_event(p)<|MERGE_RESOLUTION|>--- conflicted
+++ resolved
@@ -183,11 +183,7 @@
                 "or file.".format(os.path.abspath(resource_name))
             )
 
-<<<<<<< HEAD
-        files = nlu_utils.list_files(resource_name)
-=======
         files = io_utils.list_files(resource_name)
->>>>>>> bf0ed9fc
 
         return await StoryFileReader.read_from_files(
             files,
@@ -232,11 +228,7 @@
         interpreter: NaturalLanguageInterpreter = RegexInterpreter(),
         template_variables: Optional[Dict] = None,
         use_e2e: bool = False,
-<<<<<<< HEAD
-    ):
-=======
     ) -> List[StoryStep]:
->>>>>>> bf0ed9fc
         """Given a md file reads the contained stories."""
 
         try:
