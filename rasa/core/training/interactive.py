import logging
import os
import textwrap
import uuid
from functools import partial
from multiprocessing import Process
from typing import (
    Any,
    Callable,
    Deque,
    Dict,
    List,
    Optional,
    Text,
    Tuple,
    Union,
    Set,
    cast,
)

from sanic import Sanic, response
from sanic.exceptions import NotFound
from sanic.request import Request
from sanic.response import HTTPResponse
from terminaltables import AsciiTable, SingleTable
import terminaltables.width_and_alignment
import numpy as np
from aiohttp import ClientError
from colorclass import Color
import questionary
from questionary import Choice, Form, Question

from rasa import telemetry
import rasa.shared.utils.cli
import rasa.shared.utils.io
import rasa.cli.utils
import rasa.shared.data
from rasa.shared.nlu.constants import TEXT, INTENT_NAME_KEY
from rasa.shared.nlu.training_data.loading import RASA, RASA_YAML
from rasa.shared.core.constants import (
    USER_INTENT_RESTART,
    ACTION_LISTEN_NAME,
    LOOP_NAME,
    ACTIVE_LOOP,
    LOOP_REJECTED,
    REQUESTED_SLOT,
    LOOP_INTERRUPTED,
    ACTION_UNLIKELY_INTENT_NAME,
)
from rasa.core import run, utils
import rasa.core.train
from rasa.core.constants import DEFAULT_SERVER_FORMAT, DEFAULT_SERVER_PORT
from rasa.shared.core.domain import Domain
import rasa.shared.core.events
from rasa.shared.core.events import (
    ActionExecuted,
    ActionReverted,
    BotUttered,
    Event,
    Restarted,
    UserUttered,
    UserUtteranceReverted,
)
from rasa.shared.constants import (
    INTENT_MESSAGE_PREFIX,
    DEFAULT_SENDER_ID,
    UTTER_PREFIX,
    DOCS_URL_POLICIES,
)
from rasa.shared.core.trackers import EventVerbosity, DialogueStateTracker
from rasa.shared.core.training_data import visualization
from rasa.shared.core.training_data.visualization import (
    VISUALIZATION_TEMPLATE_PATH,
    visualize_neighborhood,
)
from rasa.core.utils import AvailableEndpoints
from rasa.shared.importers.rasa import TrainingDataImporter
from rasa.utils.common import update_sanic_log_level
from rasa.utils.endpoints import EndpointConfig
from rasa.shared.exceptions import InvalidConfigException

# noinspection PyProtectedMember
from rasa.shared.nlu.training_data import loading
from rasa.shared.nlu.training_data.message import Message

# WARNING: This command line UI is using an external library
# communicating with the shell - these functions are hard to test
# automatically. If you change anything in here, please make sure to
# run the interactive learning and check if your part of the "ui"
# still works.
import rasa.utils.io as io_utils

from rasa.shared.core.generator import TrackerWithCachedStates

logger = logging.getLogger(__name__)

PATHS = {
    "stories": "data/stories.yml",
    "nlu": "data/nlu.yml",
    "backup": "data/nlu_interactive.yml",
    "domain": "domain.yml",
}

SAVE_IN_E2E = False

# choose other intent, making sure this doesn't clash with an existing intent
OTHER_INTENT = uuid.uuid4().hex
OTHER_ACTION = uuid.uuid4().hex
NEW_ACTION = uuid.uuid4().hex

NEW_RESPONSES = {}

MAX_NUMBER_OF_TRAINING_STORIES_FOR_VISUALIZATION = 200

DEFAULT_STORY_GRAPH_FILE = "story_graph.dot"


class RestartConversation(Exception):
    """Exception used to break out the flow and restart the conversation."""

    pass


class ForkTracker(Exception):
    """Exception used to break out the flow and fork at a previous step.

    The tracker will be reset to the selected point in the past and the
    conversation will continue from there."""

    pass


class UndoLastStep(Exception):
    """Exception used to break out the flow and undo the last step.

    The last step is either the most recent user message or the most
    recent action run by the bot."""

    pass


class Abort(Exception):
    """Exception used to abort the interactive learning and exit."""

    pass


async def send_message(
    endpoint: EndpointConfig,
    conversation_id: Text,
    message: Text,
    parse_data: Optional[Dict[Text, Any]] = None,
) -> Optional[Any]:
    """Send a user message to a conversation."""
    payload = {
        "sender": UserUttered.type_name,
        "text": message,
        "parse_data": parse_data,
    }

    return await endpoint.request(
        json=payload,
        method="post",
        subpath=f"/conversations/{conversation_id}/messages",
    )


async def request_prediction(
    endpoint: EndpointConfig, conversation_id: Text
) -> Optional[Any]:
    """Request the next action prediction from core."""
    return await endpoint.request(
        method="post", subpath=f"/conversations/{conversation_id}/predict"
    )


async def retrieve_domain(endpoint: EndpointConfig) -> Optional[Any]:
    """Retrieve the domain from core."""
    return await endpoint.request(
        method="get", subpath="/domain", headers={"Accept": "application/json"}
    )


async def retrieve_status(endpoint: EndpointConfig) -> Optional[Any]:
    """Retrieve the status from core."""
    return await endpoint.request(method="get", subpath="/status")


async def retrieve_tracker(
    endpoint: EndpointConfig,
    conversation_id: Text,
    verbosity: EventVerbosity = EventVerbosity.ALL,
) -> Dict[Text, Any]:
    """Retrieve a tracker from core."""
    path = f"/conversations/{conversation_id}/tracker?include_events={verbosity.name}"
    result = await endpoint.request(
        method="get", subpath=path, headers={"Accept": "application/json"}
    )

    # If the request wasn't successful the previous call had already raised. Hence,
    # we can be sure we have the tracker in the right format.
    return cast(Dict[Text, Any], result)


async def send_action(
    endpoint: EndpointConfig,
    conversation_id: Text,
    action_name: Text,
    policy: Optional[Text] = None,
    confidence: Optional[float] = None,
    is_new_action: bool = False,
) -> Optional[Any]:
    """Log an action to a conversation."""
    payload = ActionExecuted(action_name, policy, confidence).as_dict()

    subpath = f"/conversations/{conversation_id}/execute"

    try:
        return await endpoint.request(json=payload, method="post", subpath=subpath)
    except ClientError:
        if is_new_action:
            if action_name in NEW_RESPONSES:
                warning_questions = questionary.confirm(
                    f"WARNING: You have created a new action: '{action_name}', "
                    f"with matching response: '{[*NEW_RESPONSES[action_name]][0]}'. "
                    f"This action will not return its message in this session, "
                    f"but the new response will be saved to your domain file "
                    f"when you exit and save this session. "
                    f"You do not need to do anything further."
                )
                await _ask_questions(warning_questions, conversation_id, endpoint)
            else:
                warning_questions = questionary.confirm(
                    f"WARNING: You have created a new action: '{action_name}', "
                    f"which was not successfully executed. "
                    f"If this action does not return any events, "
                    f"you do not need to do anything. "
                    f"If this is a custom action which returns events, "
                    f"you are recommended to implement this action "
                    f"in your action server and try again."
                )
                await _ask_questions(warning_questions, conversation_id, endpoint)

            payload = ActionExecuted(action_name).as_dict()
            return await send_event(endpoint, conversation_id, payload)
        else:
            logger.error("failed to execute action!")
            raise


async def send_event(
    endpoint: EndpointConfig,
    conversation_id: Text,
    evt: Union[List[Dict[Text, Any]], Dict[Text, Any]],
) -> Optional[Any]:
    """Log an event to a conversation."""
    subpath = f"/conversations/{conversation_id}/tracker/events"

    return await endpoint.request(json=evt, method="post", subpath=subpath)


def format_bot_output(message: BotUttered) -> Text:
    """Format a bot response to be displayed in the history table."""
    # First, add text to output
    output = message.text or ""

    # Then, append all additional items
    data = message.data or {}
    if not data:
        return output

    if "image" in data and data["image"] is not None:
        output += "\nImage: " + data["image"]

    if "attachment" in data and data["attachment"] is not None:
        output += "\nAttachment: " + data["attachment"]

    if "buttons" in data and data["buttons"] is not None:
        output += "\nButtons:"
        choices = rasa.cli.utils.button_choices_from_message_data(
            data, allow_free_text_input=True
        )
        for choice in choices:
            output += "\n" + choice

    if "elements" in data and data["elements"] is not None:
        output += "\nElements:"
        for idx, element in enumerate(data["elements"]):
            element_str = rasa.cli.utils.element_to_string(element, idx)
            output += "\n" + element_str

    if "quick_replies" in data and data["quick_replies"] is not None:
        output += "\nQuick replies:"
        for idx, element in enumerate(data["quick_replies"]):
            element_str = rasa.cli.utils.element_to_string(element, idx)
            output += "\n" + element_str
    return output


def latest_user_message(events: List[Dict[Text, Any]]) -> Optional[Dict[Text, Any]]:
    """Return most recent user message."""
    for i, e in enumerate(reversed(events)):
        if e.get("event") == UserUttered.type_name:
            return e
    return None


async def _ask_questions(
    questions: Union[Form, Question],
    conversation_id: Text,
    endpoint: EndpointConfig,
    is_abort: Callable[[Dict[Text, Any]], bool] = lambda x: False,
) -> Any:
    """Ask the user a question, if Ctrl-C is pressed provide user with menu."""

    should_retry = True
    answers = {}

    while should_retry:
        answers = questions.ask()
        if answers is None or is_abort(answers):
            should_retry = await _ask_if_quit(conversation_id, endpoint)
        else:
            should_retry = False
    return answers


def _selection_choices_from_intent_prediction(
    predictions: List[Dict[Text, Any]]
) -> List[Dict[Text, Any]]:
    """Given a list of ML predictions create a UI choice list."""

    sorted_intents = sorted(
        predictions, key=lambda k: (-k["confidence"], k[INTENT_NAME_KEY])
    )

    choices = []
    for p in sorted_intents:
        name_with_confidence = (
            f'{p.get("confidence"):03.2f} {p.get(INTENT_NAME_KEY):40}'
        )
        choice = {
            INTENT_NAME_KEY: name_with_confidence,
            "value": p.get(INTENT_NAME_KEY),
        }
        choices.append(choice)

    return choices


async def _request_free_text_intent(
    conversation_id: Text, endpoint: EndpointConfig
) -> Text:
    question = questionary.text(
        message="Please type the intent name:",
        validate=io_utils.not_empty_validator("Please enter an intent name"),
    )
    return await _ask_questions(question, conversation_id, endpoint)


async def _request_free_text_action(
    conversation_id: Text, endpoint: EndpointConfig
) -> Text:
    question = questionary.text(
        message="Please type the action name:",
        validate=io_utils.not_empty_validator("Please enter an action name"),
    )
    return await _ask_questions(question, conversation_id, endpoint)


async def _request_free_text_utterance(
    conversation_id: Text, endpoint: EndpointConfig, action: Text
) -> Text:
    question = questionary.text(
        message=(f"Please type the message for your new bot response '{action}':"),
        validate=io_utils.not_empty_validator("Please enter a response"),
    )
    return await _ask_questions(question, conversation_id, endpoint)


async def _request_selection_from_intents(
    intents: List[Dict[Text, Text]], conversation_id: Text, endpoint: EndpointConfig
) -> Text:
    question = questionary.select("What intent is it?", choices=intents)
    return await _ask_questions(question, conversation_id, endpoint)


async def _request_fork_point_from_list(
    forks: List[Dict[Text, Text]], conversation_id: Text, endpoint: EndpointConfig
) -> Text:
    question = questionary.select(
        "Before which user message do you want to fork?", choices=forks
    )
    return await _ask_questions(question, conversation_id, endpoint)


async def _request_fork_from_user(
    conversation_id: Text, endpoint: EndpointConfig
) -> Optional[List[Dict[Text, Any]]]:
    """Take in a conversation and ask at which point to fork the conversation.

    Returns the list of events that should be kept. Forking means, the
    conversation will be reset and continued from this previous point."""

    tracker = await retrieve_tracker(
        endpoint, conversation_id, EventVerbosity.AFTER_RESTART
    )

    choices = []
    for i, e in enumerate(tracker.get("events", [])):
        if e.get("event") == UserUttered.type_name:
            choices.append({"name": e.get("text"), "value": i})

    fork_idx = await _request_fork_point_from_list(
        list(reversed(choices)), conversation_id, endpoint
    )

    if fork_idx is not None:
        return tracker.get("events", [])[: int(fork_idx)]
    else:
        return None


async def _request_intent_from_user(
    latest_message: Dict[Text, Any],
    intents: List[Text],
    conversation_id: Text,
    endpoint: EndpointConfig,
) -> Dict[Text, Any]:
    """Take in latest message and ask which intent it should have been.

    Returns the intent dict that has been selected by the user."""

    predictions = latest_message.get("parse_data", {}).get("intent_ranking", [])

    predicted_intents = {p[INTENT_NAME_KEY] for p in predictions}

    for i in intents:
        if i not in predicted_intents:
            predictions.append({INTENT_NAME_KEY: i, "confidence": 0.0})

    # convert intents to ui list and add <other> as a free text alternative
    choices = [
        {INTENT_NAME_KEY: "<create_new_intent>", "value": OTHER_INTENT}
    ] + _selection_choices_from_intent_prediction(predictions)

    intent_name = await _request_selection_from_intents(
        choices, conversation_id, endpoint
    )

    if intent_name == OTHER_INTENT:
        intent_name = await _request_free_text_intent(conversation_id, endpoint)
        selected_intent = {INTENT_NAME_KEY: intent_name, "confidence": 1.0}
    else:
        # returns the selected intent with the original probability value
        selected_intent = next(
            (x for x in predictions if x[INTENT_NAME_KEY] == intent_name),
            {INTENT_NAME_KEY: None},
        )

    return selected_intent


async def _print_history(conversation_id: Text, endpoint: EndpointConfig) -> None:
    """Print information about the conversation for the user."""

    tracker_dump = await retrieve_tracker(
        endpoint, conversation_id, EventVerbosity.AFTER_RESTART
    )
    events = tracker_dump.get("events", [])

    table = _chat_history_table(events)
    slot_strings = _slot_history(tracker_dump)

    print("------")
    print("Chat History\n")
    print(table)

    if slot_strings:
        print("\n")
        print(f"Current slots: \n\t{', '.join(slot_strings)}\n")

    print("------")


def _chat_history_table(events: List[Dict[Text, Any]]) -> Text:
    """Create a table containing bot and user messages.

    Also includes additional information, like any events and
    prediction probabilities."""

    def wrap(txt: Text, max_width: int) -> Text:
        true_wrapping_width = calc_true_wrapping_width(txt, max_width)
        return "\n".join(
            textwrap.wrap(txt, true_wrapping_width, replace_whitespace=False)
        )

    def colored(txt: Text, color: Text) -> Text:
        return "{" + color + "}" + txt + "{/" + color + "}"

    def format_user_msg(user_event: UserUttered, max_width: int) -> Text:
        intent = user_event.intent or {}
        intent_name = intent.get(INTENT_NAME_KEY, "")
        _confidence = intent.get("confidence", 1.0)
        _md = _as_md_message(user_event.parse_data)

        _lines = [
            colored(wrap(_md, max_width), "hired"),
            f"intent: {intent_name} {_confidence:03.2f}",
        ]
        return "\n".join(_lines)

    def bot_width(_table: AsciiTable) -> int:
        return _table.column_max_width(1)

    def user_width(_table: AsciiTable) -> int:
        return _table.column_max_width(3)

    def add_bot_cell(data: List[List[Union[Text, Color]]], cell: Text) -> None:
        data.append([len(data), Color(cell), "", ""])

    def add_user_cell(data: List[List[Union[Text, Color]]], cell: Text) -> None:
        data.append([len(data), "", "", Color(cell)])

    # prints the historical interactions between the bot and the user,
    # to help with correctly identifying the action
    table_data = [
        [
            "#  ",
            Color(colored("Bot      ", "autoblue")),
            "  ",
            Color(colored("You       ", "hired")),
        ]
    ]

    table = SingleTable(table_data, "Chat History")

    bot_column = []

    tracker = DialogueStateTracker.from_dict("any", events)
    applied_events = tracker.applied_events()

    for idx, event in enumerate(applied_events):
        if isinstance(event, ActionExecuted):
            if (
                event.action_name == ACTION_UNLIKELY_INTENT_NAME
                and event.confidence == 0
            ):
                continue
            bot_column.append(colored(str(event), "autocyan"))
            if event.confidence is not None:
                bot_column[-1] += colored(f" {event.confidence:03.2f}", "autowhite")

        elif isinstance(event, UserUttered):
            if bot_column:
                text = "\n".join(bot_column)
                add_bot_cell(table_data, text)
                bot_column = []

            msg = format_user_msg(event, user_width(table))
            add_user_cell(table_data, msg)

        elif isinstance(event, BotUttered):
            wrapped = wrap(format_bot_output(event), bot_width(table))
            bot_column.append(colored(wrapped, "autoblue"))

        else:
            if event.as_story_string():
                bot_column.append(wrap(event.as_story_string(), bot_width(table)))

    if bot_column:
        text = "\n".join(bot_column)
        add_bot_cell(table_data, text)

    table.inner_heading_row_border = False
    table.inner_row_border = True
    table.inner_column_border = False
    table.outer_border = False
    table.justify_columns = {0: "left", 1: "left", 2: "center", 3: "right"}

    return table.table


def _slot_history(tracker_dump: Dict[Text, Any]) -> List[Text]:
    """Create an array of slot representations to be displayed."""

    slot_strings = []
    for k, s in tracker_dump.get("slots", {}).items():
        colored_value = rasa.shared.utils.io.wrap_with_color(
            str(s), color=rasa.shared.utils.io.bcolors.WARNING
        )
        slot_strings.append(f"{k}: {colored_value}")
    return slot_strings


def _retry_on_error(
    func: Callable, export_path: Text, *args: Any, **kwargs: Any
) -> None:
    while True:
        try:
            return func(export_path, *args, **kwargs)
        except OSError as e:
            answer = questionary.confirm(
                f"Failed to export '{export_path}': {e}. Please make sure 'rasa' "
                f"has read and write access to this file. Would you like to retry?"
            ).ask()
            if not answer:
                raise e


async def _write_data_to_file(conversation_id: Text, endpoint: EndpointConfig) -> None:
    """Write stories and nlu data to file."""

    story_path, nlu_path, domain_path = _request_export_info()

    tracker = await retrieve_tracker(endpoint, conversation_id)
    events = tracker.get("events", [])

    serialised_domain = await retrieve_domain(endpoint)
    domain = Domain.from_dict(serialised_domain)

    _retry_on_error(_write_stories_to_file, story_path, events, domain)
    _retry_on_error(_write_nlu_to_file, nlu_path, events)
    _retry_on_error(_write_domain_to_file, domain_path, events, domain)

    logger.info("Successfully wrote stories and NLU data")


async def _ask_if_quit(conversation_id: Text, endpoint: EndpointConfig) -> bool:
    """Display the exit menu.

    Return `True` if the previous question should be retried."""

    answer = questionary.select(
        message="Do you want to stop?",
        choices=[
            Choice("Continue", "continue"),
            Choice("Undo Last", "undo"),
            Choice("Fork", "fork"),
            Choice("Start Fresh", "restart"),
            Choice("Export & Quit", "quit"),
        ],
    ).ask()

    if not answer or answer == "quit":
        # this is also the default answer if the user presses Ctrl-C
        await _write_data_to_file(conversation_id, endpoint)
        raise Abort()
    elif answer == "undo":
        raise UndoLastStep()
    elif answer == "fork":
        raise ForkTracker()
    elif answer == "restart":
        raise RestartConversation()
    else:  # `continue` or no answer
        # in this case we will just return, and the original
        # question will get asked again
        return True


async def _request_action_from_user(
    predictions: List[Dict[Text, Any]], conversation_id: Text, endpoint: EndpointConfig
) -> Tuple[Text, bool]:
    """Ask the user to correct an action prediction."""

    await _print_history(conversation_id, endpoint)

    choices = [
<<<<<<< HEAD
        {
            "name": f'{a["score"]:03.2f} {a["action"]:40}',
            "value": a["action"],
        }
=======
        {"name": f'{a["score"]:03.2f} {a["action"]:40}', "value": a["action"]}
>>>>>>> a9932b4a
        for a in predictions
    ]

    tracker = await retrieve_tracker(endpoint, conversation_id)
    events = tracker.get("events", [])

    session_actions_all = [a["name"] for a in _collect_actions(events)]
    session_actions_unique = list(set(session_actions_all))
    old_actions = [action["value"] for action in choices]
    new_actions = [
        {"name": action, "value": OTHER_ACTION + action}
        for action in session_actions_unique
        if action not in old_actions
    ]
    choices = (
        [{"name": "<create new action>", "value": NEW_ACTION}] + new_actions + choices
    )
    question = questionary.select("What is the next action of the bot?", choices)

    action_name = await _ask_questions(question, conversation_id, endpoint)
    is_new_action = action_name == NEW_ACTION

    if is_new_action:
        # create new action
        action_name = await _request_free_text_action(conversation_id, endpoint)
        if action_name.startswith(UTTER_PREFIX):
            utter_message = await _request_free_text_utterance(
                conversation_id, endpoint, action_name
            )
            NEW_RESPONSES[action_name] = {utter_message: ""}

    elif action_name[:32] == OTHER_ACTION:
        # action was newly created in the session, but not this turn
        is_new_action = True
        action_name = action_name[32:]

    print(f"Thanks! The bot will now run {action_name}.\n")
    return action_name, is_new_action


def _request_export_info() -> Tuple[Text, Text, Text]:
    import rasa.shared.data

    """Request file path and export stories & nlu data to that path"""

    # export training data and quit
    questions = questionary.form(
        export_stories=questionary.text(
            message="Export stories to (if file exists, this "
            "will append the stories)",
            default=PATHS["stories"],
            validate=io_utils.file_type_validator(
                rasa.shared.data.YAML_FILE_EXTENSIONS,
                "Please provide a valid export path for the stories, "
                "e.g. 'stories.yml'.",
            ),
        ),
        export_nlu=questionary.text(
            message="Export NLU data to (if file exists, this will "
            "merge learned data with previous training examples)",
            default=PATHS["nlu"],
            validate=io_utils.file_type_validator(
                list(rasa.shared.data.TRAINING_DATA_EXTENSIONS),
                "Please provide a valid export path for the NLU data, "
                "e.g. 'nlu.yml'.",
            ),
        ),
        export_domain=questionary.text(
            message="Export domain file to (if file exists, this "
            "will be overwritten)",
            default=PATHS["domain"],
            validate=io_utils.file_type_validator(
                rasa.shared.data.YAML_FILE_EXTENSIONS,
                "Please provide a valid export path for the domain file, "
                "e.g. 'domain.yml'.",
            ),
        ),
    )

    answers = questions.ask()
    if not answers:
        raise Abort()

    return answers["export_stories"], answers["export_nlu"], answers["export_domain"]


def _split_conversation_at_restarts(
    events: List[Dict[Text, Any]]
) -> List[List[Dict[Text, Any]]]:
    """Split a conversation at restart events.

    Returns an array of event lists, without the restart events."""
    deserialized_events = [Event.from_parameters(event) for event in events]
    split_events = rasa.shared.core.events.split_events(
        deserialized_events, Restarted, include_splitting_event=False
    )

    return [[event.as_dict() for event in events] for events in split_events]


def _collect_messages(events: List[Dict[Text, Any]]) -> List[Message]:
    """Collect the message text and parsed data from the UserMessage events
    into a list"""

    import rasa.shared.nlu.training_data.util as rasa_nlu_training_data_utils

    messages = []

    for event in events:
        if event.get("event") == UserUttered.type_name:
            data = event.get("parse_data", {})
            rasa_nlu_training_data_utils.remove_untrainable_entities_from(data)
            msg = Message.build(
                data["text"], data["intent"][INTENT_NAME_KEY], data["entities"]
            )
            messages.append(msg)
        elif event.get("event") == UserUtteranceReverted.type_name and messages:
            messages.pop()  # user corrected the nlu, remove incorrect example

    return messages


def _collect_actions(events: List[Dict[Text, Any]]) -> List[Dict[Text, Any]]:
    """Collect all the `ActionExecuted` events into a list."""

    return [evt for evt in events if evt.get("event") == ActionExecuted.type_name]


def _write_stories_to_file(
    export_story_path: Text, events: List[Dict[Text, Any]], domain: Domain
) -> None:
    """Write the conversation of the conversation_id to the file paths."""
    from rasa.shared.core.training_data.story_writer.yaml_story_writer import (
        YAMLStoryWriter,
    )

    sub_conversations = _split_conversation_at_restarts(events)
    io_utils.create_path(export_story_path)

    if rasa.shared.data.is_likely_yaml_file(export_story_path):
        writer = YAMLStoryWriter()

    should_append_stories = False
    if os.path.exists(export_story_path):
        append_write = "a"  # append if already exists
        should_append_stories = True
    else:
        append_write = "w"  # make a new file if not

    with open(
        export_story_path, append_write, encoding=rasa.shared.utils.io.DEFAULT_ENCODING
    ) as f:
        interactive_story_counter = 1
        for conversation in sub_conversations:
            parsed_events = rasa.shared.core.events.deserialise_events(conversation)
            tracker = DialogueStateTracker.from_events(
                f"interactive_story_{interactive_story_counter}",
                evts=parsed_events,
                slots=domain.slots,
            )

            if any(
                isinstance(event, UserUttered) for event in tracker.applied_events()
            ):
                interactive_story_counter += 1
                f.write(
                    "\n"
                    + tracker.export_stories(
                        writer=writer,
                        should_append_stories=should_append_stories,
                        e2e=SAVE_IN_E2E,
                    )
                )


def _filter_messages(msgs: List[Message]) -> List[Message]:
    """Filter messages removing those that start with INTENT_MESSAGE_PREFIX"""

    filtered_messages = []
    for msg in msgs:
        if not msg.get(TEXT).startswith(INTENT_MESSAGE_PREFIX):
            filtered_messages.append(msg)
    return filtered_messages


def _write_nlu_to_file(export_nlu_path: Text, events: List[Dict[Text, Any]]) -> None:
    """Write the nlu data of the conversation_id to the file paths."""
    from rasa.shared.nlu.training_data.training_data import TrainingData

    msgs = _collect_messages(events)
    msgs = _filter_messages(msgs)

    # noinspection PyBroadException
    try:
        previous_examples = loading.load_data(export_nlu_path)
    except Exception as e:
        logger.debug(
            f"An exception occurred while trying to load the NLU data. {str(e)}"
        )
        # No previous file exists, use empty training data as replacement.
        previous_examples = TrainingData()

    nlu_data = previous_examples.merge(TrainingData(msgs))

    # need to guess the format of the file before opening it to avoid a read
    # in a write
    nlu_format = _get_nlu_target_format(export_nlu_path)
    if nlu_format == RASA_YAML:
        stringified_training_data = nlu_data.nlu_as_yaml()
    else:
        stringified_training_data = nlu_data.nlu_as_json()

    rasa.shared.utils.io.write_text_file(stringified_training_data, export_nlu_path)


def _get_nlu_target_format(export_path: Text) -> Text:
    guessed_format = loading.guess_format(export_path)

    if guessed_format not in {RASA, RASA_YAML}:
        if rasa.shared.data.is_likely_json_file(export_path):
            guessed_format = RASA
        elif rasa.shared.data.is_likely_yaml_file(export_path):
            guessed_format = RASA_YAML

    return guessed_format


def _entities_from_messages(messages: List[Message]) -> List[Text]:
    """Return all entities that occur in at least one of the messages."""
    return list({e["entity"] for m in messages for e in m.data.get("entities", [])})


def _intents_from_messages(messages: List[Message]) -> Set[Text]:
    """Return all intents that occur in at least one of the messages."""

    # set of distinct intents
    distinct_intents = {m.data["intent"] for m in messages if "intent" in m.data}

    return distinct_intents


def _write_domain_to_file(
    domain_path: Text, events: List[Dict[Text, Any]], old_domain: Domain
) -> None:
    """Write an updated domain file to the file path."""

    io_utils.create_path(domain_path)

    messages = _collect_messages(events)
    actions = _collect_actions(events)
    responses = NEW_RESPONSES  # type: Dict[Text, List[Dict[Text, Any]]]

    # TODO for now there is no way to distinguish between action and form
    collected_actions = list(
        {
            e["name"]
            for e in actions
            if e["name"] not in rasa.shared.core.constants.DEFAULT_ACTION_NAMES
            and e["name"] not in old_domain.form_names
        }
    )

    new_domain = Domain(
        intents=_intents_from_messages(messages),
        entities=_entities_from_messages(messages),
        slots=[],
        responses=responses,
        action_names=collected_actions,
        forms={},
    )

    old_domain.merge(new_domain).persist_clean(domain_path)


async def _predict_till_next_listen(
    endpoint: EndpointConfig,
    conversation_id: Text,
    conversation_ids: List[Text],
    plot_file: Optional[Text],
) -> None:
    """Predict and validate actions until we need to wait for a user message."""

    listen = False
    while not listen:
        result = await request_prediction(endpoint, conversation_id)
        predictions = result.get("scores") or []
        if not predictions:
            raise InvalidConfigException(
                "Cannot continue as no action was predicted by the dialogue manager. "
                "This can happen if you trained the assistant with no policy included "
                "in the configuration. If so, please re-train the assistant with at "
                f"least one policy ({DOCS_URL_POLICIES}) included in the configuration."
            )

        probabilities = [prediction["score"] for prediction in predictions]
        pred_out = int(np.argmax(probabilities))
        action_name = predictions[pred_out].get("action")
        policy = result.get("policy")
        confidence = result.get("confidence")

        await _print_history(conversation_id, endpoint)
        await _plot_trackers(
            conversation_ids,
            plot_file,
            endpoint,
            unconfirmed=[ActionExecuted(action_name)],
        )

        listen = await _validate_action(
            action_name, policy, confidence, predictions, endpoint, conversation_id
        )

        await _plot_trackers(conversation_ids, plot_file, endpoint)

    tracker_dump = await retrieve_tracker(
        endpoint, conversation_id, EventVerbosity.AFTER_RESTART
    )
    events = tracker_dump.get("events", [])

    if len(events) >= 2:
        last_event = events[-2]  # last event before action_listen

        # if bot message includes buttons the user will get a list choice to reply
        # the list choice is displayed in place of action listen
        if last_event.get("event") == BotUttered.type_name and last_event["data"].get(
            "buttons", None
        ):
            user_selection = _get_button_choice(last_event)
            if user_selection != rasa.cli.utils.FREE_TEXT_INPUT_PROMPT:
                await send_message(endpoint, conversation_id, user_selection)


def _get_button_choice(last_event: Dict[Text, Any]) -> Text:
    data = last_event["data"]
    message = last_event.get("text", "")

    choices = rasa.cli.utils.button_choices_from_message_data(
        data, allow_free_text_input=True
    )
    question = questionary.select(message, choices)
    return rasa.cli.utils.payload_from_button_question(question)


async def _correct_wrong_nlu(
    corrected_nlu: Dict[Text, Any],
    events: List[Dict[Text, Any]],
    endpoint: EndpointConfig,
    conversation_id: Text,
) -> None:
    """A wrong NLU prediction got corrected, update core's tracker."""

    revert_latest_user_utterance = UserUtteranceReverted().as_dict()
    # `UserUtteranceReverted` also removes the `ACTION_LISTEN` event before, hence we
    # have to replay it.
    listen_for_next_message = ActionExecuted(ACTION_LISTEN_NAME).as_dict()
    corrected_message = latest_user_message(events)

    if corrected_message is None:
        raise Exception("Failed to correct NLU data. User message not found.")

    corrected_message["parse_data"] = corrected_nlu
    await send_event(
        endpoint,
        conversation_id,
        [revert_latest_user_utterance, listen_for_next_message, corrected_message],
    )


async def _correct_wrong_action(
    corrected_action: Text,
    endpoint: EndpointConfig,
    conversation_id: Text,
    is_new_action: bool = False,
) -> None:
    """A wrong action prediction got corrected, update core's tracker."""

    await send_action(
        endpoint, conversation_id, corrected_action, is_new_action=is_new_action
    )


def _form_is_rejected(action_name: Text, tracker: Dict[Text, Any]) -> bool:
    """Check if the form got rejected with the most recent action name."""
    return (
        tracker.get(ACTIVE_LOOP, {}).get(LOOP_NAME)
        and action_name != tracker[ACTIVE_LOOP][LOOP_NAME]
        and action_name != ACTION_LISTEN_NAME
    )


def _form_is_restored(action_name: Text, tracker: Dict[Text, Any]) -> bool:
    """Check whether the form is called again after it was rejected."""
    return (
        tracker.get(ACTIVE_LOOP, {}).get(LOOP_REJECTED)
        and tracker.get("latest_action_name") == ACTION_LISTEN_NAME
        and action_name == tracker.get(ACTIVE_LOOP, {}).get(LOOP_NAME)
    )


async def _confirm_form_validation(
    action_name: Text,
    tracker: Dict[Text, Any],
    endpoint: EndpointConfig,
    conversation_id: Text,
) -> None:
    """Ask a user whether an input for a form should be validated.

    Previous to this call, the active form was chosen after it was rejected."""

    requested_slot = tracker.get("slots", {}).get(REQUESTED_SLOT)

    validation_questions = questionary.confirm(
        f"Should '{action_name}' validate user input to fill "
        f"the slot '{requested_slot}'?"
    )
    validate_input = await _ask_questions(
        validation_questions, conversation_id, endpoint
    )

    if not validate_input:
        # notify form action to skip validation
        await send_event(
            endpoint,
            conversation_id,
            {
                "event": rasa.shared.core.events.LoopInterrupted.type_name,
                LOOP_INTERRUPTED: True,
            },
        )

    elif tracker.get(ACTIVE_LOOP, {}).get(LOOP_INTERRUPTED):
        # handle contradiction with learned behaviour
        warning_question = questionary.confirm(
            "ERROR: FormPolicy predicted no form validation "
            "based on previous training stories. "
            "Make sure to remove contradictory stories "
            "from training data. "
            "Otherwise predicting no form validation "
            "will not work as expected."
        )

        await _ask_questions(warning_question, conversation_id, endpoint)
        # notify form action to validate an input
        await send_event(
            endpoint,
            conversation_id,
            {
                "event": rasa.shared.core.events.LoopInterrupted.type_name,
                LOOP_INTERRUPTED: False,
            },
        )


async def _validate_action(
    action_name: Text,
    policy: Text,
    confidence: float,
    predictions: List[Dict[Text, Any]],
    endpoint: EndpointConfig,
    conversation_id: Text,
) -> bool:
    """Query the user to validate if an action prediction is correct.

    Returns `True` if the prediction is correct, `False` otherwise."""

    if action_name == ACTION_UNLIKELY_INTENT_NAME:
        question = questionary.confirm(
            f"The bot wants to run '{action_name}' "
            f"to indicate that the last user message was unexpected "
            f"at this point in the conversation. "
            f"Check out UnexpecTEDIntentPolicy "
            f"({DOCS_URL_POLICIES}#unexpected-intent-policy) "
            f"to learn more. Is that correct?"
        )
    else:
        question = questionary.confirm(
            f"The bot wants to run '{action_name}', correct?"
        )

    is_correct = await _ask_questions(question, conversation_id, endpoint)

    if not is_correct and action_name != ACTION_UNLIKELY_INTENT_NAME:
        action_name, is_new_action = await _request_action_from_user(
            predictions, conversation_id, endpoint
        )
    else:
        is_new_action = False

    tracker = await retrieve_tracker(
        endpoint, conversation_id, EventVerbosity.AFTER_RESTART
    )

    if _form_is_rejected(action_name, tracker):
        # notify the tracker that form was rejected
        await send_event(
            endpoint,
            conversation_id,
            {
                "event": "action_execution_rejected",
                LOOP_NAME: tracker[ACTIVE_LOOP][LOOP_NAME],
            },
        )

    elif _form_is_restored(action_name, tracker):
        await _confirm_form_validation(action_name, tracker, endpoint, conversation_id)

    if not is_correct:
        await _correct_wrong_action(
            action_name, endpoint, conversation_id, is_new_action=is_new_action
        )
    else:
        await send_action(endpoint, conversation_id, action_name, policy, confidence)

    return action_name == ACTION_LISTEN_NAME


def _as_md_message(parse_data: Dict[Text, Any]) -> Text:
    """Display the parse data of a message in markdown format."""
    from rasa.shared.nlu.training_data.formats.readerwriter import TrainingDataWriter

    if parse_data.get("text", "").startswith(INTENT_MESSAGE_PREFIX):
        return parse_data["text"]

    if not parse_data.get("entities"):
        parse_data["entities"] = []

    return TrainingDataWriter.generate_message(parse_data)


def _validate_user_regex(latest_message: Dict[Text, Any], intents: List[Text]) -> bool:
    """Validate if a users message input is correct.

    This assumes the user entered an intent directly, e.g. using
    `/greet`. Return `True` if the intent is a known one."""

    parse_data = latest_message.get("parse_data", {})
    intent = parse_data.get("intent", {}).get(INTENT_NAME_KEY)

    if intent in intents:
        return True
    else:
        return False


async def _validate_user_text(
    latest_message: Dict[Text, Any], endpoint: EndpointConfig, conversation_id: Text
) -> bool:
    """Validate a user message input as free text.

    This assumes the user message is a text message (so NOT `/greet`)."""

    parse_data = latest_message.get("parse_data", {})
    text = _as_md_message(parse_data)
    intent = parse_data.get("intent", {}).get(INTENT_NAME_KEY)
    entities = parse_data.get("entities", [])
    if entities:
        message = (
            f"Is the intent '{intent}' correct for '{text}' and are "
            f"all entities labeled correctly?"
        )
    else:
        message = (
            f"Your NLU model classified '{text}' with intent '{intent}'"
            f" and there are no entities, is this correct?"
        )

    if intent is None:
        print(f"The NLU classification for '{text}' returned '{intent}'")
        return False
    else:
        question = questionary.confirm(message)

        return await _ask_questions(question, conversation_id, endpoint)


async def _validate_nlu(
    intents: List[Text], endpoint: EndpointConfig, conversation_id: Text
) -> None:
    """Validate if a user message, either text or intent is correct.

    If the prediction of the latest user message is incorrect,
    the tracker will be corrected with the correct intent / entities."""

    tracker = await retrieve_tracker(
        endpoint, conversation_id, EventVerbosity.AFTER_RESTART
    )

    latest_message = latest_user_message(tracker.get("events", [])) or {}

    if latest_message.get("text", "").startswith(INTENT_MESSAGE_PREFIX):
        valid = _validate_user_regex(latest_message, intents)
    else:
        valid = await _validate_user_text(latest_message, endpoint, conversation_id)

    if not valid:
        corrected_intent = await _request_intent_from_user(
            latest_message, intents, conversation_id, endpoint
        )
        # corrected intents have confidence 1.0
        corrected_intent["confidence"] = 1.0

        events = tracker.get("events", [])

        entities = await _correct_entities(latest_message, endpoint, conversation_id)
        corrected_nlu = {
            "intent": corrected_intent,
            "entities": entities,
            "text": latest_message.get("text"),
        }

        await _correct_wrong_nlu(corrected_nlu, events, endpoint, conversation_id)


async def _correct_entities(
    latest_message: Dict[Text, Any], endpoint: EndpointConfig, conversation_id: Text
) -> List[Dict[Text, Any]]:
    """Validate the entities of a user message.

    Returns the corrected entities"""
    from rasa.shared.nlu.training_data import entities_parser

    parse_original = latest_message.get("parse_data", {})
    entity_str = _as_md_message(parse_original)
    question = questionary.text(
        "Please mark the entities using [value](type) notation", default=entity_str
    )

    annotation = await _ask_questions(question, conversation_id, endpoint)
    parse_annotated = entities_parser.parse_training_example(annotation)

    corrected_entities = _merge_annotated_and_original_entities(
        parse_annotated, parse_original
    )

    return corrected_entities


def _merge_annotated_and_original_entities(
    parse_annotated: Message, parse_original: Dict[Text, Any]
) -> List[Dict[Text, Any]]:
    # overwrite entities which have already been
    # annotated in the original annotation to preserve
    # additional entity parser information
    entities = parse_annotated.get("entities", [])[:]
    for i, entity in enumerate(entities):
        for original_entity in parse_original.get("entities", []):
            if _is_same_entity_annotation(entity, original_entity):
                entities[i] = original_entity
                break
    return entities


def _is_same_entity_annotation(entity: Dict[Text, Any], other: Dict[Text, Any]) -> bool:
    return (
        entity["value"] == other["value"]
        and entity["entity"] == other["entity"]
        and entity.get("group") == other.get("group")
        and entity.get("role") == other.get("group")
    )


async def _enter_user_message(conversation_id: Text, endpoint: EndpointConfig) -> None:
    """Request a new message from the user."""

    question = questionary.text("Your input ->")

    message = await _ask_questions(question, conversation_id, endpoint, lambda a: not a)

    if message == (INTENT_MESSAGE_PREFIX + USER_INTENT_RESTART):
        raise RestartConversation()

    await send_message(endpoint, conversation_id, message)


async def is_listening_for_message(
    conversation_id: Text, endpoint: EndpointConfig
) -> bool:
    """Check if the conversation is in need for a user message."""

    tracker = await retrieve_tracker(endpoint, conversation_id, EventVerbosity.APPLIED)

    for i, e in enumerate(reversed(tracker.get("events", []))):
        if e.get("event") == UserUttered.type_name:
            return False
        elif e.get("event") == ActionExecuted.type_name:
            return e.get("name") == ACTION_LISTEN_NAME
    return False


async def _undo_latest(conversation_id: Text, endpoint: EndpointConfig) -> None:
    """Undo either the latest bot action or user message, whatever is last."""

    tracker = await retrieve_tracker(endpoint, conversation_id, EventVerbosity.ALL)

    # Get latest `UserUtterance` or `ActionExecuted` event.
    last_event_type = None
    for i, e in enumerate(reversed(tracker.get("events", []))):
        last_event_type = e.get("event")
        if last_event_type in {ActionExecuted.type_name, UserUttered.type_name}:
            break
        elif last_event_type == Restarted.type_name:
            break

    if last_event_type == ActionExecuted.type_name:
        undo_action = ActionReverted().as_dict()
        await send_event(endpoint, conversation_id, undo_action)
    elif last_event_type == UserUttered.type_name:
        undo_user_message = UserUtteranceReverted().as_dict()
        listen_for_next_message = ActionExecuted(ACTION_LISTEN_NAME).as_dict()

        await send_event(
            endpoint, conversation_id, [undo_user_message, listen_for_next_message]
        )


async def _fetch_events(
    conversation_ids: List[Union[Text, List[Event]]], endpoint: EndpointConfig
) -> List[List[Event]]:
    """Retrieve all event trackers from the endpoint for all conversation ids."""

    event_sequences = []
    for conversation_id in conversation_ids:
        if isinstance(conversation_id, str):
            tracker = await retrieve_tracker(endpoint, conversation_id)
            events = tracker.get("events", [])

            for conversation in _split_conversation_at_restarts(events):
                parsed_events = rasa.shared.core.events.deserialise_events(conversation)
                event_sequences.append(parsed_events)
        else:
            event_sequences.append(conversation_id)
    return event_sequences


async def _plot_trackers(
    conversation_ids: List[Union[Text, List[Event]]],
    output_file: Optional[Text],
    endpoint: EndpointConfig,
    unconfirmed: Optional[List[Event]] = None,
) -> None:
    """Create a plot of the trackers of the passed conversation ids.

    This assumes that the last conversation id is the conversation we are currently
    working on. If there are events that are not part of this active tracker
    yet, they can be passed as part of `unconfirmed`. They will be appended
    to the currently active conversation."""

    if not output_file or not conversation_ids:
        # if there is no output file provided, we are going to skip plotting
        # same happens if there are no conversation ids
        return

    event_sequences = await _fetch_events(conversation_ids, endpoint)

    if unconfirmed:
        event_sequences[-1].extend(unconfirmed)

    graph = visualize_neighborhood(
        event_sequences[-1], event_sequences, output_file=None, max_history=2
    )

    from networkx.drawing.nx_pydot import write_dot

    with open(output_file, "w", encoding="utf-8") as f:
        write_dot(graph, f)


def _print_help(skip_visualization: bool) -> None:
    """Print some initial help message for the user."""

    if not skip_visualization:
        visualization_url = DEFAULT_SERVER_FORMAT.format(
            "http", DEFAULT_SERVER_PORT + 1
        )
        visualization_help = (
            f"Visualisation at {visualization_url}/visualization.html ."
        )
    else:
        visualization_help = ""

    rasa.shared.utils.cli.print_success(
        f"Bot loaded. {visualization_help}\n"
        f"Type a message and press enter "
        f"(press 'Ctrl-c' to exit)."
    )


async def record_messages(
    endpoint: EndpointConfig,
    file_importer: TrainingDataImporter,
    conversation_id: Text = DEFAULT_SENDER_ID,
    max_message_limit: Optional[int] = None,
    skip_visualization: bool = False,
) -> None:
    """Read messages from the command line and print bot responses."""

    try:
        try:
            domain = await retrieve_domain(endpoint)
        except ClientError:
            logger.exception(
                f"Failed to connect to Rasa Core server at '{endpoint.url}'. "
                f"Is the server running?"
            )
            return

        intents = [next(iter(i)) for i in (domain.get("intents") or [])]

        num_messages = 0

        if not skip_visualization:
            events_including_current_user_id = _get_tracker_events_to_plot(
                domain, file_importer, conversation_id
            )

            plot_file = DEFAULT_STORY_GRAPH_FILE
            await _plot_trackers(events_including_current_user_id, plot_file, endpoint)
        else:
            # `None` means that future `_plot_trackers` calls will also skip the
            # visualization.
            plot_file = None
            events_including_current_user_id = []

        _print_help(skip_visualization)

        while not utils.is_limit_reached(num_messages, max_message_limit):
            try:
                if await is_listening_for_message(conversation_id, endpoint):
                    await _enter_user_message(conversation_id, endpoint)
                    await _validate_nlu(intents, endpoint, conversation_id)

                await _predict_till_next_listen(
                    endpoint,
                    conversation_id,
                    events_including_current_user_id,
                    plot_file,
                )

                num_messages += 1
            except RestartConversation:
                await send_event(endpoint, conversation_id, Restarted().as_dict())

                await send_event(
                    endpoint,
                    conversation_id,
                    ActionExecuted(ACTION_LISTEN_NAME).as_dict(),
                )

                logger.info("Restarted conversation, starting a new one.")
            except UndoLastStep:
                await _undo_latest(conversation_id, endpoint)
                await _print_history(conversation_id, endpoint)
            except ForkTracker:
                await _print_history(conversation_id, endpoint)

                events_fork = await _request_fork_from_user(conversation_id, endpoint)

                await send_event(endpoint, conversation_id, Restarted().as_dict())

                if events_fork:
                    for evt in events_fork:
                        await send_event(endpoint, conversation_id, evt)
                logger.info("Restarted conversation at fork.")

                await _print_history(conversation_id, endpoint)
                await _plot_trackers(
                    events_including_current_user_id, plot_file, endpoint
                )

    except Abort:
        return
    except Exception:
        logger.exception("An exception occurred while recording messages.")
        raise


def _get_tracker_events_to_plot(
    domain: Dict[Text, Any], file_importer: TrainingDataImporter, conversation_id: Text
) -> List[Union[Text, Deque[Event]]]:
    training_trackers = _get_training_trackers(file_importer, domain)
    number_of_trackers = len(training_trackers)
    if number_of_trackers > MAX_NUMBER_OF_TRAINING_STORIES_FOR_VISUALIZATION:
        rasa.shared.utils.cli.print_warning(
            f"You have {number_of_trackers} different story paths in "
            f"your training data. Visualizing them is very resource "
            f"consuming. Hence, the visualization will only show the stories "
            f"which you created during interactive learning, but not your "
            f"training stories."
        )
        training_trackers = []

    training_data_events: List[Union[Text, Deque[Event]]] = [
        t.events for t in training_trackers
    ]
    return training_data_events + [conversation_id]


def _get_training_trackers(
    file_importer: TrainingDataImporter, domain: Dict[str, Any]
) -> List[TrackerWithCachedStates]:
    from rasa.core import training

    return training.load_data(
        file_importer,
        Domain.from_dict(domain),
        augmentation_factor=0,
        use_story_concatenation=False,
    )


def _serve_application(
    app: Sanic,
    file_importer: TrainingDataImporter,
    skip_visualization: bool,
    conversation_id: Text,
    port: int,
) -> Sanic:
    """Start a core server and attach the interactive learning IO."""

    endpoint = EndpointConfig(url=DEFAULT_SERVER_FORMAT.format("http", port))

    async def run_interactive_io(running_app: Sanic) -> None:
        """Small wrapper to shut down the server once cmd io is done."""

        await record_messages(
            endpoint=endpoint,
            file_importer=file_importer,
            skip_visualization=skip_visualization,
            conversation_id=conversation_id,
        )

        logger.info("Killing Sanic server now.")

        running_app.stop()  # kill the sanic server

    app.add_task(run_interactive_io)

    update_sanic_log_level()

    app.run(host="0.0.0.0", port=port)

    return app


def start_visualization(image_path: Text, port: int) -> None:
    """Add routes to serve the conversation visualization files."""

    app = Sanic(__name__)

    # noinspection PyUnusedLocal
    @app.exception(NotFound)
    async def ignore_404s(request: Request, exception: Exception) -> HTTPResponse:
        return response.text("Not found", status=404)

    # noinspection PyUnusedLocal
    @app.route(VISUALIZATION_TEMPLATE_PATH, methods=["GET"])
    async def visualisation_html(request: Request) -> HTTPResponse:
        return await response.file(visualization.visualization_html_path())

    # noinspection PyUnusedLocal
    @app.route("/visualization.dot", methods=["GET"])
<<<<<<< HEAD
    async def visualisation_png(
        request: Request,
    ) -> HTTPResponse:
=======
    async def visualisation_png(request: Request) -> HTTPResponse:
>>>>>>> a9932b4a
        try:
            headers = {"Cache-Control": "no-cache"}
            return await response.file(os.path.abspath(image_path), headers=headers)
        except FileNotFoundError:
            return response.text("", 404)

    update_sanic_log_level()

    app.run(host="0.0.0.0", port=port, access_log=False)


def run_interactive_learning(
    file_importer: TrainingDataImporter,
    skip_visualization: bool = False,
    conversation_id: Text = uuid.uuid4().hex,
    server_args: Dict[Text, Any] = None,
) -> None:
    """Start the interactive learning with the model of the agent."""
    global SAVE_IN_E2E
    server_args = server_args or {}

    if server_args.get("nlu_data"):
        PATHS["nlu"] = server_args["nlu_data"]

    if server_args.get("stories"):
        PATHS["stories"] = server_args["stories"]

    if server_args.get("domain"):
        PATHS["domain"] = server_args["domain"]

    port = server_args.get("port", DEFAULT_SERVER_PORT)

    SAVE_IN_E2E = server_args["e2e"]

    if not skip_visualization:
        visualisation_port = port + 1
        p = Process(
            target=start_visualization,
            args=(DEFAULT_STORY_GRAPH_FILE, visualisation_port),
            daemon=True,
        )
        p.start()
    else:
        p = None

    app = run.configure_app(port=port, conversation_id="default", enable_api=True)
    endpoints = AvailableEndpoints.read_endpoints(server_args.get("endpoints"))

    # before_server_start handlers make sure the agent is loaded before the
    # interactive learning IO starts
    app.register_listener(
        partial(run.load_agent_on_start, server_args.get("model"), endpoints, None),
        "before_server_start",
    )

    telemetry.track_interactive_learning_start(skip_visualization, SAVE_IN_E2E)

    _serve_application(app, file_importer, skip_visualization, conversation_id, port)

    if not skip_visualization and p is not None:
        p.terminate()
        p.join()


def calc_true_wrapping_width(text: Text, monospace_wrapping_width: int) -> int:
    """Calculates a wrapping width that also works for CJK characters.

    Chinese, Japanese and Korean characters are often broader than ascii
    characters:
    abcdefgh (8 chars)
    æˆ‘è¦åŽ»åŒ—äº¬ (5 chars, roughly same visible width)

    We need to account for that otherwise the wrapping doesn't work
    appropriately for long strings and the table overflows and creates
    errors.

    params:
        text: text sequence that should be wrapped into multiple lines
        monospace_wrapping_width: the maximum width per line in number of
            standard ascii characters
    returns:
        The maximum line width for the given string that takes into account
        the strings visible width, so that it won't lead to table overflow.
    """
    true_wrapping_width = 0

    # testing potential width from longest to shortest
    for potential_width in range(monospace_wrapping_width, -1, -1):
        lines = textwrap.wrap(text, potential_width)
        # test whether all lines' visible width fits the available width
        if all(
            [
                terminaltables.width_and_alignment.visible_width(line)
                <= monospace_wrapping_width
                for line in lines
            ]
        ):
            true_wrapping_width = potential_width
            break

    return true_wrapping_width<|MERGE_RESOLUTION|>--- conflicted
+++ resolved
@@ -666,14 +666,7 @@
     await _print_history(conversation_id, endpoint)
 
     choices = [
-<<<<<<< HEAD
-        {
-            "name": f'{a["score"]:03.2f} {a["action"]:40}',
-            "value": a["action"],
-        }
-=======
         {"name": f'{a["score"]:03.2f} {a["action"]:40}', "value": a["action"]}
->>>>>>> a9932b4a
         for a in predictions
     ]
 
@@ -1635,13 +1628,7 @@
 
     # noinspection PyUnusedLocal
     @app.route("/visualization.dot", methods=["GET"])
-<<<<<<< HEAD
-    async def visualisation_png(
-        request: Request,
-    ) -> HTTPResponse:
-=======
     async def visualisation_png(request: Request) -> HTTPResponse:
->>>>>>> a9932b4a
         try:
             headers = {"Cache-Control": "no-cache"}
             return await response.file(os.path.abspath(image_path), headers=headers)
