import copy
from collections import ChainMap
import inspect
from pathlib import Path
from typing import Any, Text, Dict, List, Union, TYPE_CHECKING, Tuple, Optional

import dask

from rasa.architecture_prototype.graph_fingerprinting import TrainingCache
from rasa.core.channels import UserMessage
from rasa.shared.constants import DEFAULT_DATA_PATH
import rasa.shared.utils.common
import rasa.utils.common
import rasa.core.training
from rasa.shared.core.domain import Domain
from rasa.shared.core.trackers import DialogueStateTracker
import rasa.shared.utils.io

if TYPE_CHECKING:
    from rasa.core.policies.policy import PolicyPrediction


class RasaComponent:
    def __init__(
        self,
        component_class: Any,
        config: Dict[Text, Any],
        fn_name: Text,
        node_name: Text,
        inputs: Dict[Text, Text],
        constructor_name: Text = None,
        eager: bool = True,
        persist: bool = True,
        cache: Optional["TrainingCache"] = None,
    ) -> None:
        self._eager = eager
        self._inputs = inputs
        self._constructor_name = constructor_name
        self._component_class = component_class
        self._config = config
        self._fn_name = fn_name
        self._run_fn = getattr(self._component_class, fn_name)
        self._component = None
        self._node_name = node_name
        self._persist = persist
        self._cache = cache

        if self._constructor_name:
            self._constructor_fn = getattr(
                self._component_class, self._constructor_name
            )
        else:
            self._constructor_fn = self._component_class

        input_names = list(inputs.keys())
        self.validate_params_in_inputs(input_names, self._run_fn)
        if not eager:
            self.validate_params_in_inputs(input_names, self._constructor_fn)

        if self._eager:
            self.create_component(**self._config)

    def validate_params_in_inputs(self, input_names, func):
        params = inspect.signature(func).parameters
        for param_name, param in params.items():
            if param_name in ["self", "args", "kwargs", "persistor"]:
                continue
            if param.default is inspect._empty:
                if param_name not in input_names:
                    raise ValueError(
                        f"{param_name} for function {func} is missing from inputs"
                    )

    def __call__(self, *args: Any) -> Dict[Text, Any]:
        received_inputs = dict(ChainMap(*args))

        # TODO: make the cache stuff a decorator
        fingerprint_key = None
        if self._cache:
            fingerprint_key = self._cache.calculate_fingerprint_key(
                # TODO: do list parts nicer
                self._node_name,
                self._config,
                [list(v.values())[0] for v in args],
            )

        kwargs = {}

        for input, input_node in self._inputs.items():
            kwargs[input] = received_inputs[input_node]

        if not self._eager:
            const_kwargs = rasa.shared.utils.common.minimal_kwargs(
                kwargs, self._constructor_fn
            )
            self.create_component(**const_kwargs, **self._config)

        run_kwargs = kwargs

        if "kwargs" not in rasa.shared.utils.common.arguments_of(self._run_fn):
            run_kwargs = rasa.shared.utils.common.minimal_kwargs(kwargs, self._run_fn)

<<<<<<< HEAD
        #  This alters the input
        result = self._run_fn(self._component, **run_kwargs)

        if self._cache:
            self._cache.store_fingerprint(
                fingerprint_key, output=result,
            )

        return {self._node_name: copy.deepcopy(result)}
=======
        print(f"************** {self._node_name} ***************")
        return {self._node_name: self._run_fn(self._component, **run_kwargs)}
>>>>>>> 989c241b

    def create_component(self, **const_kwargs: Any) -> None:
        if self._persist:
            const_kwargs["persistor"] = Persistor(
                self._node_name, parent_dir=Path("model")
            )
        self._component = self._constructor_fn(**const_kwargs)

    def __eq__(self, other: Any) -> bool:
        if not isinstance(other, RasaComponent):
            return NotImplemented

        return (
            self._node_name == other._node_name
            and self._component_class == other._component_class
            and self._config == other._config
            and self._fn_name == other._fn_name
        )

    def __repr__(self) -> Text:
        return f"{self._component_class}.{self._fn_name}"


class Persistor:
    def __init__(self, node_name: Text, parent_dir: Path) -> None:
        self._node_name = node_name
        self._parent_dir = parent_dir
        self._dir_for_node = Path(parent_dir / node_name)

    def file_for(self, filename: Text) -> Text:
        self._dir_for_node.mkdir(exist_ok=True)
        return str(self._dir_for_node / filename,)

    def directory_for(self, dir_name: Text) -> Text:
        self._dir_for_node.mkdir(exist_ok=True)
        directory = self._dir_for_node / dir_name
        directory.mkdir()
        return str(directory)

    def get_resource(self, resource_name, filename) -> Text:
        return str(Path(self._parent_dir, resource_name, filename))

    def resource_name(self) -> Text:
        return self._node_name


class Model:
    def __init__(self, rasa_graph: Dict[Text, Any]) -> None:
        self._rasa_graph = rasa_graph
        self._predict_graph = convert_to_dask_graph(self._rasa_graph)

    def handle_message(
        self, tracker: DialogueStateTracker, message: Optional[UserMessage]
    ) -> "PolicyPrediction":
        graph = self._predict_graph.copy()

        # Insert user message into graph
        graph["load_user_message"] = _graph_component_for_config(
            "load_user_message",
            self._rasa_graph["load_user_message"],
            {"message": message},
        )

        # Insert dialogue history into graph
        graph["load_history"] = _graph_component_for_config(
            "load_history", self._rasa_graph["load_history"], {"tracker": tracker}
        )

        result = dask.get(graph, "select_prediction")

        return result["select_prediction"]

    def predict_next_action(self, tracker: DialogueStateTracker,) -> "PolicyPrediction":
        return self.handle_message(tracker, message=None)

    def get_domain(self) -> Domain:
        domain_graph = _minimal_graph(self._predict_graph, targets=["load_domain"])
        return dask.get(domain_graph, "load_domain")["load_domain"]


def _minimal_graph(
    dask_graph: Dict[Text, Tuple[RasaComponent, Text]], targets: List[Text]
) -> Dict[Text, Tuple[RasaComponent, Text]]:
    dependencies = _all_dependencies(dask_graph, targets)

    return {
        step_name: step
        for step_name, step in dask_graph.items()
        if step_name in dependencies
    }


def _all_dependencies(
    dask_graph: Dict[Text, Tuple[RasaComponent, Text]], targets: List[Text]
) -> List[Text]:
    required = []
    for target in targets:
        required.append(target)
        target_dependencies = dask_graph[target][1:]
        for dependency in target_dependencies:
            required += _all_dependencies(dask_graph, [dependency])

    return required


def _minimal_graph_schema(
    graph_schema: Dict[Text, Any], targets: List[Text]
) -> Dict[Text, Tuple[RasaComponent, Text]]:
    dependencies = _all_dependencies_schema(graph_schema, targets)

    return {
        step_name: step
        for step_name, step in graph_schema.items()
        if step_name in dependencies
    }


def _all_dependencies_schema(
    graph_schema: Dict[Text, Any], targets: List[Text]
) -> List[Text]:
    required = []
    for target in targets:
        required.append(target)
        target_dependencies = graph_schema[target]["needs"].values()
        for dependency in target_dependencies:
            required += _all_dependencies_schema(graph_schema, [dependency])

    return required


def convert_to_dask_graph(
    graph_schema: Dict[Text, Any], cache: Optional[TrainingCache] = None,
) -> Dict[Text, Tuple[RasaComponent, Text]]:
    dsk = {}
    for step_name, step_config in graph_schema.items():
        dsk[step_name] = _graph_component_for_config(
            step_name, step_config, cache=cache
        )
    return dsk


def _graph_component_for_config(
    step_name: Text,
    step_config: Dict[Text, Any],
    config_overrides: Dict[Text, Any] = None,
    cache: Optional[TrainingCache] = None,
) -> Tuple[RasaComponent, Text]:
    component_config = step_config["config"].copy()
    if config_overrides:
        component_config.update(config_overrides)

    return (
        RasaComponent(
            node_name=step_name,
            component_class=step_config["uses"],
            config=component_config,
            fn_name=step_config["fn"],
            inputs=step_config["needs"],
            constructor_name=step_config.get("constructor_name"),
            eager=step_config.get("eager", True),
            persist=step_config.get("persist", True),
            cache=cache,
        ),
        *step_config["needs"].values(),
    )


def fill_defaults(graph_schema: Dict[Text, Any]):
    for step_name, step_config in graph_schema.items():
        component_class = step_config["uses"]

        if hasattr(component_class, "defaults"):
            step_config["config"] = {
                **component_class.defaults,
                **step_config["config"],
            }


def run_as_dask_graph(
    graph_schema: Dict[Text, Any],
    target_names: Union[Text, List[Text]],
    cache: Optional[TrainingCache] = None,
) -> Dict[Text, Any]:
    dask_graph = convert_to_dask_graph(graph_schema, cache=cache)
    return run_dask_graph(dask_graph, target_names)


def run_dask_graph(
    dask_graph: Dict[Text, Tuple[Union[RasaComponent, "FingerprintComponent"], Text]],
    target_names: Union[Text, List[Text]],
) -> Dict[Text, Any]:
    return dict(ChainMap(*dask.get(dask_graph, target_names)))


def visualise_as_dask_graph(graph_schema: Dict[Text, Any], filename: Text) -> None:
    dask_graph = convert_to_dask_graph(graph_schema)
    dask.visualize(dask_graph, filename=filename)<|MERGE_RESOLUTION|>--- conflicted
+++ resolved
@@ -100,7 +100,7 @@
         if "kwargs" not in rasa.shared.utils.common.arguments_of(self._run_fn):
             run_kwargs = rasa.shared.utils.common.minimal_kwargs(kwargs, self._run_fn)
 
-<<<<<<< HEAD
+        print(f"************** {self._node_name} ***************")
         #  This alters the input
         result = self._run_fn(self._component, **run_kwargs)
 
@@ -110,10 +110,6 @@
             )
 
         return {self._node_name: copy.deepcopy(result)}
-=======
-        print(f"************** {self._node_name} ***************")
-        return {self._node_name: self._run_fn(self._component, **run_kwargs)}
->>>>>>> 989c241b
 
     def create_component(self, **const_kwargs: Any) -> None:
         if self._persist:
