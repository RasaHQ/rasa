--- conflicted
+++ resolved
@@ -20,11 +20,7 @@
 from rasa.shared.utils.cli import print_error, print_info
 from rasa.studio.auth import KeycloakTokenReader
 from rasa.studio.config import StudioConfig
-<<<<<<< HEAD
-from rasa.studio.error_handler import error_handler
-=======
 from rasa.studio.results_logger import results_logger
->>>>>>> 438f3164
 
 logger = logging.getLogger(__name__)
 
@@ -75,15 +71,8 @@
     return {key: data.get(key) for key in keys if data.get(key)}
 
 
-<<<<<<< HEAD
-@error_handler.handle_error
+@results_logger.wrap
 def upload_calm_assistant(args: argparse.Namespace, endpoint: str) -> Tuple[str, bool]:
-=======
-@results_logger.wrap
-def upload_calm_assistant(
-    args: argparse.Namespace, assistant_name: str, endpoint: str
-) -> Tuple[str, bool]:
->>>>>>> 438f3164
     """Uploads the CALM assistant data to Rasa Studio.
 
     Args:
@@ -107,10 +96,7 @@
     # Prepare config and domain
     config_from_files = importer.get_config()
     domain_from_files = importer.get_domain().as_dict()
-<<<<<<< HEAD
     endpoints_from_files = read_yaml_file(args.endpoints)
-=======
->>>>>>> 438f3164
 
     # Extract domain and config values
     domain_keys = [
@@ -136,7 +122,6 @@
     domain = extract_values(domain_from_files, domain_keys)
     config = extract_values(config_from_files, config_keys)
 
-<<<<<<< HEAD
     config_assistant_id = config.get("assistant_id", None)
     assistant_name = None
 
@@ -159,54 +144,6 @@
         )
         print_info(f"Uploading assistant with the new name '{assistant_name}'.")
 
-    training_data_paths = args.data
-
-    if isinstance(training_data_paths, list):
-        training_data_paths.append(args.flows)
-    elif isinstance(training_data_paths, str):
-        training_data_paths = [training_data_paths, args.flows]
-
-    # Prepare flows
-    flow_importer = FlowSyncImporter.load_from_dict(
-        training_data_paths=training_data_paths
-    )
-
-    user_flows = flow_importer.get_flows().user_flows
-    flows = list(user_flows)
-
-    # We instantiate the TrainingDataImporter again on purpose to avoid
-    # adding patterns to domain's actions. More info https://t.ly/W8uuc
-    nlu_importer = TrainingDataImporter.load_from_dict(
-        domain_path=args.domain, training_data_paths=args.data
-    )
-    nlu_data = nlu_importer.get_nlu_data()
-
-    intents_from_files = nlu_data.intents
-
-    nlu_examples = nlu_data.filter_training_examples(
-        lambda ex: ex.get("intent") in intents_from_files
-    )
-
-    nlu_examples_yaml = RasaYAMLWriter().dumps(nlu_examples)
-
-    # Build GraphQL request
-    graphql_req = build_import_request(
-        assistant_name,
-        flows_yaml=YamlFlowsWriter().dumps(flows),
-        domain_yaml=dump_obj_as_yaml_to_string(domain),
-        config_yaml=dump_obj_as_yaml_to_string(config),
-        endpoints=dump_obj_as_yaml_to_string(endpoints_from_files),
-        nlu_yaml=nlu_examples_yaml,
-    )
-
-    logger.info("Uploading to Rasa Studio...")
-    result, success = make_request(endpoint, graphql_req)
-
-    return result, success
-
-
-@error_handler.handle_error
-=======
     training_data_paths = args.data
 
     if isinstance(training_data_paths, list):
@@ -248,6 +185,7 @@
         flows_yaml=YamlFlowsWriter().dumps(flows),
         domain_yaml=dump_obj_as_yaml_to_string(domain),
         config_yaml=dump_obj_as_yaml_to_string(config),
+        endpoints=dump_obj_as_yaml_to_string(endpoints_from_files),
         nlu_yaml=nlu_examples_yaml,
     )
 
@@ -258,7 +196,6 @@
 
 
 @results_logger.wrap
->>>>>>> 438f3164
 def upload_nlu_assistant(
     args: argparse.Namespace, assistant_name: str, endpoint: str
 ) -> Tuple[str, bool]:
@@ -327,11 +264,7 @@
         },
     )
 
-<<<<<<< HEAD
-    if error_handler.response_has_errors(res.json()):
-=======
     if results_logger.response_has_errors(res.json()):
->>>>>>> 438f3164
         return res.json(), False
     return "Upload successful", True
 
