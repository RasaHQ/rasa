--- conflicted
+++ resolved
@@ -7,7 +7,7 @@
 
 import rasa.cli.telemetry
 import rasa.cli.utils
-from rasa.shared.utils.cli import print_error, print_info
+from rasa.shared.utils.cli import print_info
 import rasa.shared.utils.cli
 import rasa.shared.utils.io
 from rasa.shared.constants import (
@@ -112,13 +112,8 @@
 
 
 @with_studio_error_handler
-<<<<<<< HEAD
-def upload_calm_assistant(args: argparse.Namespace, endpoint: str) -> Tuple[str, bool]:
-=======
-def upload_calm_assistant(
-    args: argparse.Namespace, assistant_name: str, endpoint: str
+def upload_calm_assistant(args: argparse.Namespace, endpoint: str
 ) -> StudioResult:
->>>>>>> da06f431
     """Uploads the CALM assistant data to Rasa Studio.
 
     Args:
@@ -211,13 +206,8 @@
 
 
 @with_studio_error_handler
-<<<<<<< HEAD
-def upload_nlu_assistant(args: argparse.Namespace, endpoint: str) -> Tuple[str, bool]:
-=======
-def upload_nlu_assistant(
-    args: argparse.Namespace, assistant_name: str, endpoint: str
+def upload_nlu_assistant(args: argparse.Namespace, endpoint: str
 ) -> StudioResult:
->>>>>>> da06f431
     """Uploads the classic (dm1) assistant data to Rasa Studio.
 
     Args:
@@ -268,7 +258,8 @@
     return make_request(endpoint, graphql_req)
 
 
-def make_request(endpoint: str, graphql_req: Dict) -> StudioResult:
+def make_request(endpoint: str, graphql_req: Dict
+) -> StudioResult:
     """Makes a request to the studio endpoint to upload data.
 
     Args:
