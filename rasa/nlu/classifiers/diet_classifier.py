--- conflicted
+++ resolved
@@ -805,13 +805,8 @@
 
         return entities
 
-    @staticmethod
     def _convert_tags_to_entities(
-<<<<<<< HEAD
         self, text: Text, tokens: List[Token], attribute_tags: Dict[Text, List[Text]]
-=======
-        text: Text, tokens: List[Token], tags: List[Text]
->>>>>>> 6c1122bc
     ) -> List[Dict[Text, Any]]:
         entities = []
 
