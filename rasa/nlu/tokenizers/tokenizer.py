--- conflicted
+++ resolved
@@ -11,12 +11,9 @@
     TOKENS_NAMES,
     MESSAGE_ATTRIBUTES,
     INTENT,
-<<<<<<< HEAD
     ACTION_NAME,
-=======
     INTENT_RESPONSE_KEY,
     RESPONSE_IDENTIFIER_DELIMITER,
->>>>>>> e6be2fe3
 )
 
 logger = logging.getLogger(__name__)
@@ -98,18 +95,12 @@
 
         for example in training_data.training_examples:
             for attribute in MESSAGE_ATTRIBUTES:
-<<<<<<< HEAD
                 if (
                     example.get(attribute) is not None
                     and not example.get(attribute) == ""
                 ):
-                    if attribute in [INTENT, ACTION_NAME]:
+                    if attribute in [INTENT, ACTION_NAME, INTENT_RESPONSE_KEY]:
                         tokens = self._split_name(example, attribute)
-=======
-                if example.get(attribute) is not None:
-                    if attribute in [INTENT, INTENT_RESPONSE_KEY]:
-                        tokens = self._split_intent(example, attribute)
->>>>>>> e6be2fe3
                     else:
                         tokens = self.tokenize(example, attribute)
                     example.set(TOKENS_NAMES[attribute], tokens)
@@ -125,12 +116,7 @@
 
                 message.set(TOKENS_NAMES[attribute], tokens)
 
-<<<<<<< HEAD
-    def _split_name(self, message: Message, attribute: Text) -> List[Token]:
-        text = message.get(attribute)
-=======
     def _tokenize_on_split_symbol(self, text: Text) -> List[Text]:
->>>>>>> e6be2fe3
 
         words = (
             text.split(self.intent_split_symbol)
@@ -140,7 +126,7 @@
 
         return words
 
-    def _split_intent(self, message: Message, attribute: Text = INTENT) -> List[Token]:
+    def _split_name(self, message: Message, attribute: Text = INTENT) -> List[Token]:
         text = message.get(attribute)
 
         # for INTENT_RESPONSE_KEY attribute,
