--- conflicted
+++ resolved
@@ -1,12 +1,5 @@
-<<<<<<< HEAD
-import re
 from typing import Any, Optional, Text, Union
 from pathlib import Path, PurePath
-=======
-import os
-from typing import Any, Optional, Text
-from pathlib import Path
->>>>>>> 83421312
 
 from rasa.shared.exceptions import RasaException
 import rasa.shared.utils.io
