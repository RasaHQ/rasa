import numpy as np
import logging

from typing import Any, Optional, Text, List, Type, Dict, Tuple

import rasa.core.utils
from rasa.engine.graph import ExecutionContext, GraphComponent
from rasa.engine.storage.resource import Resource
from rasa.engine.storage.storage import ModelStorage
from rasa.nlu.config import RasaNLUModelConfig
from rasa.nlu.components import Component, UnsupportedLanguageError
from rasa.nlu.featurizers.dense_featurizer.dense_featurizer import DenseFeaturizer2
from rasa.nlu.model import Metadata
import rasa.shared.utils.io
from rasa.shared.nlu.training_data.features import Features
from rasa.nlu.tokenizers.tokenizer import Tokenizer, Token
from rasa.shared.nlu.training_data.training_data import TrainingData
from rasa.shared.nlu.training_data.message import Message
from rasa.nlu.constants import (
    DENSE_FEATURIZABLE_ATTRIBUTES,
    SEQUENCE_FEATURES,
    SENTENCE_FEATURES,
    FEATURIZER_CLASS_ALIAS,
    NO_LENGTH_RESTRICTION,
    NUMBER_OF_SUB_TOKENS,
    TOKENS_NAMES,
)
from rasa.shared.nlu.constants import (
    TEXT,
    FEATURE_TYPE_SENTENCE,
    FEATURE_TYPE_SEQUENCE,
    ACTION_TEXT,
)
from rasa.utils import train_utils

MAX_SEQUENCE_LENGTHS = {
    "bert": 512,
    "gpt": 512,
    "gpt2": 512,
    "xlnet": NO_LENGTH_RESTRICTION,
    "distilbert": 512,
    "roberta": 512,
}

logger = logging.getLogger(__name__)


class LanguageModelFeaturizerGraphComponent(DenseFeaturizer2, GraphComponent):
    """A featurizer that uses transformer-based language models.

    This component loads a pre-trained language model
    from the Transformers library (https://github.com/huggingface/transformers)
    including BERT, GPT, GPT-2, xlnet, distilbert, and roberta.
    It also tokenizes and featurizes the featurizable dense attributes of
    each message.
    """

    def __init__(
        self,
        config: Dict[Text, Any],
        model_storage: ModelStorage,
        resource: Resource,
        execution_context: ExecutionContext,
    ) -> None:
        """Initializes LanguageModelFeaturizer with the model
        specified in the config."""
        super(LanguageModelFeaturizerGraphComponent, self).__init__(
            execution_context.node_name, config
        )
<<<<<<< HEAD
        self._model_storage = model_storage
        self._resource = resource
        self._execution_context = execution_context
=======
        self._config = {**self.get_default_config(), **config}
>>>>>>> 7d811993
        self._check_language_is_supported()
        self._load_model_metadata()
        self._load_model_instance(self._config["skip_model_load"])

    @staticmethod
    def get_default_config() -> Dict[Text, Any]:
        """Returns LanguageModelFeaturizer's default config."""
        return {
            **DenseFeaturizer2.get_default_config(),
            # name of the language model to load.
            "model_name": "bert",
            # Pre-Trained weights to be loaded(string)
            "model_weights": None,
            # an optional path to a specific directory to download
            # and cache the pre-trained model weights.
            "cache_dir": None,
            "skip_model_load": False,
            "language": None,
        }

    @classmethod
    def validate_config(cls, config: Dict[Text, Any]) -> None:
        """Validates that the component is configured properly."""
        pass

    @classmethod
    def validate_compatibility_with_tokenizer(
        cls, config: Dict[Text, Any], tokenizer_type: Type[Tokenizer]
    ) -> None:
        """Validates that the featurizer is compatible with the given tokenizer."""
        pass

    @classmethod
    def create(
        cls,
        config: Dict[Text, Any],
        model_storage: ModelStorage,
        resource: Resource,
        execution_context: ExecutionContext,
    ) -> "LanguageModelFeaturizerGraphComponent":
        """Creates a LanguageModelFeaturizer by loading the model
        specified in the config."""
        return cls(config, model_storage, resource, execution_context)

    @staticmethod
    def required_packages() -> List[Text]:
        """Returns the extra python dependencies required for
        LanguageModelFeaturizer."""
        return ["transformers"]


    def _check_language_is_supported(self) -> None:
        if "language" in self._config:
            language = self._config["language"]
            supported_languages = self.supported_languages()
            if supported_languages is not None and language not in supported_languages:
                raise UnsupportedLanguageError(self.__name__, language)

    def _load_model_metadata(self) -> None:
        """Loads the metadata for the specified model and set them as properties.
        This includes the model name, model weights, cache directory and the
        maximum sequence length the model can handle.
        """
        from rasa.nlu.utils.hugging_face.registry import (
            model_class_dict,
            model_weights_defaults,
        )

        self.model_name = self._config["model_name"]

        if self.model_name not in model_class_dict:
            raise KeyError(
                f"'{self.model_name}' not a valid model name. Choose from "
                f"{str(list(model_class_dict.keys()))} or create"
                f"a new class inheriting from this class to support your model."
            )

        self.model_weights = self._config["model_weights"]
        self.cache_dir = self._config["cache_dir"]

        if not self.model_weights:
            logger.info(
                f"Model weights not specified. Will choose default model "
                f"weights: {model_weights_defaults[self.model_name]}"
            )
            self.model_weights = model_weights_defaults[self.model_name]

        self.max_model_sequence_length = MAX_SEQUENCE_LENGTHS[self.model_name]

    def _load_model_instance(self, skip_model_load: bool) -> None:
        """Tries to load the model instance.

        Args:
            skip_model_load: Skip loading the model instances to save time. This
            should be True only for pytests
        """
        if skip_model_load:
            # This should be True only during pytests
            return

        from rasa.nlu.utils.hugging_face.registry import (
            model_class_dict,
            model_tokenizer_dict,
        )

        logger.debug(f"Loading Tokenizer and Model for {self.model_name}")

        self.tokenizer = model_tokenizer_dict[self.model_name].from_pretrained(
            self.model_weights, cache_dir=self.cache_dir
        )
        self.model = model_class_dict[self.model_name].from_pretrained(
            self.model_weights, cache_dir=self.cache_dir
        )

        # Use a universal pad token since all transformer architectures do not have a
        # consistent token. Instead of pad_token_id we use unk_token_id because
        # pad_token_id is not set for all architectures. We can't add a new token as
        # well since vocabulary resizing is not yet supported for TF classes.
        # Also, this does not hurt the model predictions since we use an attention mask
        # while feeding input.
        self.pad_token_id = self.tokenizer.unk_token_id

    @classmethod
    def cache_key(
        cls, component_meta: Dict[Text, Any], model_metadata: Metadata
    ) -> Optional[Text]:
        """Caches the component for future use.

        Args:
            component_meta: configuration for the component.
            model_metadata: configuration for the whole pipeline.

        Returns: key of the cache for future retrievals.
        """
        weights = component_meta.get("model_weights", {})

        return (
            f"{cls.__name__}-{component_meta.get('model_name')}-"
            f"{rasa.shared.utils.io.deep_container_fingerprint(weights)}"
        )

    def _lm_tokenize(self, text: Text) -> Tuple[List[int], List[Text]]:
        """Passes the text through the tokenizer of the language model.

        Args:
            text: Text to be tokenized.

        Returns: List of token ids and token strings.
        """
        split_token_ids = self.tokenizer.encode(text, add_special_tokens=False)

        split_token_strings = self.tokenizer.convert_ids_to_tokens(split_token_ids)

        return split_token_ids, split_token_strings

    def _add_lm_specific_special_tokens(
        self, token_ids: List[List[int]]
    ) -> List[List[int]]:
        """Adds language special model-specific tokens which were used during
        their training.

        Args:
            token_ids: List of token ids for each example in the batch.

        Returns: Augmented list of token ids for each example in the batch.
        """
        from rasa.nlu.utils.hugging_face.registry import (
            model_special_tokens_pre_processors,
        )

        augmented_tokens = [
            model_special_tokens_pre_processors[self.model_name](example_token_ids)
            for example_token_ids in token_ids
        ]
        return augmented_tokens

    def _lm_specific_token_cleanup(
        self, split_token_ids: List[int], token_strings: List[Text]
    ) -> Tuple[List[int], List[Text]]:
        """Cleans up special chars added by tokenizers of language models.

        Many language models add a special char in front/back of (some) words. We clean
        up those chars as they are not
        needed once the features are already computed.

        Args:
            split_token_ids: List of token ids received as output from the language
            model specific tokenizer.
            token_strings: List of token strings received as output from the language
            model specific tokenizer.

        Returns: Cleaned up token ids and token strings.
        """
        from rasa.nlu.utils.hugging_face.registry import model_tokens_cleaners

        return model_tokens_cleaners[self.model_name](split_token_ids, token_strings)

    def _post_process_sequence_embeddings(
        self, sequence_embeddings: np.ndarray
    ) -> Tuple[np.ndarray, np.ndarray]:
        """Computes sentence and sequence level representations for relevant tokens.

        Args:
            sequence_embeddings: Sequence level dense features received as output from
            language model.

        Returns: Sentence and sequence level representations.
        """
        from rasa.nlu.utils.hugging_face.registry import (
            model_embeddings_post_processors,
        )

        sentence_embeddings = []
        post_processed_sequence_embeddings = []

        for example_embedding in sequence_embeddings:
            (
                example_sentence_embedding,
                example_post_processed_embedding,
            ) = model_embeddings_post_processors[self.model_name](example_embedding)

            sentence_embeddings.append(example_sentence_embedding)
            post_processed_sequence_embeddings.append(example_post_processed_embedding)

        return (
            np.array(sentence_embeddings),
            np.array(post_processed_sequence_embeddings),
        )

    def _tokenize_example(
        self, message: Message, attribute: Text
    ) -> Tuple[List[Token], List[int]]:
        """Tokenizes a single message example.

        Many language models add a special char in front of (some) words and split
        words into sub-words. To ensure the entity start and end values matches the
        token values, use the tokens produced by the Tokenizer component. If
        individual tokens are split up into multiple tokens, we add this information
        to the respected token.

        Args:
            message: Single message object to be processed.
            attribute: Property of message to be processed, one of ``TEXT`` or
            ``RESPONSE``.

        Returns: List of token strings and token ids for the corresponding
                attribute of the message.
        """
        tokens_in = message.get(TOKENS_NAMES[attribute])
        tokens_out = []

        token_ids_out = []

        for token in tokens_in:
            # use lm specific tokenizer to further tokenize the text
            split_token_ids, split_token_strings = self._lm_tokenize(token.text)

            if not split_token_ids:
                # fix the situation that `token.text` only contains whitespace or other
                # special characters, which cause `split_token_ids` and
                # `split_token_strings` be empty, finally cause
                # `self._lm_specific_token_cleanup()` to raise an exception
                continue

            (split_token_ids, split_token_strings) = self._lm_specific_token_cleanup(
                split_token_ids, split_token_strings
            )

            token_ids_out += split_token_ids

            token.set(NUMBER_OF_SUB_TOKENS, len(split_token_strings))

            tokens_out.append(token)

        return tokens_out, token_ids_out

    def _get_token_ids_for_batch(
        self, batch_examples: List[Message], attribute: Text
    ) -> Tuple[List[List[Token]], List[List[int]]]:
        """Computes token ids and token strings for each example in batch.

        A token id is the id of that token in the vocabulary of the language model.

        Args:
            batch_examples: Batch of message objects for which tokens need to be
            computed.
            attribute: Property of message to be processed, one of ``TEXT`` or
            ``RESPONSE``.

        Returns: List of token strings and token ids for each example in the batch.
        """
        batch_token_ids = []
        batch_tokens = []
        for example in batch_examples:

            example_tokens, example_token_ids = self._tokenize_example(
                example, attribute
            )
            batch_tokens.append(example_tokens)
            batch_token_ids.append(example_token_ids)

        return batch_tokens, batch_token_ids

    @staticmethod
    def _compute_attention_mask(
        actual_sequence_lengths: List[int], max_input_sequence_length: int
    ) -> np.ndarray:
        """Computes a mask for padding tokens.

        This mask will be used by the language model so that it does not attend to
        padding tokens.

        Args:
            actual_sequence_lengths: List of length of each example without any
            padding.
            max_input_sequence_length: Maximum length of a sequence that will be
            present in the input batch. This is
            after taking into consideration the maximum input sequence the model
            can handle. Hence it can never be
            greater than self.max_model_sequence_length in case the model
            applies length restriction.

        Returns: Computed attention mask, 0 for padding and 1 for non-padding
        tokens.
        """
        attention_mask = []

        for actual_sequence_length in actual_sequence_lengths:
            # add 1s for present tokens, fill up the remaining space up to max
            # sequence length with 0s (non-existing tokens)
            padded_sequence = [1] * min(
                actual_sequence_length, max_input_sequence_length
            ) + [0] * (
                max_input_sequence_length
                - min(actual_sequence_length, max_input_sequence_length)
            )
            attention_mask.append(padded_sequence)

        attention_mask = np.array(attention_mask).astype(np.float32)
        return attention_mask

    def _extract_sequence_lengths(
        self, batch_token_ids: List[List[int]]
    ) -> Tuple[List[int], int]:
        """Extracts the sequence length for each example and maximum sequence length.

        Args:
            batch_token_ids: List of token ids for each example in the batch.

        Returns:
            Tuple consisting of: the actual sequence lengths for each example,
            and the maximum input sequence length (taking into account the
            maximum sequence length that the model can handle.
        """
        # Compute max length across examples
        max_input_sequence_length = 0
        actual_sequence_lengths = []

        for example_token_ids in batch_token_ids:
            sequence_length = len(example_token_ids)
            actual_sequence_lengths.append(sequence_length)
            max_input_sequence_length = max(
                max_input_sequence_length, len(example_token_ids)
            )

        # Take into account the maximum sequence length the model can handle
        max_input_sequence_length = (
            max_input_sequence_length
            if self.max_model_sequence_length == NO_LENGTH_RESTRICTION
            else min(max_input_sequence_length, self.max_model_sequence_length)
        )

        return actual_sequence_lengths, max_input_sequence_length

    def _add_padding_to_batch(
        self, batch_token_ids: List[List[int]], max_sequence_length_model: int
    ) -> List[List[int]]:
        """Adds padding so that all examples in the batch are of the same length.

        Args:
            batch_token_ids: Batch of examples where each example is a non-padded list
            of token ids.
            max_sequence_length_model: Maximum length of any input sequence in the batch
            to be fed to the model.

        Returns:
            Padded batch with all examples of the same length.
        """
        padded_token_ids = []

        # Add padding according to max_sequence_length
        # Some models don't contain pad token, we use unknown token as padding token.
        # This doesn't affect the computation since we compute an attention mask
        # anyways.
        for example_token_ids in batch_token_ids:

            # Truncate any longer sequences so that they can be fed to the model
            if len(example_token_ids) > max_sequence_length_model:
                example_token_ids = example_token_ids[:max_sequence_length_model]

            padded_token_ids.append(
                example_token_ids
                + [self.pad_token_id]
                * (max_sequence_length_model - len(example_token_ids))
            )
        return padded_token_ids

    @staticmethod
    def _extract_nonpadded_embeddings(
        embeddings: np.ndarray, actual_sequence_lengths: List[int]
    ) -> np.ndarray:
        """Extracts embeddings for actual tokens.

        Use pre-computed non-padded lengths of each example to extract embeddings
        for non-padding tokens.

        Args:
            embeddings: sequence level representations for each example of the batch.
            actual_sequence_lengths: non-padded lengths of each example of the batch.

        Returns:
            Sequence level embeddings for only non-padding tokens of the batch.
        """
        nonpadded_sequence_embeddings = []
        for index, embedding in enumerate(embeddings):
            unmasked_embedding = embedding[: actual_sequence_lengths[index]]
            nonpadded_sequence_embeddings.append(unmasked_embedding)

        return np.array(nonpadded_sequence_embeddings)

    def _compute_batch_sequence_features(
        self, batch_attention_mask: np.ndarray, padded_token_ids: List[List[int]]
    ) -> np.ndarray:
        """Feeds the padded batch to the language model.

        Args:
            batch_attention_mask: Mask of 0s and 1s which indicate whether the token
            is a padding token or not.
            padded_token_ids: Batch of token ids for each example. The batch is padded
            and hence can be fed at once.

        Returns:
            Sequence level representations from the language model.
        """
        model_outputs = self.model(
            np.array(padded_token_ids), attention_mask=np.array(batch_attention_mask)
        )

        # sequence hidden states is always the first output from all models
        sequence_hidden_states = model_outputs[0]

        sequence_hidden_states = sequence_hidden_states.numpy()
        return sequence_hidden_states

    def _validate_sequence_lengths(
        self,
        actual_sequence_lengths: List[int],
        batch_examples: List[Message],
        attribute: Text,
        inference_mode: bool = False,
    ) -> None:
        """Validates if sequence lengths of all inputs are less the max sequence
        length the model can handle.

        This method should throw an error during training, whereas log a debug
        message during inference if any of the input examples have a length
        greater than maximum sequence length allowed.

        Args:
            actual_sequence_lengths: original sequence length of all inputs
            batch_examples: all message instances in the batch
            attribute: attribute of message object to be processed
            inference_mode: Whether this is during training or during inferencing
        """
        if self.max_model_sequence_length == NO_LENGTH_RESTRICTION:
            # There is no restriction on sequence length from the model
            return

        for sequence_length, example in zip(actual_sequence_lengths, batch_examples):
            if sequence_length > self.max_model_sequence_length:
                if not inference_mode:
                    raise RuntimeError(
                        f"The sequence length of '{example.get(attribute)[:20]}...' "
                        f"is too long({sequence_length} tokens) for the "
                        f"model chosen {self.model_name} which has a maximum "
                        f"sequence length of {self.max_model_sequence_length} tokens. "
                        f"Either shorten the message or use a model which has no "
                        f"restriction on input sequence length like XLNet."
                    )
                logger.debug(
                    f"The sequence length of '{example.get(attribute)[:20]}...' "
                    f"is too long({sequence_length} tokens) for the "
                    f"model chosen {self.model_name} which has a maximum "
                    f"sequence length of {self.max_model_sequence_length} tokens. "
                    f"Downstream model predictions may be affected because of this."
                )

    def _add_extra_padding(
        self, sequence_embeddings: np.ndarray, actual_sequence_lengths: List[int]
    ) -> np.ndarray:
        """Adds extra zero padding to match the original sequence length.

        This is only done if the input was truncated during the batch
        preparation of input for the model.
        Args:
            sequence_embeddings: Embeddings returned from the model
            actual_sequence_lengths: original sequence length of all inputs

        Returns:
            Modified sequence embeddings with padding if necessary
        """
        if self.max_model_sequence_length == NO_LENGTH_RESTRICTION:
            # No extra padding needed because there wouldn't have been any
            # truncation in the first place
            return sequence_embeddings

        reshaped_sequence_embeddings = []
        for index, embedding in enumerate(sequence_embeddings):
            embedding_size = embedding.shape[-1]
            if actual_sequence_lengths[index] > self.max_model_sequence_length:
                embedding = np.concatenate(
                    [
                        embedding,
                        np.zeros(
                            (
                                actual_sequence_lengths[index]
                                - self.max_model_sequence_length,
                                embedding_size,
                            ),
                            dtype=np.float32,
                        ),
                    ]
                )
            reshaped_sequence_embeddings.append(embedding)

        return np.array(reshaped_sequence_embeddings)

    def _get_model_features_for_batch(
        self,
        batch_token_ids: List[List[int]],
        batch_tokens: List[List[Token]],
        batch_examples: List[Message],
        attribute: Text,
        inference_mode: bool = False,
    ) -> Tuple[np.ndarray, np.ndarray]:
        """Computes dense features of each example in the batch.

        We first add the special tokens corresponding to each language model. Next, we
        add appropriate padding and compute a mask for that padding so that it doesn't
        affect the feature computation. The padded batch is next fed to the language
        model and token level embeddings are computed. Using the pre-computed mask,
        embeddings for non-padding tokens are extracted and subsequently sentence
        level embeddings are computed.

        Args:
            batch_token_ids: List of token ids of each example in the batch.
            batch_tokens: List of token objects for each example in the batch.
            batch_examples: List of examples in the batch.
            attribute: attribute of the Message object to be processed.
            inference_mode: Whether the call is during training or during inference.

        Returns:
            Sentence and token level dense representations.
        """
        # Let's first add tokenizer specific special tokens to all examples
        batch_token_ids_augmented = self._add_lm_specific_special_tokens(
            batch_token_ids
        )

        # Compute sequence lengths for all examples
        (
            actual_sequence_lengths,
            max_input_sequence_length,
        ) = self._extract_sequence_lengths(batch_token_ids_augmented)

        # Validate that all sequences can be processed based on their sequence
        # lengths and the maximum sequence length the model can handle
        self._validate_sequence_lengths(
            actual_sequence_lengths, batch_examples, attribute, inference_mode
        )

        # Add padding so that whole batch can be fed to the model
        padded_token_ids = self._add_padding_to_batch(
            batch_token_ids_augmented, max_input_sequence_length
        )

        # Compute attention mask based on actual_sequence_length
        batch_attention_mask = self._compute_attention_mask(
            actual_sequence_lengths, max_input_sequence_length
        )

        # Get token level features from the model
        sequence_hidden_states = self._compute_batch_sequence_features(
            batch_attention_mask, padded_token_ids
        )

        # Extract features for only non-padding tokens
        sequence_nonpadded_embeddings = self._extract_nonpadded_embeddings(
            sequence_hidden_states, actual_sequence_lengths
        )

        # Extract sentence level and post-processed features
        (
            sentence_embeddings,
            sequence_embeddings,
        ) = self._post_process_sequence_embeddings(sequence_nonpadded_embeddings)

        # Pad zeros for examples which were truncated in inference mode.
        # This is intentionally done after sentence embeddings have been
        # extracted so that they are not affected
        sequence_embeddings = self._add_extra_padding(
            sequence_embeddings, actual_sequence_lengths
        )

        # shape of matrix for all sequence embeddings
        batch_dim = len(sequence_embeddings)
        seq_dim = max(e.shape[0] for e in sequence_embeddings)
        feature_dim = sequence_embeddings[0].shape[1]
        shape = (batch_dim, seq_dim, feature_dim)

        # align features with tokens so that we have just one vector per token
        # (don't include sub-tokens)
        sequence_embeddings = train_utils.align_token_features(
            batch_tokens, sequence_embeddings, shape
        )

        # sequence_embeddings is a padded numpy array
        # remove the padding, keep just the non-zero vectors
        sequence_final_embeddings = []
        for embeddings, tokens in zip(sequence_embeddings, batch_tokens):
            sequence_final_embeddings.append(embeddings[: len(tokens)])
        sequence_final_embeddings = np.array(sequence_final_embeddings)

        return sentence_embeddings, sequence_final_embeddings

    def _get_docs_for_batch(
        self,
        batch_examples: List[Message],
        attribute: Text,
        inference_mode: bool = False,
    ) -> List[Dict[Text, Any]]:
        """Computes language model docs for all examples in the batch.

        Args:
            batch_examples: Batch of message objects for which language model docs
            need to be computed.
            attribute: Property of message to be processed, one of ``TEXT`` or
            ``RESPONSE``.
            inference_mode: Whether the call is during inference or during training.


        Returns:
            List of language model docs for each message in batch.
        """
        batch_tokens, batch_token_ids = self._get_token_ids_for_batch(
            batch_examples, attribute
        )

        (
            batch_sentence_features,
            batch_sequence_features,
        ) = self._get_model_features_for_batch(
            batch_token_ids, batch_tokens, batch_examples, attribute, inference_mode
        )

        # A doc consists of
        # {'sequence_features': ..., 'sentence_features': ...}
        batch_docs = []
        for index in range(len(batch_examples)):
            doc = {
                SEQUENCE_FEATURES: batch_sequence_features[index],
                SENTENCE_FEATURES: np.reshape(batch_sentence_features[index], (1, -1)),
            }
            batch_docs.append(doc)

        return batch_docs

    def process_training_data(
        self,
        training_data: TrainingData,
        config: Optional[RasaNLUModelConfig] = None,
        **kwargs: Any,
    ) -> None:
        """Computes tokens and dense features for each message in training data.

        Args:
            training_data: NLU training data to be tokenized and featurized
            config: NLU pipeline config consisting of all components.
        """
        batch_size = 64

        for attribute in DENSE_FEATURIZABLE_ATTRIBUTES:

            non_empty_examples = list(
                filter(lambda x: x.get(attribute), training_data.training_examples)
            )

            batch_start_index = 0

            while batch_start_index < len(non_empty_examples):

                batch_end_index = min(
                    batch_start_index + batch_size, len(non_empty_examples)
                )
                # Collect batch examples
                batch_messages = non_empty_examples[batch_start_index:batch_end_index]

                # Construct a doc with relevant features
                # extracted(tokens, dense_features)
                batch_docs = self._get_docs_for_batch(batch_messages, attribute)

                for index, ex in enumerate(batch_messages):
                    self._set_lm_features(batch_docs[index], ex, attribute)
                batch_start_index += batch_size

    def process(self, messages: List[Message]) -> None:
        """Processes a list of incoming message by computing their
        tokens and dense features."""
        for message in messages:
            if message:
                self._process_message(message)

    def _process_message(self, message: Message) -> None:
        """
        Processes an incoming message by computing its
        tokens and dense features.
        """
        # processing featurizers operates only on TEXT and ACTION_TEXT attributes,
        # because all other attributes are labels which are featurized during training
        # and their features are stored by the model itself.
        for attribute in {TEXT, ACTION_TEXT}:
            if message.get(attribute):
                self._set_lm_features(
                    self._get_docs_for_batch(
                        [message], attribute=attribute, inference_mode=True
                    )[0],
                    message,
                    attribute,
                )

    def _set_lm_features(
        self, doc: Dict[Text, Any], message: Message, attribute: Text = TEXT
    ) -> None:
        """Adds the precomputed word vectors to the messages features."""
        sequence_features = doc[SEQUENCE_FEATURES]
        sentence_features = doc[SENTENCE_FEATURES]

        final_sequence_features = Features(
            sequence_features,
            FEATURE_TYPE_SEQUENCE,
            attribute,
            self._config[FEATURIZER_CLASS_ALIAS],
        )
        message.add_features(final_sequence_features)
        final_sentence_features = Features(
            sentence_features,
            FEATURE_TYPE_SENTENCE,
            attribute,
            self._config[FEATURIZER_CLASS_ALIAS],
        )
        message.add_features(final_sentence_features)<|MERGE_RESOLUTION|>--- conflicted
+++ resolved
@@ -67,13 +67,6 @@
         super(LanguageModelFeaturizerGraphComponent, self).__init__(
             execution_context.node_name, config
         )
-<<<<<<< HEAD
-        self._model_storage = model_storage
-        self._resource = resource
-        self._execution_context = execution_context
-=======
-        self._config = {**self.get_default_config(), **config}
->>>>>>> 7d811993
         self._check_language_is_supported()
         self._load_model_metadata()
         self._load_model_instance(self._config["skip_model_load"])
