--- conflicted
+++ resolved
@@ -47,15 +47,7 @@
             POOLING: MEAN_POOLING,
         }
 
-<<<<<<< HEAD
-    def __init__(
-        self,
-        config: Dict[Text, Any],
-        name: Text,
-    ) -> None:
-=======
     def __init__(self, config: Dict[Text, Any], name: Text) -> None:
->>>>>>> a9932b4a
         """Initializes SpacyFeaturizer."""
         super().__init__(name, config)
         self.pooling_operation = self._config[POOLING]
