from __future__ import annotations
from abc import abstractmethod, ABC
from collections import Counter
<<<<<<< HEAD
from typing import Generic, Iterable, List, Text, Optional, Dict, Any, TypeVar, Type
=======
from typing import Generic, Iterable, Text, Optional, Dict, Any, TypeVar
>>>>>>> 90fa4f4d

from rasa.nlu.constants import FEATURIZER_CLASS_ALIAS
from rasa.nlu.tokenizers.tokenizer import Tokenizer, TokenizerGraphComponent
from rasa.shared.nlu.training_data.features import Features
from rasa.shared.nlu.training_data.message import Message
from rasa.shared.exceptions import InvalidConfigException
from rasa.shared.nlu.constants import FEATURE_TYPE_SENTENCE, FEATURE_TYPE_SEQUENCE

# TODO: remove after all featurizers have been migrated
from rasa.nlu.featurizers._featurizer import (
    Featurizer,
    SparseFeaturizer,
    DenseFeaturizer,
)

Featurizer = Featurizer
SparseFeaturizer = SparseFeaturizer
DenseFeaturizer = DenseFeaturizer

FeatureType = TypeVar("FeatureType")


class Featurizer2(Generic[FeatureType], ABC):
    """Base class for all featurizers."""

    @classmethod
    def required_components(cls) -> List[Type]:
        """Components that should be included in the pipeline before this component."""
        return [TokenizerGraphComponent]

    @staticmethod
    def get_default_config() -> Dict[Text, Any]:
        """Returns the component's default config."""
        return {FEATURIZER_CLASS_ALIAS: None}

    def __init__(self, name: Text, config: Dict[Text, Any]) -> None:
        """Instantiates a new featurizer.

        Args:
          config: configuration
          name: a name that can be used as identifier, in case the configuration does
            not specify an `alias` (or this `alias` is None)
        """
        super().__init__()
        self.validate_config(config)
        self._config = config
        self._identifier = self._config[FEATURIZER_CLASS_ALIAS] or name

    @classmethod
    @abstractmethod
    def validate_config(cls, config: Dict[Text, Any]) -> None:
        """Validates that the component is configured properly."""
        ...

    def add_features_to_message(
        self,
        sequence: FeatureType,
        sentence: Optional[FeatureType],
        attribute: Text,
        message: Message,
    ) -> None:
        """Adds sequence and sentence features for the attribute to the given message.

        Args:
          sequence: sequence feature matrix
          sentence: sentence feature matrix
          attribute: the attribute which both features describe
          message: the message to which we want to add those features
        """
        for type, features in [
            (FEATURE_TYPE_SEQUENCE, sequence),
            (FEATURE_TYPE_SENTENCE, sentence),
        ]:
            if features is not None:
                wrapped_feature = Features(features, type, attribute, self._identifier,)
                message.add_features(wrapped_feature)

    @staticmethod
    def raise_if_featurizer_configs_are_not_compatible(
        featurizer_configs: Iterable[Dict[Text, Any]]
    ) -> None:
        """Validates that the given configurations of featurizers can be used together.

        Raises:
          `InvalidConfigException` if the given featurizers should not be used in
            the same graph.
        """
        # NOTE: this assumes the names given via the execution context are unique
        alias_counter = Counter(
            config[FEATURIZER_CLASS_ALIAS]
            for config in featurizer_configs
            if FEATURIZER_CLASS_ALIAS in config
        )
        if not alias_counter:  # no alias found
            return
        if alias_counter.most_common(1)[0][1] > 1:
            raise InvalidConfigException(
                f"Expected the featurizers to have unique names but found "
                f" (name, count): {alias_counter.most_common()}. "
                f"Please update your config such that each featurizer has a unique "
                f"alias."
            )<|MERGE_RESOLUTION|>--- conflicted
+++ resolved
@@ -1,14 +1,10 @@
 from __future__ import annotations
 from abc import abstractmethod, ABC
 from collections import Counter
-<<<<<<< HEAD
 from typing import Generic, Iterable, List, Text, Optional, Dict, Any, TypeVar, Type
-=======
-from typing import Generic, Iterable, Text, Optional, Dict, Any, TypeVar
->>>>>>> 90fa4f4d
 
 from rasa.nlu.constants import FEATURIZER_CLASS_ALIAS
-from rasa.nlu.tokenizers.tokenizer import Tokenizer, TokenizerGraphComponent
+from rasa.nlu.tokenizers.tokenizer import TokenizerGraphComponent
 from rasa.shared.nlu.training_data.features import Features
 from rasa.shared.nlu.training_data.message import Message
 from rasa.shared.exceptions import InvalidConfigException
@@ -30,11 +26,6 @@
 
 class Featurizer2(Generic[FeatureType], ABC):
     """Base class for all featurizers."""
-
-    @classmethod
-    def required_components(cls) -> List[Type]:
-        """Components that should be included in the pipeline before this component."""
-        return [TokenizerGraphComponent]
 
     @staticmethod
     def get_default_config() -> Dict[Text, Any]:
