from __future__ import annotations
from abc import abstractmethod, ABC
from collections import Counter
from typing import Generic, Iterable, Text, Optional, Dict, Any, TypeVar

from rasa.nlu.constants import FEATURIZER_CLASS_ALIAS
from rasa.shared.nlu.training_data.features import Features
from rasa.shared.nlu.training_data.message import Message
from rasa.shared.exceptions import InvalidConfigException
from rasa.shared.nlu.constants import FEATURE_TYPE_SENTENCE, FEATURE_TYPE_SEQUENCE

FeatureType = TypeVar("FeatureType")


class Featurizer(Generic[FeatureType], ABC):
    """Base class for all featurizers."""

    @staticmethod
    def get_default_config() -> Dict[Text, Any]:
        """Returns the component's default config."""
        return {FEATURIZER_CLASS_ALIAS: None}

    def __init__(self, name: Text, config: Dict[Text, Any]) -> None:
        """Instantiates a new featurizer.

        Args:
          config: configuration
          name: a name that can be used as identifier, in case the configuration does
            not specify an `alias` (or this `alias` is None)
        """
        super().__init__()
        self.validate_config(config)
        self._config = config
        self._identifier = self._config[FEATURIZER_CLASS_ALIAS] or name

    @classmethod
    @abstractmethod
    def validate_config(cls, config: Dict[Text, Any]) -> None:
        """Validates that the component is configured properly."""
        ...

    def add_features_to_message(
        self,
        sequence: FeatureType,
        sentence: Optional[FeatureType],
        attribute: Text,
        message: Message,
    ) -> None:
        """Adds sequence and sentence features for the attribute to the given message.

        Args:
          sequence: sequence feature matrix
          sentence: sentence feature matrix
          attribute: the attribute which both features describe
          message: the message to which we want to add those features
        """
        for type, features in [
            (FEATURE_TYPE_SEQUENCE, sequence),
            (FEATURE_TYPE_SENTENCE, sentence),
        ]:
            if features is not None:
<<<<<<< HEAD
                wrapped_feature = Features(
                    features,
                    type,
                    attribute,
                    self._identifier,
                )
=======
                wrapped_feature = Features(features, type, attribute, self._identifier)
>>>>>>> a9932b4a
                message.add_features(wrapped_feature)

    @staticmethod
    def raise_if_featurizer_configs_are_not_compatible(
        featurizer_configs: Iterable[Dict[Text, Any]]
    ) -> None:
        """Validates that the given configurations of featurizers can be used together.

        Raises:
          `InvalidConfigException` if the given featurizers should not be used in
            the same graph.
        """
        # NOTE: this assumes the names given via the execution context are unique
        alias_counter = Counter(
            config[FEATURIZER_CLASS_ALIAS]
            for config in featurizer_configs
            if FEATURIZER_CLASS_ALIAS in config
        )
        if not alias_counter:  # no alias found
            return
        if alias_counter.most_common(1)[0][1] > 1:
            raise InvalidConfigException(
                f"Expected the featurizers to have unique names but found "
                f" (name, count): {alias_counter.most_common()}. "
                f"Please update your config such that each featurizer has a unique "
                f"alias."
            )<|MERGE_RESOLUTION|>--- conflicted
+++ resolved
@@ -59,16 +59,7 @@
             (FEATURE_TYPE_SENTENCE, sentence),
         ]:
             if features is not None:
-<<<<<<< HEAD
-                wrapped_feature = Features(
-                    features,
-                    type,
-                    attribute,
-                    self._identifier,
-                )
-=======
                 wrapped_feature = Features(features, type, attribute, self._identifier)
->>>>>>> a9932b4a
                 message.add_features(wrapped_feature)
 
     @staticmethod
