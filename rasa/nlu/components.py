import logging
import typing
from typing import Any, Dict, Hashable, List, Optional, Set, Text, Tuple

from rasa.nlu.config import RasaNLUModelConfig, override_defaults
<<<<<<< HEAD
from rasa.nlu.training_data import TrainingData, Message
from rasa.nlu.constants import RESPONSE_ATTRIBUTE, MESSAGE_ATTRIBUTES
=======
from rasa.nlu.constants import RESPONSE_ATTRIBUTE
from rasa.nlu.training_data import Message, TrainingData
from rasa.utils.common import raise_warning
>>>>>>> 8e5dfaee

if typing.TYPE_CHECKING:
    from rasa.nlu.model import Metadata

logger = logging.getLogger(__name__)


def find_unavailable_packages(package_names: List[Text]) -> Set[Text]:
    """Tries to import all the package names and returns
    the packages where it failed."""
    import importlib

    failed_imports = set()
    for package in package_names:
        try:
            importlib.import_module(package)
        except ImportError:
            failed_imports.add(package)
    return failed_imports


def validate_requirements(component_names: List[Text]) -> None:
    """Ensures that all required importable python packages are installed to
    instantiate and used the passed components."""
    from rasa.nlu import registry

    # Validate that all required packages are installed
    failed_imports = set()
    for component_name in component_names:
        component_class = registry.get_component_class(component_name)
        failed_imports.update(
            find_unavailable_packages(component_class.required_packages())
        )
    if failed_imports:  # pragma: no cover
        # if available, use the development file to figure out the correct
        # version numbers for each requirement
        raise Exception(
            f"Not all required importable packages are installed. "
            f"To use this pipeline, you need to install the "
            f"missing dependencies. "
            f"Please install the package(s) that contain the module(s): "
            f"{', '.join(failed_imports)}"
        )


def validate_arguments(
    pipeline: List["Component"],
    context: Dict[Text, Any],
    allow_empty_pipeline: bool = False,
) -> None:
    """Validates a pipeline before it is run. Ensures, that all
    arguments are present to train the pipeline."""

    # Ensure the pipeline is not empty
    if not allow_empty_pipeline and len(pipeline) == 0:
        raise ValueError(
            "Can not train an empty pipeline. "
            "Make sure to specify a proper pipeline in "
            "the configuration using the 'pipeline' key. "
            "The 'backend' configuration key is "
            "NOT supported anymore."
        )

    provided_properties = set(context.keys())

    for component in pipeline:
        for r in component.requires:
            if isinstance(r, Tuple):
                validate_requires_any_of(r, provided_properties, str(component.name))
            else:
                if r not in provided_properties:
                    raise Exception(
                        f"Failed to validate component {component.name}. "
                        f"Missing property: '{r}'"
                    )

        provided_properties.update(component.provides)


def any_of(*args) -> Tuple[Any]:
    """Helper function to define that one of the given arguments is required
    by a component.

    Should be used inside `requires`."""
    return args


def validate_requires_any_of(
    required_properties: Tuple[Text],
    provided_properties: Set[Text],
    component_name: Text,
) -> None:
    """Validates that at least one of the given required properties is present in
    the provided properties."""

    property_present = any(
        [property in provided_properties for property in required_properties]
    )

    if not property_present:
        raise Exception(
            f"Failed to validate component '{component_name}'. "
            f"Missing one of the following properties: "
            f"{required_properties}."
        )


def validate_required_components_from_data(
    pipeline: List["Component"], data: TrainingData
):
    # Check for entity examples but no CRFEntityExtractor
    if data.entity_examples and not any(
        [component.name == "CRFEntityExtractor" for component in pipeline]
    ):
        warnings.warn(
            "You have defined training data consisting of entity examples, but "
            "your NLU pipeline does not include a CRFEntityExtractor. "
            "To extract entity examples, add a CRFEntityExtractor to your pipeline."
        )

    # Check for Regex data but RegexFeaturizer not enabled
    if data.regex_features and not any(
        [component.name == "RegexFeaturizer" for component in pipeline]
    ):
        warnings.warn(
            "You have defined training data with regexes, but "
            "your NLU pipeline does not include an RegexFeaturizer. "
            "To featurize regexes for entity extraction, you need to have RegexFeaturizer in your pipeline."
        )

    # Lookup Tables config verification
    if data.lookup_tables:
        crf_components = [
            component
            for component in pipeline
            if component.name == "CRFEntityExtractor"
        ]
        if not crf_components:
            warnings.warn(
                "You have defined training data consisting of lookup tables, but "
                "your NLU pipeline does not include a CRFEntityExtractor. "
                "To featurize lookup tables, add a CRFEntityExtractor to your pipeline."
            )
        else:
            crf_component = crf_components[0]
            component_features_list = crf_component.component_config["features"]
            component_list = [
                item for sublist in component_features_list for item in sublist
            ]
            pattern_feature = [
                feature for feature in component_list if "pattern" in feature
            ]
            if not pattern_feature:
                warnings.warn(
                    "You have defined training data consisting of lookup tables, but "
                    "your NLU pipeline CRFEntityExtractor does not include pattern feature. "
                    "To featurize lookup tables, add pattern feature to pipeline."
                )

    # Check for lookup tables but no RegexFeaturizer
    if data.lookup_tables and not any(
        [component.name == "RegexFeaturizer" for component in pipeline]
    ):
        warnings.warn(
            "You have defined training data consisting of lookup tables, but "
            "your NLU pipeline does not include a RegexFeaturizer. "
            "To featurize lookup tables, add a RegexFeaturizer to your pipeline."
        )

    # Check for synonyms but no EntitySynonymMapper
    if data.entity_synonyms and not any(
        [component.name == "EntitySynonymMapper" for component in pipeline]
    ):
        warnings.warn(
            "You have defined training data consisting of synonyms, but "
            "your NLU pipeline does not include an EntitySynonymMapper. "
            "To map synonyms, add an EntitySynonymMapper to your pipeline."
        )

<<<<<<< HEAD
    # Check for response selector but no component for it
    if data.response_examples and not any(
        [MESSAGE_ATTRIBUTES in component.provides for component in pipeline]
    ):
        warnings.warn(
            "Your training data includes examples for training a response selector, but "
            "your NLU pipeline does not include a ResponseSelector component. "
            "Either add a ResponseSelector to your pipeline or "
            "remove the response selector training data."
=======
    if len(data.response_examples) and not response_selector_exists:
        raise_warning(
            "Training data consists examples for training a response selector but "
            "no response selector component specified inside NLU pipeline."
>>>>>>> 8e5dfaee
        )


class MissingArgumentError(ValueError):
    """Raised when a function is called and not all parameters can be
    filled from the context / config.

    Attributes:
        message -- explanation of which parameter is missing
    """

    def __init__(self, message: Text) -> None:
        super().__init__(message)
        self.message = message

    def __str__(self) -> Text:
        return self.message


class UnsupportedLanguageError(Exception):
    """Raised when a component is created but the language is not supported.

    Attributes:
        component -- component name
        language -- language that component doesn't support
    """

    def __init__(self, component: Text, language: Text) -> None:
        self.component = component
        self.language = language

        super().__init__(component, language)

    def __str__(self) -> Text:
        return (
            f"component '{self.component}' does not support language '{self.language}'."
        )


class ComponentMetaclass(type):
    """Metaclass with `name` class property"""

    @property
    def name(cls):
        """The name property is a function of the class - its __name__."""

        return cls.__name__


class Component(metaclass=ComponentMetaclass):
    """A component is a message processing unit in a pipeline.

    Components are collected sequentially in a pipeline. Each component
    is called one after another. This holds for
    initialization, training, persisting and loading the components.
    If a component comes first in a pipeline, its
    methods will be called first.

    E.g. to process an incoming message, the ``process`` method of
    each component will be called. During the processing
    (as well as the training, persisting and initialization)
    components can pass information to other components.
    The information is passed to other components by providing
    attributes to the so called pipeline context. The
    pipeline context contains all the information of the previous
    components a component can use to do its own
    processing. For example, a featurizer component can provide
    features that are used by another component down
    the pipeline to do intent classification."""

    # Component class name is used when integrating it in a
    # pipeline. E.g. ``[ComponentA, ComponentB]``
    # will be a proper pipeline definition where ``ComponentA``
    # is the name of the first component of the pipeline.
    @property
    def name(self):
        """Access the class's property name from an instance."""

        return type(self).name

    # Defines what attributes the pipeline component will
    # provide when called. The listed attributes
    # should be set by the component on the message object
    # during test and train, e.g.
    # ```message.set("entities", [...])```
    provides = []

    # Which attributes on a message are required by this
    # component. E.g. if requires contains "tokens", than a
    # previous component in the pipeline needs to have "tokens"
    # within the above described `provides` property.
    # Use `any_of("option_1", "option_2")` to define that either
    # "option_1" or "option_2" needs to be present in the
    # provided properties from the previous components.
    requires = []

    # Defines the default configuration parameters of a component
    # these values can be overwritten in the pipeline configuration
    # of the model. The component should choose sensible defaults
    # and should be able to create reasonable results with the defaults.
    defaults = {}

    # Defines what language(s) this component can handle.
    # This attribute is designed for instance method: `can_handle_language`.
    # Default value is None which means it can handle all languages.
    # This is an important feature for backwards compatibility of components.
    language_list = None

    def __init__(self, component_config: Optional[Dict[Text, Any]] = None) -> None:

        if not component_config:
            component_config = {}

        # makes sure the name of the configuration is part of the config
        # this is important for e.g. persistence
        component_config["name"] = self.name

        self.component_config = override_defaults(self.defaults, component_config)

        self.partial_processing_pipeline = None
        self.partial_processing_context = None

    @classmethod
    def required_packages(cls) -> List[Text]:
        """Specify which python packages need to be installed to use this
        component, e.g. ``["spacy"]``. More specifically, these should be
        importable python package names e.g. `sklearn` and not package
        names in the dependencies sense e.g. `scikit-learn`

        This list of requirements allows us to fail early during training
        if a required package is not installed."""
        return []

    @classmethod
    def load(
        cls,
        meta: Dict[Text, Any],
        model_dir: Optional[Text] = None,
        model_metadata: Optional["Metadata"] = None,
        cached_component: Optional["Component"] = None,
        **kwargs: Any,
    ) -> "Component":
        """Load this component from file.

        After a component has been trained, it will be persisted by
        calling `persist`. When the pipeline gets loaded again,
        this component needs to be able to restore itself.
        Components can rely on any context attributes that are
        created by :meth:`components.Component.create`
        calls to components previous
        to this one."""
        if cached_component:
            return cached_component
        else:
            return cls(meta)

    @classmethod
    def create(
        cls, component_config: Dict[Text, Any], config: RasaNLUModelConfig
    ) -> "Component":
        """Creates this component (e.g. before a training is started).

        Method can access all configuration parameters."""

        # Check language supporting
        language = config.language
        if not cls.can_handle_language(language):
            # check failed
            raise UnsupportedLanguageError(cls.name, language)

        return cls(component_config)

    def provide_context(self) -> Optional[Dict[Text, Any]]:
        """Initialize this component for a new pipeline

        This function will be called before the training
        is started and before the first message is processed using
        the interpreter. The component gets the opportunity to
        add information to the context that is passed through
        the pipeline during training and message parsing. Most
        components do not need to implement this method.
        It's mostly used to initialize framework environments
        like MITIE and spacy
        (e.g. loading word vectors for the pipeline)."""
        pass

    def train(
        self, training_data: TrainingData, cfg: RasaNLUModelConfig, **kwargs: Any
    ) -> None:
        """Train this component.

        This is the components chance to train itself provided
        with the training data. The component can rely on
        any context attribute to be present, that gets created
        by a call to :meth:`rasa.nlu.components.Component.create`
        of ANY component and
        on any context attributes created by a call to
        :meth:`rasa.nlu.components.Component.train`
        of components previous to this one."""
        pass

    def process(self, message: Message, **kwargs: Any) -> None:
        """Process an incoming message.

        This is the components chance to process an incoming
        message. The component can rely on
        any context attribute to be present, that gets created
        by a call to :meth:`rasa.nlu.components.Component.create`
        of ANY component and
        on any context attributes created by a call to
        :meth:`rasa.nlu.components.Component.process`
        of components previous to this one."""
        pass

    def persist(self, file_name: Text, model_dir: Text) -> Optional[Dict[Text, Any]]:
        """Persist this component to disk for future loading."""

        pass

    @classmethod
    def cache_key(
        cls, component_meta: Dict[Text, Any], model_metadata: "Metadata"
    ) -> Optional[Text]:
        """This key is used to cache components.

        If a component is unique to a model it should return None.
        Otherwise, an instantiation of the
        component will be reused for all models where the
        metadata creates the same key."""

        return None

    def __getstate__(self) -> Any:
        d = self.__dict__.copy()
        # these properties should not be pickled
        if "partial_processing_context" in d:
            del d["partial_processing_context"]
        if "partial_processing_pipeline" in d:
            del d["partial_processing_pipeline"]
        return d

    def __eq__(self, other) -> bool:
        return self.__dict__ == other.__dict__

    def prepare_partial_processing(
        self, pipeline: List["Component"], context: Dict[Text, Any]
    ) -> None:
        """Sets the pipeline and context used for partial processing.

        The pipeline should be a list of components that are
        previous to this one in the pipeline and
        have already finished their training (and can therefore
        be safely used to process messages)."""

        self.partial_processing_pipeline = pipeline
        self.partial_processing_context = context

    def partially_process(self, message: Message) -> Message:
        """Allows the component to process messages during
        training (e.g. external training data).

        The passed message will be processed by all components
        previous to this one in the pipeline."""

        if self.partial_processing_context is not None:
            for component in self.partial_processing_pipeline:
                component.process(message, **self.partial_processing_context)
        else:
            logger.info("Failed to run partial processing due to missing pipeline.")
        return message

    @classmethod
    def can_handle_language(cls, language: Hashable) -> bool:
        """Check if component supports a specific language.

        This method can be overwritten when needed. (e.g. dynamically
        determine which language is supported.)"""

        # if language_list is set to `None` it means: support all languages
        if language is None or cls.language_list is None:
            return True

        return language in cls.language_list


class ComponentBuilder:
    """Creates trainers and interpreters based on configurations.

    Caches components for reuse.
    """

    def __init__(self, use_cache: bool = True) -> None:
        self.use_cache = use_cache
        # Reuse nlp and featurizers where possible to save memory,
        # every component that implements a cache-key will be cached
        self.component_cache = {}

    def __get_cached_component(
        self, component_meta: Dict[Text, Any], model_metadata: "Metadata"
    ) -> Tuple[Optional[Component], Optional[Text]]:
        """Load a component from the cache, if it exists.

        Returns the component, if found, and the cache key.
        """

        from rasa.nlu import registry

        # try to get class name first, else create by name
        component_name = component_meta.get("class", component_meta["name"])
        component_class = registry.get_component_class(component_name)
        cache_key = component_class.cache_key(component_meta, model_metadata)
        if (
            cache_key is not None
            and self.use_cache
            and cache_key in self.component_cache
        ):
            return self.component_cache[cache_key], cache_key
        else:
            return None, cache_key

    def __add_to_cache(self, component: Component, cache_key: Optional[Text]) -> None:
        """Add a component to the cache."""

        if cache_key is not None and self.use_cache:
            self.component_cache[cache_key] = component
            logger.info(
                f"Added '{component.name}' to component cache. Key '{cache_key}'."
            )

    def load_component(
        self,
        component_meta: Dict[Text, Any],
        model_dir: Text,
        model_metadata: "Metadata",
        **context: Any,
    ) -> Component:
        """Tries to retrieve a component from the cache, else calls
        ``load`` to create a new component.

        Args:
            component_meta:
                the metadata of the component to load in the pipeline
            model_dir:
                the directory to read the model from
            model_metadata (Metadata):
                the model's :class:`rasa.nlu.model.Metadata`

        Returns:
            Component: the loaded component.
        """

        from rasa.nlu import registry

        try:
            cached_component, cache_key = self.__get_cached_component(
                component_meta, model_metadata
            )
            component = registry.load_component_by_meta(
                component_meta, model_dir, model_metadata, cached_component, **context
            )
            if not cached_component:
                # If the component wasn't in the cache,
                # let us add it if possible
                self.__add_to_cache(component, cache_key)
            return component
        except MissingArgumentError as e:  # pragma: no cover
            raise Exception(
                f"Failed to load component from file '{component_meta.get('file')}'. "
                f"Error: {e}"
            )

    def create_component(
        self, component_config: Dict[Text, Any], cfg: RasaNLUModelConfig
    ) -> Component:
        """Tries to retrieve a component from the cache,
        calls `create` to create a new component."""
        from rasa.nlu import registry
        from rasa.nlu.model import Metadata

        try:
            component, cache_key = self.__get_cached_component(
                component_config, Metadata(cfg.as_dict(), None)
            )
            if component is None:
                component = registry.create_component_by_config(component_config, cfg)
                self.__add_to_cache(component, cache_key)
            return component
        except MissingArgumentError as e:  # pragma: no cover
            raise Exception(
                f"Failed to create component '{component_config['name']}'. "
                f"Error: {e}"
            )<|MERGE_RESOLUTION|>--- conflicted
+++ resolved
@@ -3,14 +3,9 @@
 from typing import Any, Dict, Hashable, List, Optional, Set, Text, Tuple
 
 from rasa.nlu.config import RasaNLUModelConfig, override_defaults
-<<<<<<< HEAD
-from rasa.nlu.training_data import TrainingData, Message
-from rasa.nlu.constants import RESPONSE_ATTRIBUTE, MESSAGE_ATTRIBUTES
-=======
 from rasa.nlu.constants import RESPONSE_ATTRIBUTE
 from rasa.nlu.training_data import Message, TrainingData
 from rasa.utils.common import raise_warning
->>>>>>> 8e5dfaee
 
 if typing.TYPE_CHECKING:
     from rasa.nlu.model import Metadata
@@ -190,7 +185,6 @@
             "To map synonyms, add an EntitySynonymMapper to your pipeline."
         )
 
-<<<<<<< HEAD
     # Check for response selector but no component for it
     if data.response_examples and not any(
         [MESSAGE_ATTRIBUTES in component.provides for component in pipeline]
@@ -200,12 +194,10 @@
             "your NLU pipeline does not include a ResponseSelector component. "
             "Either add a ResponseSelector to your pipeline or "
             "remove the response selector training data."
-=======
     if len(data.response_examples) and not response_selector_exists:
         raise_warning(
             "Training data consists examples for training a response selector but "
             "no response selector component specified inside NLU pipeline."
->>>>>>> 8e5dfaee
         )
 
 
