from collections import defaultdict
import itertools
import logging
import typing
from typing import Any, Dict, Hashable, List, Optional, Set, Text, Tuple, Type, Iterable

import rasa.utils.train_utils
from rasa.exceptions import MissingDependencyException
from rasa.shared.exceptions import RasaException, InvalidConfigException
from rasa.shared.nlu.constants import TRAINABLE_EXTRACTORS
from rasa.shared.nlu.training_data.training_data import (
    TrainingDataFull,
    TrainingDataChunk,
)
from rasa.shared.nlu.training_data.message import Message
from rasa.nlu.config import RasaNLUModelConfig
from rasa.nlu.constants import COMPONENT_INDEX
import rasa.shared.utils.io
from rasa.shared.core.domain import Domain

if typing.TYPE_CHECKING:
    from rasa.nlu.model import Metadata

logger = logging.getLogger(__name__)


def find_unavailable_packages(package_names: List[Text]) -> Set[Text]:
    """Tries to import all package names and returns the packages where it failed.

    Args:
        package_names: The package names to import.

    Returns:
        Package names that could not be imported.
    """

    import importlib

    failed_imports = set()
    for package in package_names:
        try:
            importlib.import_module(package)
        except ImportError:
            failed_imports.add(package)
    return failed_imports


def validate_requirements(component_names: List[Optional[Text]]) -> None:
    """Validates that all required importable python packages are installed.

    Raises:
        InvalidConfigException: If one of the component names is `None`, likely
            indicates that a custom implementation is missing this property
            or that there is an invalid configuration file that we did not
            catch earlier.

    Args:
        component_names: The list of component names.
    """
    from rasa.nlu import registry

    # Validate that all required packages are installed
    failed_imports = {}
    for component_name in component_names:
        if component_name is None:
            raise InvalidConfigException(
                "Your pipeline configuration contains a component that is missing "
                "a name. Please double check your configuration or if this is a "
                "custom component make sure to implement the name property for "
                "the component."
            )
        component_class = registry.get_component_class(component_name)
        unavailable_packages = find_unavailable_packages(
            component_class.required_packages()
        )
        if unavailable_packages:
            failed_imports[component_name] = unavailable_packages
    if failed_imports:  # pragma: no cover
        dependency_component_map = defaultdict(list)
        for component, missing_dependencies in failed_imports.items():
            for dependency in missing_dependencies:
                dependency_component_map[dependency].append(component)

        missing_lines = [
            f"{d} (needed for {', '.join(cs)})"
            for d, cs in dependency_component_map.items()
        ]
        missing = "\n  - ".join(missing_lines)
        raise MissingDependencyException(
            f"Not all required importable packages are installed to use "
            f"the configured NLU pipeline. "
            f"To use this pipeline, you need to install the "
            f"missing modules: \n"
            f"  - {missing}\n"
            f"Please install the packages that contain the missing modules."
        )


def validate_component_keys(
    component: "Component", component_config: Dict[Text, Any]
) -> None:
    """Validates that all keys for a component are valid.

    Args:
        component: The component class
        component_config: The user-provided config for the component in the pipeline
    """
    component_name = component_config.get("name")
    allowed_keys = set(component.defaults.keys())
    provided_keys = set(component_config.keys())
    provided_keys.discard("name")
    list_separator = "\n- "
    for key in provided_keys:
        if key not in allowed_keys:
            rasa.shared.utils.io.raise_warning(
                f"You have provided an invalid key `{key}` for component `{component_name}` in your pipeline. "
                f"Valid options for `{component_name}` are:\n- "
                f"{list_separator.join(allowed_keys)}"
            )


def validate_empty_pipeline(pipeline: List["Component"]) -> None:
    """Ensures the pipeline is not empty.

    Args:
        pipeline: the list of the :class:`rasa.nlu.components.Component`.
    """
    if len(pipeline) == 0:
        raise InvalidConfigException(
            "Can not train an empty pipeline. "
            "Make sure to specify a proper pipeline in "
            "the configuration using the 'pipeline' key."
        )


def validate_only_one_tokenizer_is_used(pipeline: List["Component"]) -> None:
    """Validates that only one tokenizer is present in the pipeline.

    Args:
        pipeline: the list of the :class:`rasa.nlu.components.Component`.
    """

    from rasa.nlu.tokenizers.tokenizer import Tokenizer

    tokenizer_names = []
    for component in pipeline:
        if isinstance(component, Tokenizer):
            tokenizer_names.append(component.name)

    if len(tokenizer_names) > 1:
        raise InvalidConfigException(
            f"The pipeline configuration contains more than one tokenizer, "
            f"which is not possible at this time. You can only use one tokenizer. "
            f"The pipeline contains the following tokenizers: {tokenizer_names}. "
        )


def _required_component_in_pipeline(
    required_component: Type["Component"], pipeline: List["Component"]
) -> bool:
    """Checks that required component present in the pipeline.

    Args:
        required_component: A class name of the required component.
        pipeline: The list of the :class:`rasa.nlu.components.Component`.

    Returns:
        `True` if required_component is in the pipeline, `False` otherwise.
    """

    for previous_component in pipeline:
        if isinstance(previous_component, required_component):
            return True
    return False


def validate_required_components(pipeline: List["Component"]) -> None:
    """Validates that all required components are present in the pipeline.

    Args:
        pipeline: The list of the :class:`rasa.nlu.components.Component`.
    """

    for i, component in enumerate(pipeline):

        missing_components = []
        for required_component in component.required_components():
            if not _required_component_in_pipeline(required_component, pipeline[:i]):
                missing_components.append(required_component.name)

        missing_components_str = ", ".join(f"'{c}'" for c in missing_components)

        if missing_components:
            raise InvalidConfigException(
                f"The pipeline configuration contains errors. The component "
                f"'{component.name}' requires {missing_components_str} to be "
                f"placed before it in the pipeline. Please "
                f"add the required components to the pipeline."
            )


def validate_pipeline(pipeline: List["Component"]) -> None:
    """Validates the pipeline.

    Args:
        pipeline: The list of the :class:`rasa.nlu.components.Component`.
    """

    validate_empty_pipeline(pipeline)
    validate_only_one_tokenizer_is_used(pipeline)
    validate_required_components(pipeline)


def any_components_in_pipeline(components: Iterable[Text], pipeline: List["Component"]):
    """Check if any of the provided components are listed in the pipeline.

    Args:
        components: A list of :class:`rasa.nlu.components.Component`s to check.
        pipeline: A list of :class:`rasa.nlu.components.Component`s.

    Returns:
        `True` if any of the `components` are in the `pipeline`, else `False`.

    """
    return any(any(component.name == c for component in pipeline) for c in components)


def validate_required_components_from_data(
    pipeline: List["Component"], data: TrainingDataFull
) -> None:
    """Validates that all components are present in the pipeline based on data.

    Args:
        pipeline: The list of the :class:`rasa.nlu.components.Component`s.
        data: The :class:`rasa.shared.nlu.training_data.training_data.TrainingData`.
    """
    if data.response_examples and not any_components_in_pipeline(
        ["ResponseSelector"], pipeline
    ):
        rasa.shared.utils.io.raise_warning(
            "You have defined training data with examples for training a response "
            "selector, but your NLU pipeline does not include a response selector "
            "component. To train a model on your response selector data, add a "
            "'ResponseSelector' to your pipeline."
        )

    if data.entity_examples and not any_components_in_pipeline(
        TRAINABLE_EXTRACTORS, pipeline
    ):
        rasa.shared.utils.io.raise_warning(
            "You have defined training data consisting of entity examples, but "
            "your NLU pipeline does not include an entity extractor trained on "
            "your training data. To extract non-pretrained entities, add one of "
            f"{TRAINABLE_EXTRACTORS} to your pipeline."
        )

    if data.entity_examples and not any_components_in_pipeline(
        {"DIETClassifier", "CRFEntityExtractor"}, pipeline
    ):
        if data.entity_roles_groups_used():
            rasa.shared.utils.io.raise_warning(
                "You have defined training data with entities that have roles/groups, "
                "but your NLU pipeline does not include a 'DIETClassifier' or a "
                "'CRFEntityExtractor'. To train entities that have roles/groups, "
                "add either 'DIETClassifier' or 'CRFEntityExtractor' to your "
                "pipeline."
            )

    if data.regex_features and not any_components_in_pipeline(
        ["RegexFeaturizer", "RegexEntityExtractor"], pipeline
    ):
        rasa.shared.utils.io.raise_warning(
            "You have defined training data with regexes, but "
            "your NLU pipeline does not include a 'RegexFeaturizer' or a "
            "'RegexEntityExtractor'. To use regexes, include either a "
            "'RegexFeaturizer' or a 'RegexEntityExtractor' in your pipeline."
        )

    if data.lookup_tables and not any_components_in_pipeline(
        ["RegexFeaturizer", "RegexEntityExtractor"], pipeline
    ):
        rasa.shared.utils.io.raise_warning(
            "You have defined training data consisting of lookup tables, but "
            "your NLU pipeline does not include a 'RegexFeaturizer' or a "
            "'RegexEntityExtractor'. To use lookup tables, include either a "
            "'RegexFeaturizer' or a 'RegexEntityExtractor' in your pipeline."
        )

    if data.lookup_tables:
        if not any_components_in_pipeline(
            ["CRFEntityExtractor", "DIETClassifier"], pipeline
        ):
            rasa.shared.utils.io.raise_warning(
                "You have defined training data consisting of lookup tables, but "
                "your NLU pipeline does not include any components that use these "
                "features. To make use of lookup tables, add a 'DIETClassifier' or a "
                "'CRFEntityExtractor' with the 'pattern' feature to your pipeline."
            )
        elif any_components_in_pipeline(["CRFEntityExtractor"], pipeline):
            crf_components = [c for c in pipeline if c.name == "CRFEntityExtractor"]
            # check to see if any of the possible CRFEntityExtractors will
            # featurize `pattern`
            has_pattern_feature = False
            for crf in crf_components:
                crf_features = crf.component_config.get("features")
                # iterate through [[before],[word],[after]] features
                has_pattern_feature = "pattern" in itertools.chain(*crf_features)

            if not has_pattern_feature:
                rasa.shared.utils.io.raise_warning(
                    "You have defined training data consisting of lookup tables, but "
                    "your NLU pipeline's 'CRFEntityExtractor' does not include the "
                    "'pattern' feature. To featurize lookup tables, add the 'pattern' "
                    "feature to the 'CRFEntityExtractor' in your pipeline."
                )

    if data.entity_synonyms and not any_components_in_pipeline(
        ["EntitySynonymMapper"], pipeline
    ):
        rasa.shared.utils.io.raise_warning(
            "You have defined synonyms in your training data, but "
            "your NLU pipeline does not include an 'EntitySynonymMapper'. "
            "To map synonyms, add an 'EntitySynonymMapper' to your pipeline."
        )


class MissingArgumentError(ValueError):
    """Raised when not all parameters can be filled from the context / config.

    Attributes:
        message -- explanation of which parameter is missing
    """

    def __init__(self, message: Text) -> None:
        super().__init__(message)
        self.message = message

    def __str__(self) -> Text:
        return self.message


class UnsupportedLanguageError(RasaException):
    """Raised when a component is created but the language is not supported.

    Attributes:
        component -- component name
        language -- language that component doesn't support
    """

    def __init__(self, component: Text, language: Text) -> None:
        self.component = component
        self.language = language

        super().__init__(component, language)

    def __str__(self) -> Text:
        return (
            f"component '{self.component}' does not support language '{self.language}'."
        )


class ComponentMetaclass(type):
    """Metaclass with `name` class property."""

    @property
    def name(cls) -> Text:
        """The name property is a function of the class - its __name__."""
        return cls.__name__


class Component(metaclass=ComponentMetaclass):
    """A component is a message processing unit in a pipeline.

    Components are collected sequentially in a pipeline. Each component
    is called one after another. This holds for
    initialization, training, persisting and loading the components.
    If a component comes first in a pipeline, its
    methods will be called first.

    E.g. to process an incoming message, the ``process`` method of
    each component will be called. During the processing
    (as well as the training, persisting and initialization)
    components can pass information to other components.
    The information is passed to other components by providing
    attributes to the so called pipeline context. The
    pipeline context contains all the information of the previous
    components a component can use to do its own
    processing. For example, a featurizer component can provide
    features that are used by another component down
    the pipeline to do intent classification.
    """

    @property
    def name(self) -> Text:
        """Returns the name of the component to be used in the model configuration.

        Component class name is used when integrating it in a
        pipeline. E.g. `[ComponentA, ComponentB]`
        will be a proper pipeline definition where `ComponentA`
        is the name of the first component of the pipeline.
        """
        return type(self).name

    @property
    def unique_name(self) -> Text:
        """Gets a unique name for the component in the pipeline.

        The unique name can be used to distinguish components in
        a pipeline, e.g. when the pipeline contains multiple
        featurizers of the same type.
        """
        index = self.component_config.get(COMPONENT_INDEX)
        return self.name if index is None else f"component_{index}_{self.name}"

    @classmethod
    def required_components(cls) -> List[Type["Component"]]:
        """Specifies which components need to be present in the pipeline.

        Which components are required by this component.
        Listed components should appear before the component itself in the pipeline.

        Returns:
            The class names of the required components.
        """
        return []

    # Defines the default configuration parameters of a component
    # these values can be overwritten in the pipeline configuration
    # of the model. The component should choose sensible defaults
    # and should be able to create reasonable results with the defaults.
    defaults = {}

    # Defines what language(s) this component can handle.
    # This attribute is designed for instance method: `can_handle_language`.
    # Default value is None. if both `support_language_list` and
    # `not_supported_language_list` are None, it means it can handle
    # all languages. Also, only one of `support_language_list` and
    # `not_supported_language_list` can be set to not None.
    # This is an important feature for backwards compatibility of components.
    supported_language_list = None

    # Defines what language(s) this component can NOT handle.
    # This attribute is designed for instance method: `can_handle_language`.
    # Default value is None. if both `support_language_list` and
    # `not_supported_language_list` are None, it means it can handle
    # all languages. Also, only one of `support_language_list` and
    # `not_supported_language_list` can be set to not None.
    # This is an important feature for backwards compatibility of components.
    not_supported_language_list = None

    def __init__(self, component_config: Optional[Dict[Text, Any]] = None) -> None:
        """Initialize the component.

        Args:
            component_config: the dictionary with the configuration parameters
                for this component
        """
        if not component_config:
            component_config = {}

        # makes sure the name of the configuration is part of the config
        # this is important for e.g. persistence
        component_config["name"] = self.name

        self.component_config = rasa.utils.train_utils.override_defaults(
            self.defaults, component_config
        )

        self.partial_processing_pipeline = None
        self.partial_processing_context = None

    @classmethod
    def required_packages(cls) -> List[Text]:
        """Specifies which python packages need to be installed.

        E.g. ``["spacy"]``. More specifically, these should be
        importable python package names e.g. `sklearn` and not package
        names in the dependencies sense e.g. `scikit-learn`

        This list of requirements allows us to fail early during training
        if a required package is not installed.

        Returns:
            The list of required package names.
        """
        return []

    @classmethod
    def load(
        cls,
        meta: Dict[Text, Any],
        model_dir: Optional[Text] = None,
        model_metadata: Optional["Metadata"] = None,
        cached_component: Optional["Component"] = None,
        **kwargs: Any,
    ) -> "Component":
        """Loads this component from file.

        After a component has been trained, it will be persisted by
        calling `persist`. When the pipeline gets loaded again,
        this component needs to be able to restore itself.
        Components can rely on any context attributes that are
        created by :meth:`components.Component.create`
        calls to components previous to this one.

        Args:
            meta: Any configuration parameter related to the model.
            model_dir: The directory to load the component from.
            model_metadata: The model's :class:`rasa.nlu.model.Metadata`.
            cached_component: The cached component.

        Returns:
            the loaded component
        """
        if cached_component:
            return cached_component

        return cls(meta)

    @classmethod
    def create(
        cls,
        component_config: Dict[Text, Any],
        model_config: RasaNLUModelConfig,
        domain: Optional[Domain] = None,
    ) -> "Component":
        """Creates this component (e.g. before a training is started).

        Method can access all configuration parameters.

        Args:
            component_config: The components configuration parameters.
            model_config: The model configuration parameters.
            domain: The domain the model uses.

        Returns:
            The created component.
        """
        # Check language supporting
        language = model_config.language
        if not cls.can_handle_language(language):
            # check failed
            raise UnsupportedLanguageError(cls.name, language)

        component = cls(component_config)

        return component

    def provide_context(self) -> Optional[Dict[Text, Any]]:
        """Initializes this component for a new pipeline.

        This function will be called before the training
        is started and before the first message is processed using
        the interpreter. The component gets the opportunity to
        add information to the context that is passed through
        the pipeline during training and message parsing. Most
        components do not need to implement this method.
        It's mostly used to initialize framework environments
        like MITIE and spacy
        (e.g. loading word vectors for the pipeline).

        Returns:
            The updated component configuration.
        """
        pass

    def prepare_partial_training(
        self,
        training_data: TrainingDataFull,
        config: Optional[RasaNLUModelConfig] = None,
        **kwargs: Any,
    ) -> None:
        """Prepare the component for training on just a part of the data.

        The complete training data can be used to extract some information
        that might be missing when just a part of the training data is
        seen during training.

        Args:
            training_data: The complete training data.
            config: The model configuration parameters.
        """
        pass

    def train(
        self,
        training_data: TrainingDataFull,
        config: Optional[RasaNLUModelConfig] = None,
        **kwargs: Any,
    ) -> None:
        """Trains this component.

        This is the components chance to train itself provided
        with the training data. The component can rely on
        any context attribute to be present, that gets created
        by a call to :meth:`rasa.nlu.components.Component.create`
        of ANY component and
        on any context attributes created by a call to
        :meth:`rasa.nlu.components.Component.train`
        of components previous to this one.

        Args:
            training_data: The training data containing all the examples.
            config: The model configuration parameters.
        """
<<<<<<< HEAD
        pass
=======
        self.prepare_partial_training(training_data, config, **kwargs)
        training_data_chunk = TrainingDataChunk(training_data.training_examples)
        self.train_chunk(training_data_chunk, config, **kwargs)
>>>>>>> b8f3c870

    def process(self, message: Message, **kwargs: Any) -> None:
        """Processes an incoming message.

        This is the components chance to process an incoming
        message. The component can rely on
        any context attribute to be present, that gets created
        by a call to :meth:`rasa.nlu.components.Component.create`
        of ANY component and
        on any context attributes created by a call to
        :meth:`rasa.nlu.components.Component.process`
        of components previous to this one.

        Args:
            message: The message to process.
        """
        pass

    def persist(self, file_name: Text, model_dir: Text) -> Optional[Dict[Text, Any]]:
        """Persists this component to disk for future loading.

        Args:
            file_name: The file name of the model.
            model_dir: The directory to store the model to.

        Returns:
            An optional dictionary with any information about the stored model.
        """
        pass

    @classmethod
    def cache_key(
        cls, component_meta: Dict[Text, Any], model_metadata: "Metadata"
    ) -> Optional[Text]:
        """This key is used to cache components.

        If a component is unique to a model it should return None.
        Otherwise, an instantiation of the
        component will be reused for all models where the
        metadata creates the same key.

        Args:
            component_meta: The component configuration.
            model_metadata: The component's :class:`rasa.nlu.model.Metadata`.

        Returns:
            A unique caching key.
        """
        return None

    def __getstate__(self) -> Any:
        """Gets the current state of the component.

        Returns:
            The state information.
        """
        d = self.__dict__.copy()
        # these properties should not be pickled
        if "partial_processing_context" in d:
            del d["partial_processing_context"]
        if "partial_processing_pipeline" in d:
            del d["partial_processing_pipeline"]
        return d

    def __eq__(self, other) -> bool:
        return self.__dict__ == other.__dict__

    def prepare_partial_processing(
        self, pipeline: List["Component"], context: Dict[Text, Any]
    ) -> None:
        """Sets the pipeline and context used for partial processing.

        The pipeline should be a list of components that are
        previous to this one in the pipeline and
        have already finished their training (and can therefore
        be safely used to process messages).

        Args:
            pipeline: The list of components.
            context: The context of processing.

        """
        self.partial_processing_pipeline = pipeline
        self.partial_processing_context = context

    def partially_process(self, message: Message) -> Message:
        """Allows the component to process messages during training.

        Messages could be, for example, external training data.
        The passed message will be processed by all components
        previous to this one in the pipeline.

        Args:
            message: The :class:`rasa.shared.nlu.training_data.message.Message` to
            process.

        Returns:
            The processed :class:`rasa.shared.nlu.training_data.message.Message`.
        """
        if self.partial_processing_context is not None:
            for component in self.partial_processing_pipeline:
                component.process(message, **self.partial_processing_context)
        else:
            logger.info("Failed to run partial processing due to missing pipeline.")
        return message

    @classmethod
    def can_handle_language(cls, language: Hashable) -> bool:
        """Check if component supports a specific language.

        This method can be overwritten when needed. (e.g. dynamically
        determine which language is supported.)

        Args:
            language: The language to check.

        Returns:
            `True` if component can handle specific language, `False` otherwise.
        """
        # If both `supported_language_list` and `not_supported_language_list`
        # are set to `None`,
        # it means: support all languages
        if language is None or (
            cls.supported_language_list is None
            and cls.not_supported_language_list is None
        ):
            return True

        # check language supporting settings
        if cls.supported_language_list and cls.not_supported_language_list:
            # When user set both language supporting settings to not None, it will
            # lead to ambiguity.
            raise RasaException(
                "Only one of `supported_language_list` and "
                "`not_supported_language_list` can be set to not None"
            )

        # convert to `list` for membership test
        supported_language_list = (
            cls.supported_language_list
            if cls.supported_language_list is not None
            else []
        )
        not_supported_language_list = (
            cls.not_supported_language_list
            if cls.not_supported_language_list is not None
            else []
        )

        # check if user provided a valid setting
        if not supported_language_list and not not_supported_language_list:
            # One of language settings must be valid (not None and not a empty list),
            # There are three combinations of settings are not valid:
            # (None, []), ([], None) and ([], [])
            raise RasaException(
                "Empty lists for both "
                "`supported_language_list` and `not_supported language_list` "
                "is not a valid setting. If you meant to allow all languages "
                "for the component use `None` for both of them."
            )

        if supported_language_list:
            return language in supported_language_list
        else:
            return language not in not_supported_language_list


C = typing.TypeVar("C", bound=Component)


class ComponentBuilder:
    """Creates trainers and interpreters based on configurations.

    Caches components for reuse.
    """

    def __init__(self, use_cache: bool = True) -> None:
        self.use_cache = use_cache
        # Reuse nlp and featurizers where possible to save memory,
        # every component that implements a cache-key will be cached
        self.component_cache = {}

    def __get_cached_component(
        self, component_meta: Dict[Text, Any], model_metadata: "Metadata"
    ) -> Tuple[Optional[Component], Optional[Text]]:
        """Load a component from the cache, if it exists.

        Args:
            component_meta:
                The metadata of the component to load in the pipeline.
            model_metadata:
                The model's :class:`rasa.nlu.model.Metadata`.

        Returns:
            the component, if found, and the cache key.
        """
        from rasa.nlu import registry

        # try to get class name first, else create by name
        component_name = component_meta.get("class", component_meta["name"])
        component_class = registry.get_component_class(component_name)
        cache_key = component_class.cache_key(component_meta, model_metadata)
        if (
            cache_key is not None
            and self.use_cache
            and cache_key in self.component_cache
        ):
            return self.component_cache[cache_key], cache_key

        return None, cache_key

    def __add_to_cache(self, component: Component, cache_key: Optional[Text]) -> None:
        """Add a component to the cache."""
        if cache_key is not None and self.use_cache:
            self.component_cache[cache_key] = component
            logger.info(
                f"Added '{component.name}' to component cache. Key '{cache_key}'."
            )

    def load_component(
        self,
        component_meta: Dict[Text, Any],
        model_dir: Text,
        model_metadata: "Metadata",
        **context: Any,
    ) -> Component:
        """Loads a component.

        Tries to retrieve a component from the cache, else calls
        ``load`` to create a new component.

        Args:
            component_meta:
                The metadata of the component to load in the pipeline.
            model_dir:
                The directory to read the model from.
            model_metadata (Metadata):
                The model's :class:`rasa.nlu.model.Metadata`.

        Returns:
            The loaded component.
        """
        from rasa.nlu import registry

        try:
            cached_component, cache_key = self.__get_cached_component(
                component_meta, model_metadata
            )
            component = registry.load_component_by_meta(
                component_meta, model_dir, model_metadata, cached_component, **context
            )
            if not cached_component:
                # If the component wasn't in the cache,
                # let us add it if possible
                self.__add_to_cache(component, cache_key)
            return component
        except MissingArgumentError as e:  # pragma: no cover
            raise RasaException(
                f"Failed to load component from file '{component_meta.get('file')}'. "
                f"Error: {e}"
            )

    def create_component(
        self,
        component_config: Dict[Text, Any],
        model_config: RasaNLUModelConfig,
        domain: Optional[Domain] = None,
    ) -> Component:
        """Creates a component.

        Tries to retrieve a component from the cache,
        calls `create` to create a new component.

        Args:
            component_config: The component configuration.
            model_config: The model configuration.
            domain: The domain.

        Returns:
            The created component.
        """
        from rasa.nlu import registry
        from rasa.nlu.model import Metadata

        try:
            component, cache_key = self.__get_cached_component(
                component_config, Metadata(model_config.as_dict(), None)
            )
            if component is None:
                component = registry.create_component_by_config(
                    component_config, model_config, domain
                )
                self.__add_to_cache(component, cache_key)
            return component
        except MissingArgumentError as e:  # pragma: no cover
            raise RasaException(
                f"Failed to create component '{component_config['name']}'. "
                f"Error: {e}"
            )

    def create_component_from_class(self, component_class: Type[C], **config: Any) -> C:
        """Create a component based on a class and a configuration.

        Mainly used to make use of caching when instantiating component classes.

        Args:
            component_class: The component class.
            **config: The model configuration.

        Returns:
            The component instance.
        """
        component_config = {"name": component_class.name}

        return self.create_component(component_config, RasaNLUModelConfig(config))<|MERGE_RESOLUTION|>--- conflicted
+++ resolved
@@ -603,13 +603,7 @@
             training_data: The training data containing all the examples.
             config: The model configuration parameters.
         """
-<<<<<<< HEAD
         pass
-=======
-        self.prepare_partial_training(training_data, config, **kwargs)
-        training_data_chunk = TrainingDataChunk(training_data.training_examples)
-        self.train_chunk(training_data_chunk, config, **kwargs)
->>>>>>> b8f3c870
 
     def process(self, message: Message, **kwargs: Any) -> None:
         """Processes an incoming message.
