--- conflicted
+++ resolved
@@ -344,21 +344,14 @@
                 )
 
     def train_test_split(
-<<<<<<< HEAD
-        self, train_frac: float = 0.8, random_state=None
-=======
         self, train_frac: float = 0.8, random_seed: Optional[int] = None
->>>>>>> f950f7c7
     ) -> Tuple["TrainingData", "TrainingData"]:
         """Split into a training and test dataset,
         preserving the fraction of examples per intent."""
 
         # collect all nlu data
-<<<<<<< HEAD
-        test, train = self.split_nlu_examples(train_frac, random_state)
-=======
+
         test, train = self.split_nlu_examples(train_frac, random_seed)
->>>>>>> f950f7c7
 
         # collect all nlg stories
         test_nlg_stories, train_nlg_stories = self.split_nlg_responses(test, train)
@@ -404,18 +397,7 @@
                 ]
         return nlg_stories
 
-<<<<<<< HEAD
-    def split_nlu_examples(self, train_frac, random_state=None) -> Tuple[list, list]:
-        train, test = [], []
-        for intent, count in self.examples_per_intent.items():
-            ex = [e for e in self.intent_examples if e.data["intent"] == intent]
-            test_frac = 1 - train_frac
-            train_ex, test_ex = train_test_split(
-                ex, test_size=test_frac, random_state=random_state
-            )
-            train.extend(train_ex)
-            test.extend(test_ex)
-=======
+
     def split_nlu_examples(
         self, train_frac: float, random_seed: Optional[int] = None
     ) -> Tuple[list, list]:
@@ -430,7 +412,6 @@
             n_train = int(count * train_frac)
             train.extend(ex[:n_train])
             test.extend(ex[n_train:])
->>>>>>> f950f7c7
         return test, train
 
     def print_stats(self) -> None:
