from __future__ import annotations
import os
from typing import Any, Dict, List, Optional, Text
import logging

from rasa.engine.graph import GraphComponent, ExecutionContext
from rasa.engine.recipes.default_recipe import DefaultV1Recipe
from rasa.shared.constants import DOCS_URL_TRAINING_DATA
from rasa.shared.nlu.constants import ENTITIES, TEXT
from rasa.shared.nlu.training_data.training_data import TrainingData
from rasa.shared.nlu.training_data.message import Message
from rasa.nlu.utils import write_json_to_file
from rasa.nlu.extractors.extractor import EntityExtractorMixin
import rasa.utils.io
import rasa.shared.utils.io
from rasa.engine.storage.resource import Resource
from rasa.engine.storage.storage import ModelStorage

logger = logging.getLogger(__name__)


@DefaultV1Recipe.register(
    DefaultV1Recipe.ComponentType.ENTITY_EXTRACTOR, is_trainable=True
)
class EntitySynonymMapper(GraphComponent, EntityExtractorMixin):
    """Maps entities to their synonyms if they appear in the training data."""

    SYNONYM_FILENAME = "synonyms.json"

    def __init__(
        self,
        config: Optional[Dict[Text, Any]],
        model_storage: ModelStorage,
        resource: Resource,
        synonyms: Optional[Dict[Text, Any]] = None,
    ) -> None:
        """Creates the mapper.

        Args:
            config: The mapper's config.
            model_storage: Storage which the component can use to persist and load
                itself.
            resource: Resource locator for this component which can be used to persist
                and load itself from the `model_storage`.
            synonyms: A dictionary of previously known synonyms.
        """
        self._config = config
        self._model_storage = model_storage
        self._resource = resource

        self.synonyms = synonyms if synonyms else {}

    @classmethod
    def create(
        cls,
        config: Dict[Text, Any],
        model_storage: ModelStorage,
        resource: Resource,
        execution_context: ExecutionContext,
        synonyms: Optional[Dict[Text, Any]] = None,
    ) -> EntitySynonymMapper:
        """Creates component (see parent class for full docstring)."""
        return cls(config, model_storage, resource, synonyms)

<<<<<<< HEAD
    def train(
        self,
        training_data: TrainingData,
    ) -> Resource:
=======
    def train(self, training_data: TrainingData) -> Resource:
>>>>>>> a9932b4a
        """Trains the synonym lookup table."""
        for key, value in list(training_data.entity_synonyms.items()):
            self._add_entities_if_synonyms(key, value)

        for example in training_data.entity_examples:
            for entity in example.get(ENTITIES, []):
                entity_val = example.get(TEXT)[entity["start"] : entity["end"]]
                self._add_entities_if_synonyms(entity_val, str(entity.get("value")))

        self._persist()
        return self._resource

    def process(self, messages: List[Message]) -> List[Message]:
        """Modifies entities attached to message to resolve synonyms.

        Args:
            messages: List containing the latest user message

        Returns:
            List containing the latest user message with entities resolved to
            synonyms if there is a match.
        """
        for message in messages:
            updated_entities = message.get(ENTITIES, [])[:]
            self.replace_synonyms(updated_entities)
            message.set(ENTITIES, updated_entities, add_to_output=True)

        return messages

    def _persist(self) -> None:

        if self.synonyms:
            with self._model_storage.write_to(self._resource) as storage:
                entity_synonyms_file = storage / EntitySynonymMapper.SYNONYM_FILENAME

                write_json_to_file(
                    entity_synonyms_file, self.synonyms, separators=(",", ": ")
                )

    # Adapt to get path from model storage and resource
    @classmethod
    def load(
        cls,
        config: Dict[Text, Any],
        model_storage: ModelStorage,
        resource: Resource,
        execution_context: ExecutionContext,
        **kwargs: Any,
    ) -> EntitySynonymMapper:
        """Loads trained component (see parent class for full docstring)."""
        synonyms = None
        try:
            with model_storage.read_from(resource) as storage:
                entity_synonyms_file = storage / EntitySynonymMapper.SYNONYM_FILENAME

                if os.path.isfile(entity_synonyms_file):
                    synonyms = rasa.shared.utils.io.read_json_file(entity_synonyms_file)
                else:
                    synonyms = None
                    rasa.shared.utils.io.raise_warning(
                        f"Failed to load synonyms file from '{entity_synonyms_file}'.",
                        docs=DOCS_URL_TRAINING_DATA + "#synonyms",
                    )
        except ValueError:
            logger.debug(
                f"Failed to load {cls.__class__.__name__} from model storage. Resource "
                f"'{resource.name}' doesn't exist."
            )

        return cls(config, model_storage, resource, synonyms)

    def replace_synonyms(self, entities: List[Dict[Text, Any]]) -> None:
        """Replace any entities which match a synonym with the synonymous entity."""
        for entity in entities:
            # need to wrap in `str` to handle e.g. entity values of type int
            entity_value = str(entity["value"])
            if entity_value.lower() in self.synonyms:
                entity["value"] = self.synonyms[entity_value.lower()]
                self.add_processor_name(entity)

    def _add_entities_if_synonyms(
        self, entity_a: Text, entity_b: Optional[Text]
    ) -> None:
        if entity_b is not None:
            original = str(entity_a)
            replacement = str(entity_b)

            if original != replacement:
                original = original.lower()
                if original in self.synonyms and self.synonyms[original] != replacement:
                    rasa.shared.utils.io.raise_warning(
                        f"Found conflicting synonym definitions "
                        f"for {repr(original)}. Overwriting target "
                        f"{repr(self.synonyms[original])} with "
                        f"{repr(replacement)}. "
                        f"Check your training data and remove "
                        f"conflicting synonym definitions to "
                        f"prevent this from happening.",
                        docs=DOCS_URL_TRAINING_DATA + "#synonyms",
                    )

                self.synonyms[original] = replacement<|MERGE_RESOLUTION|>--- conflicted
+++ resolved
@@ -62,14 +62,7 @@
         """Creates component (see parent class for full docstring)."""
         return cls(config, model_storage, resource, synonyms)
 
-<<<<<<< HEAD
-    def train(
-        self,
-        training_data: TrainingData,
-    ) -> Resource:
-=======
     def train(self, training_data: TrainingData) -> Resource:
->>>>>>> a9932b4a
         """Trains the synonym lookup table."""
         for key, value in list(training_data.entity_synonyms.items()):
             self._add_entities_if_synonyms(key, value)
