--- conflicted
+++ resolved
@@ -210,15 +210,7 @@
                 f"could not be extracted from the given training data - and hence "
                 f"could not be persisted."
             )
-<<<<<<< HEAD
-            return cls(
-                config,
-                model_storage=model_storage,
-                resource=resource,
-            )
-=======
             return cls(config, model_storage=model_storage, resource=resource)
->>>>>>> a9932b4a
 
     def persist(self) -> None:
         """Persist this model."""
