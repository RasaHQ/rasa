--- conflicted
+++ resolved
@@ -189,15 +189,7 @@
                 continue
         return sample
 
-<<<<<<< HEAD
-    def process(
-        self,
-        messages: List[Message],
-        model: MitieModel,
-    ) -> List[Message]:
-=======
     def process(self, messages: List[Message], model: MitieModel) -> List[Message]:
->>>>>>> a9932b4a
         """Extracts entities from messages and appends them to the attribute.
 
         If no patterns where found during training, then the given messages will not
@@ -223,13 +215,7 @@
         return messages
 
     def _extract_entities(
-<<<<<<< HEAD
-        self,
-        message: Message,
-        mitie_model: MitieModel,
-=======
         self, message: Message, mitie_model: MitieModel
->>>>>>> a9932b4a
     ) -> List[Dict[Text, Any]]:
         """Extract entities of the given type from the given user message.
 
@@ -246,12 +232,7 @@
         entities = []
         token_texts = [token.text for token in tokens]
         mitie_entities = self._ner.extract_entities(
-<<<<<<< HEAD
-            token_texts,
-            mitie_model.word_feature_extractor,
-=======
             token_texts, mitie_model.word_feature_extractor
->>>>>>> a9932b4a
         )
         for e in mitie_entities:
             if len(e[0]):
