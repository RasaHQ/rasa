from __future__ import annotations
import copy
import logging
from rasa.nlu.featurizers.featurizer import Featurizer

import numpy as np
import tensorflow as tf

from typing import Any, Dict, Optional, Text, Tuple, Union, List, Type

from rasa.engine.graph import ExecutionContext
from rasa.engine.recipes.default_recipe import DefaultV1Recipe
from rasa.engine.storage.resource import Resource
from rasa.engine.storage.storage import ModelStorage
from rasa.shared.constants import DIAGNOSTIC_DATA
from rasa.shared.nlu.training_data import util
import rasa.shared.utils.io
from rasa.shared.exceptions import InvalidConfigException
from rasa.shared.nlu.training_data.training_data import TrainingData
from rasa.shared.nlu.training_data.message import Message
from rasa.nlu.classifiers.diet_classifier import (
    DIET,
    LABEL_KEY,
    LABEL_SUB_KEY,
    SENTENCE,
    SEQUENCE,
    DIETClassifier,
)
from rasa.nlu.extractors.extractor import EntityTagSpec
from rasa.utils.tensorflow import rasa_layers
from rasa.utils.tensorflow.constants import (
    LABEL,
    HIDDEN_LAYERS_SIZES,
    SHARE_HIDDEN_LAYERS,
    TRANSFORMER_SIZE,
    NUM_TRANSFORMER_LAYERS,
    NUM_HEADS,
    BATCH_SIZES,
    BATCH_STRATEGY,
    EPOCHS,
    RANDOM_SEED,
    LEARNING_RATE,
    RANKING_LENGTH,
    RENORMALIZE_CONFIDENCES,
    LOSS_TYPE,
    SIMILARITY_TYPE,
    NUM_NEG,
    SPARSE_INPUT_DROPOUT,
    DENSE_INPUT_DROPOUT,
    MASKED_LM,
    ENTITY_RECOGNITION,
    INTENT_CLASSIFICATION,
    EVAL_NUM_EXAMPLES,
    EVAL_NUM_EPOCHS,
    UNIDIRECTIONAL_ENCODER,
    DROP_RATE,
    DROP_RATE_ATTENTION,
    CONNECTION_DENSITY,
    NEGATIVE_MARGIN_SCALE,
    REGULARIZATION_CONSTANT,
    SCALE_LOSS,
    USE_MAX_NEG_SIM,
    MAX_NEG_SIM,
    MAX_POS_SIM,
    EMBEDDING_DIMENSION,
    BILOU_FLAG,
    KEY_RELATIVE_ATTENTION,
    VALUE_RELATIVE_ATTENTION,
    MAX_RELATIVE_POSITION,
    RETRIEVAL_INTENT,
    USE_TEXT_AS_LABEL,
    CROSS_ENTROPY,
    AUTO,
    BALANCED,
    TENSORBOARD_LOG_DIR,
    TENSORBOARD_LOG_LEVEL,
    CONCAT_DIMENSION,
    FEATURIZERS,
    CHECKPOINT_MODEL,
    DENSE_DIMENSION,
    CONSTRAIN_SIMILARITIES,
    MODEL_CONFIDENCE,
    SOFTMAX,
)
from rasa.nlu.constants import (
    RESPONSE_SELECTOR_PROPERTY_NAME,
    RESPONSE_SELECTOR_RETRIEVAL_INTENTS,
    RESPONSE_SELECTOR_RESPONSES_KEY,
    RESPONSE_SELECTOR_PREDICTION_KEY,
    RESPONSE_SELECTOR_RANKING_KEY,
    RESPONSE_SELECTOR_UTTER_ACTION_KEY,
    RESPONSE_SELECTOR_DEFAULT_INTENT,
    DEFAULT_TRANSFORMER_SIZE,
)
from rasa.shared.nlu.constants import (
    TEXT,
    INTENT,
    RESPONSE,
    INTENT_RESPONSE_KEY,
    INTENT_NAME_KEY,
    PREDICTED_CONFIDENCE_KEY,
)

from rasa.utils.tensorflow.model_data import RasaModelData
from rasa.utils.tensorflow.models import RasaModel

logger = logging.getLogger(__name__)


@DefaultV1Recipe.register(
    DefaultV1Recipe.ComponentType.INTENT_CLASSIFIER, is_trainable=True
)
class ResponseSelector(DIETClassifier):
    """Response selector using supervised embeddings.

    The response selector embeds user inputs
    and candidate response into the same space.
    Supervised embeddings are trained by maximizing similarity between them.
    It also provides rankings of the response that did not "win".

    The supervised response selector needs to be preceded by
    a featurizer in the pipeline.
    This featurizer creates the features used for the embeddings.
    It is recommended to use ``CountVectorsFeaturizer`` that
    can be optionally preceded by ``SpacyNLP`` and ``SpacyTokenizer``.

    Based on the starspace idea from: https://arxiv.org/abs/1709.03856.
    However, in this implementation the `mu` parameter is treated differently
    and additional hidden layers are added together with dropout.
    """

    @classmethod
    def required_components(cls) -> List[Type]:
        """Components that should be included in the pipeline before this component."""
        return [Featurizer]

    @staticmethod
    def get_default_config() -> Dict[Text, Any]:
        """The component's default config (see parent class for full docstring)."""
        return {
            **DIETClassifier.get_default_config(),
            # ## Architecture of the used neural network
            # Hidden layer sizes for layers before the embedding layers for user message
            # and labels.
            # The number of hidden layers is equal to the length of the corresponding
            # list.
            HIDDEN_LAYERS_SIZES: {TEXT: [256, 128], LABEL: [256, 128]},
            # Whether to share the hidden layer weights between input words
            # and responses
            SHARE_HIDDEN_LAYERS: False,
            # Number of units in transformer
            TRANSFORMER_SIZE: None,
            # Number of transformer layers
            NUM_TRANSFORMER_LAYERS: 0,
            # Number of attention heads in transformer
            NUM_HEADS: 4,
            # If 'True' use key relative embeddings in attention
            KEY_RELATIVE_ATTENTION: False,
            # If 'True' use key relative embeddings in attention
            VALUE_RELATIVE_ATTENTION: False,
            # Max position for relative embeddings. Only in effect if key-
            # or value relative attention are turned on
            MAX_RELATIVE_POSITION: 5,
            # Use a unidirectional or bidirectional encoder.
            UNIDIRECTIONAL_ENCODER: False,
            # ## Training parameters
            # Initial and final batch sizes:
            # Batch size will be linearly increased for each epoch.
            BATCH_SIZES: [64, 256],
            # Strategy used when creating batches.
            # Can be either 'sequence' or 'balanced'.
            BATCH_STRATEGY: BALANCED,
            # Number of epochs to train
            EPOCHS: 300,
            # Set random seed to any 'int' to get reproducible results
            RANDOM_SEED: None,
            # Initial learning rate for the optimizer
            LEARNING_RATE: 0.001,
            # ## Parameters for embeddings
            # Dimension size of embedding vectors
            EMBEDDING_DIMENSION: 20,
            # Default dense dimension to use if no dense features are present.
            DENSE_DIMENSION: {TEXT: 512, LABEL: 512},
            # Default dimension to use for concatenating sequence and sentence features.
            CONCAT_DIMENSION: {TEXT: 512, LABEL: 512},
            # The number of incorrect labels. The algorithm will minimize
            # their similarity to the user input during training.
            NUM_NEG: 20,
            # Type of similarity measure to use, either 'auto' or 'cosine' or 'inner'.
            SIMILARITY_TYPE: AUTO,
            # The type of the loss function, either 'cross_entropy' or 'margin'.
            LOSS_TYPE: CROSS_ENTROPY,
            # Number of top actions for which confidences should be predicted.
            # Set to 0 if confidences for all intents should be reported.
            RANKING_LENGTH: 10,
            # Determines whether the confidences of the chosen top actions should be
            # renormalized so that they sum up to 1. By default, we do not renormalize
            # and return the confidences for the top actions as is.
            # Note that renormalization only makes sense if confidences are generated
            # via `softmax`.
            RENORMALIZE_CONFIDENCES: False,
            # Indicates how similar the algorithm should try to make embedding vectors
            # for correct labels.
            # Should be 0.0 < ... < 1.0 for 'cosine' similarity type.
            MAX_POS_SIM: 0.8,
            # Maximum negative similarity for incorrect labels.
            # Should be -1.0 < ... < 1.0 for 'cosine' similarity type.
            MAX_NEG_SIM: -0.4,
            # If 'True' the algorithm only minimizes maximum similarity over
            # incorrect intent labels, used only if 'loss_type' is set to 'margin'.
            USE_MAX_NEG_SIM: True,
            # Scale loss inverse proportionally to confidence of correct prediction
            SCALE_LOSS: True,
            # ## Regularization parameters
            # The scale of regularization
            REGULARIZATION_CONSTANT: 0.002,
            # Fraction of trainable weights in internal layers.
            CONNECTION_DENSITY: 1.0,
            # The scale of how important is to minimize the maximum similarity
            # between embeddings of different labels.
            NEGATIVE_MARGIN_SCALE: 0.8,
            # Dropout rate for encoder
            DROP_RATE: 0.2,
            # Dropout rate for attention
            DROP_RATE_ATTENTION: 0,
            # If 'True' apply dropout to sparse input tensors
            SPARSE_INPUT_DROPOUT: False,
            # If 'True' apply dropout to dense input tensors
            DENSE_INPUT_DROPOUT: False,
            # ## Evaluation parameters
            # How often calculate validation accuracy.
            # Small values may hurt performance, e.g. model accuracy.
            EVAL_NUM_EPOCHS: 20,
            # How many examples to use for hold out validation set
            # Large values may hurt performance, e.g. model accuracy.
            EVAL_NUM_EXAMPLES: 0,
            # ## Selector config
            # If 'True' random tokens of the input message will be masked and the model
            # should predict those tokens.
            MASKED_LM: False,
            # Name of the intent for which this response selector is to be trained
            RETRIEVAL_INTENT: None,
            # Boolean flag to check if actual text of the response
            # should be used as ground truth label for training the model.
            USE_TEXT_AS_LABEL: False,
            # If you want to use tensorboard to visualize training
            # and validation metrics,
            # set this option to a valid output directory.
            TENSORBOARD_LOG_DIR: None,
            # Define when training metrics for tensorboard should be logged.
            # Either after every epoch or for every training step.
            # Valid values: 'epoch' and 'batch'
            TENSORBOARD_LOG_LEVEL: "epoch",
            # Specify what features to use as sequence and sentence features
            # By default all features in the pipeline are used.
            FEATURIZERS: [],
            # Perform model checkpointing
            CHECKPOINT_MODEL: False,
            # if 'True' applies sigmoid on all similarity terms and adds it
            # to the loss function to ensure that similarity values are
            # approximately bounded. Used inside cross-entropy loss only.
            CONSTRAIN_SIMILARITIES: False,
            # Model confidence to be returned during inference. Currently, the only
            # possible value is `softmax`.
            MODEL_CONFIDENCE: SOFTMAX,
        }

    def __init__(
        self,
        config: Dict[Text, Any],
        model_storage: ModelStorage,
        resource: Resource,
        execution_context: ExecutionContext,
        index_label_id_mapping: Optional[Dict[int, Text]] = None,
        entity_tag_specs: Optional[List[EntityTagSpec]] = None,
        model: Optional[RasaModel] = None,
        all_retrieval_intents: Optional[List[Text]] = None,
        responses: Optional[Dict[Text, List[Dict[Text, Any]]]] = None,
        sparse_feature_sizes: Optional[Dict[Text, Dict[Text, List[int]]]] = None,
    ) -> None:
        """Declare instance variables with default values.

        Args:
            config: Configuration for the component.
            model_storage: Storage which graph components can use to persist and load
                themselves.
            resource: Resource locator for this component which can be used to persist
                and load itself from the `model_storage`.
            execution_context: Information about the current graph run.
            index_label_id_mapping: Mapping between label and index used for encoding.
            entity_tag_specs: Format specification all entity tags.
            model: Model architecture.
            all_retrieval_intents: All retrieval intents defined in the data.
            responses: All responses defined in the data.
            finetune_mode: If `True` loads the model with pre-trained weights,
                otherwise initializes it with random weights.
            sparse_feature_sizes: Sizes of the sparse features the model was trained on.
        """
        component_config = config

        # the following properties cannot be adapted for the ResponseSelector
        component_config[INTENT_CLASSIFICATION] = True
        component_config[ENTITY_RECOGNITION] = False
        component_config[BILOU_FLAG] = None

        # Initialize defaults
        self.responses = responses or {}
        self.all_retrieval_intents = all_retrieval_intents or []
        self.retrieval_intent = None
        self.use_text_as_label = False

        super().__init__(
            component_config,
            model_storage,
            resource,
            execution_context,
            index_label_id_mapping,
            entity_tag_specs,
            model,
            sparse_feature_sizes=sparse_feature_sizes,
        )

    @property
    def label_key(self) -> Text:
        """Returns label key."""
        return LABEL_KEY

    @property
    def label_sub_key(self) -> Text:
        """Returns label sub_key."""
        return LABEL_SUB_KEY

    @staticmethod
    def model_class(use_text_as_label: bool) -> Type[RasaModel]:
        """Returns model class."""
        if use_text_as_label:
            return DIET2DIET
        else:
            return DIET2BOW

    def _load_selector_params(self) -> None:
        self.retrieval_intent = self.component_config[RETRIEVAL_INTENT]
        self.use_text_as_label = self.component_config[USE_TEXT_AS_LABEL]

    def _warn_about_transformer_and_hidden_layers_enabled(
        self, selector_name: Text
    ) -> None:
        """Warns user if they enabled the transformer but didn't disable hidden layers.

        ResponseSelector defaults specify considerable hidden layer sizes, but
        this is for cases where no transformer is used. If a transformer exists,
        then, from our experience, the best results are achieved with no hidden layers
        used between the feature-combining layers and the transformer.
        """
        default_config = self.get_default_config()
        hidden_layers_is_at_default_value = (
            self.component_config[HIDDEN_LAYERS_SIZES]
            == default_config[HIDDEN_LAYERS_SIZES]
        )
        config_for_disabling_hidden_layers = {
            k: [] for k, _ in default_config[HIDDEN_LAYERS_SIZES].items()
        }
        # warn if the hidden layers aren't disabled
        if (
            self.component_config[HIDDEN_LAYERS_SIZES]
            != config_for_disabling_hidden_layers
        ):
            # make the warning text more contextual by explaining what the user did
            # to the hidden layers' config (i.e. what it is they should change)
            if hidden_layers_is_at_default_value:
                what_user_did = "left the hidden layer sizes at their default value:"
            else:
                what_user_did = "set the hidden layer sizes to be non-empty by setting"

            rasa.shared.utils.io.raise_warning(
                f"You have enabled a transformer inside {selector_name} by"
                f" setting a positive value for `{NUM_TRANSFORMER_LAYERS}`, but you "
                f"{what_user_did} `{HIDDEN_LAYERS_SIZES}="
                f"{self.component_config[HIDDEN_LAYERS_SIZES]}`. We recommend to "
                f"disable the hidden layers when using a transformer, by specifying "
                f"`{HIDDEN_LAYERS_SIZES}={config_for_disabling_hidden_layers}`.",
                category=UserWarning,
            )

    def _warn_and_correct_transformer_size(self, selector_name: Text) -> None:
        """Corrects transformer size so that training doesn't break; informs the user.

        If a transformer is used, the default `transformer_size` breaks things.
        We need to set a reasonable default value so that the model works fine.
        """
        if (
            self.component_config[TRANSFORMER_SIZE] is None
            or self.component_config[TRANSFORMER_SIZE] < 1
        ):
            rasa.shared.utils.io.raise_warning(
                f"`{TRANSFORMER_SIZE}` is set to "
                f"`{self.component_config[TRANSFORMER_SIZE]}` for "
                f"{selector_name}, but a positive size is required when using "
                f"`{NUM_TRANSFORMER_LAYERS} > 0`. {selector_name} will proceed, using "
                f"`{TRANSFORMER_SIZE}={DEFAULT_TRANSFORMER_SIZE}`. "
                f"Alternatively, specify a different value in the component's config.",
                category=UserWarning,
            )
            self.component_config[TRANSFORMER_SIZE] = DEFAULT_TRANSFORMER_SIZE

    def _check_config_params_when_transformer_enabled(self) -> None:
        """Checks & corrects config parameters when the transformer is enabled.

        This is needed because the defaults for individual config parameters are
        interdependent and some defaults should change when the transformer is enabled.
        """
        if self.component_config[NUM_TRANSFORMER_LAYERS] > 0:
            selector_name = "ResponseSelector" + (
                f"({self.retrieval_intent})" if self.retrieval_intent else ""
            )
            self._warn_about_transformer_and_hidden_layers_enabled(selector_name)
            self._warn_and_correct_transformer_size(selector_name)

    def _check_config_parameters(self) -> None:
        """Checks that component configuration makes sense; corrects it where needed."""
        super()._check_config_parameters()
        self._load_selector_params()
        # Once general DIET-related parameters have been checked, check also the ones
        # specific to ResponseSelector.
        self._check_config_params_when_transformer_enabled()

    def _set_message_property(
        self, message: Message, prediction_dict: Dict[Text, Any], selector_key: Text
    ) -> None:
        message_selector_properties = message.get(RESPONSE_SELECTOR_PROPERTY_NAME, {})
        message_selector_properties[
            RESPONSE_SELECTOR_RETRIEVAL_INTENTS
        ] = self.all_retrieval_intents
        message_selector_properties[selector_key] = prediction_dict
        message.set(
            RESPONSE_SELECTOR_PROPERTY_NAME,
            message_selector_properties,
            add_to_output=True,
        )

    def preprocess_train_data(self, training_data: TrainingData) -> RasaModelData:
        """Prepares data for training.

        Performs sanity checks on training data, extracts encodings for labels.

        Args:
            training_data: training data to preprocessed.
        """
        # Collect all retrieval intents present in the data before filtering
        self.all_retrieval_intents = list(training_data.retrieval_intents)

        if self.retrieval_intent:
            training_data = training_data.filter_training_examples(
                lambda ex: self.retrieval_intent == ex.get(INTENT)
            )
        else:
            # retrieval intent was left to its default value
            logger.info(
                "Retrieval intent parameter was left to its default value. This "
                "response selector will be trained on training examples combining "
                "all retrieval intents."
            )

        label_attribute = RESPONSE if self.use_text_as_label else INTENT_RESPONSE_KEY

        label_id_index_mapping = self._label_id_index_mapping(
            training_data, attribute=label_attribute
        )

        self.responses = training_data.responses

        if not label_id_index_mapping:
            # no labels are present to train
            return RasaModelData()

        self.index_label_id_mapping = self._invert_mapping(label_id_index_mapping)

        self._label_data = self._create_label_data(
            training_data, label_id_index_mapping, attribute=label_attribute
        )

        model_data = self._create_model_data(
            training_data.intent_examples,
            label_id_index_mapping,
            label_attribute=label_attribute,
        )

        self._check_input_dimension_consistency(model_data)

        return model_data

    def _resolve_intent_response_key(
        self, label: Dict[Text, Optional[Text]]
    ) -> Optional[Text]:
        """Given a label, return the response key based on the label id.

        Args:
            label: predicted label by the selector

        Returns:
            The match for the label that was found in the known responses.
            It is always guaranteed to have a match, otherwise that case should have
            been caught earlier and a warning should have been raised.
        """
        for key, responses in self.responses.items():

            # First check if the predicted label was the key itself
            search_key = util.template_key_to_intent_response_key(key)
            if search_key == label.get("name"):
                return search_key

            # Otherwise loop over the responses to check if the text has a direct match
            for response in responses:
                if response.get(TEXT, "") == label.get("name"):
                    return search_key
        return None

    def process(self, messages: List[Message]) -> List[Message]:
        """Selects most like response for message.

        Args:
            messages: List containing latest user message.

        Returns:
            List containing the message augmented with the most likely response,
            the associated intent_response_key and its similarity to the input.
        """
        for message in messages:
            out = self._predict(message)
            top_label, label_ranking = self._predict_label(out)

            # Get the exact intent_response_key and the associated
            # responses for the top predicted label
            label_intent_response_key = (
                self._resolve_intent_response_key(top_label)
                or top_label[INTENT_NAME_KEY]
            )
            label_responses = self.responses.get(
                util.intent_response_key_to_template_key(label_intent_response_key)
            )

            if label_intent_response_key and not label_responses:
                # responses seem to be unavailable,
                # likely an issue with the training data
                # we'll use a fallback instead
                rasa.shared.utils.io.raise_warning(
                    f"Unable to fetch responses for {label_intent_response_key} "
                    f"This means that there is likely an issue with the training data."
                    f"Please make sure you have added responses for this intent."
                )
                label_responses = [{TEXT: label_intent_response_key}]

            for label in label_ranking:
                label[INTENT_RESPONSE_KEY] = (
                    self._resolve_intent_response_key(label) or label[INTENT_NAME_KEY]
                )
                # Remove the "name" key since it is either the same as
                # "intent_response_key" or it is the response text which
                # is not needed in the ranking.
                label.pop(INTENT_NAME_KEY)

            selector_key = (
                self.retrieval_intent
                if self.retrieval_intent
                else RESPONSE_SELECTOR_DEFAULT_INTENT
            )

            logger.debug(
                f"Adding following selector key to message property: {selector_key}"
            )

            utter_action_key = util.intent_response_key_to_template_key(
                label_intent_response_key
            )
            prediction_dict = {
                RESPONSE_SELECTOR_PREDICTION_KEY: {
                    RESPONSE_SELECTOR_RESPONSES_KEY: label_responses,
                    PREDICTED_CONFIDENCE_KEY: top_label[PREDICTED_CONFIDENCE_KEY],
                    INTENT_RESPONSE_KEY: label_intent_response_key,
                    RESPONSE_SELECTOR_UTTER_ACTION_KEY: utter_action_key,
                },
                RESPONSE_SELECTOR_RANKING_KEY: label_ranking,
            }

            self._set_message_property(message, prediction_dict, selector_key)

            if (
                self._execution_context.should_add_diagnostic_data
                and out
                and DIAGNOSTIC_DATA in out
            ):
                message.add_diagnostic_data(
                    self._execution_context.node_name, out.get(DIAGNOSTIC_DATA)
                )

        return messages

    def persist(self) -> None:
        """Persist this model into the passed directory."""
        if self.model is None:
            return None

        with self._model_storage.write_to(self._resource) as model_path:
            file_name = self.__class__.__name__

            rasa.shared.utils.io.dump_obj_as_json_to_file(
                model_path / f"{file_name}.responses.json", self.responses
            )

            rasa.shared.utils.io.dump_obj_as_json_to_file(
                model_path / f"{file_name}.retrieval_intents.json",
                self.all_retrieval_intents,
            )

        super().persist()

    @classmethod
    def _load_model_class(
        cls,
        tf_model_file: Text,
        model_data_example: RasaModelData,
        label_data: RasaModelData,
        entity_tag_specs: List[EntityTagSpec],
        config: Dict[Text, Any],
        finetune_mode: bool = False,
    ) -> "RasaModel":

        predict_data_example = RasaModelData(
            label_key=model_data_example.label_key,
            data={
                feature_name: features
                for feature_name, features in model_data_example.items()
                if TEXT in feature_name
            },
        )
        return cls.model_class(config[USE_TEXT_AS_LABEL]).load(
            tf_model_file,
            model_data_example,
            predict_data_example,
            data_signature=model_data_example.get_signature(),
            label_data=label_data,
            entity_tag_specs=entity_tag_specs,
            config=copy.deepcopy(config),
            finetune_mode=finetune_mode,
        )

    def _instantiate_model_class(self, model_data: RasaModelData) -> "RasaModel":
        return self.model_class(self.use_text_as_label)(
            data_signature=model_data.get_signature(),
            label_data=self._label_data,
            entity_tag_specs=self._entity_tag_specs,
            config=self.component_config,
        )

    @classmethod
    def load(
        cls,
        config: Dict[Text, Any],
        model_storage: ModelStorage,
        resource: Resource,
        execution_context: ExecutionContext,
        **kwargs: Any,
    ) -> ResponseSelector:
        """Loads the trained model from the provided directory."""
        model: ResponseSelector = super().load(
            config, model_storage, resource, execution_context, **kwargs
        )

        try:
            with model_storage.read_from(resource) as model_path:
                file_name = cls.__name__
                responses = rasa.shared.utils.io.read_json_file(
                    model_path / f"{file_name}.responses.json"
                )
                all_retrieval_intents = rasa.shared.utils.io.read_json_file(
                    model_path / f"{file_name}.retrieval_intents.json"
                )
                model.responses = responses
                model.all_retrieval_intents = all_retrieval_intents
                return model
        except ValueError:
            logger.debug(
                f"Failed to load {cls.__name__} from model storage. Resource "
                f"'{resource.name}' doesn't exist."
            )
            return cls(config, model_storage, resource, execution_context)


class DIET2BOW(DIET):
    """DIET2BOW transformer implementation."""

    def _create_metrics(self) -> None:
        # self.metrics preserve order
        # output losses first
        self.mask_loss = tf.keras.metrics.Mean(name="m_loss")
        self.response_loss = tf.keras.metrics.Mean(name="r_loss")
        # output accuracies second
        self.mask_acc = tf.keras.metrics.Mean(name="m_acc")
        self.response_acc = tf.keras.metrics.Mean(name="r_acc")

    def _update_metrics_to_log(self) -> None:
        debug_log_level = logging.getLogger("rasa").level == logging.DEBUG

        if self.config[MASKED_LM]:
            self.metrics_to_log.append("m_acc")
            if debug_log_level:
                self.metrics_to_log.append("m_loss")

        self.metrics_to_log.append("r_acc")
        if debug_log_level:
            self.metrics_to_log.append("r_loss")

        self._log_metric_info()

    def _log_metric_info(self) -> None:
        metric_name = {"t": "total", "m": "mask", "r": "response"}
        logger.debug("Following metrics will be logged during training: ")
        for metric in self.metrics_to_log:
            parts = metric.split("_")
            name = f"{metric_name[parts[0]]} {parts[1]}"
            logger.debug(f"  {metric} ({name})")

    def _update_label_metrics(self, loss: tf.Tensor, acc: tf.Tensor) -> None:

        self.response_loss.update_state(loss)
        self.response_acc.update_state(acc)


class DIET2DIET(DIET):
    """Diet 2 Diet transformer implementation."""

    def _check_data(self) -> None:
        if TEXT not in self.data_signature:
            raise InvalidConfigException(
                f"No text features specified. "
                f"Cannot train '{self.__class__.__name__}' model."
            )
        if LABEL not in self.data_signature:
            raise InvalidConfigException(
                f"No label features specified. "
                f"Cannot train '{self.__class__.__name__}' model."
            )
        if (
            self.config[SHARE_HIDDEN_LAYERS]
            and self.data_signature[TEXT][SENTENCE]
            != self.data_signature[LABEL][SENTENCE]
        ):
            raise ValueError(
                "If hidden layer weights are shared, data signatures "
                "for text_features and label_features must coincide."
            )

    def _create_metrics(self) -> None:
        # self.metrics preserve order
        # output losses first
        self.mask_loss = tf.keras.metrics.Mean(name="m_loss")
        self.response_loss = tf.keras.metrics.Mean(name="r_loss")
        # output accuracies second
        self.mask_acc = tf.keras.metrics.Mean(name="m_acc")
        self.response_acc = tf.keras.metrics.Mean(name="r_acc")

    def _update_metrics_to_log(self) -> None:
        debug_log_level = logging.getLogger("rasa").level == logging.DEBUG

        if self.config[MASKED_LM]:
            self.metrics_to_log.append("m_acc")
            if debug_log_level:
                self.metrics_to_log.append("m_loss")

        self.metrics_to_log.append("r_acc")
        if debug_log_level:
            self.metrics_to_log.append("r_loss")

        self._log_metric_info()

    def _log_metric_info(self) -> None:
        metric_name = {"t": "total", "m": "mask", "r": "response"}
        logger.debug("Following metrics will be logged during training: ")
        for metric in self.metrics_to_log:
            parts = metric.split("_")
            name = f"{metric_name[parts[0]]} {parts[1]}"
            logger.debug(f"  {metric} ({name})")

    def _prepare_layers(self) -> None:
        self.text_name = TEXT
        self.label_name = TEXT if self.config[SHARE_HIDDEN_LAYERS] else LABEL

        # For user text and response text, prepare layers that combine different feature
        # types, embed everything using a transformer and optionally also do masked
        # language modeling. Omit input dropout for label features.
        label_config = self.config.copy()
        label_config.update({SPARSE_INPUT_DROPOUT: False, DENSE_INPUT_DROPOUT: False})
        for attribute, config in [
            (self.text_name, self.config),
            (self.label_name, label_config),
        ]:
            self._tf_layers[
                f"sequence_layer.{attribute}"
            ] = rasa_layers.RasaSequenceLayer(
                attribute, self.data_signature[attribute], config
            )

        if self.config[MASKED_LM]:
            self._prepare_mask_lm_loss(self.text_name)

        self._prepare_label_classification_layers(predictor_attribute=self.text_name)

    def _create_all_labels(self) -> Tuple[tf.Tensor, tf.Tensor]:
        all_label_ids = self.tf_label_data[LABEL_KEY][LABEL_SUB_KEY][0]

        sequence_feature_lengths = self._get_sequence_feature_lengths(
            self.tf_label_data, LABEL
        )

        # Combine all feature types into one and embed using a transformer.
        label_transformed, _, _, _, _, _ = self._tf_layers[
            f"sequence_layer.{self.label_name}"
        ](
            (
                self.tf_label_data[LABEL][SEQUENCE],
                self.tf_label_data[LABEL][SENTENCE],
                sequence_feature_lengths,
            ),
            training=self._training,
        )

        # Last token is taken from the last position with real features, determined
        # - by the number of real tokens, i.e. by the sequence length of sequence-level
        #   features, and
        # - by the presence or absence of sentence-level features (reflected in the
        #   effective sequence length of these features being 1 or 0.
        # We need to combine the two lengths to correctly get the last position.
        sentence_feature_lengths = self._get_sentence_feature_lengths(
<<<<<<< HEAD
            self.tf_label_data,
            LABEL,
=======
            self.tf_label_data, LABEL
>>>>>>> a9932b4a
        )
        sentence_label = self._last_token(
            label_transformed, sequence_feature_lengths + sentence_feature_lengths
        )

        all_labels_embed = self._tf_layers[f"embed.{LABEL}"](sentence_label)

        return all_label_ids, all_labels_embed

    def batch_loss(
        self, batch_in: Union[Tuple[tf.Tensor], Tuple[np.ndarray]]
    ) -> tf.Tensor:
        """Calculates the loss for the given batch.

        Args:
            batch_in: The batch.

        Returns:
            The loss of the given batch.
        """
        tf_batch_data = self.batch_to_model_data_format(batch_in, self.data_signature)

        # Process all features for text.
        sequence_feature_lengths_text = self._get_sequence_feature_lengths(
            tf_batch_data, TEXT
        )
        (
            text_transformed,
            text_in,
            _,
            text_seq_ids,
            mlm_mask_booleanean_text,
            _,
        ) = self._tf_layers[f"sequence_layer.{self.text_name}"](
            (
                tf_batch_data[TEXT][SEQUENCE],
                tf_batch_data[TEXT][SENTENCE],
                sequence_feature_lengths_text,
            ),
            training=self._training,
        )

        # Process all features for labels.
        sequence_feature_lengths_label = self._get_sequence_feature_lengths(
            tf_batch_data, LABEL
        )
        label_transformed, _, _, _, _, _ = self._tf_layers[
            f"sequence_layer.{self.label_name}"
        ](
            (
                tf_batch_data[LABEL][SEQUENCE],
                tf_batch_data[LABEL][SENTENCE],
                sequence_feature_lengths_label,
            ),
            training=self._training,
        )

        losses = []

        if self.config[MASKED_LM]:
            loss, acc = self._mask_loss(
                text_transformed,
                text_in,
                text_seq_ids,
                mlm_mask_booleanean_text,
                self.text_name,
            )

            self.mask_loss.update_state(loss)
            self.mask_acc.update_state(acc)
            losses.append(loss)

        # Get sentence feature vector for label classification. The vector is extracted
        # from the last position with real features. To determine this position, we
        # combine the sequence lengths of sequence- and sentence-level features.
        sentence_feature_lengths_text = self._get_sentence_feature_lengths(
            tf_batch_data, TEXT
        )
        sentence_vector_text = self._last_token(
            text_transformed,
            sequence_feature_lengths_text + sentence_feature_lengths_text,
        )

        # Extract sentence vector for the label attribute in the same way.
        sentence_feature_lengths_label = self._get_sentence_feature_lengths(
            tf_batch_data, LABEL
        )
        sentence_vector_label = self._last_token(
            label_transformed,
            sequence_feature_lengths_label + sentence_feature_lengths_label,
        )
        label_ids = tf_batch_data[LABEL_KEY][LABEL_SUB_KEY][0]

        loss, acc = self._calculate_label_loss(
            sentence_vector_text, sentence_vector_label, label_ids
        )
        self.response_loss.update_state(loss)
        self.response_acc.update_state(acc)
        losses.append(loss)

        return tf.math.add_n(losses)

    def batch_predict(
        self, batch_in: Union[Tuple[tf.Tensor], Tuple[np.ndarray]]
    ) -> Dict[Text, Union[tf.Tensor, Dict[Text, tf.Tensor]]]:
        """Predicts the output of the given batch.

        Args:
            batch_in: The batch.

        Returns:
            The output to predict.
        """
        tf_batch_data = self.batch_to_model_data_format(
            batch_in, self.predict_data_signature
        )

        sequence_feature_lengths = self._get_sequence_feature_lengths(
            tf_batch_data, TEXT
        )
        text_transformed, _, _, _, _, attention_weights = self._tf_layers[
            f"sequence_layer.{self.text_name}"
        ](
            (
                tf_batch_data[TEXT][SEQUENCE],
                tf_batch_data[TEXT][SENTENCE],
                sequence_feature_lengths,
            ),
            training=self._training,
        )

        predictions = {
            DIAGNOSTIC_DATA: {
                "attention_weights": attention_weights,
                "text_transformed": text_transformed,
            }
        }

        if self.all_labels_embed is None:
            _, self.all_labels_embed = self._create_all_labels()

        # get sentence feature vector for intent classification
        sentence_vector = self._last_token(text_transformed, sequence_feature_lengths)
        sentence_vector_embed = self._tf_layers[f"embed.{TEXT}"](sentence_vector)

        _, scores = self._tf_layers[
            f"loss.{LABEL}"
        ].get_similarities_and_confidences_from_embeddings(
            sentence_vector_embed[:, tf.newaxis, :],
            self.all_labels_embed[tf.newaxis, :, :],
        )
        predictions["i_scores"] = scores

        return predictions<|MERGE_RESOLUTION|>--- conflicted
+++ resolved
@@ -831,12 +831,7 @@
         #   effective sequence length of these features being 1 or 0.
         # We need to combine the two lengths to correctly get the last position.
         sentence_feature_lengths = self._get_sentence_feature_lengths(
-<<<<<<< HEAD
-            self.tf_label_data,
-            LABEL,
-=======
             self.tf_label_data, LABEL
->>>>>>> a9932b4a
         )
         sentence_label = self._last_token(
             label_transformed, sequence_feature_lengths + sentence_feature_lengths
