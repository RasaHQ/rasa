import copy
import logging

import numpy as np
import tensorflow as tf

from typing import Any, Dict, Optional, Text, Tuple, Union, List, Type

from rasa.shared.constants import DIAGNOSTIC_DATA
from rasa.shared.nlu.training_data import util
import rasa.shared.utils.io
from rasa.shared.exceptions import InvalidConfigException
from rasa.shared.nlu.training_data.training_data import TrainingData
from rasa.shared.nlu.training_data.message import Message
from rasa.nlu.components import Component
from rasa.nlu.featurizers.featurizer import Featurizer
from rasa.nlu.model import Metadata
from rasa.nlu.extractors.extractor import EntityTagSpec
from rasa.utils.tensorflow import rasa_layers
from rasa.utils.tensorflow.model_data import RasaModelData
from rasa.utils.tensorflow.models import RasaModel

from rasa.nlu.classifiers.diet_classifier import (
    DIETClassifier,
    DIET,
    LABEL_KEY,
    LABEL_SUB_KEY,
    SENTENCE,
    SEQUENCE,
)
from rasa.utils.tensorflow.constants import (
    LABEL,
    HIDDEN_LAYERS_SIZES,
    SHARE_HIDDEN_LAYERS,
    TRANSFORMER_SIZE,
    NUM_TRANSFORMER_LAYERS,
    NUM_HEADS,
    BATCH_SIZES,
    BATCH_STRATEGY,
    EPOCHS,
    RANDOM_SEED,
    LEARNING_RATE,
    RANKING_LENGTH,
    LOSS_TYPE,
    SIMILARITY_TYPE,
    NUM_NEG,
    SPARSE_INPUT_DROPOUT,
    DENSE_INPUT_DROPOUT,
    MASKED_LM,
    ENTITY_RECOGNITION,
    INTENT_CLASSIFICATION,
    EVAL_NUM_EXAMPLES,
    EVAL_NUM_EPOCHS,
    UNIDIRECTIONAL_ENCODER,
    DROP_RATE,
    DROP_RATE_ATTENTION,
    CONNECTION_DENSITY,
    NEGATIVE_MARGIN_SCALE,
    REGULARIZATION_CONSTANT,
    SCALE_LOSS,
    USE_MAX_NEG_SIM,
    MAX_NEG_SIM,
    MAX_POS_SIM,
    EMBEDDING_DIMENSION,
    BILOU_FLAG,
    KEY_RELATIVE_ATTENTION,
    VALUE_RELATIVE_ATTENTION,
    MAX_RELATIVE_POSITION,
    RETRIEVAL_INTENT,
    USE_TEXT_AS_LABEL,
    CROSS_ENTROPY,
    AUTO,
    BALANCED,
    TENSORBOARD_LOG_DIR,
    TENSORBOARD_LOG_LEVEL,
    CONCAT_DIMENSION,
    FEATURIZERS,
    CHECKPOINT_MODEL,
    DENSE_DIMENSION,
    CONSTRAIN_SIMILARITIES,
    MODEL_CONFIDENCE,
    SOFTMAX,
)
from rasa.nlu.constants import (
    RESPONSE_SELECTOR_PROPERTY_NAME,
    RESPONSE_SELECTOR_RETRIEVAL_INTENTS,
    RESPONSE_SELECTOR_RESPONSES_KEY,
    RESPONSE_SELECTOR_RESPONSE_TEMPLATES_KEY,
    RESPONSE_SELECTOR_PREDICTION_KEY,
    RESPONSE_SELECTOR_RANKING_KEY,
    RESPONSE_SELECTOR_UTTER_ACTION_KEY,
    RESPONSE_SELECTOR_TEMPLATE_NAME_KEY,
    RESPONSE_SELECTOR_DEFAULT_INTENT,
)
from rasa.shared.nlu.constants import (
    TEXT,
    INTENT,
    RESPONSE,
    INTENT_RESPONSE_KEY,
    INTENT_NAME_KEY,
    PREDICTED_CONFIDENCE_KEY,
)


logger = logging.getLogger(__name__)


class ResponseSelector(DIETClassifier):
    """Response selector using supervised embeddings.

    The response selector embeds user inputs
    and candidate response into the same space.
    Supervised embeddings are trained by maximizing similarity between them.
    It also provides rankings of the response that did not "win".

    The supervised response selector needs to be preceded by
    a featurizer in the pipeline.
    This featurizer creates the features used for the embeddings.
    It is recommended to use ``CountVectorsFeaturizer`` that
    can be optionally preceded by ``SpacyNLP`` and ``SpacyTokenizer``.

    Based on the starspace idea from: https://arxiv.org/abs/1709.03856.
    However, in this implementation the `mu` parameter is treated differently
    and additional hidden layers are added together with dropout.
    """

    @classmethod
    def required_components(cls) -> List[Type[Component]]:
        return [Featurizer]

    defaults = {
        # ## Architecture of the used neural network
        # Hidden layer sizes for layers before the embedding layers for user message
        # and labels.
        # The number of hidden layers is equal to the length of the corresponding
        # list.
        HIDDEN_LAYERS_SIZES: {TEXT: [256, 128], LABEL: [256, 128]},
        # Whether to share the hidden layer weights between input words and responses
        SHARE_HIDDEN_LAYERS: False,
        # Number of units in transformer
        TRANSFORMER_SIZE: None,
        # Number of transformer layers
        NUM_TRANSFORMER_LAYERS: 0,
        # Number of attention heads in transformer
        NUM_HEADS: 4,
        # If 'True' use key relative embeddings in attention
        KEY_RELATIVE_ATTENTION: False,
        # If 'True' use key relative embeddings in attention
        VALUE_RELATIVE_ATTENTION: False,
        # Max position for relative embeddings
        MAX_RELATIVE_POSITION: None,
        # Use a unidirectional or bidirectional encoder.
        UNIDIRECTIONAL_ENCODER: False,
        # ## Training parameters
        # Initial and final batch sizes:
        # Batch size will be linearly increased for each epoch.
        BATCH_SIZES: [64, 256],
        # Strategy used when creating batches.
        # Can be either 'sequence' or 'balanced'.
        BATCH_STRATEGY: BALANCED,
        # Number of epochs to train
        EPOCHS: 300,
        # Set random seed to any 'int' to get reproducible results
        RANDOM_SEED: None,
        # Initial learning rate for the optimizer
        LEARNING_RATE: 0.001,
        # ## Parameters for embeddings
        # Dimension size of embedding vectors
        EMBEDDING_DIMENSION: 20,
        # Default dense dimension to use if no dense features are present.
        DENSE_DIMENSION: {TEXT: 512, LABEL: 512},
        # Default dimension to use for concatenating sequence and sentence features.
        CONCAT_DIMENSION: {TEXT: 512, LABEL: 512},
        # The number of incorrect labels. The algorithm will minimize
        # their similarity to the user input during training.
        NUM_NEG: 20,
        # Type of similarity measure to use, either 'auto' or 'cosine' or 'inner'.
        SIMILARITY_TYPE: AUTO,
        # The type of the loss function, either 'cross_entropy' or 'margin'.
        LOSS_TYPE: CROSS_ENTROPY,
        # Number of top actions to normalize scores for. Applicable with
        # loss type 'cross_entropy' and 'softmax' confidences. Set to 0
        # to turn off normalization.
        RANKING_LENGTH: 10,
        # Indicates how similar the algorithm should try to make embedding vectors
        # for correct labels.
        # Should be 0.0 < ... < 1.0 for 'cosine' similarity type.
        MAX_POS_SIM: 0.8,
        # Maximum negative similarity for incorrect labels.
        # Should be -1.0 < ... < 1.0 for 'cosine' similarity type.
        MAX_NEG_SIM: -0.4,
        # If 'True' the algorithm only minimizes maximum similarity over
        # incorrect intent labels, used only if 'loss_type' is set to 'margin'.
        USE_MAX_NEG_SIM: True,
        # Scale loss inverse proportionally to confidence of correct prediction
        SCALE_LOSS: True,
        # ## Regularization parameters
        # The scale of regularization
        REGULARIZATION_CONSTANT: 0.002,
        # Fraction of trainable weights in internal layers.
        CONNECTION_DENSITY: 1.0,
        # The scale of how important is to minimize the maximum similarity
        # between embeddings of different labels.
        NEGATIVE_MARGIN_SCALE: 0.8,
        # Dropout rate for encoder
        DROP_RATE: 0.2,
        # Dropout rate for attention
        DROP_RATE_ATTENTION: 0,
        # If 'True' apply dropout to sparse input tensors
        SPARSE_INPUT_DROPOUT: False,
        # If 'True' apply dropout to dense input tensors
        DENSE_INPUT_DROPOUT: False,
        # ## Evaluation parameters
        # How often calculate validation accuracy.
        # Small values may hurt performance, e.g. model accuracy.
        EVAL_NUM_EPOCHS: 20,
        # How many examples to use for hold out validation set
        # Large values may hurt performance, e.g. model accuracy.
        EVAL_NUM_EXAMPLES: 0,
        # ## Selector config
        # If 'True' random tokens of the input message will be masked and the model
        # should predict those tokens.
        MASKED_LM: False,
        # Name of the intent for which this response selector is to be trained
        RETRIEVAL_INTENT: None,
        # Boolean flag to check if actual text of the response
        # should be used as ground truth label for training the model.
        USE_TEXT_AS_LABEL: False,
        # If you want to use tensorboard to visualize training and validation metrics,
        # set this option to a valid output directory.
        TENSORBOARD_LOG_DIR: None,
        # Define when training metrics for tensorboard should be logged.
        # Either after every epoch or for every training step.
        # Valid values: 'epoch' and 'batch'
        TENSORBOARD_LOG_LEVEL: "epoch",
        # Specify what features to use as sequence and sentence features
        # By default all features in the pipeline are used.
        FEATURIZERS: [],
        # Perform model checkpointing
        CHECKPOINT_MODEL: False,
        # if 'True' applies sigmoid on all similarity terms and adds it
        # to the loss function to ensure that similarity values are
        # approximately bounded. Used inside softmax loss only.
        CONSTRAIN_SIMILARITIES: False,
        # Model confidence to be returned during inference. Possible values -
        # 'softmax' and 'linear_norm'.
        MODEL_CONFIDENCE: SOFTMAX,
    }

    # The `transformer_size` to use as a default when the transformer is enabled.
    default_transformer_size_when_enabled = 256

    def __init__(
        self,
        component_config: Optional[Dict[Text, Any]] = None,
        index_label_id_mapping: Optional[Dict[int, Text]] = None,
        entity_tag_specs: Optional[List[EntityTagSpec]] = None,
        model: Optional[RasaModel] = None,
        all_retrieval_intents: Optional[List[Text]] = None,
        responses: Optional[Dict[Text, List[Dict[Text, Any]]]] = None,
        finetune_mode: bool = False,
        sparse_feature_sizes: Optional[Dict[Text, Dict[Text, List[int]]]] = None,
    ) -> None:
        """Declare instance variables with default values.

        Args:
            component_config: Configuration for the component.
            index_label_id_mapping: Mapping between label and index used for encoding.
            entity_tag_specs: Format specification all entity tags.
            model: Model architecture.
            all_retrieval_intents: All retrieval intents defined in the data.
            responses: All responses defined in the data.
            finetune_mode: If `True` loads the model with pre-trained weights,
                otherwise initializes it with random weights.
            sparse_feature_sizes: Sizes of the sparse features the model was trained on.
        """
        component_config = component_config or {}

        # Fill in defaults that are expected by DIET but cannot be specified
        # for the ResponseSelector
        component_config[INTENT_CLASSIFICATION] = True
        component_config[ENTITY_RECOGNITION] = False
        component_config[BILOU_FLAG] = None

        super().__init__(
            component_config,
            index_label_id_mapping,
            entity_tag_specs,
            model,
<<<<<<< HEAD
            finetune_mode,
        )

        self.retrieval_intent = self.component_config[RETRIEVAL_INTENT]
        self.use_text_as_label = self.component_config[USE_TEXT_AS_LABEL]
        self.label_attribute = (
            RESPONSE if self.use_text_as_label else INTENT_RESPONSE_KEY
=======
            finetune_mode=finetune_mode,
            sparse_feature_sizes=sparse_feature_sizes,
>>>>>>> 08bb8d21
        )
        self.responses = responses or {}
        self.all_retrieval_intents = all_retrieval_intents or []

    @property
    def label_key(self) -> Text:
        return LABEL_KEY

    @property
    def label_sub_key(self) -> Text:
        return LABEL_SUB_KEY

    @staticmethod
    def model_class(use_text_as_label: bool) -> Type[RasaModel]:
        if use_text_as_label:
            return DIET2DIET
        else:
            return DIET2BOW

    def _warn_about_transformer_and_hidden_layers_enabled(
        self, selector_name: Text
    ) -> None:
        """Warns user if they enabled the transformer but didn't disable hidden layers.

        ResponseSelector defaults specify considerable hidden layer sizes, but
        this is for cases where no transformer is used. If a transformer exists,
        then, from our experience, the best results are achieved with no hidden layers
        used between the feature-combining layers and the transformer.
        """
        hidden_layers_is_at_default_value = (
            self.component_config[HIDDEN_LAYERS_SIZES]
            == self.defaults[HIDDEN_LAYERS_SIZES]
        )
        config_for_disabling_hidden_layers = {
            k: [] for k, _ in self.defaults[HIDDEN_LAYERS_SIZES].items()
        }
        # warn if the hidden layers aren't disabled
        if (
            self.component_config[HIDDEN_LAYERS_SIZES]
            != config_for_disabling_hidden_layers
        ):
            # make the warning text more contextual by explaining what the user did
            # to the hidden layers' config (i.e. what it is they should change)
            if hidden_layers_is_at_default_value:
                what_user_did = "left the hidden layer sizes at their default value:"
            else:
                what_user_did = "set the hidden layer sizes to be non-empty by setting"

            rasa.shared.utils.io.raise_warning(
                f"You have enabled a transformer inside {selector_name} by"
                f" setting a positive value for `{NUM_TRANSFORMER_LAYERS}`, but you "
                f"{what_user_did} `{HIDDEN_LAYERS_SIZES}="
                f"{self.component_config[HIDDEN_LAYERS_SIZES]}`. We recommend to "
                f"disable the hidden layers when using a transformer, by specifying "
                f"`{HIDDEN_LAYERS_SIZES}={config_for_disabling_hidden_layers}`.",
                category=UserWarning,
            )

    def _warn_and_correct_transformer_size(self, selector_name: Text) -> None:
        """Corrects transformer size so that training doesn't break; informs the user.

        If a transformer is used, the default `transformer_size` breaks things.
        We need to set a reasonable default value so that the model works fine.
        """
        if (
            self.component_config[TRANSFORMER_SIZE] is None
            or self.component_config[TRANSFORMER_SIZE] < 1
        ):
            rasa.shared.utils.io.raise_warning(
                f"`{TRANSFORMER_SIZE}` is set to "
                f"`{self.component_config[TRANSFORMER_SIZE]}` for "
                f"{selector_name}, but a positive size is required when using "
                f"`{NUM_TRANSFORMER_LAYERS} > 0`. {selector_name} will proceed, using "
                f"`{TRANSFORMER_SIZE}={self.default_transformer_size_when_enabled}`. "
                f"Alternatively, specify a different value in the component's config.",
                category=UserWarning,
            )
            self.component_config[
                TRANSFORMER_SIZE
            ] = self.default_transformer_size_when_enabled

    def _check_config_parameters(self) -> None:
        """Checks that component configuration makes sense; corrects it where needed."""
        super()._check_config_parameters()
        # Once general DIET-related parameters have been checked, check also the ones
        # specific to ResponseSelector.
        self._check_config_params_when_transformer_enabled()

    def _check_config_params_when_transformer_enabled(self) -> None:
        """Checks & corrects config parameters when the transformer is enabled.

        This is needed because the defaults for individual config parameters are
        interdependent and some defaults should change when the transformer is enabled.
        """
        if self.component_config[NUM_TRANSFORMER_LAYERS] > 0:
            retrieval_intent = self.component_config[RETRIEVAL_INTENT]
            selector_name = "ResponseSelector" + (
                f"({retrieval_intent})" if retrieval_intent else ""
            )
            self._warn_about_transformer_and_hidden_layers_enabled(selector_name)
            self._warn_and_correct_transformer_size(selector_name)

    def _set_message_property(
        self, message: Message, prediction_dict: Dict[Text, Any], selector_key: Text
    ) -> None:
        message_selector_properties = message.get(RESPONSE_SELECTOR_PROPERTY_NAME, {})
        message_selector_properties[
            RESPONSE_SELECTOR_RETRIEVAL_INTENTS
        ] = self.all_retrieval_intents
        message_selector_properties[selector_key] = prediction_dict
        message.set(
            RESPONSE_SELECTOR_PROPERTY_NAME,
            message_selector_properties,
            add_to_output=True,
        )

    def preprocess_train_data(self, training_data: TrainingData) -> RasaModelData:
        """Prepares data for training.

        Performs sanity checks on training data, extracts encodings for labels.

        Args:
            training_data: training data to preprocessed.
        """
        # Collect all retrieval intents present in the data before filtering
        self.all_retrieval_intents = list(training_data.retrieval_intents)

        if self.retrieval_intent:
            training_data = training_data.filter_training_examples(
                lambda ex: self.retrieval_intent == ex.get(INTENT)
            )
        else:
            # retrieval intent was left to its default value
            logger.info(
                "Retrieval intent parameter was left to its default value. This "
                "response selector will be trained on training examples combining "
                "all retrieval intents."
            )

        label_id_index_mapping = self._label_id_index_mapping(
            training_data, attribute=self.label_attribute
        )

        self.responses = training_data.responses

        if not label_id_index_mapping:
            # no labels are present to train
            return RasaModelData()

        self.index_label_id_mapping = self._invert_mapping(label_id_index_mapping)

        self._label_data = self._create_label_data(
            training_data, label_id_index_mapping,
        )

        model_data = self._create_model_data(
            training_data.intent_examples,
            training=True,
            label_id_dict=label_id_index_mapping,
        )

        self._check_input_dimension_consistency(model_data)

        return model_data

    def _resolve_intent_response_key(
        self, label: Dict[Text, Optional[Text]]
    ) -> Optional[Text]:
        """Given a label, return the response key based on the label id.

        Args:
            label: predicted label by the selector

        Returns:
            The match for the label that was found in the known responses.
            It is always guaranteed to have a match, otherwise that case should have
            been caught earlier and a warning should have been raised.
        """

        for key, responses in self.responses.items():

            # First check if the predicted label was the key itself
            search_key = util.template_key_to_intent_response_key(key)
            if hash(search_key) == label.get("id"):
                return search_key

            # Otherwise loop over the responses to check if the text has a direct match
            for response in responses:
                if hash(response.get(TEXT, "")) == label.get("id"):
                    return search_key
        return None

    def process(self, message: Message, **kwargs: Any) -> None:
        """Selects most like response for message.

        Args:
            message: Latest user message.
            kwargs: Additional key word arguments.

        Returns:
            the most likely response, the associated intent_response_key and its
            similarity to the input.
        """
        out = self._predict(message)
        top_label, label_ranking = self._predict_label(out)

        # Get the exact intent_response_key and the associated
        # responses for the top predicted label
        label_intent_response_key = (
            self._resolve_intent_response_key(top_label) or top_label[INTENT_NAME_KEY]
        )
        label_responses = self.responses.get(
            util.intent_response_key_to_template_key(label_intent_response_key)
        )

        if label_intent_response_key and not label_responses:
            # responses seem to be unavailable,
            # likely an issue with the training data
            # we'll use a fallback instead
            rasa.shared.utils.io.raise_warning(
                f"Unable to fetch responses for {label_intent_response_key} "
                f"This means that there is likely an issue with the training data."
                f"Please make sure you have added responses for this intent."
            )
            label_responses = [{TEXT: label_intent_response_key}]

        for label in label_ranking:
            label[INTENT_RESPONSE_KEY] = (
                self._resolve_intent_response_key(label) or label[INTENT_NAME_KEY]
            )
            # Remove the "name" key since it is either the same as
            # "intent_response_key" or it is the response text which
            # is not needed in the ranking.
            label.pop(INTENT_NAME_KEY)

        selector_key = (
            self.retrieval_intent
            if self.retrieval_intent
            else RESPONSE_SELECTOR_DEFAULT_INTENT
        )

        logger.debug(
            f"Adding following selector key to message property: {selector_key}"
        )

        # TODO: remove `RESPONSE_SELECTOR_RESPONSE_TEMPLATES_KEY` and
        # `RESPONSE_SELECTOR_TEMPLATE_NAME_KEY` in Open Source 3.0.0
        utter_action_key = util.intent_response_key_to_template_key(
            label_intent_response_key
        )
        prediction_dict = {
            RESPONSE_SELECTOR_PREDICTION_KEY: {
                "id": top_label["id"],
                RESPONSE_SELECTOR_RESPONSES_KEY: label_responses,
                RESPONSE_SELECTOR_RESPONSE_TEMPLATES_KEY: label_responses,
                PREDICTED_CONFIDENCE_KEY: top_label[PREDICTED_CONFIDENCE_KEY],
                INTENT_RESPONSE_KEY: label_intent_response_key,
                RESPONSE_SELECTOR_UTTER_ACTION_KEY: utter_action_key,
                RESPONSE_SELECTOR_TEMPLATE_NAME_KEY: utter_action_key,
            },
            RESPONSE_SELECTOR_RANKING_KEY: label_ranking,
        }

        self._set_message_property(message, prediction_dict, selector_key)

        if out and DIAGNOSTIC_DATA in out:
            message.add_diagnostic_data(self.unique_name, out.get(DIAGNOSTIC_DATA))

    def persist(self, file_name: Text, model_dir: Text) -> Dict[Text, Any]:
        """Persist this model into the passed directory.

        Return the metadata necessary to load the model again.
        """
        if self.model is None:
            return {"file": None}

        super().persist(file_name, model_dir)

        return {
            "file": file_name,
            "responses": self.responses,
            "all_retrieval_intents": self.all_retrieval_intents,
        }

    @classmethod
    def _load_model_class(
        cls,
        tf_model_file: Text,
        model_data_example: RasaModelData,
        label_data: RasaModelData,
        entity_tag_specs: List[EntityTagSpec],
        meta: Dict[Text, Any],
        finetune_mode: bool = False,
    ) -> "RasaModel":

        predict_data_example = RasaModelData(
            label_key=model_data_example.label_key,
            data={
                feature_name: features
                for feature_name, features in model_data_example.items()
                if TEXT in feature_name
            },
        )

        return cls.model_class(meta[USE_TEXT_AS_LABEL]).load(
            tf_model_file,
            model_data_example,
            predict_data_example,
            data_signature=model_data_example.get_signature(),
            label_data=label_data,
            entity_tag_specs=entity_tag_specs,
            config=copy.deepcopy(meta),
            finetune_mode=finetune_mode,
        )

    def _instantiate_model_class(self, model_data: RasaModelData) -> "RasaModel":

        return self.model_class(self.use_text_as_label)(
            data_signature=model_data.get_signature(),
            label_data=self._label_data,
            entity_tag_specs=self._entity_tag_specs,
            config=self.component_config,
        )

    @classmethod
    def load(
        cls,
        meta: Dict[Text, Any],
        model_dir: Text,
        model_metadata: Metadata = None,
        cached_component: Optional["ResponseSelector"] = None,
        **kwargs: Any,
    ) -> "ResponseSelector":
        """Loads the trained model from the provided directory."""

        model = super().load(
            meta, model_dir, model_metadata, cached_component, **kwargs
        )
        if not meta.get("file"):
            return model

        model.responses = meta.get("responses", {})
        model.all_retrieval_intents = meta.get("all_retrieval_intents", [])

        return model

    def _ignore_sequence_features_for_tf_label_data(self,) -> bool:
        """returns False if we want to skip sequence-level features
        and retain only sentence-level features during the `label_data`
        creation. T
        """
        return (
            self.component_config[NUM_TRANSFORMER_LAYERS] == 0
            and self.label_attribute == RESPONSE
        )

    def _ignore_sequence_features_for_model_data(self) -> bool:
        """returns False iff we want `_create_model_data` to ignore
        all sequence features. Hence, in that case the training data
        will only contain sentence-level features.
        """
        return (
            self._ignore_sequence_features_for_tf_label_data()
            and self.use_text_as_label
        )


class DIET2BOW(DIET):
    def _create_metrics(self) -> None:
        # self.metrics preserve order
        # output losses first
        self.mask_loss = tf.keras.metrics.Mean(name="m_loss")
        self.response_loss = tf.keras.metrics.Mean(name="r_loss")
        # output accuracies second
        self.mask_acc = tf.keras.metrics.Mean(name="m_acc")
        self.response_acc = tf.keras.metrics.Mean(name="r_acc")

    def _update_metrics_to_log(self) -> None:
        debug_log_level = logging.getLogger("rasa").level == logging.DEBUG

        if self.config[MASKED_LM]:
            self.metrics_to_log.append("m_acc")
            if debug_log_level:
                self.metrics_to_log.append("m_loss")

        self.metrics_to_log.append("r_acc")
        if debug_log_level:
            self.metrics_to_log.append("r_loss")

        self._log_metric_info()

    def _log_metric_info(self) -> None:
        metric_name = {"t": "total", "m": "mask", "r": "response"}
        logger.debug("Following metrics will be logged during training: ")
        for metric in self.metrics_to_log:
            parts = metric.split("_")
            name = f"{metric_name[parts[0]]} {parts[1]}"
            logger.debug(f"  {metric} ({name})")

    def _update_label_metrics(self, loss: tf.Tensor, acc: tf.Tensor) -> None:

        self.response_loss.update_state(loss)
        self.response_acc.update_state(acc)


class DIET2DIET(DIET):
    """Diet 2 Diet transformer implementation."""

    def _check_data(self) -> None:
        if TEXT not in self.data_signature:
            raise InvalidConfigException(
                f"No text features specified. "
                f"Cannot train '{self.__class__.__name__}' model."
            )
        if LABEL not in self.data_signature:
            raise InvalidConfigException(
                f"No label features specified. "
                f"Cannot train '{self.__class__.__name__}' model."
            )
        if (
            self.config[SHARE_HIDDEN_LAYERS]
            and self.data_signature[TEXT][SENTENCE]
            != self.data_signature[LABEL][SENTENCE]
        ):
            raise ValueError(
                "If hidden layer weights are shared, data signatures "
                "for text_features and label_features must coincide."
            )

    def _create_metrics(self) -> None:
        # self.metrics preserve order
        # output losses first
        self.mask_loss = tf.keras.metrics.Mean(name="m_loss")
        self.response_loss = tf.keras.metrics.Mean(name="r_loss")
        # output accuracies second
        self.mask_acc = tf.keras.metrics.Mean(name="m_acc")
        self.response_acc = tf.keras.metrics.Mean(name="r_acc")

    def _update_metrics_to_log(self) -> None:
        debug_log_level = logging.getLogger("rasa").level == logging.DEBUG

        if self.config[MASKED_LM]:
            self.metrics_to_log.append("m_acc")
            if debug_log_level:
                self.metrics_to_log.append("m_loss")

        self.metrics_to_log.append("r_acc")
        if debug_log_level:
            self.metrics_to_log.append("r_loss")

        self._log_metric_info()

    def _log_metric_info(self) -> None:
        metric_name = {"t": "total", "m": "mask", "r": "response"}
        logger.debug("Following metrics will be logged during training: ")
        for metric in self.metrics_to_log:
            parts = metric.split("_")
            name = f"{metric_name[parts[0]]} {parts[1]}"
            logger.debug(f"  {metric} ({name})")

    def _prepare_layers(self) -> None:
        self.text_name = TEXT
        self.label_name = TEXT if self.config[SHARE_HIDDEN_LAYERS] else LABEL

        # For user text and response text, prepare layers that combine different feature
        # types, embed everything using a transformer and optionally also do masked
        # language modeling. Omit input dropout for label features.
        label_config = self.config.copy()
        label_config.update({SPARSE_INPUT_DROPOUT: False, DENSE_INPUT_DROPOUT: False})
        for attribute, config in [
            (self.text_name, self.config),
            (self.label_name, label_config),
        ]:
            if self.config.get(NUM_TRANSFORMER_LAYERS) == 0:
                if SENTENCE not in self.data_signature[attribute]:
                    raise ValueError(
                        "Expected sentence-level features since the number of transformer "
                        "layers is set to 0 (and hence, sequence features alone will not be used)."
                    )

            self._tf_layers[
                f"sequence_layer.{attribute}"
            ] = rasa_layers.RasaSequenceLayer(
                attribute, self.data_signature[attribute], config
            )

        if self.config[MASKED_LM]:
            self._prepare_mask_lm_loss(self.text_name)

        self._prepare_label_classification_layers(predictor_attribute=self.text_name)

    def _create_all_labels(self) -> Tuple[tf.Tensor, tf.Tensor]:
        all_label_ids = self.tf_label_data[LABEL_KEY][LABEL_SUB_KEY][0]

        # Edge Case: In some cases, the label_data preparation will have
        # skipped sequence-level features because they are not needed for
        # the architecture (cf. `_ignore_sequence_features_for_label_data`).
        _ = self.tf_label_data[LABEL].setdefault(SEQUENCE, [])

        # Note that the following function does not mind if no SEQUENCE_LENGTH
        # subkey is present. The SEQUENCE key is enough to indicate that LABEL
        # has (empty) sequence-level features.
        sequence_feature_lengths = self._get_sequence_feature_lengths(
            self.tf_label_data, LABEL
        )

        # Combine all feature types into one and embed using a transformer.
        label_transformed, _, _, _, _, _ = self._tf_layers[
            f"sequence_layer.{self.label_name}"
        ](
            (
                self.tf_label_data[LABEL][SEQUENCE],
                self.tf_label_data[LABEL][SENTENCE],
                sequence_feature_lengths,
            ),
            training=self._training,
        )

        # Last token is taken from the last position with real features, determined
        # - by the number of real tokens, i.e. by the sequence length of sequence-level
        #   features, and
        # - by the presence or absence of sentence-level features (reflected in the
        #   effective sequence length of these features being 1 or 0.
        # We need to combine the two lengths to correctly get the last position.
        sentence_feature_lengths = self._get_sentence_feature_lengths(
            self.tf_label_data, LABEL,
        )
        sentence_label = self._last_token(
            label_transformed, sequence_feature_lengths + sentence_feature_lengths
        )

        all_labels_embed = self._tf_layers[f"embed.{LABEL}"](sentence_label)

        return all_label_ids, all_labels_embed

    def batch_loss(
        self, batch_in: Union[Tuple[tf.Tensor, ...], Tuple[np.ndarray, ...]]
    ) -> tf.Tensor:
        """Calculates the loss for the given batch.

        Args:
            batch_in: The batch.

        Returns:
            The loss of the given batch.
        """
        tf_batch_data = self.batch_to_model_data_format(batch_in, self.data_signature)

        # Edge Case: In some cases, the model_data preparation will have
        # skipped sequence-level features because they are not needed for
        # the architecture (cf. `_ignore_sequence_features_for_model_data`).
        _ = tf_batch_data[TEXT].setdefault(SEQUENCE, [])
        _ = tf_batch_data[LABEL].setdefault(SEQUENCE, [])
        # Note that the following _get_sequence_feature_lengths calls do
        # not mind if no SEQUENCE_LENGTH subkey is present.
        # The SEQUENCE key is enough to indicate that the
        # respective key has (empty) sequence-level features.

        sequence_feature_lengths_text = self._get_sequence_feature_lengths(
            tf_batch_data, TEXT
        )

        (
            text_transformed,
            text_in,
            _,
            text_seq_ids,
            mlm_mask_booleanean_text,
            _,
        ) = self._tf_layers[f"sequence_layer.{self.text_name}"](
            (
                tf_batch_data[TEXT][SEQUENCE],
                tf_batch_data[TEXT][SENTENCE],
                sequence_feature_lengths_text,
            ),
            training=self._training,
        )

        # Process all features for labels.
        sequence_feature_lengths_label = self._get_sequence_feature_lengths(
            tf_batch_data, LABEL
        )
        label_transformed, _, _, _, _, _ = self._tf_layers[
            f"sequence_layer.{self.label_name}"
        ](
            (
                tf_batch_data[LABEL][SEQUENCE],
                tf_batch_data[LABEL][SENTENCE],
                sequence_feature_lengths_label,
            ),
            training=self._training,
        )

        losses = []

        if self.config[MASKED_LM]:
            loss, acc = self._mask_loss(
                text_transformed,
                text_in,
                text_seq_ids,
                mlm_mask_booleanean_text,
                self.text_name,
            )

            self.mask_loss.update_state(loss)
            self.mask_acc.update_state(acc)
            losses.append(loss)

        # Get sentence feature vector for label classification. The vector is extracted
        # from the last position with real features. To determine this position, we
        # combine the sequence lengths of sequence- and sentence-level features.
        sentence_feature_lengths_text = self._get_sentence_feature_lengths(
            tf_batch_data, TEXT
        )
        sentence_vector_text = self._last_token(
            text_transformed,
            sequence_feature_lengths_text + sentence_feature_lengths_text,
        )

        # Extract sentence vector for the label attribute in the same way.
        sentence_feature_lengths_label = self._get_sentence_feature_lengths(
            tf_batch_data, LABEL
        )
        sentence_vector_label = self._last_token(
            label_transformed,
            sequence_feature_lengths_label + sentence_feature_lengths_label,
        )
        label_ids = tf_batch_data[LABEL_KEY][LABEL_SUB_KEY][0]

        loss, acc = self._calculate_label_loss(
            sentence_vector_text, sentence_vector_label, label_ids
        )
        self.response_loss.update_state(loss)
        self.response_acc.update_state(acc)
        losses.append(loss)

        return tf.math.add_n(losses)

    def batch_predict(
        self, batch_in: Union[Tuple[tf.Tensor, ...], Tuple[np.ndarray, ...]]
    ) -> Dict[Text, Union[tf.Tensor, Dict[Text, tf.Tensor]]]:
        """Predicts the output of the given batch.

        Args:
            batch_in: The batch.

        Returns:
            The output to predict.
        """
        tf_batch_data = self.batch_to_model_data_format(
            batch_in, self.predict_data_signature
        )

        # Edge Case: In some cases, the model_data preparation will have
        # skipped sequence-level features because they are not needed for
        # the architecture (cf. `_ignore_sequence_features_for_model_data`).
        _ = tf_batch_data[TEXT].setdefault(SEQUENCE, [])
        # Note that the following _get_sequence_feature_lengths call does
        # not mind if no SEQUENCE_LENGTH subkey is present.
        # The SEQUENCE key is enough to indicate that the
        # respective key has (empty) sequence-level features.

        sequence_feature_lengths = self._get_sequence_feature_lengths(
            tf_batch_data, TEXT
        )
        text_transformed, _, _, _, _, attention_weights = self._tf_layers[
            f"sequence_layer.{self.text_name}"
        ](
            (
                tf_batch_data[TEXT][SEQUENCE],
                tf_batch_data[TEXT][SENTENCE],
                sequence_feature_lengths,
            ),
            training=self._training,
        )

        predictions = {
            DIAGNOSTIC_DATA: {
                "attention_weights": attention_weights,
                "text_transformed": text_transformed,
            }
        }

        if self.all_labels_embed is None:
            _, self.all_labels_embed = self._create_all_labels()

        # get sentence feature vector for intent classification
        sentence_vector = self._last_token(text_transformed, sequence_feature_lengths)
        sentence_vector_embed = self._tf_layers[f"embed.{TEXT}"](sentence_vector)

        _, scores = self._tf_layers[
            f"loss.{LABEL}"
        ].similarity_confidence_from_embeddings(
            sentence_vector_embed[:, tf.newaxis, :],
            self.all_labels_embed[tf.newaxis, :, :],
        )
        predictions["i_scores"] = scores

        return predictions<|MERGE_RESOLUTION|>--- conflicted
+++ resolved
@@ -287,18 +287,14 @@
             index_label_id_mapping,
             entity_tag_specs,
             model,
-<<<<<<< HEAD
-            finetune_mode,
+            sparse_feature_sizes=sparse_feature_sizes,
+            finetune_mode=finetune_mode,
         )
 
         self.retrieval_intent = self.component_config[RETRIEVAL_INTENT]
         self.use_text_as_label = self.component_config[USE_TEXT_AS_LABEL]
         self.label_attribute = (
             RESPONSE if self.use_text_as_label else INTENT_RESPONSE_KEY
-=======
-            finetune_mode=finetune_mode,
-            sparse_feature_sizes=sparse_feature_sizes,
->>>>>>> 08bb8d21
         )
         self.responses = responses or {}
         self.all_retrieval_intents = all_retrieval_intents or []
@@ -646,9 +642,8 @@
         return model
 
     def _ignore_sequence_features_for_tf_label_data(self,) -> bool:
-        """returns False if we want to skip sequence-level features
-        and retain only sentence-level features during the `label_data`
-        creation. T
+        """returns False iff we want `_create_label_data` to ignore
+        all sequence features.
         """
         return (
             self.component_config[NUM_TRANSFORMER_LAYERS] == 0
@@ -657,8 +652,7 @@
 
     def _ignore_sequence_features_for_model_data(self) -> bool:
         """returns False iff we want `_create_model_data` to ignore
-        all sequence features. Hence, in that case the training data
-        will only contain sentence-level features.
+        all sequence features.
         """
         return (
             self._ignore_sequence_features_for_tf_label_data()
