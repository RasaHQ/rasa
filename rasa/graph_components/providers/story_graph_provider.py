from __future__ import annotations
from typing import Dict, Text, Any

from rasa.engine.graph import GraphComponent, ExecutionContext
from rasa.engine.storage.resource import Resource
from rasa.engine.storage.storage import ModelStorage
from rasa.shared.core.training_data.structures import StoryGraph
from rasa.shared.importers.importer import TrainingDataImporter


class StoryGraphProvider(GraphComponent):
    """Provides the training data from stories."""

    def __init__(self, config: Dict[Text, Any]) -> None:
        """Creates provider from config."""
        self._config = config

    @staticmethod
    def get_default_config() -> Dict[Text, Any]:
        """Returns default configuration (see parent class for full docstring)."""
        return {"exclusion_percentage": None}

    @classmethod
    def create(
        cls,
        config: Dict[Text, Any],
        model_storage: ModelStorage,
        resource: Resource,
        execution_context: ExecutionContext,
    ) -> StoryGraphProvider:
        """Creates component (see parent class for full docstring)."""
        return cls(config)

<<<<<<< HEAD
    def provide(
        self,
        importer: TrainingDataImporter,
    ) -> StoryGraph:
=======
    def provide(self, importer: TrainingDataImporter) -> StoryGraph:
>>>>>>> a9932b4a
        """Provides the story graph from the training data.

        Args:
            importer: instance of TrainingDataImporter.

        Returns:
            The story graph containing stories and rules used for training.
        """
        return importer.get_stories(**self._config)<|MERGE_RESOLUTION|>--- conflicted
+++ resolved
@@ -31,14 +31,7 @@
         """Creates component (see parent class for full docstring)."""
         return cls(config)
 
-<<<<<<< HEAD
-    def provide(
-        self,
-        importer: TrainingDataImporter,
-    ) -> StoryGraph:
-=======
     def provide(self, importer: TrainingDataImporter) -> StoryGraph:
->>>>>>> a9932b4a
         """Provides the story graph from the training data.
 
         Args:
